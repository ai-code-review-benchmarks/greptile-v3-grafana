package alerting

import (
	"bytes"
	"context"
	"encoding/json"
	"fmt"
	"io/ioutil"
	"net/http"
	"sort"
	"testing"
	"time"

	"github.com/prometheus/common/model"
	"github.com/stretchr/testify/assert"
	"github.com/stretchr/testify/require"

	"github.com/grafana/grafana/pkg/models"
	"github.com/grafana/grafana/pkg/services/accesscontrol"
	acdb "github.com/grafana/grafana/pkg/services/accesscontrol/database"
	"github.com/grafana/grafana/pkg/services/accesscontrol/resourcepermissions/types"
	apimodels "github.com/grafana/grafana/pkg/services/ngalert/api/tooling/definitions"
	ngmodels "github.com/grafana/grafana/pkg/services/ngalert/models"
	"github.com/grafana/grafana/pkg/services/user"
	"github.com/grafana/grafana/pkg/tests/testinfra"
)

func TestPrometheusRules(t *testing.T) {
	dir, path := testinfra.CreateGrafDir(t, testinfra.GrafanaOpts{
		DisableLegacyAlerting: true,
		EnableUnifiedAlerting: true,
		DisableAnonymous:      true,
		AppModeProduction:     true,
	})

	grafanaListedAddr, store := testinfra.StartGrafana(t, dir, path)

	// Create a user to make authenticated requests
	createUser(t, store, user.CreateUserCommand{
		DefaultOrgRole: string(models.ROLE_EDITOR),
		Password:       "password",
		Login:          "grafana",
	})

	apiClient := newAlertingApiClient(grafanaListedAddr, "grafana", "password")

	// Create the namespace we'll save our alerts to.
	apiClient.CreateFolder(t, "default", "default")

	interval, err := model.ParseDuration("10s")
	require.NoError(t, err)

	// an unauthenticated request to get rules should fail
	{
		promRulesURL := fmt.Sprintf("http://%s/api/prometheus/grafana/api/v1/rules", grafanaListedAddr)
		// nolint:gosec
		resp, err := http.Get(promRulesURL)
		require.NoError(t, err)
		t.Cleanup(func() {
			err := resp.Body.Close()
			require.NoError(t, err)
		})
		require.NoError(t, err)
		assert.Equal(t, 401, resp.StatusCode)
	}

	// When we have no alerting rules, it returns an empty list.
	{
		promRulesURL := fmt.Sprintf("http://grafana:password@%s/api/prometheus/grafana/api/v1/rules", grafanaListedAddr)
		// nolint:gosec
		resp, err := http.Get(promRulesURL)
		require.NoError(t, err)
		t.Cleanup(func() {
			err := resp.Body.Close()
			require.NoError(t, err)
		})
		b, err := ioutil.ReadAll(resp.Body)
		require.NoError(t, err)
		assert.Equal(t, 200, resp.StatusCode)
		require.JSONEq(t, `{"status": "success", "data": {"groups": []}}`, string(b))
	}

	// Now, let's create some rules
	{
		rules := apimodels.PostableRuleGroupConfig{
			Name: "arulegroup",
			Rules: []apimodels.PostableExtendedRuleNode{
				{
					ApiRuleNode: &apimodels.ApiRuleNode{
						For:         &interval,
						Labels:      map[string]string{"label1": "val1"},
						Annotations: map[string]string{"annotation1": "val1"},
					},
					// this rule does not explicitly set no data and error states
					// therefore it should get the default values
					GrafanaManagedAlert: &apimodels.PostableGrafanaRule{
						Title:     "AlwaysFiring",
						Condition: "A",
						Data: []ngmodels.AlertQuery{
							{
								RefID: "A",
								RelativeTimeRange: ngmodels.RelativeTimeRange{
									From: ngmodels.Duration(time.Duration(5) * time.Hour),
									To:   ngmodels.Duration(time.Duration(3) * time.Hour),
								},
								DatasourceUID: "-100",
								Model: json.RawMessage(`{
									"type": "math",
									"expression": "2 + 3 > 1"
									}`),
							},
						},
					},
				},
				{
					GrafanaManagedAlert: &apimodels.PostableGrafanaRule{
						Title:     "AlwaysFiringButSilenced",
						Condition: "A",
						Data: []ngmodels.AlertQuery{
							{
								RefID: "A",
								RelativeTimeRange: ngmodels.RelativeTimeRange{
									From: ngmodels.Duration(time.Duration(5) * time.Hour),
									To:   ngmodels.Duration(time.Duration(3) * time.Hour),
								},
								DatasourceUID: "-100",
								Model: json.RawMessage(`{
									"type": "math",
									"expression": "2 + 3 > 1"
									}`),
							},
						},
						NoDataState:  apimodels.NoDataState(ngmodels.Alerting),
						ExecErrState: apimodels.ExecutionErrorState(ngmodels.AlertingErrState),
					},
				},
			},
		}
		buf := bytes.Buffer{}
		enc := json.NewEncoder(&buf)
		err := enc.Encode(&rules)
		require.NoError(t, err)

		u := fmt.Sprintf("http://grafana:password@%s/api/ruler/grafana/api/v1/rules/default", grafanaListedAddr)
		// nolint:gosec
		resp, err := http.Post(u, "application/json", &buf)
		require.NoError(t, err)
		t.Cleanup(func() {
			err := resp.Body.Close()
			require.NoError(t, err)
		})
		b, err := ioutil.ReadAll(resp.Body)
		require.NoError(t, err)

		assert.Equal(t, resp.StatusCode, 202)
		require.JSONEq(t, `{"message":"rule group updated successfully"}`, string(b))
	}

	// Check that we cannot create a rule that has a panel_id and no dashboard_uid
	{
		rules := apimodels.PostableRuleGroupConfig{
			Name: "anotherrulegroup",
			Rules: []apimodels.PostableExtendedRuleNode{
				{
					ApiRuleNode: &apimodels.ApiRuleNode{
						For:         &interval,
						Labels:      map[string]string{},
						Annotations: map[string]string{"__panelId__": "1"},
					},
					// this rule does not explicitly set no data and error states
					// therefore it should get the default values
					GrafanaManagedAlert: &apimodels.PostableGrafanaRule{
						Title:     "NeverCreated",
						Condition: "A",
						Data: []ngmodels.AlertQuery{
							{
								RefID: "A",
								RelativeTimeRange: ngmodels.RelativeTimeRange{
									From: ngmodels.Duration(time.Duration(5) * time.Hour),
									To:   ngmodels.Duration(time.Duration(3) * time.Hour),
								},
								DatasourceUID: "-100",
								Model: json.RawMessage(`{
									"type": "math",
									"expression": "2 + 3 > 1"
									}`),
							},
						},
					},
				},
			},
		}
		buf := bytes.Buffer{}
		enc := json.NewEncoder(&buf)
		err := enc.Encode(&rules)
		require.NoError(t, err)

		u := fmt.Sprintf("http://grafana:password@%s/api/ruler/grafana/api/v1/rules/default", grafanaListedAddr)
		// nolint:gosec
		resp, err := http.Post(u, "application/json", &buf)
		require.NoError(t, err)
		t.Cleanup(func() {
			err := resp.Body.Close()
			require.NoError(t, err)
		})
		b, err := ioutil.ReadAll(resp.Body)
		require.NoError(t, err)

		assert.Equal(t, 400, resp.StatusCode)
<<<<<<< HEAD
		require.JSONEq(t, `{"message": "API error","error":"failed to update rule group: invalid alert rule: cannot have Panel ID without a Dashboard UID"}`, string(b))
=======
		var res map[string]interface{}
		require.NoError(t, json.Unmarshal(b, &res))
		require.Equal(t, "invalid rule specification at index [0]: both annotations __dashboardUid__ and __panelId__ must be specified", res["message"])
>>>>>>> 0ca4ccfa
	}

	// Now, let's see how this looks like.
	{
		promRulesURL := fmt.Sprintf("http://grafana:password@%s/api/prometheus/grafana/api/v1/rules", grafanaListedAddr)
		// nolint:gosec
		resp, err := http.Get(promRulesURL)
		require.NoError(t, err)
		t.Cleanup(func() {
			err := resp.Body.Close()
			require.NoError(t, err)
		})
		b, err := ioutil.ReadAll(resp.Body)
		require.NoError(t, err)
		require.Equal(t, 200, resp.StatusCode)

		require.JSONEq(t, `
{
	"status": "success",
	"data": {
		"groups": [{
			"name": "arulegroup",
			"file": "default",
			"rules": [{
				"state": "inactive",
				"name": "AlwaysFiring",
				"query": "[{\"refId\":\"A\",\"queryType\":\"\",\"relativeTimeRange\":{\"from\":18000,\"to\":10800},\"datasourceUid\":\"-100\",\"model\":{\"expression\":\"2 + 3 \\u003e 1\",\"intervalMs\":1000,\"maxDataPoints\":43200,\"type\":\"math\"}}]",
				"duration": 10,
				"annotations": {
					"annotation1": "val1"
				},
				"labels": {
					"label1": "val1"
				},
				"health": "ok",
				"type": "alerting",
				"lastEvaluation": "0001-01-01T00:00:00Z",
				"evaluationTime": 0
			}, {
				"state": "inactive",
				"name": "AlwaysFiringButSilenced",
				"query": "[{\"refId\":\"A\",\"queryType\":\"\",\"relativeTimeRange\":{\"from\":18000,\"to\":10800},\"datasourceUid\":\"-100\",\"model\":{\"expression\":\"2 + 3 \\u003e 1\",\"intervalMs\":1000,\"maxDataPoints\":43200,\"type\":\"math\"}}]",
				"health": "ok",
				"type": "alerting",
				"lastEvaluation": "0001-01-01T00:00:00Z",
				"evaluationTime": 0
			}],
			"interval": 60,
			"lastEvaluation": "0001-01-01T00:00:00Z",
			"evaluationTime": 0
		}]
	}
}`, string(b))
	}

	{
		promRulesURL := fmt.Sprintf("http://grafana:password@%s/api/prometheus/grafana/api/v1/rules", grafanaListedAddr)
		// nolint:gosec
		require.Eventually(t, func() bool {
			resp, err := http.Get(promRulesURL)
			require.NoError(t, err)
			t.Cleanup(func() {
				err := resp.Body.Close()
				require.NoError(t, err)
			})
			b, err := ioutil.ReadAll(resp.Body)
			require.NoError(t, err)
			require.Equal(t, 200, resp.StatusCode)
			require.JSONEq(t, `
{
	"status": "success",
	"data": {
		"groups": [{
			"name": "arulegroup",
			"file": "default",
			"rules": [{
				"state": "inactive",
				"name": "AlwaysFiring",
				"query": "[{\"refId\":\"A\",\"queryType\":\"\",\"relativeTimeRange\":{\"from\":18000,\"to\":10800},\"datasourceUid\":\"-100\",\"model\":{\"expression\":\"2 + 3 \\u003e 1\",\"intervalMs\":1000,\"maxDataPoints\":43200,\"type\":\"math\"}}]",
				"duration": 10,
				"annotations": {
					"annotation1": "val1"
				},
				"labels": {
					"label1": "val1"
				},
				"health": "ok",
				"type": "alerting",
				"lastEvaluation": "0001-01-01T00:00:00Z",
				"evaluationTime": 0
			}, {
				"state": "inactive",
				"name": "AlwaysFiringButSilenced",
				"query": "[{\"refId\":\"A\",\"queryType\":\"\",\"relativeTimeRange\":{\"from\":18000,\"to\":10800},\"datasourceUid\":\"-100\",\"model\":{\"expression\":\"2 + 3 \\u003e 1\",\"intervalMs\":1000,\"maxDataPoints\":43200,\"type\":\"math\"}}]",
				"health": "ok",
				"type": "alerting",
				"lastEvaluation": "0001-01-01T00:00:00Z",
				"evaluationTime": 0
			}],
			"interval": 60,
			"lastEvaluation": "0001-01-01T00:00:00Z",
			"evaluationTime": 0
		}]
	}
}`, string(b))
			return true
		}, 18*time.Second, 2*time.Second)
	}
}

func TestPrometheusRulesFilterByDashboard(t *testing.T) {
	dir, path := testinfra.CreateGrafDir(t, testinfra.GrafanaOpts{
		EnableFeatureToggles: []string{"ngalert"},
		DisableAnonymous:     true,
		AppModeProduction:    true,
	})

	grafanaListedAddr, store := testinfra.StartGrafana(t, dir, path)

	// Create a user to make authenticated requests
	createUser(t, store, user.CreateUserCommand{
		DefaultOrgRole: string(models.ROLE_EDITOR),
		Password:       "password",
		Login:          "grafana",
	})

	apiClient := newAlertingApiClient(grafanaListedAddr, "grafana", "password")
	// Create the namespace we'll save our alerts to.
	dashboardUID := "default"
	apiClient.CreateFolder(t, dashboardUID, dashboardUID)

	interval, err := model.ParseDuration("10s")
	require.NoError(t, err)

	// Now, let's create some rules
	{
		rules := apimodels.PostableRuleGroupConfig{
			Name: "anotherrulegroup",
			Rules: []apimodels.PostableExtendedRuleNode{
				{
					ApiRuleNode: &apimodels.ApiRuleNode{
						For:    &interval,
						Labels: map[string]string{},
						Annotations: map[string]string{
							"__dashboardUid__": dashboardUID,
							"__panelId__":      "1",
						},
					},
					GrafanaManagedAlert: &apimodels.PostableGrafanaRule{
						Title:     "AlwaysFiring",
						Condition: "A",
						Data: []ngmodels.AlertQuery{
							{
								RefID: "A",
								RelativeTimeRange: ngmodels.RelativeTimeRange{
									From: ngmodels.Duration(time.Duration(5) * time.Hour),
									To:   ngmodels.Duration(time.Duration(3) * time.Hour),
								},
								DatasourceUID: "-100",
								Model: json.RawMessage(`{
									"type": "math",
									"expression": "2 + 3 > 1"
									}`),
							},
						},
					},
				},
				{
					GrafanaManagedAlert: &apimodels.PostableGrafanaRule{
						Title:     "AlwaysFiringButSilenced",
						Condition: "A",
						Data: []ngmodels.AlertQuery{
							{
								RefID: "A",
								RelativeTimeRange: ngmodels.RelativeTimeRange{
									From: ngmodels.Duration(time.Duration(5) * time.Hour),
									To:   ngmodels.Duration(time.Duration(3) * time.Hour),
								},
								DatasourceUID: "-100",
								Model: json.RawMessage(`{
									"type": "math",
									"expression": "2 + 3 > 1"
									}`),
							},
						},
						NoDataState:  apimodels.NoDataState(ngmodels.Alerting),
						ExecErrState: apimodels.ExecutionErrorState(ngmodels.AlertingErrState),
					},
				},
			},
		}
		buf := bytes.Buffer{}
		enc := json.NewEncoder(&buf)
		err := enc.Encode(&rules)
		require.NoError(t, err)

		u := fmt.Sprintf("http://grafana:password@%s/api/ruler/grafana/api/v1/rules/default", grafanaListedAddr)
		// nolint:gosec
		resp, err := http.Post(u, "application/json", &buf)
		require.NoError(t, err)
		t.Cleanup(func() {
			err := resp.Body.Close()
			require.NoError(t, err)
		})
		b, err := ioutil.ReadAll(resp.Body)
		require.NoError(t, err)

		assert.Equal(t, resp.StatusCode, 202)
		require.JSONEq(t, `{"message":"rule group updated successfully"}`, string(b))
	}

	expectedAllJSON := fmt.Sprintf(`
{
	"status": "success",
	"data": {
		"groups": [{
			"name": "anotherrulegroup",
			"file": "default",
			"rules": [{
				"state": "inactive",
				"name": "AlwaysFiring",
				"query": "[{\"refId\":\"A\",\"queryType\":\"\",\"relativeTimeRange\":{\"from\":18000,\"to\":10800},\"datasourceUid\":\"-100\",\"model\":{\"expression\":\"2 + 3 \\u003e 1\",\"intervalMs\":1000,\"maxDataPoints\":43200,\"type\":\"math\"}}]",
				"duration": 10,
				"annotations": {
					"__dashboardUid__": "%s",
					"__panelId__": "1"
				},
				"health": "ok",
				"type": "alerting",
				"lastEvaluation": "0001-01-01T00:00:00Z",
				"evaluationTime": 0
			}, {
				"state": "inactive",
				"name": "AlwaysFiringButSilenced",
				"query": "[{\"refId\":\"A\",\"queryType\":\"\",\"relativeTimeRange\":{\"from\":18000,\"to\":10800},\"datasourceUid\":\"-100\",\"model\":{\"expression\":\"2 + 3 \\u003e 1\",\"intervalMs\":1000,\"maxDataPoints\":43200,\"type\":\"math\"}}]",
				"health": "ok",
				"type": "alerting",
				"lastEvaluation": "0001-01-01T00:00:00Z",
				"evaluationTime": 0
			}],
			"interval": 60,
			"lastEvaluation": "0001-01-01T00:00:00Z",
			"evaluationTime": 0
		}]
	}
}`, dashboardUID)
	expectedFilteredByJSON := fmt.Sprintf(`
{
	"status": "success",
	"data": {
		"groups": [{
			"name": "anotherrulegroup",
			"file": "default",
			"rules": [{
				"state": "inactive",
				"name": "AlwaysFiring",
				"query": "[{\"refId\":\"A\",\"queryType\":\"\",\"relativeTimeRange\":{\"from\":18000,\"to\":10800},\"datasourceUid\":\"-100\",\"model\":{\"expression\":\"2 + 3 \\u003e 1\",\"intervalMs\":1000,\"maxDataPoints\":43200,\"type\":\"math\"}}]",
				"duration": 10,
				"annotations": {
					"__dashboardUid__": "%s",
					"__panelId__": "1"
				},
				"health": "ok",
				"type": "alerting",
				"lastEvaluation": "0001-01-01T00:00:00Z",
				"evaluationTime": 0
			}],
			"interval": 60,
			"lastEvaluation": "0001-01-01T00:00:00Z",
			"evaluationTime": 0
		}]
	}
}`, dashboardUID)
	expectedNoneJSON := `
{
	"status": "success",
	"data": {
		"groups": []
	}
}`

	// Now, let's see how this looks like.
	{
		promRulesURL := fmt.Sprintf("http://grafana:password@%s/api/prometheus/grafana/api/v1/rules", grafanaListedAddr)
		// nolint:gosec
		resp, err := http.Get(promRulesURL)
		require.NoError(t, err)
		t.Cleanup(func() {
			err := resp.Body.Close()
			require.NoError(t, err)
		})
		b, err := ioutil.ReadAll(resp.Body)
		require.NoError(t, err)
		require.Equal(t, 200, resp.StatusCode)

		require.JSONEq(t, expectedAllJSON, string(b))
	}

	// Now, let's check we get the same rule when filtering by dashboard_uid
	{
		promRulesURL := fmt.Sprintf("http://grafana:password@%s/api/prometheus/grafana/api/v1/rules?dashboard_uid=%s", grafanaListedAddr, dashboardUID)
		// nolint:gosec
		resp, err := http.Get(promRulesURL)
		require.NoError(t, err)
		t.Cleanup(func() {
			err := resp.Body.Close()
			require.NoError(t, err)
		})
		b, err := ioutil.ReadAll(resp.Body)
		require.NoError(t, err)
		require.Equal(t, 200, resp.StatusCode)

		require.JSONEq(t, expectedFilteredByJSON, string(b))
	}

	// Now, let's check we get no rules when filtering by an unknown dashboard_uid
	{
		promRulesURL := fmt.Sprintf("http://grafana:password@%s/api/prometheus/grafana/api/v1/rules?dashboard_uid=%s", grafanaListedAddr, "abc")
		// nolint:gosec
		resp, err := http.Get(promRulesURL)
		require.NoError(t, err)
		t.Cleanup(func() {
			err := resp.Body.Close()
			require.NoError(t, err)
		})
		b, err := ioutil.ReadAll(resp.Body)
		require.NoError(t, err)
		require.Equal(t, 200, resp.StatusCode)

		require.JSONEq(t, expectedNoneJSON, string(b))
	}

	// Now, let's check we get the same rule when filtering by dashboard_uid and panel_id
	{
		promRulesURL := fmt.Sprintf("http://grafana:password@%s/api/prometheus/grafana/api/v1/rules?dashboard_uid=%s&panel_id=1", grafanaListedAddr, dashboardUID)
		// nolint:gosec
		resp, err := http.Get(promRulesURL)
		require.NoError(t, err)
		t.Cleanup(func() {
			err := resp.Body.Close()
			require.NoError(t, err)
		})
		b, err := ioutil.ReadAll(resp.Body)
		require.NoError(t, err)
		require.Equal(t, 200, resp.StatusCode)

		require.JSONEq(t, expectedFilteredByJSON, string(b))
	}

	// Now, let's check we get no rules when filtering by dashboard_uid and unknown panel_id
	{
		promRulesURL := fmt.Sprintf("http://grafana:password@%s/api/prometheus/grafana/api/v1/rules?dashboard_uid=%s&panel_id=2", grafanaListedAddr, dashboardUID)
		// nolint:gosec
		resp, err := http.Get(promRulesURL)
		require.NoError(t, err)
		t.Cleanup(func() {
			err := resp.Body.Close()
			require.NoError(t, err)
		})
		b, err := ioutil.ReadAll(resp.Body)
		require.NoError(t, err)
		require.Equal(t, 200, resp.StatusCode)

		require.JSONEq(t, expectedNoneJSON, string(b))
	}

	// Now, let's check an invalid panel_id returns a 400 Bad Request response
	{
		promRulesURL := fmt.Sprintf("http://grafana:password@%s/api/prometheus/grafana/api/v1/rules?dashboard_uid=%s&panel_id=invalid", grafanaListedAddr, dashboardUID)
		// nolint:gosec
		resp, err := http.Get(promRulesURL)
		require.NoError(t, err)
		t.Cleanup(func() {
			err := resp.Body.Close()
			require.NoError(t, err)
		})
		require.Equal(t, http.StatusBadRequest, resp.StatusCode)
		b, err := ioutil.ReadAll(resp.Body)
		require.NoError(t, err)
<<<<<<< HEAD
		require.JSONEq(t, `{"message": "API error","error":"invalid panel_id: strconv.ParseInt: parsing \"invalid\": invalid syntax"}`, string(b))
=======
		var res map[string]interface{}
		require.NoError(t, json.Unmarshal(b, &res))
		require.Equal(t, `invalid panel_id: strconv.ParseInt: parsing "invalid": invalid syntax`, res["message"])
>>>>>>> 0ca4ccfa
	}

	// Now, let's check a panel_id without dashboard_uid returns a 400 Bad Request response
	{
		promRulesURL := fmt.Sprintf("http://grafana:password@%s/api/prometheus/grafana/api/v1/rules?panel_id=1", grafanaListedAddr)
		// nolint:gosec
		resp, err := http.Get(promRulesURL)
		require.NoError(t, err)
		t.Cleanup(func() {
			err := resp.Body.Close()
			require.NoError(t, err)
		})
		require.Equal(t, http.StatusBadRequest, resp.StatusCode)
		b, err := ioutil.ReadAll(resp.Body)
		require.NoError(t, err)
<<<<<<< HEAD
		require.JSONEq(t, `{"message": "API error","error":"panel_id must be set with dashboard_uid"}`, string(b))
=======
		var res map[string]interface{}
		require.NoError(t, json.Unmarshal(b, &res))
		require.Equal(t, "panel_id must be set with dashboard_uid", res["message"])
>>>>>>> 0ca4ccfa
	}
}

func TestPrometheusRulesPermissions(t *testing.T) {
	dir, path := testinfra.CreateGrafDir(t, testinfra.GrafanaOpts{
		DisableLegacyAlerting: true,
		EnableUnifiedAlerting: true,
		DisableAnonymous:      true,
		AppModeProduction:     true,
	})

	grafanaListedAddr, store := testinfra.StartGrafana(t, dir, path)

	// Create a user to make authenticated requests
	userID := createUser(t, store, user.CreateUserCommand{
		DefaultOrgRole: string(models.ROLE_EDITOR),
		Password:       "password",
		Login:          "grafana",
	})

	apiClient := newAlertingApiClient(grafanaListedAddr, "grafana", "password")

	// access control permissions store
	permissionsStore := acdb.ProvideService(store)

	// Create the namespace we'll save our alerts to.
	apiClient.CreateFolder(t, "folder1", "folder1")

	// Create the namespace we'll save our alerts to.
	apiClient.CreateFolder(t, "folder2", "folder2")

	// Create rule under folder1
	createRule(t, apiClient, "folder1")

	// Create rule under folder2
	createRule(t, apiClient, "folder2")

	// Now, let's see how this looks like.
	{
		promRulesURL := fmt.Sprintf("http://grafana:password@%s/api/prometheus/grafana/api/v1/rules", grafanaListedAddr)
		// nolint:gosec
		resp, err := http.Get(promRulesURL)
		require.NoError(t, err)
		t.Cleanup(func() {
			err := resp.Body.Close()
			require.NoError(t, err)
		})
		b, err := ioutil.ReadAll(resp.Body)
		require.NoError(t, err)
		require.Equal(t, 200, resp.StatusCode)

		body := asJson(t, b)
		// Sort, for test consistency.
		sort.Slice(body.Data.Groups, func(i, j int) bool { return body.Data.Groups[i].File < body.Data.Groups[j].File })
		require.Equal(t, "success", body.Status)
		// The request should see both groups, and all rules underneath.
		require.Len(t, body.Data.Groups, 2)
		require.Len(t, body.Data.Groups[0].Rules, 1)
		require.Len(t, body.Data.Groups[1].Rules, 1)
		require.Equal(t, "folder1", body.Data.Groups[0].File)
		require.Equal(t, "folder2", body.Data.Groups[1].File)
	}

	// remove permissions from folder2
	removeFolderPermission(t, permissionsStore, 1, userID, models.ROLE_EDITOR, "folder2")
	apiClient.ReloadCachedPermissions(t)

	// make sure that folder2 is not included in the response
	{
		promRulesURL := fmt.Sprintf("http://grafana:password@%s/api/prometheus/grafana/api/v1/rules", grafanaListedAddr)
		// nolint:gosec
		resp, err := http.Get(promRulesURL)
		require.NoError(t, err)
		t.Cleanup(func() {
			err := resp.Body.Close()
			require.NoError(t, err)
		})
		b, err := ioutil.ReadAll(resp.Body)
		require.NoError(t, err)
		require.Equal(t, 200, resp.StatusCode)

		body := asJson(t, b)
		require.Equal(t, "success", body.Status)
		require.Len(t, body.Data.Groups, 1)
		require.Len(t, body.Data.Groups[0].Rules, 1)
		require.Equal(t, "folder1", body.Data.Groups[0].File)
	}

	// remove permissions from folder1
	removeFolderPermission(t, permissionsStore, 1, userID, models.ROLE_EDITOR, "folder1")
	apiClient.ReloadCachedPermissions(t)

	// make sure that no folders are included in the response
	{
		promRulesURL := fmt.Sprintf("http://grafana:password@%s/api/prometheus/grafana/api/v1/rules", grafanaListedAddr)
		// nolint:gosec
		resp, err := http.Get(promRulesURL)
		require.NoError(t, err)
		t.Cleanup(func() {
			err := resp.Body.Close()
			require.NoError(t, err)
		})
		b, err := ioutil.ReadAll(resp.Body)
		require.NoError(t, err)
		require.Equal(t, 200, resp.StatusCode)

		require.JSONEq(t, `
{
	"status": "success",
	"data": {
		"groups": []
	}
}`, string(b))
	}
}

func removeFolderPermission(t *testing.T, store *acdb.AccessControlStore, orgID, userID int64, role models.RoleType, uid string) {
	t.Helper()
	// remove user permissions on folder
	_, _ = store.SetUserResourcePermission(context.Background(), orgID, accesscontrol.User{ID: userID}, types.SetResourcePermissionCommand{
		Resource:          "folders",
		ResourceID:        uid,
		ResourceAttribute: "uid",
	}, nil)

	// remove org role permissions from folder
	_, _ = store.SetBuiltInResourcePermission(context.Background(), orgID, string(role), types.SetResourcePermissionCommand{
		Resource:          "folders",
		ResourceID:        uid,
		ResourceAttribute: "uid",
	}, nil)

	// remove org role children permissions from folder
	for _, c := range role.Children() {
		_, _ = store.SetBuiltInResourcePermission(context.Background(), orgID, string(c), types.SetResourcePermissionCommand{
			Resource:          "folders",
			ResourceID:        uid,
			ResourceAttribute: "uid",
		}, nil)
	}
}

func asJson(t *testing.T, blob []byte) rulesResponse {
	t.Helper()
	var r rulesResponse
	require.NoError(t, json.Unmarshal(blob, &r))
	return r
}

type rulesResponse struct {
	Status string
	Data   rulesData
}

type rulesData struct {
	Groups []groupData
}

type groupData struct {
	Name  string
	File  string
	Rules []interface{}
}<|MERGE_RESOLUTION|>--- conflicted
+++ resolved
@@ -207,13 +207,9 @@
 		require.NoError(t, err)
 
 		assert.Equal(t, 400, resp.StatusCode)
-<<<<<<< HEAD
-		require.JSONEq(t, `{"message": "API error","error":"failed to update rule group: invalid alert rule: cannot have Panel ID without a Dashboard UID"}`, string(b))
-=======
 		var res map[string]interface{}
 		require.NoError(t, json.Unmarshal(b, &res))
 		require.Equal(t, "invalid rule specification at index [0]: both annotations __dashboardUid__ and __panelId__ must be specified", res["message"])
->>>>>>> 0ca4ccfa
 	}
 
 	// Now, let's see how this looks like.
@@ -593,13 +589,9 @@
 		require.Equal(t, http.StatusBadRequest, resp.StatusCode)
 		b, err := ioutil.ReadAll(resp.Body)
 		require.NoError(t, err)
-<<<<<<< HEAD
-		require.JSONEq(t, `{"message": "API error","error":"invalid panel_id: strconv.ParseInt: parsing \"invalid\": invalid syntax"}`, string(b))
-=======
 		var res map[string]interface{}
 		require.NoError(t, json.Unmarshal(b, &res))
 		require.Equal(t, `invalid panel_id: strconv.ParseInt: parsing "invalid": invalid syntax`, res["message"])
->>>>>>> 0ca4ccfa
 	}
 
 	// Now, let's check a panel_id without dashboard_uid returns a 400 Bad Request response
@@ -615,13 +607,9 @@
 		require.Equal(t, http.StatusBadRequest, resp.StatusCode)
 		b, err := ioutil.ReadAll(resp.Body)
 		require.NoError(t, err)
-<<<<<<< HEAD
-		require.JSONEq(t, `{"message": "API error","error":"panel_id must be set with dashboard_uid"}`, string(b))
-=======
 		var res map[string]interface{}
 		require.NoError(t, json.Unmarshal(b, &res))
 		require.Equal(t, "panel_id must be set with dashboard_uid", res["message"])
->>>>>>> 0ca4ccfa
 	}
 }
 
