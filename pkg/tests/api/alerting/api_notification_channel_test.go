--- conflicted
+++ resolved
@@ -1307,17 +1307,10 @@
 		  "icon_url": "https://awesomeemoji.com/rocket",
 		  "attachments": [
 			{
-<<<<<<< HEAD
-			  "title": "Integration Test [FIRING:1] SlackAlert1 (UID_SlackAlert1 [ var='A' lables={} value=1 ])",
-			  "title_link": "http://localhost:3000/alerting/list",
-			  "text": "Integration Test ",
-			  "fallback": "Integration Test [FIRING:1] SlackAlert1 (UID_SlackAlert1 [ var='A' lables={} value=1 ])",
-=======
 			  "title": "Integration Test [FIRING:1] SlackAlert1 ",
 			  "title_link": "http://localhost:3000/alerting/list",
 			  "text": "Integration Test ",
 			  "fallback": "Integration Test [FIRING:1] SlackAlert1 ",
->>>>>>> 3aba08f7
 			  "footer": "Grafana v",
 			  "footer_icon": "https://grafana.com/assets/img/fav32.png",
 			  "color": "#D63232",
@@ -1341,17 +1334,10 @@
 		  "username": "Integration Test",
 		  "attachments": [
 			{
-<<<<<<< HEAD
-			  "title": "[FIRING:1] SlackAlert2 (UID_SlackAlert2 [ var='A' lables={} value=1 ])",
-			  "title_link": "http://localhost:3000/alerting/list",
-			  "text": "\n**Firing**\nLabels:\n - alertname = SlackAlert2\n - __alert_rule_uid__ = UID_SlackAlert2\n - __value__ = [ var='A' lables={} value=1 ]\nAnnotations:\nSource: \n\n\n\n\n",
-			  "fallback": "[FIRING:1] SlackAlert2 (UID_SlackAlert2 [ var='A' lables={} value=1 ])",
-=======
 			  "title": "[FIRING:1] SlackAlert2 ",
 			  "title_link": "http://localhost:3000/alerting/list",
 			  "text": "**Firing**\n\nLabels:\n - alertname = SlackAlert2\nAnnotations:\nSilence: http://localhost:3000/alerting/silence/new?alertmanager=grafana&matchers=alertname%%3DSlackAlert2\n",
 			  "fallback": "[FIRING:1] SlackAlert2 ",
->>>>>>> 3aba08f7
 			  "footer": "Grafana v",
 			  "footer_icon": "https://grafana.com/assets/img/fav32.png",
 			  "color": "#D63232",
@@ -1373,28 +1359,17 @@
 		`{
 		  "routing_key": "pagerduty_recv/pagerduty_test",
 		  "dedup_key": "234edb34441f942f713f3c2ccf58b1d719d921b4cbe34e57a1630f1dee847e3b",
-<<<<<<< HEAD
-		  "description": "[FIRING:1] PagerdutyAlert (UID_PagerdutyAlert [ var='A' lables={} value=1 ])",
-		  "event_action": "trigger",
-		  "payload": {
-			"summary": "Integration Test [FIRING:1] PagerdutyAlert (UID_PagerdutyAlert [ var='A' lables={} value=1 ])",
-=======
 		  "description": "[FIRING:1] PagerdutyAlert ",
 		  "event_action": "trigger",
 		  "payload": {
 			"summary": "Integration Test [FIRING:1] PagerdutyAlert ",
->>>>>>> 3aba08f7
 			"source": "%s",
 			"severity": "warning",
 			"class": "testclass",
 			"component": "Integration Test",
 			"group": "testgroup",
 			"custom_details": {
-<<<<<<< HEAD
-			  "firing": "Labels:\n - alertname = PagerdutyAlert\n - __alert_rule_uid__ = UID_PagerdutyAlert\n - __value__ = [ var='A' lables={} value=1 ]\nAnnotations:\nSource: \n",
-=======
 			  "firing": "\nLabels:\n - alertname = PagerdutyAlert\nAnnotations:\nSilence: http://localhost:3000/alerting/silence/new?alertmanager=grafana&matchers=alertname%%3DPagerdutyAlert\n",
->>>>>>> 3aba08f7
 			  "num_firing": "1",
 			  "num_resolved": "0",
 			  "resolved": ""
@@ -1414,13 +1389,8 @@
 		`{
 		  "link": {
 			"messageUrl": "dingtalk://dingtalkclient/page/link?pc_slide=false&url=http%3A%2F%2Flocalhost%3A3000%2Falerting%2Flist",
-<<<<<<< HEAD
-			"text": "\n**Firing**\nLabels:\n - alertname = DingDingAlert\n - __alert_rule_uid__ = UID_DingDingAlert\n - __value__ = [ var='A' lables={} value=1 ]\nAnnotations:\nSource: \n\n\n\n\n",
-			"title": "[FIRING:1] DingDingAlert (UID_DingDingAlert [ var='A' lables={} value=1 ])"
-=======
 			"text": "**Firing**\n\nLabels:\n - alertname = DingDingAlert\nAnnotations:\nSilence: http://localhost:3000/alerting/silence/new?alertmanager=grafana&matchers=alertname%3DDingDingAlert\n",
 			"title": "[FIRING:1] DingDingAlert "
->>>>>>> 3aba08f7
 		  },
 		  "msgtype": "link"
 		}`,
@@ -1444,15 +1414,6 @@
 		  ],
 		  "sections": [
 			{
-<<<<<<< HEAD
-			  "text": "\n**Firing**\nLabels:\n - alertname = TeamsAlert\n - __alert_rule_uid__ = UID_TeamsAlert\n - __value__ = [ var='A' lables={} value=1 ]\nAnnotations:\nSource: \n\n\n\n\n",
-			  "title": "Details"
-			}
-		  ],
-		  "summary": "[FIRING:1] TeamsAlert (UID_TeamsAlert [ var='A' lables={} value=1 ])",
-		  "themeColor": "#D63232",
-		  "title": "[FIRING:1] TeamsAlert (UID_TeamsAlert [ var='A' lables={} value=1 ])"
-=======
 			  "text": "**Firing**\n\nLabels:\n - alertname = TeamsAlert\nAnnotations:\nSilence: http://localhost:3000/alerting/silence/new?alertmanager=grafana&matchers=alertname%3DTeamsAlert\n",
 			  "title": "Details"
 			}
@@ -1460,7 +1421,6 @@
 		  "summary": "[FIRING:1] TeamsAlert ",
 		  "themeColor": "#D63232",
 		  "title": "[FIRING:1] TeamsAlert "
->>>>>>> 3aba08f7
 		}`,
 	},
 	"webhook_recv/webhook_test": {
@@ -1471,36 +1431,22 @@
 			{
 			  "status": "firing",
 			  "labels": {
-<<<<<<< HEAD
-				"__alert_rule_uid__": "UID_WebhookAlert",
-        "__value__": "[ var='A' lables={} value=1 ]",
-=======
->>>>>>> 3aba08f7
 				"alertname": "WebhookAlert"
 			  },
 			  "annotations": {},
 			  "startsAt": "%s",
 			  "endsAt": "0001-01-01T00:00:00Z",
 			  "generatorURL": "",
-<<<<<<< HEAD
-			  "fingerprint": "29c4faeb6c02647a"
-=======
-			  "fingerprint": "929467973978d053",
+			  "fingerprint": "29c4faeb6c02647a",
 			  "silenceURL": "http://localhost:3000/alerting/silence/new?alertmanager=grafana&matchers=alertname%%3DWebhookAlert",
 			  "dashboardURL": "",
 			  "panelURL": ""
->>>>>>> 3aba08f7
 			}
 		  ],
 		  "groupLabels": {
 			"alertname": "WebhookAlert"
 		  },
 		  "commonLabels": {
-<<<<<<< HEAD
-			"__alert_rule_uid__": "UID_WebhookAlert",
-      "__value__": "[ var='A' lables={} value=1 ]",
-=======
->>>>>>> 3aba08f7
 			"alertname": "WebhookAlert"
 		  },
 		  "commonAnnotations": {},
@@ -1508,24 +1454,14 @@
 		  "version": "1",
 		  "groupKey": "{}/{alertname=\"WebhookAlert\"}:{alertname=\"WebhookAlert\"}",
 		  "truncatedAlerts": 0,
-<<<<<<< HEAD
-		  "title": "[FIRING:1] WebhookAlert (UID_WebhookAlert [ var='A' lables={} value=1 ])",
-		  "state": "alerting",
-		  "message": "\n**Firing**\nLabels:\n - alertname = WebhookAlert\n - __alert_rule_uid__ = UID_WebhookAlert\n - __value__ = [ var='A' lables={} value=1 ]\nAnnotations:\nSource: \n\n\n\n\n"
-=======
 		  "title": "[FIRING:1] WebhookAlert ",
 		  "state": "alerting",
 		  "message": "**Firing**\n\nLabels:\n - alertname = WebhookAlert\nAnnotations:\nSilence: http://localhost:3000/alerting/silence/new?alertmanager=grafana&matchers=alertname%%3DWebhookAlert\n"
->>>>>>> 3aba08f7
 		}`,
 	},
 	"discord_recv/discord_test": {
 		`{
-<<<<<<< HEAD
-		  "content": "\n**Firing**\nLabels:\n - alertname = DiscordAlert\n - __alert_rule_uid__ = UID_DiscordAlert\n - __value__ = [ var='A' lables={} value=1 ]\nAnnotations:\nSource: \n\n\n\n\n",
-=======
 		  "content": "**Firing**\n\nLabels:\n - alertname = DiscordAlert\nAnnotations:\nSilence: http://localhost:3000/alerting/silence/new?alertmanager=grafana&matchers=alertname%3DDiscordAlert\n",
->>>>>>> 3aba08f7
 		  "embeds": [
 			{
 			  "color": 14037554,
@@ -1533,11 +1469,7 @@
 				"icon_url": "https://grafana.com/assets/img/fav32.png",
 				"text": "Grafana v"
 			  },
-<<<<<<< HEAD
-			  "title": "[FIRING:1] DiscordAlert (UID_DiscordAlert [ var='A' lables={} value=1 ])",
-=======
 			  "title": "[FIRING:1] DiscordAlert ",
->>>>>>> 3aba08f7
 			  "type": "rich",
 			  "url": "http://localhost:3000/alerting/list"
 			}
@@ -1557,11 +1489,7 @@
 			  },
 			  "name": "default"
 			},
-<<<<<<< HEAD
-			"output": "\n**Firing**\nLabels:\n - alertname = SensuGoAlert\n - __alert_rule_uid__ = UID_SensuGoAlert\n - __value__ = [ var='A' lables={} value=1 ]\nAnnotations:\nSource: \n\n\n\n\n",
-=======
 			"output": "**Firing**\n\nLabels:\n - alertname = SensuGoAlert\nAnnotations:\nSilence: http://localhost:3000/alerting/silence/new?alertmanager=grafana&matchers=alertname%%3DSensuGoAlert\n",
->>>>>>> 3aba08f7
 			"status": 2
 		  },
 		  "entity": {
@@ -1574,21 +1502,6 @@
 		}`,
 	},
 	"pushover_recv/pushover_test": {
-<<<<<<< HEAD
-		"--abcd\r\nContent-Disposition: form-data; name=\"user\"\r\n\r\nmysecretkey\r\n--abcd\r\nContent-Disposition: form-data; name=\"token\"\r\n\r\nmysecrettoken\r\n--abcd\r\nContent-Disposition: form-data; name=\"priority\"\r\n\r\n0\r\n--abcd\r\nContent-Disposition: form-data; name=\"sound\"\r\n\r\n\r\n--abcd\r\nContent-Disposition: form-data; name=\"title\"\r\n\r\n[FIRING:1] PushoverAlert (UID_PushoverAlert [ var='A' lables={} value=1 ])\r\n--abcd\r\nContent-Disposition: form-data; name=\"url\"\r\n\r\nhttp://localhost:3000/alerting/list\r\n--abcd\r\nContent-Disposition: form-data; name=\"url_title\"\r\n\r\nShow alert rule\r\n--abcd\r\nContent-Disposition: form-data; name=\"message\"\r\n\r\n\n**Firing**\nLabels:\n - alertname = PushoverAlert\n - __alert_rule_uid__ = UID_PushoverAlert\n - __value__ = [ var='A' lables={} value=1 ]\nAnnotations:\nSource: \n\n\n\n\n\r\n--abcd\r\nContent-Disposition: form-data; name=\"html\"\r\n\r\n1\r\n--abcd--\r\n",
-	},
-	"telegram_recv/bot6sh027hs034h": {
-		"--abcd\r\nContent-Disposition: form-data; name=\"chat_id\"\r\n\r\ntelegram_chat_id\r\n--abcd\r\nContent-Disposition: form-data; name=\"parse_mode\"\r\n\r\nhtml\r\n--abcd\r\nContent-Disposition: form-data; name=\"text\"\r\n\r\n\n**Firing**\nLabels:\n - alertname = TelegramAlert\n - __alert_rule_uid__ = UID_TelegramAlert\n - __value__ = [ var='A' lables={} value=1 ]\nAnnotations:\nSource: \n\n\n\n\n\r\n--abcd--\r\n",
-	},
-	"googlechat_recv/googlechat_test": {
-		`{
-		  "previewText": "[FIRING:1] GoogleChatAlert (UID_GoogleChatAlert [ var='A' lables={} value=1 ])",
-		  "fallbackText": "[FIRING:1] GoogleChatAlert (UID_GoogleChatAlert [ var='A' lables={} value=1 ])",
-		  "cards": [
-			{
-			  "header": {
-				"title": "[FIRING:1] GoogleChatAlert (UID_GoogleChatAlert [ var='A' lables={} value=1 ])"
-=======
 		"--abcd\r\nContent-Disposition: form-data; name=\"user\"\r\n\r\nmysecretkey\r\n--abcd\r\nContent-Disposition: form-data; name=\"token\"\r\n\r\nmysecrettoken\r\n--abcd\r\nContent-Disposition: form-data; name=\"priority\"\r\n\r\n0\r\n--abcd\r\nContent-Disposition: form-data; name=\"sound\"\r\n\r\n\r\n--abcd\r\nContent-Disposition: form-data; name=\"title\"\r\n\r\n[FIRING:1] PushoverAlert \r\n--abcd\r\nContent-Disposition: form-data; name=\"url\"\r\n\r\nhttp://localhost:3000/alerting/list\r\n--abcd\r\nContent-Disposition: form-data; name=\"url_title\"\r\n\r\nShow alert rule\r\n--abcd\r\nContent-Disposition: form-data; name=\"message\"\r\n\r\n**Firing**\n\nLabels:\n - alertname = PushoverAlert\nAnnotations:\nSilence: http://localhost:3000/alerting/silence/new?alertmanager=grafana&matchers=alertname%3DPushoverAlert\n\r\n--abcd\r\nContent-Disposition: form-data; name=\"html\"\r\n\r\n1\r\n--abcd--\r\n",
 	},
 	"telegram_recv/bot6sh027hs034h": {
@@ -1602,18 +1515,13 @@
 			{
 			  "header": {
 				"title": "[FIRING:1] GoogleChatAlert "
->>>>>>> 3aba08f7
 			  },
 			  "sections": [
 				{
 				  "widgets": [
 					{
 					  "textParagraph": {
-<<<<<<< HEAD
-						"text": "\n**Firing**\nLabels:\n - alertname = GoogleChatAlert\n - __alert_rule_uid__ = UID_GoogleChatAlert\n - __value__ = [ var='A' lables={} value=1 ]\nAnnotations:\nSource: \n\n\n\n\n"
-=======
 						"text": "**Firing**\n\nLabels:\n - alertname = GoogleChatAlert\nAnnotations:\nSilence: http://localhost:3000/alerting/silence/new?alertmanager=grafana&matchers=alertname%%3DGoogleChatAlert\n"
->>>>>>> 3aba08f7
 					  }
 					},
 					{
@@ -1650,13 +1558,8 @@
 				"alert_state": "alerting",
 				"client": "Grafana",
 				"client_url": "http://localhost:3000/alerting/list",
-<<<<<<< HEAD
-				"description": "[FIRING:1] KafkaAlert (UID_KafkaAlert [ var='A' lables={} value=1 ])",
-				"details": "\n**Firing**\nLabels:\n - alertname = KafkaAlert\n - __alert_rule_uid__ = UID_KafkaAlert\n - __value__ = [ var='A' lables={} value=1 ]\nAnnotations:\nSource: \n\n\n\n\n",
-=======
 				"description": "[FIRING:1] KafkaAlert ",
 				"details": "**Firing**\n\nLabels:\n - alertname = KafkaAlert\nAnnotations:\nSilence: http://localhost:3000/alerting/silence/new?alertmanager=grafana&matchers=alertname%3DKafkaAlert\n",
->>>>>>> 3aba08f7
 				"incident_key": "35c0bdb1715f9162a20d7b2a01cb2e3a4c5b1dc663571701e3f67212b696332f"
 			  }
 			}
@@ -1664,53 +1567,30 @@
 		}`,
 	},
 	"line_recv/line_test": {
-<<<<<<< HEAD
-		`message=%5BFIRING%3A1%5D+LineAlert+%28UID_LineAlert+%5B+var%3D%27A%27+lables%3D%7B%7D+value%3D1+%5D%29%0Ahttp%3A%2Flocalhost%3A3000%2Falerting%2Flist%0A%0A%0A%2A%2AFiring%2A%2A%0ALabels%3A%0A+-+alertname+%3D+LineAlert%0A+-+__alert_rule_uid__+%3D+UID_LineAlert%0A+-+__value__+%3D+%5B+var%3D%27A%27+lables%3D%7B%7D+value%3D1+%5D%0AAnnotations%3A%0ASource%3A+%0A%0A%0A%0A%0A`,
-	},
-	"threema_recv/threema_test": {
-		`from=%2A1234567&secret=myapisecret&text=%E2%9A%A0%EF%B8%8F+%5BFIRING%3A1%5D+ThreemaAlert+%28UID_ThreemaAlert+%5B+var%3D%27A%27+lables%3D%7B%7D+value%3D1+%5D%29%0A%0A%2AMessage%3A%2A%0A%0A%2A%2AFiring%2A%2A%0ALabels%3A%0A+-+alertname+%3D+ThreemaAlert%0A+-+__alert_rule_uid__+%3D+UID_ThreemaAlert%0A+-+__value__+%3D+%5B+var%3D%27A%27+lables%3D%7B%7D+value%3D1+%5D%0AAnnotations%3A%0ASource%3A+%0A%0A%0A%0A%0A%0A%2AURL%3A%2A+http%3A%2Flocalhost%3A3000%2Falerting%2Flist%0A&to=abcdefgh`,
-=======
 		`message=%5BFIRING%3A1%5D+LineAlert+%0Ahttp%3A%2Flocalhost%3A3000%2Falerting%2Flist%0A%0A%2A%2AFiring%2A%2A%0A%0ALabels%3A%0A+-+alertname+%3D+LineAlert%0AAnnotations%3A%0ASilence%3A+http%3A%2F%2Flocalhost%3A3000%2Falerting%2Fsilence%2Fnew%3Falertmanager%3Dgrafana%26matchers%3Dalertname%253DLineAlert%0A`,
 	},
 	"threema_recv/threema_test": {
 		`from=%2A1234567&secret=myapisecret&text=%E2%9A%A0%EF%B8%8F+%5BFIRING%3A1%5D+ThreemaAlert+%0A%0A%2AMessage%3A%2A%0A%2A%2AFiring%2A%2A%0A%0ALabels%3A%0A+-+alertname+%3D+ThreemaAlert%0AAnnotations%3A%0ASilence%3A+http%3A%2F%2Flocalhost%3A3000%2Falerting%2Fsilence%2Fnew%3Falertmanager%3Dgrafana%26matchers%3Dalertname%253DThreemaAlert%0A%0A%2AURL%3A%2A+http%3A%2Flocalhost%3A3000%2Falerting%2Flist%0A&to=abcdefgh`,
->>>>>>> 3aba08f7
 	},
 	"victorops_recv/victorops_test": {
 		`{
 		  "alert_url": "http://localhost:3000/alerting/list",
-<<<<<<< HEAD
-		  "entity_display_name": "[FIRING:1] VictorOpsAlert (UID_VictorOpsAlert [ var='A' lables={} value=1 ])",
-		  "entity_id": "633ae988fa7074bcb51f3d1c5fef2ba1c5c4ccb45b3ecbf681f7d507b078b1ae",
-		  "message_type": "CRITICAL",
-		  "monitoring_tool": "Grafana v",
-		  "state_message": "\n**Firing**\nLabels:\n - alertname = VictorOpsAlert\n - __alert_rule_uid__ = UID_VictorOpsAlert\n - __value__ = [ var='A' lables={} value=1 ]\nAnnotations:\nSource: \n\n\n\n\n",
-=======
 		  "entity_display_name": "[FIRING:1] VictorOpsAlert ",
 		  "entity_id": "633ae988fa7074bcb51f3d1c5fef2ba1c5c4ccb45b3ecbf681f7d507b078b1ae",
 		  "message_type": "CRITICAL",
 		  "monitoring_tool": "Grafana v",
 		  "state_message": "**Firing**\n\nLabels:\n - alertname = VictorOpsAlert\nAnnotations:\nSilence: http://localhost:3000/alerting/silence/new?alertmanager=grafana&matchers=alertname%%3DVictorOpsAlert\n",
->>>>>>> 3aba08f7
 		  "timestamp": %s
 		}`,
 	},
 	"opsgenie_recv/opsgenie_test": {
 		`{
 		  "alias": "47e92f0f6ef9fe99f3954e0d6155f8d09c4b9a038d8c3105e82c0cee4c62956e",
-<<<<<<< HEAD
-		  "description": "[FIRING:1] OpsGenieAlert (UID_OpsGenieAlert [ var='A' lables={} value=1 ])\nhttp://localhost:3000/alerting/list\n\n\n**Firing**\nLabels:\n - alertname = OpsGenieAlert\n - __alert_rule_uid__ = UID_OpsGenieAlert\n - __value__ = [ var='A' lables={} value=1 ]\nAnnotations:\nSource: \n\n\n\n\n",
-		  "details": {
-			"url": "http://localhost:3000/alerting/list"
-		  },
-		  "message": "[FIRING:1] OpsGenieAlert (UID_OpsGenieAlert [ var='A' lables={} value=1 ])",
-=======
 		  "description": "[FIRING:1] OpsGenieAlert \nhttp://localhost:3000/alerting/list\n\n**Firing**\n\nLabels:\n - alertname = OpsGenieAlert\nAnnotations:\nSilence: http://localhost:3000/alerting/silence/new?alertmanager=grafana&matchers=alertname%3DOpsGenieAlert\n",
 		  "details": {
 			"url": "http://localhost:3000/alerting/list"
 		  },
 		  "message": "[FIRING:1] OpsGenieAlert ",
->>>>>>> 3aba08f7
 		  "source": "Grafana",
 		  "tags": []
 		}`,
