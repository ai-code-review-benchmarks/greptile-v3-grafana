package alerting

import (
	"bytes"
	"context"
	"encoding/json"
	"fmt"
	"io"
	"net/http"
	"regexp"
	"strings"
	"testing"
	"time"

	"github.com/grafana/grafana/pkg/expr"
	"github.com/prometheus/common/model"
	"github.com/stretchr/testify/assert"
	"github.com/stretchr/testify/require"

	"github.com/grafana/grafana/pkg/expr"
<<<<<<< HEAD
	"github.com/grafana/grafana/pkg/models"
=======
>>>>>>> ae830f68

	apimodels "github.com/grafana/grafana/pkg/services/ngalert/api/tooling/definitions"
	ngmodels "github.com/grafana/grafana/pkg/services/ngalert/models"
	ngstore "github.com/grafana/grafana/pkg/services/ngalert/store"
	"github.com/grafana/grafana/pkg/services/org"
	"github.com/grafana/grafana/pkg/services/org/orgimpl"
	"github.com/grafana/grafana/pkg/services/quota/quotaimpl"
	"github.com/grafana/grafana/pkg/services/sqlstore"
	"github.com/grafana/grafana/pkg/services/supportbundles/supportbundlestest"
	"github.com/grafana/grafana/pkg/services/user"
	"github.com/grafana/grafana/pkg/services/user/userimpl"
	"github.com/grafana/grafana/pkg/setting"
	"github.com/grafana/grafana/pkg/tests/testinfra"
)

type Response struct {
	Message string `json:"message"`
	TraceID string `json:"traceID"`
}

<<<<<<< HEAD
func TestAMConfigAccess(t *testing.T) {
	t.Skip("skip broken test")
=======
func TestIntegrationAMConfigAccess(t *testing.T) {
	testinfra.SQLiteIntegrationTest(t)
>>>>>>> ae830f68

	dir, path := testinfra.CreateGrafDir(t, testinfra.GrafanaOpts{
		DisableLegacyAlerting: true,
		EnableUnifiedAlerting: true,
		DisableAnonymous:      true,
		AppModeProduction:     true,
	})

	grafanaListedAddr, store := testinfra.StartGrafana(t, dir, path)

	// Create a users to make authenticated requests
	createUser(t, store, user.CreateUserCommand{
		DefaultOrgRole: string(org.RoleViewer),
		Password:       "viewer",
		Login:          "viewer",
	})
	createUser(t, store, user.CreateUserCommand{
		DefaultOrgRole: string(org.RoleEditor),
		Password:       "editor",
		Login:          "editor",
	})
	createUser(t, store, user.CreateUserCommand{
		DefaultOrgRole: string(org.RoleAdmin),
		Password:       "admin",
		Login:          "admin",
	})

	type testCase struct {
		desc      string
		url       string
		expStatus int
		expBody   string
	}

	t.Run("when creating alertmanager configuration", func(t *testing.T) {
		body := `
		{
			"alertmanager_config": {
				"route": {
					"receiver": "grafana-default-email"
				},
				"receivers": [{
					"name": "grafana-default-email",
					"grafana_managed_receiver_configs": [{
						"uid": "",
						"name": "email receiver",
						"type": "email",
						"isDefault": true,
						"settings": {
							"addresses": "<example@email.com>"
						}
					}]
				}]
			}
		}
		`

		testCases := []testCase{
			{
				desc:      "un-authenticated request should fail",
				url:       "http://%s/api/alertmanager/grafana/config/api/v1/alerts",
				expStatus: http.StatusUnauthorized,
				expBody:   `"message":"Unauthorized"`,
			},
			{
				desc:      "viewer request should fail",
				url:       "http://viewer:viewer@%s/api/alertmanager/grafana/config/api/v1/alerts",
				expStatus: http.StatusForbidden,
				expBody:   `"title":"Access denied"`,
			},
			{
				desc:      "editor request should succeed",
				url:       "http://editor:editor@%s/api/alertmanager/grafana/config/api/v1/alerts",
				expStatus: http.StatusAccepted,
				expBody:   `{"message":"configuration created"}`,
			},
			{
				desc:      "admin request should succeed",
				url:       "http://admin:admin@%s/api/alertmanager/grafana/config/api/v1/alerts",
				expStatus: http.StatusAccepted,
				expBody:   `{"message":"configuration created"}`,
			},
		}

		for _, tc := range testCases {
			t.Run(tc.desc, func(t *testing.T) {
				url := fmt.Sprintf(tc.url, grafanaListedAddr)
				buf := bytes.NewReader([]byte(body))
				// nolint:gosec
				resp, err := http.Post(url, "application/json", buf)
				t.Cleanup(func() {
					require.NoError(t, resp.Body.Close())
				})
				require.NoError(t, err)
				require.Equal(t, tc.expStatus, resp.StatusCode)
				b, err := io.ReadAll(resp.Body)
				require.NoError(t, err)
				require.Contains(t, string(b), tc.expBody)
			})
		}
	})

	t.Run("when retrieve alertmanager configuration", func(t *testing.T) {
		cfgBody := `
		{
			"template_files": null,
			"alertmanager_config": {
				"route": {
					"receiver": "grafana-default-email"
				},
				"templates": null,
				"receivers": [{
					"name": "grafana-default-email",
					"grafana_managed_receiver_configs": [{
						"disableResolveMessage": false,
						"uid": "",
						"name": "email receiver",
						"type": "email",
						"secureFields": {},
						"settings": {
							"addresses": "<example@email.com>"
						}
					}]
				}]
			}
		}
		`
		testCases := []testCase{
			{
				desc:      "un-authenticated request should fail",
				url:       "http://%s/api/alertmanager/grafana/config/api/v1/alerts",
				expStatus: http.StatusUnauthorized,
				expBody:   `{"extra":null,"message":"Unauthorized","messageId":"auth.unauthorized","statusCode":401,"traceID":""}`,
			},
			{
				desc:      "viewer request should succeed",
				url:       "http://viewer:viewer@%s/api/alertmanager/grafana/config/api/v1/alerts",
				expStatus: http.StatusOK,
				expBody:   cfgBody,
			},
			{
				desc:      "editor request should succeed",
				url:       "http://editor:editor@%s/api/alertmanager/grafana/config/api/v1/alerts",
				expStatus: http.StatusOK,
				expBody:   cfgBody,
			},
			{
				desc:      "admin request should succeed",
				url:       "http://admin:admin@%s/api/alertmanager/grafana/config/api/v1/alerts",
				expStatus: http.StatusOK,
				expBody:   cfgBody,
			},
		}

		for _, tc := range testCases {
			t.Run(tc.desc, func(t *testing.T) {
				resp, err := http.Get(fmt.Sprintf(tc.url, grafanaListedAddr))
				t.Cleanup(func() {
					require.NoError(t, resp.Body.Close())
				})
				require.NoError(t, err)
				require.Equal(t, tc.expStatus, resp.StatusCode)
				b, err := io.ReadAll(resp.Body)
				if tc.expStatus == http.StatusOK {
					re := regexp.MustCompile(`"uid":"([\w|-]+)"`)
					b = re.ReplaceAll(b, []byte(`"uid":""`))
				}
				require.NoError(t, err)
				require.JSONEq(t, tc.expBody, string(b))
			})
		}
	})

	t.Run("when creating silence", func(t *testing.T) {
		now := time.Now()
		body := fmt.Sprintf(`
		{
			"comment": "string",
			"createdBy": "string",
			"matchers": [
			  {
				"isRegex": true,
				"name": "string",
				"value": "string"
			  }
			],
			"startsAt": "%s",
			"endsAt": "%s"
		  }
		`, now.Format(time.RFC3339), now.Add(10*time.Second).Format(time.RFC3339))

		testCases := []testCase{
			{
				desc:      "un-authenticated request should fail",
				url:       "http://%s/api/alertmanager/grafana/config/api/v2/silences",
				expStatus: http.StatusUnauthorized,
				expBody:   `"message":"Unauthorized"`,
			},
			{
				desc:      "viewer request should fail",
				url:       "http://viewer:viewer@%s/api/alertmanager/grafana/api/v2/silences",
				expStatus: http.StatusForbidden,
				expBody:   `"title":"Access denied"`,
			},
			{
				desc:      "editor request should succeed",
				url:       "http://editor:editor@%s/api/alertmanager/grafana/api/v2/silences",
				expStatus: http.StatusAccepted,
			},
			{
				desc:      "admin request should succeed",
				url:       "http://admin:admin@%s/api/alertmanager/grafana/api/v2/silences",
				expStatus: http.StatusAccepted,
			},
		}

		for _, tc := range testCases {
			t.Run(tc.desc, func(t *testing.T) {
				url := fmt.Sprintf(tc.url, grafanaListedAddr)
				buf := bytes.NewReader([]byte(body))
				// nolint:gosec
				resp, err := http.Post(url, "application/json", buf)
				t.Cleanup(func() {
					require.NoError(t, resp.Body.Close())
				})
				require.NoError(t, err)
				require.Equal(t, tc.expStatus, resp.StatusCode)
				b, err := io.ReadAll(resp.Body)
				require.NoError(t, err)
				if tc.expStatus == http.StatusAccepted {
					response := apimodels.PostSilencesOKBody{}
					require.NoError(t, json.Unmarshal(b, &response))
					require.NotEmpty(t, response.SilenceID)
					return
				}
				require.Contains(t, string(b), tc.expBody)
			})
		}
	})

	var blob []byte
	t.Run("when getting silences", func(t *testing.T) {
		testCases := []testCase{
			{
				desc:      "un-authenticated request should fail",
				url:       "http://%s/api/alertmanager/grafana/api/v2/silences",
				expStatus: http.StatusUnauthorized,
				expBody:   `"message": "Unauthorized"`,
			},
			{
				desc:      "viewer request should succeed",
				url:       "http://viewer:viewer@%s/api/alertmanager/grafana/api/v2/silences",
				expStatus: http.StatusOK,
			},
			{
				desc:      "editor request should succeed",
				url:       "http://editor:editor@%s/api/alertmanager/grafana/api/v2/silences",
				expStatus: http.StatusOK,
			},
			{
				desc:      "admin request should succeed",
				url:       "http://admin:admin@%s/api/alertmanager/grafana/api/v2/silences",
				expStatus: http.StatusOK,
			},
		}

		for _, tc := range testCases {
			t.Run(tc.desc, func(t *testing.T) {
				url := fmt.Sprintf(tc.url, grafanaListedAddr)
				// nolint:gosec
				resp, err := http.Get(url)
				t.Cleanup(func() {
					require.NoError(t, resp.Body.Close())
				})
				require.NoError(t, err)
				require.Equal(t, tc.expStatus, resp.StatusCode)
				require.NoError(t, err)
				if tc.expStatus == http.StatusOK {
					b, err := io.ReadAll(resp.Body)
					require.NoError(t, err)
					blob = b
				}
			})
		}
	})

	var silences apimodels.GettableSilences
	err := json.Unmarshal(blob, &silences)
	require.NoError(t, err)
	assert.Len(t, silences, 2)
	silenceIDs := make([]string, 0, len(silences))
	for _, s := range silences {
		silenceIDs = append(silenceIDs, *s.ID)
	}

	unconsumedSilenceIdx := 0
	t.Run("when deleting a silence", func(t *testing.T) {
		testCases := []testCase{
			{
				desc:      "un-authenticated request should fail",
				url:       "http://%s/api/alertmanager/grafana/api/v2/silence/%s",
				expStatus: http.StatusUnauthorized,
				expBody:   `"message":"Unauthorized"`,
			},
			{
				desc:      "viewer request should fail",
				url:       "http://viewer:viewer@%s/api/alertmanager/grafana/api/v2/silence/%s",
				expStatus: http.StatusForbidden,
				expBody:   `"title":"Access denied"`,
			},
			{
				desc:      "editor request should succeed",
				url:       "http://editor:editor@%s/api/alertmanager/grafana/api/v2/silence/%s",
				expStatus: http.StatusOK,
				expBody:   `{"message":"silence deleted"}`,
			},
			{
				desc:      "admin request should succeed",
				url:       "http://admin:admin@%s/api/alertmanager/grafana/api/v2/silence/%s",
				expStatus: http.StatusOK,
				expBody:   `{"message":"silence deleted"}`,
			},
		}

		for _, tc := range testCases {
			t.Run(tc.desc, func(t *testing.T) {
				url := fmt.Sprintf(tc.url, grafanaListedAddr, silenceIDs[unconsumedSilenceIdx])

				// Create client
				client := &http.Client{}

				// Create request
				req, err := http.NewRequest("DELETE", url, nil)
				if err != nil {
					fmt.Println(err)
					return
				}

				// Fetch Request
				resp, err := client.Do(req)
				if err != nil {
					return
				}
				t.Cleanup(func() {
					require.NoError(t, resp.Body.Close())
				})
				require.NoError(t, err)
				require.Equal(t, tc.expStatus, resp.StatusCode)
				b, err := io.ReadAll(resp.Body)
				require.NoError(t, err)
				if tc.expStatus == http.StatusOK {
					unconsumedSilenceIdx++
				}
				require.Contains(t, string(b), tc.expBody)
			})
		}
	})
}

func TestIntegrationAlertAndGroupsQuery(t *testing.T) {
	testinfra.SQLiteIntegrationTest(t)

	dir, path := testinfra.CreateGrafDir(t, testinfra.GrafanaOpts{
		DisableLegacyAlerting: true,
		EnableUnifiedAlerting: true,
		DisableAnonymous:      true,
		AppModeProduction:     true,
	})

	grafanaListedAddr, store := testinfra.StartGrafana(t, dir, path)

	// unauthenticated request to get the alerts should fail
	{
		alertsURL := fmt.Sprintf("http://%s/api/alertmanager/grafana/api/v2/alerts", grafanaListedAddr)
		// nolint:gosec
		resp, err := http.Get(alertsURL)
		require.NoError(t, err)
		t.Cleanup(func() {
			err := resp.Body.Close()
			require.NoError(t, err)
		})
		b, err := io.ReadAll(resp.Body)
		require.NoError(t, err)
		require.Equal(t, http.StatusUnauthorized, resp.StatusCode)
		require.Contains(t, string(b), `"message":"Unauthorized"`)
	}

	// Create a user to make authenticated requests
	createUser(t, store, user.CreateUserCommand{
		DefaultOrgRole: string(org.RoleEditor),
		Password:       "password",
		Login:          "grafana",
	})

	apiClient := newAlertingApiClient(grafanaListedAddr, "grafana", "password")

	// invalid credentials request to get the alerts should fail
	{
		alertsURL := fmt.Sprintf("http://grafana:invalid@%s/api/alertmanager/grafana/api/v2/alerts", grafanaListedAddr)
		// nolint:gosec
		resp, err := http.Get(alertsURL)
		require.NoError(t, err)
		t.Cleanup(func() {
			err := resp.Body.Close()
			require.NoError(t, err)
		})
		b, err := io.ReadAll(resp.Body)
		require.NoError(t, err)
		assert.Equal(t, http.StatusUnauthorized, resp.StatusCode)

		var res map[string]any
		require.NoError(t, json.Unmarshal(b, &res))
		assert.Equal(t, "Invalid username or password", res["message"])
	}

	// When there are no alerts available, it returns an empty list.
	{
		alertsURL := fmt.Sprintf("http://grafana:password@%s/api/alertmanager/grafana/api/v2/alerts", grafanaListedAddr)
		// nolint:gosec
		resp, err := http.Get(alertsURL)
		require.NoError(t, err)
		t.Cleanup(func() {
			err := resp.Body.Close()
			require.NoError(t, err)
		})
		b, err := io.ReadAll(resp.Body)
		require.NoError(t, err)
		require.Equal(t, 200, resp.StatusCode)
		require.JSONEq(t, "[]", string(b))
	}

	// When are there no alerts available, it returns an empty list of groups.
	{
		alertsURL := fmt.Sprintf("http://grafana:password@%s/api/alertmanager/grafana/api/v2/alerts/groups", grafanaListedAddr)
		// nolint:gosec
		resp, err := http.Get(alertsURL)
		require.NoError(t, err)
		t.Cleanup(func() {
			err := resp.Body.Close()
			require.NoError(t, err)
		})
		b, err := io.ReadAll(resp.Body)
		require.NoError(t, err)
		require.NoError(t, err)
		require.Equal(t, 200, resp.StatusCode)
		require.JSONEq(t, "[]", string(b))
	}

	// Now, let's test the endpoint with some alerts.
	{
		// Create the namespace we'll save our alerts to.
		apiClient.CreateFolder(t, "default", "default")
	}

	// Create an alert that will fire as quickly as possible
	{
		interval, err := model.ParseDuration("10s")
		require.NoError(t, err)
		rules := apimodels.PostableRuleGroupConfig{
			Name:     "arulegroup",
			Interval: interval,
			Rules: []apimodels.PostableExtendedRuleNode{
				{
					GrafanaManagedAlert: &apimodels.PostableGrafanaRule{
						Title:     "AlwaysFiring",
						Condition: "A",
						Data: []apimodels.AlertQuery{
							{
								RefID: "A",
								RelativeTimeRange: apimodels.RelativeTimeRange{
									From: apimodels.Duration(time.Duration(5) * time.Hour),
									To:   apimodels.Duration(time.Duration(3) * time.Hour),
								},
								DatasourceUID: expr.DatasourceUID,
								Model: json.RawMessage(`{
									"type": "math",
									"expression": "2 + 3 > 1"
									}`),
							},
						},
					},
				},
			},
		}

		_, status, _ := apiClient.PostRulesGroupWithStatus(t, "default", &rules)
		assert.Equal(t, http.StatusAccepted, status)
	}

	// Eventually, we'll get an alert with its state being active.
	{
		alertsURL := fmt.Sprintf("http://grafana:password@%s/api/alertmanager/grafana/api/v2/alerts", grafanaListedAddr)
		// nolint:gosec
		require.Eventually(t, func() bool {
			resp, err := http.Get(alertsURL)
			require.NoError(t, err)
			t.Cleanup(func() {
				err := resp.Body.Close()
				require.NoError(t, err)
			})
			b, err := io.ReadAll(resp.Body)
			require.NoError(t, err)
			require.Equal(t, 200, resp.StatusCode)

			var alerts apimodels.GettableAlerts
			err = json.Unmarshal(b, &alerts)
			require.NoError(t, err)

			if len(alerts) > 0 {
				status := alerts[0].Status
				return status != nil && status.State != nil && *status.State == "active"
			}

			return false
		}, 18*time.Second, 2*time.Second)
	}
}

func TestIntegrationRulerAccess(t *testing.T) {
	testinfra.SQLiteIntegrationTest(t)

	// Setup Grafana and its Database
	dir, path := testinfra.CreateGrafDir(t, testinfra.GrafanaOpts{
		DisableLegacyAlerting: true,
		EnableUnifiedAlerting: true,
		EnableQuota:           true,
		DisableAnonymous:      true,
		ViewersCanEdit:        true,
		AppModeProduction:     true,
	})

	grafanaListedAddr, store := testinfra.StartGrafana(t, dir, path)

	// Create a users to make authenticated requests
	createUser(t, store, user.CreateUserCommand{
		DefaultOrgRole: string(org.RoleViewer),
		Password:       "viewer",
		Login:          "viewer",
	})
	createUser(t, store, user.CreateUserCommand{
		DefaultOrgRole: string(org.RoleEditor),
		Password:       "editor",
		Login:          "editor",
	})
	createUser(t, store, user.CreateUserCommand{
		DefaultOrgRole: string(org.RoleAdmin),
		Password:       "admin",
		Login:          "admin",
	})

	client := newAlertingApiClient(grafanaListedAddr, "editor", "editor")

	// Create the namespace we'll save our alerts to.
	client.CreateFolder(t, "default", "default")

	// Now, let's test the access policies.
	testCases := []struct {
		desc            string
		client          apiClient
		expStatus       int
		expectedMessage string
	}{
		{
			desc:            "un-authenticated request should fail",
			client:          newAlertingApiClient(grafanaListedAddr, "", ""),
			expStatus:       http.StatusUnauthorized,
			expectedMessage: `Unauthorized`,
		},
		{
			desc:            "viewer request should fail",
			client:          newAlertingApiClient(grafanaListedAddr, "viewer", "viewer"),
			expStatus:       http.StatusForbidden,
			expectedMessage: `You'll need additional permissions to perform this action. Permissions needed: any of alert.rules:write, alert.rules:create, alert.rules:delete`,
		},
		{
			desc:            "editor request should succeed",
			client:          newAlertingApiClient(grafanaListedAddr, "editor", "editor"),
			expStatus:       http.StatusAccepted,
			expectedMessage: `rule group updated successfully`,
		},
		{
			desc:            "admin request should succeed",
			client:          newAlertingApiClient(grafanaListedAddr, "admin", "admin"),
			expStatus:       http.StatusAccepted,
			expectedMessage: `rule group updated successfully`,
		},
	}

	for i, tc := range testCases {
		t.Run(tc.desc, func(t *testing.T) {
			interval, err := model.ParseDuration("1m")
			require.NoError(t, err)

			rules := apimodels.PostableRuleGroupConfig{
				Name: "arulegroup",
				Rules: []apimodels.PostableExtendedRuleNode{
					{
						ApiRuleNode: &apimodels.ApiRuleNode{
							For:         &interval,
							Labels:      map[string]string{"label1": "val1"},
							Annotations: map[string]string{"annotation1": "val1"},
						},
						// this rule does not explicitly set no data and error states
						// therefore it should get the default values
						GrafanaManagedAlert: &apimodels.PostableGrafanaRule{
							Title:     fmt.Sprintf("AlwaysFiring %d", i),
							Condition: "A",
							Data: []apimodels.AlertQuery{
								{
									RefID: "A",
									RelativeTimeRange: apimodels.RelativeTimeRange{
										From: apimodels.Duration(time.Duration(5) * time.Hour),
										To:   apimodels.Duration(time.Duration(3) * time.Hour),
									},
									DatasourceUID: expr.DatasourceUID,
									Model: json.RawMessage(`{
								"type": "math",
								"expression": "2 + 3 > 1"
								}`),
								},
							},
						},
					},
				},
			}
			_, status, body := tc.client.PostRulesGroupWithStatus(t, "default", &rules)
			assert.Equal(t, tc.expStatus, status)
			res := &Response{}
			err = json.Unmarshal([]byte(body), &res)
			require.NoError(t, err)
			require.Equal(t, tc.expectedMessage, res.Message)
		})
	}
}

func TestIntegrationDeleteFolderWithRules(t *testing.T) {
	testinfra.SQLiteIntegrationTest(t)

	// Setup Grafana and its Database
	dir, path := testinfra.CreateGrafDir(t, testinfra.GrafanaOpts{
		DisableLegacyAlerting: true,
		EnableUnifiedAlerting: true,
		EnableQuota:           true,
		DisableAnonymous:      true,
		ViewersCanEdit:        true,
		AppModeProduction:     true,
	})

	grafanaListedAddr, store := testinfra.StartGrafana(t, dir, path)

	createUser(t, store, user.CreateUserCommand{
		DefaultOrgRole: string(org.RoleViewer),
		Password:       "viewer",
		Login:          "viewer",
	})
	createUser(t, store, user.CreateUserCommand{
		DefaultOrgRole: string(org.RoleEditor),
		Password:       "editor",
		Login:          "editor",
	})

	apiClient := newAlertingApiClient(grafanaListedAddr, "editor", "editor")

	// Create the namespace we'll save our alerts to.
	namespaceUID := "default"
	apiClient.CreateFolder(t, namespaceUID, namespaceUID)

	createRule(t, apiClient, "default")

	// First, let's have an editor create a rule within the folder/namespace.
	{
		u := fmt.Sprintf("http://editor:editor@%s/api/ruler/grafana/api/v1/rules", grafanaListedAddr)
		// nolint:gosec
		resp, err := http.Get(u)
		require.NoError(t, err)
		t.Cleanup(func() {
			err := resp.Body.Close()
			require.NoError(t, err)
		})
		b, err := io.ReadAll(resp.Body)
		require.NoError(t, err)

		assert.Equal(t, 200, resp.StatusCode)

		re := regexp.MustCompile(`"uid":"([\w|-]+)"`)
		b = re.ReplaceAll(b, []byte(`"uid":""`))
		re = regexp.MustCompile(`"updated":"(\d{4}-\d{2}-\d{2}T\d{2}:\d{2}:\d{2}Z)"`)
		b = re.ReplaceAll(b, []byte(`"updated":"2021-05-19T19:47:55Z"`))

		expectedGetRulesResponseBody := fmt.Sprintf(`{
			"default": [
				{
					"name": "arulegroup",
					"interval": "1m",
					"rules": [
						{
							"expr": "",
							"for": "2m",
							"labels": {
								"label1": "val1"
							},
							"annotations": {
								"annotation1": "val1"
							},
							"grafana_alert": {
								"id": 1,
								"orgId": 1,
								"title": "rule under folder default",
								"condition": "A",
								"data": [
									{
										"refId": "A",
										"queryType": "",
										"relativeTimeRange": {
											"from": 18000,
											"to": 10800
										},
										"datasourceUid": "__expr__",
										"model": {
											"expression": "2 + 3 > 1",
											"intervalMs": 1000,
											"maxDataPoints": 43200,
											"type": "math"
										}
									}
								],
								"updated": "2021-05-19T19:47:55Z",
								"intervalSeconds": 60,
								"is_paused": false,
								"version": 1,
								"uid": "",
								"namespace_uid": %q,
								"namespace_id": 1,
								"rule_group": "arulegroup",
								"no_data_state": "NoData",
								"exec_err_state": "Alerting"
							}
						}
					]
				}
			]
		}`, namespaceUID)
		assert.JSONEq(t, expectedGetRulesResponseBody, string(b))
	}

	// Next, the editor can not delete the folder because it contains Grafana 8 alerts.
	{
		u := fmt.Sprintf("http://editor:editor@%s/api/folders/%s", grafanaListedAddr, namespaceUID)
		req, err := http.NewRequest(http.MethodDelete, u, nil)
		require.NoError(t, err)
		client := &http.Client{}
		resp, err := client.Do(req)
		require.NoError(t, err)
		t.Cleanup(func() {
			err := resp.Body.Close()
			require.NoError(t, err)
		})
		b, err := io.ReadAll(resp.Body)
		require.NoError(t, err)
		require.Equal(t, http.StatusBadRequest, resp.StatusCode)
		require.JSONEq(t, `{"message":"folder cannot be deleted: folder contains alert rules"}`, string(b))
	}

	// Next, the editor can delete the folder if forceDeleteRules is true.
	{
		u := fmt.Sprintf("http://editor:editor@%s/api/folders/%s?forceDeleteRules=true", grafanaListedAddr, namespaceUID)
		req, err := http.NewRequest(http.MethodDelete, u, nil)
		require.NoError(t, err)
		client := &http.Client{}
		resp, err := client.Do(req)
		require.NoError(t, err)
		t.Cleanup(func() {
			err := resp.Body.Close()
			require.NoError(t, err)
		})
		_, err = io.ReadAll(resp.Body)
		require.NoError(t, err)
		require.Equal(t, 200, resp.StatusCode)
	}

	// Finally, we ensure the rules were deleted.
	{
		u := fmt.Sprintf("http://editor:editor@%s/api/ruler/grafana/api/v1/rules", grafanaListedAddr)
		// nolint:gosec
		resp, err := http.Get(u)
		require.NoError(t, err)
		t.Cleanup(func() {
			err := resp.Body.Close()
			require.NoError(t, err)
		})
		b, err := io.ReadAll(resp.Body)
		require.NoError(t, err)

		assert.Equal(t, 200, resp.StatusCode)
		assert.JSONEq(t, "{}", string(b))
	}
}

func TestIntegrationAlertRuleCRUD(t *testing.T) {
	testinfra.SQLiteIntegrationTest(t)

	// Setup Grafana and its Database
	dir, path := testinfra.CreateGrafDir(t, testinfra.GrafanaOpts{
		DisableLegacyAlerting: true,
		EnableUnifiedAlerting: true,
		EnableQuota:           true,
		DisableAnonymous:      true,
		AppModeProduction:     true,
	})

	grafanaListedAddr, store := testinfra.StartGrafana(t, dir, path)

	createUser(t, store, user.CreateUserCommand{
		DefaultOrgRole: string(org.RoleEditor),
		Password:       "password",
		Login:          "grafana",
	})

	apiClient := newAlertingApiClient(grafanaListedAddr, "grafana", "password")

	// Create the namespace we'll save our alerts to.
	apiClient.CreateFolder(t, "default", "default")

	interval, err := model.ParseDuration("1m")
	require.NoError(t, err)

	invalidInterval, err := model.ParseDuration("1s")
	require.NoError(t, err)

	// Now, let's try to create some invalid alert rules.
	{
		testCases := []struct {
			desc            string
			rulegroup       string
			interval        model.Duration
			rule            apimodels.PostableExtendedRuleNode
			expectedCode    int
			expectedMessage string
		}{
			{
				desc:      "alert rule without queries and expressions",
				rulegroup: "arulegroup",
				rule: apimodels.PostableExtendedRuleNode{
					ApiRuleNode: &apimodels.ApiRuleNode{
						For:         &interval,
						Labels:      map[string]string{"label1": "val1"},
						Annotations: map[string]string{"annotation1": "val1"},
					},
					GrafanaManagedAlert: &apimodels.PostableGrafanaRule{
						Title: "AlwaysFiring",
						Data:  []apimodels.AlertQuery{},
					},
				},
				expectedMessage: "invalid rule specification at index [0]: invalid alert rule: no queries or expressions are found",
			},
			{
				desc:      "alert rule with empty title",
				rulegroup: "arulegroup",
				rule: apimodels.PostableExtendedRuleNode{
					ApiRuleNode: &apimodels.ApiRuleNode{
						For:         &interval,
						Labels:      map[string]string{"label1": "val1"},
						Annotations: map[string]string{"annotation1": "val1"},
					},
					GrafanaManagedAlert: &apimodels.PostableGrafanaRule{
						Title:     "",
						Condition: "A",
						Data: []apimodels.AlertQuery{
							{
								RefID: "A",
								RelativeTimeRange: apimodels.RelativeTimeRange{
									From: apimodels.Duration(time.Duration(5) * time.Hour),
									To:   apimodels.Duration(time.Duration(3) * time.Hour),
								},
								DatasourceUID: expr.DatasourceUID,
								Model: json.RawMessage(`{
									"type": "math",
									"expression": "2 + 3 > 1"
									}`),
							},
						},
					},
				},
				expectedMessage: "invalid rule specification at index [0]: alert rule title cannot be empty",
			},
			{
				desc:      "alert rule with too long name",
				rulegroup: "arulegroup",
				rule: apimodels.PostableExtendedRuleNode{
					ApiRuleNode: &apimodels.ApiRuleNode{
						For:         &interval,
						Labels:      map[string]string{"label1": "val1"},
						Annotations: map[string]string{"annotation1": "val1"},
					},
					GrafanaManagedAlert: &apimodels.PostableGrafanaRule{
						Title:     getLongString(t, ngstore.AlertRuleMaxTitleLength+1),
						Condition: "A",
						Data: []apimodels.AlertQuery{
							{
								RefID: "A",
								RelativeTimeRange: apimodels.RelativeTimeRange{
									From: apimodels.Duration(time.Duration(5) * time.Hour),
									To:   apimodels.Duration(time.Duration(3) * time.Hour),
								},
								DatasourceUID: expr.DatasourceUID,
								Model: json.RawMessage(`{
									"type": "math",
									"expression": "2 + 3 > 1"
									}`),
							},
						},
					},
				},
				expectedMessage: "invalid rule specification at index [0]: alert rule title is too long. Max length is 190",
			},
			{
				desc:      "alert rule with too long rulegroup",
				rulegroup: getLongString(t, ngstore.AlertRuleMaxTitleLength+1),
				rule: apimodels.PostableExtendedRuleNode{
					ApiRuleNode: &apimodels.ApiRuleNode{
						For:         &interval,
						Labels:      map[string]string{"label1": "val1"},
						Annotations: map[string]string{"annotation1": "val1"},
					},
					GrafanaManagedAlert: &apimodels.PostableGrafanaRule{
						Title:     "AlwaysFiring",
						Condition: "A",
						Data: []apimodels.AlertQuery{
							{
								RefID: "A",
								RelativeTimeRange: apimodels.RelativeTimeRange{
									From: apimodels.Duration(time.Duration(5) * time.Hour),
									To:   apimodels.Duration(time.Duration(3) * time.Hour),
								},
								DatasourceUID: expr.DatasourceUID,
								Model: json.RawMessage(`{
									"type": "math",
									"expression": "2 + 3 > 1"
									}`),
							},
						},
					},
				},
				expectedMessage: "rule group name is too long. Max length is 190",
			},
			{
				desc:      "alert rule with invalid interval",
				rulegroup: "arulegroup",
				interval:  invalidInterval,
				rule: apimodels.PostableExtendedRuleNode{
					ApiRuleNode: &apimodels.ApiRuleNode{
						For:         &interval,
						Labels:      map[string]string{"label1": "val1"},
						Annotations: map[string]string{"annotation1": "val1"},
					},
					GrafanaManagedAlert: &apimodels.PostableGrafanaRule{
						Title:     "AlwaysFiring",
						Condition: "A",
						Data: []apimodels.AlertQuery{
							{
								RefID: "A",
								RelativeTimeRange: apimodels.RelativeTimeRange{
									From: apimodels.Duration(time.Duration(5) * time.Hour),
									To:   apimodels.Duration(time.Duration(3) * time.Hour),
								},
								DatasourceUID: expr.DatasourceUID,
								Model: json.RawMessage(`{
									"type": "math",
									"expression": "2 + 3 > 1"
									}`),
							},
						},
					},
				},
				expectedMessage: "rule evaluation interval (1 second) should be positive number that is multiple of the base interval of 10 seconds",
			},
			{
				desc:      "alert rule with unknown datasource",
				rulegroup: "arulegroup",
				rule: apimodels.PostableExtendedRuleNode{
					ApiRuleNode: &apimodels.ApiRuleNode{
						For:         &interval,
						Labels:      map[string]string{"label1": "val1"},
						Annotations: map[string]string{"annotation1": "val1"},
					},
					GrafanaManagedAlert: &apimodels.PostableGrafanaRule{
						Title:     "AlwaysFiring",
						Condition: "A",
						Data: []apimodels.AlertQuery{
							{
								RefID: "A",
								RelativeTimeRange: apimodels.RelativeTimeRange{
									From: apimodels.Duration(time.Duration(5) * time.Hour),
									To:   apimodels.Duration(time.Duration(3) * time.Hour),
								},
								DatasourceUID: "unknown",
								Model: json.RawMessage(`{
									"type": "math",
									"expression": "2 + 3 > 1"
									}`),
							},
						},
					},
				},
				expectedCode: func() int {
					if setting.IsEnterprise {
						return http.StatusUnauthorized
					}
					return http.StatusBadRequest
				}(),
				expectedMessage: func() string {
					if setting.IsEnterprise {
						return "user is not authorized to create a new alert rule 'AlwaysFiring' because the user does not have read permissions for one or many datasources the rule uses"
					}
					return "failed to update rule group: invalid alert rule 'AlwaysFiring': failed to build query 'A': data source not found"
				}(),
			},
			{
				desc:      "alert rule with invalid condition",
				rulegroup: "arulegroup",
				rule: apimodels.PostableExtendedRuleNode{
					ApiRuleNode: &apimodels.ApiRuleNode{
						For:         &interval,
						Labels:      map[string]string{"label1": "val1"},
						Annotations: map[string]string{"annotation1": "val1"},
					},
					GrafanaManagedAlert: &apimodels.PostableGrafanaRule{
						Title:     "AlwaysFiring",
						Condition: "B",
						Data: []apimodels.AlertQuery{
							{
								RefID: "A",
								RelativeTimeRange: apimodels.RelativeTimeRange{
									From: apimodels.Duration(time.Duration(5) * time.Hour),
									To:   apimodels.Duration(time.Duration(3) * time.Hour),
								},
								DatasourceUID: expr.DatasourceUID,
								Model: json.RawMessage(`{
									"type": "math",
									"expression": "2 + 3 > 1"
									}`),
							},
						},
					},
				},
				expectedMessage: "invalid rule specification at index [0]: invalid alert rule: condition B does not exist, must be one of [A]",
			},
		}

		for _, tc := range testCases {
			t.Run(tc.desc, func(t *testing.T) {
				rules := apimodels.PostableRuleGroupConfig{
					Name:     tc.rulegroup,
					Interval: tc.interval,
					Rules: []apimodels.PostableExtendedRuleNode{
						tc.rule,
					},
				}
				_, status, body := apiClient.PostRulesGroupWithStatus(t, "default", &rules)
				res := &Response{}
				err = json.Unmarshal([]byte(body), &res)
				require.NoError(t, err)

				assert.Equal(t, tc.expectedMessage, res.Message)
				expectedCode := tc.expectedCode
				if expectedCode == 0 {
					expectedCode = http.StatusBadRequest
				}
				assert.Equal(t, expectedCode, status)
			})
		}
	}

	var ruleUID string
	var expectedGetNamespaceResponseBody string
	// Now, let's create two alerts.
	{
		rules := apimodels.PostableRuleGroupConfig{
			Name: "arulegroup",
			Rules: []apimodels.PostableExtendedRuleNode{
				{
					ApiRuleNode: &apimodels.ApiRuleNode{
						For:         &interval,
						Labels:      map[string]string{"label1": "val1"},
						Annotations: map[string]string{"annotation1": "val1"},
					},
					// this rule does not explicitly set no data and error states
					// therefore it should get the default values
					GrafanaManagedAlert: &apimodels.PostableGrafanaRule{
						Title:     "AlwaysFiring",
						Condition: "A",
						Data: []apimodels.AlertQuery{
							{
								RefID: "A",
								RelativeTimeRange: apimodels.RelativeTimeRange{
									From: apimodels.Duration(time.Duration(5) * time.Hour),
									To:   apimodels.Duration(time.Duration(3) * time.Hour),
								},
								DatasourceUID: expr.DatasourceUID,
								Model: json.RawMessage(`{
									"type": "math",
									"expression": "2 + 3 > 1"
									}`),
							},
						},
					},
				},
				{
					GrafanaManagedAlert: &apimodels.PostableGrafanaRule{
						Title:     "AlwaysFiringButSilenced",
						Condition: "A",
						Data: []apimodels.AlertQuery{
							{
								RefID: "A",
								RelativeTimeRange: apimodels.RelativeTimeRange{
									From: apimodels.Duration(time.Duration(5) * time.Hour),
									To:   apimodels.Duration(time.Duration(3) * time.Hour),
								},
								DatasourceUID: expr.DatasourceUID,
								Model: json.RawMessage(`{
									"type": "math",
									"expression": "2 + 3 > 1"
									}`),
							},
						},
						NoDataState:  apimodels.NoDataState(ngmodels.Alerting),
						ExecErrState: apimodels.ExecutionErrorState(ngmodels.AlertingErrState),
					},
				},
			},
		}
		resp, status, _ := apiClient.PostRulesGroupWithStatus(t, "default", &rules)
		assert.Equal(t, http.StatusAccepted, status)
		require.Equal(t, "rule group updated successfully", resp.Message)
		assert.Len(t, resp.Created, 2)
		assert.Empty(t, resp.Updated)
		assert.Empty(t, resp.Deleted)
	}

	// With the rules created, let's make sure that rule definition is stored correctly.
	{
		u := fmt.Sprintf("http://grafana:password@%s/api/ruler/grafana/api/v1/rules/default", grafanaListedAddr)
		// nolint:gosec
		resp, err := http.Get(u)
		require.NoError(t, err)
		t.Cleanup(func() {
			err := resp.Body.Close()
			require.NoError(t, err)
		})
		b, err := io.ReadAll(resp.Body)
		require.NoError(t, err)

		assert.Equal(t, resp.StatusCode, 202)

		body, m := rulesNamespaceWithoutVariableValues(t, b)
		generatedUIDs, ok := m["default,arulegroup"]
		assert.True(t, ok)
		assert.Equal(t, 2, len(generatedUIDs))
		// assert that generated UIDs are unique
		assert.NotEqual(t, generatedUIDs[0], generatedUIDs[1])
		// copy result to a variable with a wider scope
		// to be used by the next test
		ruleUID = generatedUIDs[0]
		expectedGetNamespaceResponseBody = `
		{
		   "default":[
			  {
				 "name":"arulegroup",
				 "interval":"1m",
				 "rules":[
					{
						"annotations": {
							"annotation1": "val1"
					   },
					   "expr":"",
					   "for": "1m",
					   "labels": {
							"label1": "val1"
					   },
					   "grafana_alert":{
						  "id":1,
						  "orgId":1,
						  "title":"AlwaysFiring",
						  "condition":"A",
						  "data":[
							 {
								"refId":"A",
								"queryType":"",
								"relativeTimeRange":{
								   "from":18000,
								   "to":10800
								},
								"datasourceUid":"__expr__",
								"model":{
								   "expression":"2 + 3 \u003e 1",
								   "intervalMs":1000,
								   "maxDataPoints":43200,
								   "type":"math"
								}
							 }
						  ],
						  "updated":"2021-02-21T01:10:30Z",
						  "intervalSeconds":60,
						  "is_paused": false,
						  "version":1,
						  "uid":"uid",
						  "namespace_uid":"nsuid",
						  "namespace_id":1,
						  "rule_group":"arulegroup",
						  "no_data_state":"NoData",
						  "exec_err_state":"Alerting"
					   }
					},
					{
					   "expr":"",
					   "for": "0s",
					   "grafana_alert":{
						  "id":2,
						  "orgId":1,
						  "title":"AlwaysFiringButSilenced",
						  "condition":"A",
						  "data":[
							 {
								"refId":"A",
								"queryType":"",
								"relativeTimeRange":{
								   "from":18000,
								   "to":10800
								},
								"datasourceUid":"__expr__",
								"model":{
								   "expression":"2 + 3 \u003e 1",
								   "intervalMs":1000,
								   "maxDataPoints":43200,
								   "type":"math"
								}
							 }
						  ],
						  "updated":"2021-02-21T01:10:30Z",
						  "intervalSeconds":60,
						  "is_paused": false,
						  "version":1,
						  "uid":"uid",
						  "namespace_uid":"nsuid",
						  "namespace_id":1,
						  "rule_group":"arulegroup",
						  "no_data_state":"Alerting",
						  "exec_err_state":"Alerting"
					   }
					}
				 ]
			  }
		   ]
		}`
		assert.JSONEq(t, expectedGetNamespaceResponseBody, body)
	}

	// try to update by pass an invalid UID
	{
		interval, err := model.ParseDuration("30s")
		require.NoError(t, err)

		rules := apimodels.PostableRuleGroupConfig{
			Name: "arulegroup",
			Rules: []apimodels.PostableExtendedRuleNode{
				{
					ApiRuleNode: &apimodels.ApiRuleNode{
						For: &interval,
						Labels: map[string]string{
							"label1": "val42",
							"foo":    "bar",
						},
						Annotations: map[string]string{
							"annotation1": "val42",
							"foo":         "bar",
						},
					},
					GrafanaManagedAlert: &apimodels.PostableGrafanaRule{
						UID:       "unknown",
						Title:     "AlwaysNormal",
						Condition: "A",
						Data: []apimodels.AlertQuery{
							{
								RefID: "A",
								RelativeTimeRange: apimodels.RelativeTimeRange{
									From: apimodels.Duration(time.Duration(5) * time.Hour),
									To:   apimodels.Duration(time.Duration(3) * time.Hour),
								},
								DatasourceUID: expr.DatasourceUID,
								Model: json.RawMessage(`{
											"type": "math",
											"expression": "2 + 3 < 1"
											}`),
							},
						},
						NoDataState:  apimodels.NoDataState(ngmodels.Alerting),
						ExecErrState: apimodels.ExecutionErrorState(ngmodels.AlertingErrState),
					},
				},
			},
			Interval: interval,
		}

		_, status, body := apiClient.PostRulesGroupWithStatus(t, "default", &rules)
		assert.Equal(t, http.StatusNotFound, status)
		var res map[string]any
		assert.NoError(t, json.Unmarshal([]byte(body), &res))
		require.Equal(t, "failed to update rule group: failed to update rule with UID unknown because could not find alert rule", res["message"])

		// let's make sure that rule definitions are not affected by the failed POST request.
		u := fmt.Sprintf("http://grafana:password@%s/api/ruler/grafana/api/v1/rules/default", grafanaListedAddr)
		// nolint:gosec
		resp, err := http.Get(u)
		require.NoError(t, err)
		t.Cleanup(func() {
			err := resp.Body.Close()
			require.NoError(t, err)
		})
		b, err := io.ReadAll(resp.Body)
		require.NoError(t, err)

		assert.Equal(t, resp.StatusCode, 202)

		body, m := rulesNamespaceWithoutVariableValues(t, b)
		returnedUIDs, ok := m["default,arulegroup"]
		assert.True(t, ok)
		assert.Equal(t, 2, len(returnedUIDs))
		assert.JSONEq(t, expectedGetNamespaceResponseBody, body)
	}

	// try to update by pass two rules with conflicting UIDs
	{
		interval, err := model.ParseDuration("30s")
		require.NoError(t, err)

		rules := apimodels.PostableRuleGroupConfig{
			Name: "arulegroup",
			Rules: []apimodels.PostableExtendedRuleNode{
				{
					ApiRuleNode: &apimodels.ApiRuleNode{
						For: &interval,
						Labels: map[string]string{
							"label1": "val42",
							"foo":    "bar",
						},
						Annotations: map[string]string{
							"annotation1": "val42",
							"foo":         "bar",
						},
					},
					GrafanaManagedAlert: &apimodels.PostableGrafanaRule{
						UID:       ruleUID,
						Title:     "AlwaysNormal",
						Condition: "A",
						Data: []apimodels.AlertQuery{
							{
								RefID: "A",
								RelativeTimeRange: apimodels.RelativeTimeRange{
									From: apimodels.Duration(time.Duration(5) * time.Hour),
									To:   apimodels.Duration(time.Duration(3) * time.Hour),
								},
								DatasourceUID: expr.DatasourceUID,
								Model: json.RawMessage(`{
												"type": "math",
												"expression": "2 + 3 < 1"
												}`),
							},
						},
						NoDataState:  apimodels.NoDataState(ngmodels.Alerting),
						ExecErrState: apimodels.ExecutionErrorState(ngmodels.AlertingErrState),
					},
				},
				{
					ApiRuleNode: &apimodels.ApiRuleNode{
						For: &interval,
						Labels: map[string]string{
							"label1": "val42",
							"foo":    "bar",
						},
						Annotations: map[string]string{
							"annotation1": "val42",
							"foo":         "bar",
						},
					},
					GrafanaManagedAlert: &apimodels.PostableGrafanaRule{
						UID:       ruleUID,
						Title:     "AlwaysAlerting",
						Condition: "A",
						Data: []apimodels.AlertQuery{
							{
								RefID: "A",
								RelativeTimeRange: apimodels.RelativeTimeRange{
									From: apimodels.Duration(time.Duration(5) * time.Hour),
									To:   apimodels.Duration(time.Duration(3) * time.Hour),
								},
								DatasourceUID: expr.DatasourceUID,
								Model: json.RawMessage(`{
												"type": "math",
												"expression": "2 + 3 > 1"
												}`),
							},
						},
						NoDataState:  apimodels.NoDataState(ngmodels.Alerting),
						ExecErrState: apimodels.ExecutionErrorState(ngmodels.AlertingErrState),
					},
				},
			},
			Interval: interval,
		}
		_, status, body := apiClient.PostRulesGroupWithStatus(t, "default", &rules)
		assert.Equal(t, http.StatusBadRequest, status)
		var res map[string]any
		require.NoError(t, json.Unmarshal([]byte(body), &res))
		require.Equal(t, fmt.Sprintf("rule [1] has UID %s that is already assigned to another rule at index 0", ruleUID), res["message"])

		// let's make sure that rule definitions are not affected by the failed POST request.
		u := fmt.Sprintf("http://grafana:password@%s/api/ruler/grafana/api/v1/rules/default", grafanaListedAddr)
		// nolint:gosec
		resp, err := http.Get(u)
		require.NoError(t, err)
		t.Cleanup(func() {
			err := resp.Body.Close()
			require.NoError(t, err)
		})
		b, err := io.ReadAll(resp.Body)
		require.NoError(t, err)

		assert.Equal(t, resp.StatusCode, 202)

		body, m := rulesNamespaceWithoutVariableValues(t, b)
		returnedUIDs, ok := m["default,arulegroup"]
		assert.True(t, ok)
		assert.Equal(t, 2, len(returnedUIDs))
		assert.JSONEq(t, expectedGetNamespaceResponseBody, body)
	}

	// update the first rule and completely remove the other
	{
		forValue, err := model.ParseDuration("30s")
		require.NoError(t, err)

		rules := apimodels.PostableRuleGroupConfig{
			Name: "arulegroup",
			Rules: []apimodels.PostableExtendedRuleNode{
				{
					ApiRuleNode: &apimodels.ApiRuleNode{
						For: &forValue,
						Labels: map[string]string{
							// delete foo label
							"label1": "val1", // update label value
							"label2": "val2", // new label
						},
						Annotations: map[string]string{
							// delete foo annotation
							"annotation1": "val1", // update annotation value
							"annotation2": "val2", // new annotation
						},
					},
					GrafanaManagedAlert: &apimodels.PostableGrafanaRule{
						UID:       ruleUID, // Including the UID in the payload makes the endpoint update the existing rule.
						Title:     "AlwaysNormal",
						Condition: "A",
						Data: []apimodels.AlertQuery{
							{
								RefID: "A",
								RelativeTimeRange: apimodels.RelativeTimeRange{
									From: apimodels.Duration(time.Duration(5) * time.Hour),
									To:   apimodels.Duration(time.Duration(3) * time.Hour),
								},
								DatasourceUID: expr.DatasourceUID,
								Model: json.RawMessage(`{
											"type": "math",
											"expression": "2 + 3 < 1"
											}`),
							},
						},
						NoDataState:  apimodels.NoDataState(ngmodels.Alerting),
						ExecErrState: apimodels.ExecutionErrorState(ngmodels.AlertingErrState),
					},
				},
			},
			Interval: interval,
		}
		respModel, status, _ := apiClient.PostRulesGroupWithStatus(t, "default", &rules)
		assert.Equal(t, http.StatusAccepted, status)
		require.Equal(t, respModel.Updated, []string{ruleUID})
		require.Len(t, respModel.Deleted, 1)

		// let's make sure that rule definitions are updated correctly.
		u := fmt.Sprintf("http://grafana:password@%s/api/ruler/grafana/api/v1/rules/default", grafanaListedAddr)
		// nolint:gosec
		resp, err := http.Get(u)
		require.NoError(t, err)
		t.Cleanup(func() {
			err := resp.Body.Close()
			require.NoError(t, err)
		})
		b, err := io.ReadAll(resp.Body)
		require.NoError(t, err)

		assert.Equal(t, resp.StatusCode, 202)

		body, m := rulesNamespaceWithoutVariableValues(t, b)
		returnedUIDs, ok := m["default,arulegroup"]
		assert.True(t, ok)
		assert.Equal(t, 1, len(returnedUIDs))
		assert.Equal(t, ruleUID, returnedUIDs[0])
		assert.JSONEq(t, `
		{
		   "default":[
		      {
		         "name":"arulegroup",
		         "interval":"1m",
		         "rules":[
		            {
						"annotations": {
							"annotation1": "val1",
							"annotation2": "val2"
					   },
		               "expr":"",
					   "for": "30s",
					   "labels": {
							"label1": "val1",
							"label2": "val2"
					   },
		               "grafana_alert":{
		                  "id":1,
		                  "orgId":1,
		                  "title":"AlwaysNormal",
		                  "condition":"A",
		                  "data":[
		                     {
		                        "refId":"A",
		                        "queryType":"",
		                        "relativeTimeRange":{
		                           "from":18000,
		                           "to":10800
		                        },
		                        "datasourceUid":"__expr__",
								"model":{
		                           "expression":"2 + 3 \u003C 1",
		                           "intervalMs":1000,
		                           "maxDataPoints":43200,
		                           "type":"math"
		                        }
		                     }
		                  ],
		                  "updated":"2021-02-21T01:10:30Z",
		                  "intervalSeconds":60,
		                  "is_paused": false,
		                  "version":2,
		                  "uid":"uid",
		                  "namespace_uid":"nsuid",
		                  "namespace_id":1,
		                  "rule_group":"arulegroup",
		                  "no_data_state":"Alerting",
		                  "exec_err_state":"Alerting"
		               }
		            }
		         ]
		      }
		   ]
		}`, body)
	}

	// update the rule; delete labels and annotations
	{
		forValue, err := model.ParseDuration("30s")
		require.NoError(t, err)

		rules := apimodels.PostableRuleGroupConfig{
			Name: "arulegroup",
			Rules: []apimodels.PostableExtendedRuleNode{
				{
					ApiRuleNode: &apimodels.ApiRuleNode{
						For: &forValue,
					},
					GrafanaManagedAlert: &apimodels.PostableGrafanaRule{
						UID:       ruleUID, // Including the UID in the payload makes the endpoint update the existing rule.
						Title:     "AlwaysNormal",
						Condition: "A",
						Data: []apimodels.AlertQuery{
							{
								RefID: "A",
								RelativeTimeRange: apimodels.RelativeTimeRange{
									From: apimodels.Duration(time.Duration(5) * time.Hour),
									To:   apimodels.Duration(time.Duration(3) * time.Hour),
								},
								DatasourceUID: expr.DatasourceUID,
								Model: json.RawMessage(`{
												"type": "math",
												"expression": "2 + 3 < 1"
												}`),
							},
						},
						NoDataState:  apimodels.NoDataState(ngmodels.Alerting),
						ExecErrState: apimodels.ExecutionErrorState(ngmodels.AlertingErrState),
					},
				},
			},
			Interval: interval,
		}
		respModel, status, _ := apiClient.PostRulesGroupWithStatus(t, "default", &rules)
		assert.Equal(t, http.StatusAccepted, status)
		require.Equal(t, respModel.Updated, []string{ruleUID})

		// let's make sure that rule definitions are updated correctly.
		u := fmt.Sprintf("http://grafana:password@%s/api/ruler/grafana/api/v1/rules/default", grafanaListedAddr)
		// nolint:gosec
		resp, err := http.Get(u)
		require.NoError(t, err)
		t.Cleanup(func() {
			err := resp.Body.Close()
			require.NoError(t, err)
		})
		b, err := io.ReadAll(resp.Body)
		require.NoError(t, err)

		assert.Equal(t, resp.StatusCode, 202)

		body, m := rulesNamespaceWithoutVariableValues(t, b)
		returnedUIDs, ok := m["default,arulegroup"]
		assert.True(t, ok)
		assert.Equal(t, 1, len(returnedUIDs))
		assert.Equal(t, ruleUID, returnedUIDs[0])
		assert.JSONEq(t, `
			{
			   "default":[
			      {
				 "name":"arulegroup",
				 "interval":"1m",
				 "rules":[
				    {
				       "expr":"",
				       "for": "30s",
				       "grafana_alert":{
					  "id":1,
					  "orgId":1,
					  "title":"AlwaysNormal",
					  "condition":"A",
					  "data":[
					     {
						"refId":"A",
						"queryType":"",
						"relativeTimeRange":{
						   "from":18000,
						   "to":10800
						},
						"datasourceUid":"__expr__",
									"model":{
						   "expression":"2 + 3 \u003C 1",
						   "intervalMs":1000,
						   "maxDataPoints":43200,
						   "type":"math"
						}
					     }
					  ],
					  "updated":"2021-02-21T01:10:30Z",
					  "intervalSeconds":60,
					  "is_paused":false,
					  "version":3,
					  "uid":"uid",
					  "namespace_uid":"nsuid",
					  "namespace_id":1,
					  "rule_group":"arulegroup",
					  "no_data_state":"Alerting",
					  "exec_err_state":"Alerting"
				       }
				    }
				 ]
			      }
			   ]
			}`, body)
	}

	// update the rule; keep title, condition, no data state, error state, queries and expressions if not provided. should be noop
	{
		rules := apimodels.PostableRuleGroupConfig{
			Name: "arulegroup",
			Rules: []apimodels.PostableExtendedRuleNode{
				{
					GrafanaManagedAlert: &apimodels.PostableGrafanaRule{
						UID: ruleUID, // Including the UID in the payload makes the endpoint update the existing rule.
					},
				},
			},
			Interval: interval,
		}
		respModel, status, _ := apiClient.PostRulesGroupWithStatus(t, "default", &rules)
		assert.Equal(t, http.StatusAccepted, status)
		require.Equal(t, "no changes detected in the rule group", respModel.Message)
		assert.Empty(t, respModel.Created)
		assert.Empty(t, respModel.Updated)
		assert.Empty(t, respModel.Deleted)

		// let's make sure that rule definitions are updated correctly.
		u := fmt.Sprintf("http://grafana:password@%s/api/ruler/grafana/api/v1/rules/default", grafanaListedAddr)
		// nolint:gosec
		resp, err := http.Get(u)
		require.NoError(t, err)
		t.Cleanup(func() {
			err := resp.Body.Close()
			require.NoError(t, err)
		})
		b, err := io.ReadAll(resp.Body)
		require.NoError(t, err)

		assert.Equal(t, resp.StatusCode, 202)

		body, m := rulesNamespaceWithoutVariableValues(t, b)
		returnedUIDs, ok := m["default,arulegroup"]
		assert.True(t, ok)
		assert.Equal(t, 1, len(returnedUIDs))
		assert.Equal(t, ruleUID, returnedUIDs[0])
		assert.JSONEq(t, `
			{
			   "default":[
			      {
				 "name":"arulegroup",
				 "interval":"1m",
				 "rules":[
				    {
				       "expr":"",
                       "for": "30s",
				       "grafana_alert":{
					  "id":1,
					  "orgId":1,
					  "title":"AlwaysNormal",
					  "condition":"A",
					  "data":[
					     {
						"refId":"A",
						"queryType":"",
						"relativeTimeRange":{
						   "from":18000,
						   "to":10800
						},
						"datasourceUid":"__expr__",
									"model":{
						   "expression":"2 + 3 \u003C 1",
						   "intervalMs":1000,
						   "maxDataPoints":43200,
						   "type":"math"
						}
					     }
					  ],
					  "updated":"2021-02-21T01:10:30Z",
					  "intervalSeconds":60,
					  "is_paused":false,
					  "version":3,
					  "uid":"uid",
					  "namespace_uid":"nsuid",
					  "namespace_id":1,
					  "rule_group":"arulegroup",
					  "no_data_state":"Alerting",
					  "exec_err_state":"Alerting"
				       }
				    }
				 ]
			      }
			   ]
			}`, body)
	}

	client := &http.Client{}
	// Finally, make sure we can delete it.
	{
		t.Run("succeed if the rule group name does not exists", func(t *testing.T) {
			u := fmt.Sprintf("http://grafana:password@%s/api/ruler/grafana/api/v1/rules/default/groupnotexist", grafanaListedAddr)
			req, err := http.NewRequest(http.MethodDelete, u, nil)
			require.NoError(t, err)
			resp, err := client.Do(req)
			require.NoError(t, err)
			t.Cleanup(func() {
				err := resp.Body.Close()
				require.NoError(t, err)
			})
			b, err := io.ReadAll(resp.Body)
			require.NoError(t, err)

			require.Equal(t, http.StatusAccepted, resp.StatusCode)
			var res map[string]any
			require.NoError(t, json.Unmarshal(b, &res))
			require.Equal(t, "rules deleted", res["message"])
		})

		t.Run("succeed if the rule group name does exist", func(t *testing.T) {
			u := fmt.Sprintf("http://grafana:password@%s/api/ruler/grafana/api/v1/rules/default/arulegroup", grafanaListedAddr)
			req, err := http.NewRequest(http.MethodDelete, u, nil)
			require.NoError(t, err)
			resp, err := client.Do(req)
			require.NoError(t, err)
			t.Cleanup(func() {
				err := resp.Body.Close()
				require.NoError(t, err)
			})
			b, err := io.ReadAll(resp.Body)
			require.NoError(t, err)

			require.Equal(t, http.StatusAccepted, resp.StatusCode)
			require.JSONEq(t, `{"message":"rules deleted"}`, string(b))
		})
	}
}

func TestIntegrationAlertmanagerStatus(t *testing.T) {
	testinfra.SQLiteIntegrationTest(t)

	// Setup Grafana and its Database
	dir, path := testinfra.CreateGrafDir(t, testinfra.GrafanaOpts{
		DisableLegacyAlerting: true,
		EnableUnifiedAlerting: true,
		AppModeProduction:     true,
	})

	grafanaListedAddr, _ := testinfra.StartGrafana(t, dir, path)

	// Get the Alertmanager current status.
	{
		alertsURL := fmt.Sprintf("http://%s/api/alertmanager/grafana/api/v2/status", grafanaListedAddr)
		// nolint:gosec
		resp, err := http.Get(alertsURL)
		require.NoError(t, err)
		t.Cleanup(func() {
			err := resp.Body.Close()
			require.NoError(t, err)
		})
		b, err := io.ReadAll(resp.Body)
		require.NoError(t, err)
		require.Equal(t, 200, resp.StatusCode)
		require.JSONEq(t, `
{
	"cluster": {
		"peers": [],
		"status": "disabled"
	},
	"config": {
		"route": {
			"receiver": "grafana-default-email",
			"group_by": ["grafana_folder", "alertname"]
		},
		"templates": null,
		"receivers": [{
			"name": "grafana-default-email",
			"grafana_managed_receiver_configs": [{
				"uid": "",
				"name": "email receiver",
				"type": "email",
				"disableResolveMessage": false,
				"settings": {
					"addresses": "\u003cexample@email.com\u003e"
				},
				"secureSettings": null
			}]
		}]
	},
	"uptime": null,
	"versionInfo": {
		"branch": "N/A",
		"buildDate": "N/A",
		"buildUser": "N/A",
		"goVersion": "N/A",
		"revision": "N/A",
		"version": "N/A"
	}
}
`, string(b))
	}
}

func TestIntegrationQuota(t *testing.T) {
	testinfra.SQLiteIntegrationTest(t)

	// Setup Grafana and its Database
	dir, path := testinfra.CreateGrafDir(t, testinfra.GrafanaOpts{
		DisableLegacyAlerting: true,
		EnableUnifiedAlerting: true,
		EnableQuota:           true,
		DisableAnonymous:      true,
		AppModeProduction:     true,
	})

	grafanaListedAddr, store := testinfra.StartGrafana(t, dir, path)

	// Create a user to make authenticated requests
	createUser(t, store, user.CreateUserCommand{
		// needs permission to update org quota
		IsAdmin:        true,
		DefaultOrgRole: string(org.RoleEditor),
		Password:       "password",
		Login:          "grafana",
	})
	apiClient := newAlertingApiClient(grafanaListedAddr, "grafana", "password")
	// Create the namespace we'll save our alerts to.
	apiClient.CreateFolder(t, "default", "default")

	interval, err := model.ParseDuration("1m")
	require.NoError(t, err)

	// Create rule under folder1
	createRule(t, apiClient, "default")

	// get the generated rule UID
	var ruleUID string
	{
		u := fmt.Sprintf("http://grafana:password@%s/api/ruler/grafana/api/v1/rules/default", grafanaListedAddr)
		// nolint:gosec
		resp, err := http.Get(u)
		require.NoError(t, err)
		t.Cleanup(func() {
			err := resp.Body.Close()
			require.NoError(t, err)
		})
		b, err := io.ReadAll(resp.Body)
		require.NoError(t, err)

		assert.Equal(t, resp.StatusCode, 202)

		_, m := rulesNamespaceWithoutVariableValues(t, b)
		generatedUIDs, ok := m["default,arulegroup"]
		assert.True(t, ok)
		assert.Equal(t, 1, len(generatedUIDs))
		ruleUID = generatedUIDs[0]
	}

	// check quota limits
	t.Run("when quota limit exceed creating new rule should fail", func(t *testing.T) {
		// get existing org quota
		limit, used := apiClient.GetOrgQuotaLimits(t, 1)
		apiClient.UpdateAlertRuleOrgQuota(t, 1, used)
		t.Cleanup(func() {
			apiClient.UpdateAlertRuleOrgQuota(t, 1, limit)
		})

		// try to create an alert rule
		rules := apimodels.PostableRuleGroupConfig{
			Name:     "arulegroup",
			Interval: interval,
			Rules: []apimodels.PostableExtendedRuleNode{
				{
					GrafanaManagedAlert: &apimodels.PostableGrafanaRule{
						Title:     "One more alert rule",
						Condition: "A",
						Data: []apimodels.AlertQuery{
							{
								RefID: "A",
								RelativeTimeRange: apimodels.RelativeTimeRange{
									From: apimodels.Duration(time.Duration(5) * time.Hour),
									To:   apimodels.Duration(time.Duration(3) * time.Hour),
								},
								DatasourceUID: expr.DatasourceUID,
								Model: json.RawMessage(`{
									"type": "math",
									"expression": "2 + 3 > 1"
									}`),
							},
						},
					},
				},
			},
		}
		_, status, body := apiClient.PostRulesGroupWithStatus(t, "default", &rules)
		assert.Equal(t, http.StatusForbidden, status)
		var res map[string]any
		require.NoError(t, json.Unmarshal([]byte(body), &res))
		require.Equal(t, "quota has been exceeded", res["message"])
	})

	t.Run("when quota limit exceed updating existing rule should succeed", func(t *testing.T) {
		// try to create an alert rule
		rules := apimodels.PostableRuleGroupConfig{
			Name:     "arulegroup",
			Interval: interval,
			Rules: []apimodels.PostableExtendedRuleNode{
				{
					GrafanaManagedAlert: &apimodels.PostableGrafanaRule{
						Title:     "Updated alert rule",
						Condition: "A",
						Data: []apimodels.AlertQuery{
							{
								RefID: "A",
								RelativeTimeRange: apimodels.RelativeTimeRange{
									From: apimodels.Duration(time.Duration(5) * time.Hour),
									To:   apimodels.Duration(time.Duration(3) * time.Hour),
								},
								DatasourceUID: expr.DatasourceUID,
								Model: json.RawMessage(`{
									"type": "math",
									"expression": "2 + 4 > 1"
									}`),
							},
						},
						UID: ruleUID,
					},
				},
			},
		}

		respModel, status, _ := apiClient.PostRulesGroupWithStatus(t, "default", &rules)
		assert.Equal(t, http.StatusAccepted, status)
		require.Len(t, respModel.Updated, 1)

		// let's make sure that rule definitions are updated correctly.
		u := fmt.Sprintf("http://grafana:password@%s/api/ruler/grafana/api/v1/rules/default", grafanaListedAddr)
		// nolint:gosec
		resp, err := http.Get(u)
		require.NoError(t, err)
		t.Cleanup(func() {
			err := resp.Body.Close()
			require.NoError(t, err)
		})
		b, err := io.ReadAll(resp.Body)
		require.NoError(t, err)

		assert.Equal(t, resp.StatusCode, 202)

		body, m := rulesNamespaceWithoutVariableValues(t, b)
		returnedUIDs, ok := m["default,arulegroup"]
		assert.True(t, ok)
		assert.Equal(t, 1, len(returnedUIDs))
		assert.Equal(t, ruleUID, returnedUIDs[0])
		assert.JSONEq(t, `
				{
				   "default":[
				      {
					 "name":"arulegroup",
					 "interval":"1m",
					 "rules":[
					    {
					       "expr":"",
						   "for": "2m",
					       "grafana_alert":{
						  "id":1,
						  "orgId":1,
						  "title":"Updated alert rule",
						  "condition":"A",
						  "data":[
						     {
							"refId":"A",
							"queryType":"",
							"relativeTimeRange":{
							   "from":18000,
							   "to":10800
							},
							"datasourceUid":"__expr__",
										"model":{
							   "expression":"2 + 4 \u003E 1",
							   "intervalMs":1000,
							   "maxDataPoints":43200,
							   "type":"math"
							}
						     }
						  ],
						  "updated":"2021-02-21T01:10:30Z",
						  "intervalSeconds":60,
						  "is_paused": false,
						  "version":2,
						  "uid":"uid",
						  "namespace_uid":"nsuid",
						  "namespace_id":1,
						  "rule_group":"arulegroup",
						  "no_data_state":"NoData",
						  "exec_err_state":"Alerting"
					       }
					    }
					 ]
				      }
				   ]
				}`, body)
	})
}

func TestIntegrationEval(t *testing.T) {
	testinfra.SQLiteIntegrationTest(t)

	// Setup Grafana and its Database
	dir, path := testinfra.CreateGrafDir(t, testinfra.GrafanaOpts{
		DisableLegacyAlerting: true,
		EnableUnifiedAlerting: true,
		EnableQuota:           true,
		DisableAnonymous:      true,
		AppModeProduction:     true,
	})

	grafanaListedAddr, store := testinfra.StartGrafana(t, dir, path)

	createUser(t, store, user.CreateUserCommand{
		DefaultOrgRole: string(org.RoleEditor),
		Password:       "password",
		Login:          "grafana",
	})
	apiClient := newAlertingApiClient(grafanaListedAddr, "grafana", "password")
	// Create the namespace we'll save our alerts to.
	apiClient.CreateFolder(t, "default", "default")

	// test eval conditions
	testCases := []struct {
		desc               string
		payload            string
		expectedStatusCode func() int
		expectedResponse   func() string
		expectedMessage    func() string
	}{
		{
			desc: "alerting condition",
			payload: `
			{
<<<<<<< HEAD
				"grafana_condition": {
				"condition": "A",
				"data": [
					{
						"refId": "A",
						"relativeTimeRange": {
							"from": 18000,
							"to": 10800
						},
						"datasourceUid":"__expr__",
						"model": {
							"type":"math",
							"expression":"1 < 2"
						}
					}
				],
				"now": "2021-04-11T14:38:14Z"
				}
			}
			`,
			expectedMessage:    func() string { return "" },
			expectedStatusCode: func() int { return http.StatusOK },
			expectedResponse: func() string {
				return `{
			"instances": [
			  {
				"schema": {
				  "name": "evaluation results",
				  "fields": [
					{
					  "name": "State",
					  "type": "string",
					  "typeInfo": {
						"frame": "string"
					  }
					},
					{
					  "name": "Info",
					  "type": "string",
					  "typeInfo": {
					    "frame": "string"
					  }
					}
				  ]
				},
				"data": {
				  "values": [
					[
					  "Alerting"
					],
					[
					  "[ var='A' labels={} value=1 ]"
					]
				  ]
				}
			  }
			]
		  }`
			},
		},
		{
			desc: "normal condition",
			payload: `
			{
				"grafana_condition": {
				"condition": "A",
				"data": [
					{
						"refId": "A",
						"relativeTimeRange": {
							"from": 18000,
							"to": 10800
						},
						"datasourceUid": "__expr__",
						"model": {
							"type":"math",
							"expression":"1 > 2"
						}
					}
				],
				"now": "2021-04-11T14:38:14Z"
				}
			}
			`,
			expectedMessage:    func() string { return "" },
			expectedStatusCode: func() int { return http.StatusOK },
			expectedResponse: func() string {
				return `{
			"instances": [
			  {
				"schema": {
				  "name": "evaluation results",
				  "fields": [
					{
					  "name": "State",
					  "type": "string",
					  "typeInfo": {
						"frame": "string"
					  }
					},
					{
					  "name": "Info",
					  "type": "string",
					  "typeInfo": {
					    "frame": "string"
					  }
					}
				  ]
				},
				"data": {
				  "values": [
					[
					  "Normal"
					],
					[
					  "[ var='A' labels={} value=0 ]"
					]
				  ]
				}
			  }
			]
		  }`
			},
		},
		{
			desc: "condition not found in any query or expression",
			payload: `
			{
				"grafana_condition": {
				"condition": "B",
				"data": [
					{
						"refId": "A",
						"relativeTimeRange": {
							"from": 18000,
							"to": 10800
						},
						"datasourceUid": "__expr__",
						"model": {
							"type":"math",
							"expression":"1 > 2"
						}
					}
				],
				"now": "2021-04-11T14:38:14Z"
				}
			}
			`,
			expectedStatusCode: func() int { return http.StatusBadRequest },
			expectedMessage: func() string {
				return "invalid condition: condition B does not exist, must be one of [A]"
			},
			expectedResponse: func() string { return "" },
		},
		{
			desc: "unknown query datasource",
			payload: `
			{
				"grafana_condition": {
				"condition": "A",
				"data": [
					{
						"refId": "A",
						"relativeTimeRange": {
							"from": 18000,
							"to": 10800
						},
						"datasourceUid": "unknown",
						"model": {
						}
					}
				],
				"now": "2021-04-11T14:38:14Z"
				}
			}
			`,
			expectedStatusCode: func() int {
				if setting.IsEnterprise {
					return http.StatusUnauthorized
				}
				return http.StatusBadRequest
			},
			expectedMessage: func() string {
				if setting.IsEnterprise {
					return "user is not authorized to query one or many data sources used by the rule"
				}
				return "invalid condition: failed to build query 'A': data source not found"
			},
			expectedResponse: func() string { return "" },
		},
	}

	for _, tc := range testCases {
		t.Run(tc.desc, func(t *testing.T) {
			u := fmt.Sprintf("http://grafana:password@%s/api/v1/rule/test/grafana", grafanaListedAddr)
			r := strings.NewReader(tc.payload)
			// nolint:gosec
			resp, err := http.Post(u, "application/json", r)
			require.NoError(t, err)
			t.Cleanup(func() {
				err := resp.Body.Close()
				require.NoError(t, err)
			})
			b, err := io.ReadAll(resp.Body)
			require.NoError(t, err)
			res := Response{}
			err = json.Unmarshal(b, &res)
			require.NoError(t, err)

			assert.Equal(t, tc.expectedStatusCode(), resp.StatusCode)
			if tc.expectedResponse() != "" {
				require.JSONEq(t, tc.expectedResponse(), string(b))
			}
			if tc.expectedMessage() != "" {
				assert.Equal(t, tc.expectedMessage(), res.Message)
			}
		})
	}

	// test eval queries and expressions
	testCases = []struct {
		desc               string
		payload            string
		expectedStatusCode func() int
		expectedResponse   func() string
		expectedMessage    func() string
	}{
		{
			desc: "alerting condition",
			payload: `
			{
=======
>>>>>>> ae830f68
				"data": [
						{
							"refId": "A",
							"relativeTimeRange": {
								"from": 18000,
								"to": 10800
							},
							"datasourceUid": "__expr__",
							"model": {
								"type":"math",
								"expression":"1 < 2"
							}
						}
					],
				"now": "2021-04-11T14:38:14Z"
			}
			`,
			expectedMessage:    func() string { return "" },
			expectedStatusCode: func() int { return http.StatusOK },
			expectedResponse: func() string {
				return `{
				"results": {
				  "A": {
					"status": 200,
					"frames": [
					  {
						"schema": {
						  "refId": "A",
						  "fields": [
							{
							  "name": "A",
							  "type": "number",
							  "typeInfo": {
								"frame": "float64",
								"nullable": true
							  }
							}
						  ]
						},
						"data": {
						  "values": [
							[
							  1
							]
						  ]
						}
					  }
					]
				  }
				}
			}`
			},
		},
		{
			desc: "normal condition",
			payload: `
			{
				"data": [
						{
							"refId": "A",
							"relativeTimeRange": {
								"from": 18000,
								"to": 10800
							},
							"datasourceUid": "__expr__",
							"model": {
								"type":"math",
								"expression":"1 > 2"
							}
						}
					],
				"now": "2021-04-11T14:38:14Z"
			}
			`,
			expectedMessage:    func() string { return "" },
			expectedStatusCode: func() int { return http.StatusOK },
			expectedResponse: func() string {
				return `{
				"results": {
				  "A": {
					"status": 200,
					"frames": [
					  {
						"schema": {
						  "refId": "A",
						  "fields": [
							{
							  "name": "A",
							  "type": "number",
							  "typeInfo": {
								"frame": "float64",
								"nullable": true
							  }
							}
						  ]
						},
						"data": {
						  "values": [
							[
							  0
							]
						  ]
						}
					  }
					]
				  }
				}
			}`
			},
		},
		{
			desc: "unknown query datasource",
			payload: `
			{
				"data": [
						{
							"refId": "A",
							"relativeTimeRange": {
								"from": 18000,
								"to": 10800
							},
							"datasourceUid": "unknown",
							"model": {
							}
						}
					],
				"now": "2021-04-11T14:38:14Z"
			}
			`,
			expectedResponse: func() string { return "" },
			expectedStatusCode: func() int {
				if setting.IsEnterprise {
					return http.StatusUnauthorized
				}
				return http.StatusBadRequest
			},
			expectedMessage: func() string {
				if setting.IsEnterprise {
					return "user is not authorized to query one or many data sources used by the rule"
				}
				return "Failed to build evaluator for queries and expressions: failed to build query 'A': data source not found"
			},
		},
	}

	for _, tc := range testCases {
		t.Run(tc.desc, func(t *testing.T) {
			u := fmt.Sprintf("http://grafana:password@%s/api/v1/eval", grafanaListedAddr)
			r := strings.NewReader(tc.payload)
			// nolint:gosec
			resp, err := http.Post(u, "application/json", r)
			require.NoError(t, err)
			t.Cleanup(func() {
				err := resp.Body.Close()
				require.NoError(t, err)
			})
			b, err := io.ReadAll(resp.Body)
			require.NoError(t, err)
			res := Response{}
			err = json.Unmarshal(b, &res)
			require.NoError(t, err)

			assert.Equal(t, tc.expectedStatusCode(), resp.StatusCode)
			if tc.expectedResponse() != "" {
				require.JSONEq(t, tc.expectedResponse(), string(b))
			}
			if tc.expectedMessage() != "" {
				require.Equal(t, tc.expectedMessage(), res.Message)
			}
		})
	}
}

// rulesNamespaceWithoutVariableValues takes a apimodels.NamespaceConfigResponse JSON-based input and makes the dynamic fields static e.g. uid, dates, etc.
// it returns a map of the modified rule UIDs with the namespace,rule_group as a key
func rulesNamespaceWithoutVariableValues(t *testing.T, b []byte) (string, map[string][]string) {
	t.Helper()

	var r apimodels.NamespaceConfigResponse
	require.NoError(t, json.Unmarshal(b, &r))
	// create a map holding the created rule UIDs per namespace/group
	m := make(map[string][]string)
	for namespace, nodes := range r {
		for _, node := range nodes {
			compositeKey := strings.Join([]string{namespace, node.Name}, ",")
			_, ok := m[compositeKey]
			if !ok {
				m[compositeKey] = make([]string, 0, len(node.Rules))
			}
			for _, rule := range node.Rules {
				m[compositeKey] = append(m[compositeKey], rule.GrafanaManagedAlert.UID)
				rule.GrafanaManagedAlert.UID = "uid"
				rule.GrafanaManagedAlert.NamespaceUID = "nsuid"
				rule.GrafanaManagedAlert.Updated = time.Date(2021, time.Month(2), 21, 1, 10, 30, 0, time.UTC)
			}
		}
	}

	json, err := json.Marshal(&r)
	require.NoError(t, err)
	return string(json), m
}

func createUser(t *testing.T, store *sqlstore.SQLStore, cmd user.CreateUserCommand) int64 {
	t.Helper()

	store.Cfg.AutoAssignOrg = true
	store.Cfg.AutoAssignOrgId = 1

	quotaService := quotaimpl.ProvideService(store, store.Cfg)
	orgService, err := orgimpl.ProvideService(store, store.Cfg, quotaService)
	require.NoError(t, err)
	usrSvc, err := userimpl.ProvideService(store, orgService, store.Cfg, nil, nil, quotaService, supportbundlestest.NewFakeBundleService())
	require.NoError(t, err)

	u, err := usrSvc.Create(context.Background(), &cmd)
	require.NoError(t, err)
	return u.ID
}

func getLongString(t *testing.T, n int) string {
	t.Helper()

	b := make([]rune, n)
	for i := range b {
		b[i] = 'a'
	}
	return string(b)
}<|MERGE_RESOLUTION|>--- conflicted
+++ resolved
@@ -12,16 +12,11 @@
 	"testing"
 	"time"
 
-	"github.com/grafana/grafana/pkg/expr"
 	"github.com/prometheus/common/model"
 	"github.com/stretchr/testify/assert"
 	"github.com/stretchr/testify/require"
 
 	"github.com/grafana/grafana/pkg/expr"
-<<<<<<< HEAD
-	"github.com/grafana/grafana/pkg/models"
-=======
->>>>>>> ae830f68
 
 	apimodels "github.com/grafana/grafana/pkg/services/ngalert/api/tooling/definitions"
 	ngmodels "github.com/grafana/grafana/pkg/services/ngalert/models"
@@ -42,13 +37,8 @@
 	TraceID string `json:"traceID"`
 }
 
-<<<<<<< HEAD
-func TestAMConfigAccess(t *testing.T) {
-	t.Skip("skip broken test")
-=======
 func TestIntegrationAMConfigAccess(t *testing.T) {
 	testinfra.SQLiteIntegrationTest(t)
->>>>>>> ae830f68
 
 	dir, path := testinfra.CreateGrafDir(t, testinfra.GrafanaOpts{
 		DisableLegacyAlerting: true,
@@ -2156,240 +2146,6 @@
 			desc: "alerting condition",
 			payload: `
 			{
-<<<<<<< HEAD
-				"grafana_condition": {
-				"condition": "A",
-				"data": [
-					{
-						"refId": "A",
-						"relativeTimeRange": {
-							"from": 18000,
-							"to": 10800
-						},
-						"datasourceUid":"__expr__",
-						"model": {
-							"type":"math",
-							"expression":"1 < 2"
-						}
-					}
-				],
-				"now": "2021-04-11T14:38:14Z"
-				}
-			}
-			`,
-			expectedMessage:    func() string { return "" },
-			expectedStatusCode: func() int { return http.StatusOK },
-			expectedResponse: func() string {
-				return `{
-			"instances": [
-			  {
-				"schema": {
-				  "name": "evaluation results",
-				  "fields": [
-					{
-					  "name": "State",
-					  "type": "string",
-					  "typeInfo": {
-						"frame": "string"
-					  }
-					},
-					{
-					  "name": "Info",
-					  "type": "string",
-					  "typeInfo": {
-					    "frame": "string"
-					  }
-					}
-				  ]
-				},
-				"data": {
-				  "values": [
-					[
-					  "Alerting"
-					],
-					[
-					  "[ var='A' labels={} value=1 ]"
-					]
-				  ]
-				}
-			  }
-			]
-		  }`
-			},
-		},
-		{
-			desc: "normal condition",
-			payload: `
-			{
-				"grafana_condition": {
-				"condition": "A",
-				"data": [
-					{
-						"refId": "A",
-						"relativeTimeRange": {
-							"from": 18000,
-							"to": 10800
-						},
-						"datasourceUid": "__expr__",
-						"model": {
-							"type":"math",
-							"expression":"1 > 2"
-						}
-					}
-				],
-				"now": "2021-04-11T14:38:14Z"
-				}
-			}
-			`,
-			expectedMessage:    func() string { return "" },
-			expectedStatusCode: func() int { return http.StatusOK },
-			expectedResponse: func() string {
-				return `{
-			"instances": [
-			  {
-				"schema": {
-				  "name": "evaluation results",
-				  "fields": [
-					{
-					  "name": "State",
-					  "type": "string",
-					  "typeInfo": {
-						"frame": "string"
-					  }
-					},
-					{
-					  "name": "Info",
-					  "type": "string",
-					  "typeInfo": {
-					    "frame": "string"
-					  }
-					}
-				  ]
-				},
-				"data": {
-				  "values": [
-					[
-					  "Normal"
-					],
-					[
-					  "[ var='A' labels={} value=0 ]"
-					]
-				  ]
-				}
-			  }
-			]
-		  }`
-			},
-		},
-		{
-			desc: "condition not found in any query or expression",
-			payload: `
-			{
-				"grafana_condition": {
-				"condition": "B",
-				"data": [
-					{
-						"refId": "A",
-						"relativeTimeRange": {
-							"from": 18000,
-							"to": 10800
-						},
-						"datasourceUid": "__expr__",
-						"model": {
-							"type":"math",
-							"expression":"1 > 2"
-						}
-					}
-				],
-				"now": "2021-04-11T14:38:14Z"
-				}
-			}
-			`,
-			expectedStatusCode: func() int { return http.StatusBadRequest },
-			expectedMessage: func() string {
-				return "invalid condition: condition B does not exist, must be one of [A]"
-			},
-			expectedResponse: func() string { return "" },
-		},
-		{
-			desc: "unknown query datasource",
-			payload: `
-			{
-				"grafana_condition": {
-				"condition": "A",
-				"data": [
-					{
-						"refId": "A",
-						"relativeTimeRange": {
-							"from": 18000,
-							"to": 10800
-						},
-						"datasourceUid": "unknown",
-						"model": {
-						}
-					}
-				],
-				"now": "2021-04-11T14:38:14Z"
-				}
-			}
-			`,
-			expectedStatusCode: func() int {
-				if setting.IsEnterprise {
-					return http.StatusUnauthorized
-				}
-				return http.StatusBadRequest
-			},
-			expectedMessage: func() string {
-				if setting.IsEnterprise {
-					return "user is not authorized to query one or many data sources used by the rule"
-				}
-				return "invalid condition: failed to build query 'A': data source not found"
-			},
-			expectedResponse: func() string { return "" },
-		},
-	}
-
-	for _, tc := range testCases {
-		t.Run(tc.desc, func(t *testing.T) {
-			u := fmt.Sprintf("http://grafana:password@%s/api/v1/rule/test/grafana", grafanaListedAddr)
-			r := strings.NewReader(tc.payload)
-			// nolint:gosec
-			resp, err := http.Post(u, "application/json", r)
-			require.NoError(t, err)
-			t.Cleanup(func() {
-				err := resp.Body.Close()
-				require.NoError(t, err)
-			})
-			b, err := io.ReadAll(resp.Body)
-			require.NoError(t, err)
-			res := Response{}
-			err = json.Unmarshal(b, &res)
-			require.NoError(t, err)
-
-			assert.Equal(t, tc.expectedStatusCode(), resp.StatusCode)
-			if tc.expectedResponse() != "" {
-				require.JSONEq(t, tc.expectedResponse(), string(b))
-			}
-			if tc.expectedMessage() != "" {
-				assert.Equal(t, tc.expectedMessage(), res.Message)
-			}
-		})
-	}
-
-	// test eval queries and expressions
-	testCases = []struct {
-		desc               string
-		payload            string
-		expectedStatusCode func() int
-		expectedResponse   func() string
-		expectedMessage    func() string
-	}{
-		{
-			desc: "alerting condition",
-			payload: `
-			{
-=======
->>>>>>> ae830f68
 				"data": [
 						{
 							"refId": "A",
