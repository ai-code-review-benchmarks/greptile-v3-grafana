package utils

import (
	"fmt"
	"reflect"
	"strconv"
	"time"

	"k8s.io/apimachinery/pkg/api/meta"
	metav1 "k8s.io/apimachinery/pkg/apis/meta/v1"
	"k8s.io/apimachinery/pkg/apis/meta/v1/unstructured"
	"k8s.io/apimachinery/pkg/runtime"
	"k8s.io/apimachinery/pkg/runtime/schema"
	"k8s.io/apimachinery/pkg/types"

	common "github.com/grafana/grafana/pkg/apimachinery/apis/common/v0alpha1"
)

// LabelKeyGetHistory is used to select object history for an given resource
const LabelKeyGetHistory = "grafana.app/get-history"

// LabelKeyGetTrash is used to list objects that have been (soft) deleted
const LabelKeyGetTrash = "grafana.app/get-trash"

// AnnoKeyKubectlLastAppliedConfig is the annotation kubectl writes with the entire previous config
const AnnoKeyKubectlLastAppliedConfig = "kubectl.kubernetes.io/last-applied-configuration"

// AnnoKeyGrantPermissions allows users to explicitly grant themself permissions when creating
// resoures in the "root" folder.  This annotation is not saved and invalud for update.
const AnnoKeyGrantPermissions = "grafana.app/grant-permissions"

// AnnoGrantPermissionsDefault is the value that should be sent with AnnoKeyGrantPermissions
const AnnoGrantPermissionsDefault = "default"

// DeletedGeneration is set on Resources that have been (soft) deleted
const DeletedGeneration = int64(-999)

// Annotation keys

const AnnoKeyCreatedBy = "grafana.app/createdBy"
const AnnoKeyUpdatedTimestamp = "grafana.app/updatedTimestamp"
const AnnoKeyUpdatedBy = "grafana.app/updatedBy"
const AnnoKeyFolder = "grafana.app/folder"
const AnnoKeyBlob = "grafana.app/blob"
const AnnoKeyMessage = "grafana.app/message"

// Identify where values came from

const oldAnnoKeyRepoName = "grafana.app/repoName"
const oldAnnoKeyRepoPath = "grafana.app/repoPath"
const oldAnnoKeyRepoHash = "grafana.app/repoHash"
const oldAnnoKeyRepoTimestamp = "grafana.app/repoTimestamp"

// Annotations used to store manager properties

const AnnoKeyManagerKind = "grafana.app/managedBy"
const AnnoKeyManagerIdentity = "grafana.app/managerId"
const AnnoKeyManagerAllowsEdits = "grafana.app/managerAllowsEdits"
const AnnoKeyManagerSuspended = "grafana.app/managerSuspended"

// Annotations used to store source properties

const AnnoKeySourcePath = "grafana.app/sourcePath"
const AnnoKeySourceChecksum = "grafana.app/sourceChecksum"
const AnnoKeySourceTimestamp = "grafana.app/sourceTimestamp"

// Only used in modes 0-2 (legacy db) for returning the folder fullpath

const LabelGetFullpath = "grafana.app/fullpath"
const AnnoKeyFullpath = "grafana.app/fullpath"
const AnnoKeyFullpathUIDs = "grafana.app/fullpathUIDs"

// LabelKeyDeprecatedInternalID gives the deprecated internal ID of a resource
// Deprecated: will be removed in grafana 13
const LabelKeyDeprecatedInternalID = "grafana.app/deprecatedInternalID"

// Accessor functions for k8s objects
//
//go:generate mockery --name GrafanaMetaAccessor --structname MockGrafanaMetaAccessor --inpackage --filename meta_mock.go --with-expecter
type GrafanaMetaAccessor interface {
	metav1.Object

	GetGroupVersionKind() schema.GroupVersionKind
	GetRuntimeObject() (runtime.Object, bool)

	// Helper to get resource versions as int64, however this is not required
	// See: https://kubernetes.io/docs/reference/using-api/api-concepts/#resource-versions
	GetResourceVersionInt64() (int64, error)
	SetResourceVersionInt64(int64)

	GetUpdatedTimestamp() (*time.Time, error)
	SetUpdatedTimestamp(v *time.Time)
	SetUpdatedTimestampMillis(unix int64)
	GetCreatedBy() string
	SetCreatedBy(user string)
	GetUpdatedBy() string
	SetUpdatedBy(user string)
	GetFolder() string
	SetFolder(uid string)
	GetMessage() string
	SetMessage(msg string)
	SetAnnotation(key string, val string)
	GetAnnotation(key string) string

	SetBlob(v *BlobInfo)
	GetBlob() *BlobInfo

	// Deprecated: This will be removed in Grafana 13
	GetDeprecatedInternalID() int64

	// Deprecated: This will be removed in Grafana 13
	SetDeprecatedInternalID(id int64)

	GetFullpath() string
	SetFullpath(path string)
	GetFullpathUIDs() string
	SetFullpathUIDs(uids string)

	GetSpec() (any, error)
	SetSpec(any) error

	GetStatus() (any, error)

	// Used by the generic strategy to keep the status value unchanged on an update
	// NOTE the type must match the existing value, or an error will be thrown
	SetStatus(any) error

	// Find a title in the object
	// This will reflect the object and try to get:
	//  * spec.title
	//  * spec.name
	//  * title
	// and return an empty string if nothing was found
	FindTitle(defaultTitle string) string

	// GetManagerProperties returns the identity of the tool,
	// which is responsible for managing the resource.
	//
	// If the identity is not known, the second return value will be false.
	GetManagerProperties() (ManagerProperties, bool)

	// SetManagerProperties sets the identity of the tool,
	// which is responsible for managing the resource.
	SetManagerProperties(ManagerProperties)

	// GetSourceProperties returns the source properties of the resource.
	GetSourceProperties() (SourceProperties, bool)

	// SetSourceProperties sets the source properties of the resource.
	SetSourceProperties(SourceProperties)

<<<<<<< HEAD
	// SetSourceProperties sets the source properties of the resource.
	GetSecureValues() (common.InlineSecureValues, error)

	// SetSourceProperties sets the source properties of the resource.
=======
	// GetSecureValues reads the "secure" property on a resource
	GetSecureValues() (common.InlineSecureValues, error)

	// SetSourceProperties sets the source properties of the resource.
	// For write commands, this may include inline secrets; read will only have references
>>>>>>> 2cd0be3c
	SetSecureValues(common.InlineSecureValues) error
}

var _ GrafanaMetaAccessor = (*grafanaMetaAccessor)(nil)

type grafanaMetaAccessor struct {
	raw interface{} // the original object (it implements metav1.Object)
	obj metav1.Object
	r   reflect.Value
}

// Accessor takes an arbitrary object pointer and returns meta.Interface.
// obj must be a pointer to an API type. An error is returned if the minimum
// required fields are missing. Fields that are not required return the default
// value and are a no-op if set.
func MetaAccessor(raw interface{}) (GrafanaMetaAccessor, error) {
	if raw == nil {
		return nil, fmt.Errorf("unable to read metadata from nil object")
	}

	obj, err := meta.Accessor(raw)
	if err != nil {
		return nil, fmt.Errorf("unable to read metadata from: %T, %s", raw, err)
	}

	// reflection to find title and other non object properties
	r := reflect.ValueOf(raw)
	if r.Kind() == reflect.Ptr || r.Kind() == reflect.Interface {
		r = r.Elem()
	}
	return &grafanaMetaAccessor{raw, obj, r}, nil
}

func (m *grafanaMetaAccessor) GetResourceVersionInt64() (int64, error) {
	v := m.obj.GetResourceVersion()
	if v == "" {
		return 0, nil
	}
	return strconv.ParseInt(v, 10, 64)
}

func (m *grafanaMetaAccessor) GetRuntimeObject() (runtime.Object, bool) {
	obj, ok := m.raw.(runtime.Object)
	return obj, ok
}

func (m *grafanaMetaAccessor) SetResourceVersionInt64(rv int64) {
	m.obj.SetResourceVersion(strconv.FormatInt(rv, 10))
}

func (m *grafanaMetaAccessor) SetAnnotation(key string, val string) {
	anno := m.obj.GetAnnotations()
	if val == "" {
		if anno != nil {
			delete(anno, key)
		}
	} else {
		if anno == nil {
			anno = make(map[string]string)
		}
		anno[key] = val
	}
	m.obj.SetAnnotations(anno)
}

func (m *grafanaMetaAccessor) GetAnnotation(key string) string {
	anno := m.obj.GetAnnotations()
	if anno == nil {
		return ""
	}
	return anno[key]
}

func (m *grafanaMetaAccessor) GetUpdatedTimestamp() (*time.Time, error) {
	v, ok := m.obj.GetAnnotations()[AnnoKeyUpdatedTimestamp]
	if !ok || v == "" {
		return nil, nil
	}
	t, err := time.Parse(time.RFC3339, v)
	if err != nil {
		return nil, fmt.Errorf("invalid updated timestamp: %s", err.Error())
	}
	t = t.UTC()
	return &t, nil
}

func (m *grafanaMetaAccessor) SetUpdatedTimestampMillis(v int64) {
	if v > 0 {
		t := time.UnixMilli(v)
		m.SetUpdatedTimestamp(&t)
	} else {
		m.SetAnnotation(AnnoKeyUpdatedTimestamp, "") // will clear the annotation
	}
}

func (m *grafanaMetaAccessor) SetUpdatedTimestamp(v *time.Time) {
	txt := ""
	if v != nil && v.Unix() != 0 {
		txt = v.UTC().Format(time.RFC3339)
	}
	m.SetAnnotation(AnnoKeyUpdatedTimestamp, txt)
}

func (m *grafanaMetaAccessor) GetCreatedBy() string {
	return m.GetAnnotation(AnnoKeyCreatedBy)
}

func (m *grafanaMetaAccessor) SetCreatedBy(user string) {
	m.SetAnnotation(AnnoKeyCreatedBy, user)
}

func (m *grafanaMetaAccessor) GetUpdatedBy() string {
	return m.GetAnnotation(AnnoKeyUpdatedBy)
}

func (m *grafanaMetaAccessor) SetUpdatedBy(user string) {
	m.SetAnnotation(AnnoKeyUpdatedBy, user)
}

func (m *grafanaMetaAccessor) GetBlob() *BlobInfo {
	return ParseBlobInfo(m.GetAnnotation(AnnoKeyBlob))
}

func (m *grafanaMetaAccessor) SetBlob(info *BlobInfo) {
	if info == nil {
		m.SetAnnotation(AnnoKeyBlob, "") // delete
	} else {
		m.SetAnnotation(AnnoKeyBlob, info.String())
	}
}

func (m *grafanaMetaAccessor) GetFolder() string {
	return m.GetAnnotation(AnnoKeyFolder)
}

func (m *grafanaMetaAccessor) SetFolder(uid string) {
	m.SetAnnotation(AnnoKeyFolder, uid)
}

func (m *grafanaMetaAccessor) GetMessage() string {
	return m.GetAnnotation(AnnoKeyMessage)
}

func (m *grafanaMetaAccessor) SetMessage(uid string) {
	m.SetAnnotation(AnnoKeyMessage, uid)
}

// This will be removed in Grafana 13. Do not add any new usage of it.
func (m *grafanaMetaAccessor) GetDeprecatedInternalID() int64 {
	labels := m.obj.GetLabels()
	if labels == nil {
		return 0
	}

	if internalID, ok := labels[LabelKeyDeprecatedInternalID]; ok {
		id, err := strconv.ParseInt(internalID, 10, 64)
		if err == nil {
			return id
		}
	}

	return 0
}

// This will be removed in Grafana 13. Do not add any new usage of it.
func (m *grafanaMetaAccessor) SetDeprecatedInternalID(id int64) {
	labels := m.obj.GetLabels()

	// disallow setting it to 0
	if id == 0 {
		if labels != nil {
			delete(labels, LabelKeyDeprecatedInternalID)
			m.obj.SetLabels(labels)
		}
		return
	}

	if labels == nil {
		labels = make(map[string]string)
	}

	labels[LabelKeyDeprecatedInternalID] = strconv.FormatInt(id, 10)
	m.obj.SetLabels(labels)
}

func (m *grafanaMetaAccessor) GetFullpath() string {
	return m.GetAnnotation(AnnoKeyFullpath)
}

func (m *grafanaMetaAccessor) SetFullpath(path string) {
	m.SetAnnotation(AnnoKeyFullpath, path)
}

func (m *grafanaMetaAccessor) GetFullpathUIDs() string {
	return m.GetAnnotation(AnnoKeyFullpathUIDs)
}

func (m *grafanaMetaAccessor) SetFullpathUIDs(uids string) {
	m.SetAnnotation(AnnoKeyFullpathUIDs, uids)
}

// GetAnnotations implements GrafanaMetaAccessor.
func (m *grafanaMetaAccessor) GetAnnotations() map[string]string {
	return m.obj.GetAnnotations()
}

// GetCreationTimestamp implements GrafanaMetaAccessor.
func (m *grafanaMetaAccessor) GetCreationTimestamp() metav1.Time {
	return m.obj.GetCreationTimestamp()
}

// GetDeletionGracePeriodSeconds implements GrafanaMetaAccessor.
func (m *grafanaMetaAccessor) GetDeletionGracePeriodSeconds() *int64 {
	return m.obj.GetDeletionGracePeriodSeconds()
}

// GetDeletionTimestamp implements GrafanaMetaAccessor.
func (m *grafanaMetaAccessor) GetDeletionTimestamp() *metav1.Time {
	return m.obj.GetDeletionTimestamp()
}

// GetFinalizers implements GrafanaMetaAccessor.
func (m *grafanaMetaAccessor) GetFinalizers() []string {
	return m.obj.GetFinalizers()
}

// GetGenerateName implements GrafanaMetaAccessor.
func (m *grafanaMetaAccessor) GetGenerateName() string {
	return m.obj.GetGenerateName()
}

// GetGeneration implements GrafanaMetaAccessor.
func (m *grafanaMetaAccessor) GetGeneration() int64 {
	return m.obj.GetGeneration()
}

// GetLabels implements GrafanaMetaAccessor.
func (m *grafanaMetaAccessor) GetLabels() map[string]string {
	return m.obj.GetLabels()
}

// GetManagedFields implements GrafanaMetaAccessor.
func (m *grafanaMetaAccessor) GetManagedFields() []metav1.ManagedFieldsEntry {
	return m.obj.GetManagedFields()
}

// GetName implements GrafanaMetaAccessor.
func (m *grafanaMetaAccessor) GetName() string {
	return m.obj.GetName()
}

// GetNamespace implements GrafanaMetaAccessor.
func (m *grafanaMetaAccessor) GetNamespace() string {
	return m.obj.GetNamespace()
}

// GetOwnerReferences implements GrafanaMetaAccessor.
func (m *grafanaMetaAccessor) GetOwnerReferences() []metav1.OwnerReference {
	return m.obj.GetOwnerReferences()
}

// GetResourceVersion implements GrafanaMetaAccessor.
func (m *grafanaMetaAccessor) GetResourceVersion() string {
	return m.obj.GetResourceVersion()
}

// GetSelfLink implements GrafanaMetaAccessor.
func (m *grafanaMetaAccessor) GetSelfLink() string {
	return m.obj.GetSelfLink()
}

// GetUID implements GrafanaMetaAccessor.
func (m *grafanaMetaAccessor) GetUID() types.UID {
	return m.obj.GetUID()
}

// SetAnnotations implements GrafanaMetaAccessor.
func (m *grafanaMetaAccessor) SetAnnotations(annotations map[string]string) {
	m.obj.SetAnnotations(annotations)
}

// SetCreationTimestamp implements GrafanaMetaAccessor.
func (m *grafanaMetaAccessor) SetCreationTimestamp(timestamp metav1.Time) {
	m.obj.SetCreationTimestamp(timestamp)
}

// SetDeletionGracePeriodSeconds implements GrafanaMetaAccessor.
func (m *grafanaMetaAccessor) SetDeletionGracePeriodSeconds(v *int64) {
	m.obj.SetDeletionGracePeriodSeconds(v)
}

// SetDeletionTimestamp implements GrafanaMetaAccessor.
func (m *grafanaMetaAccessor) SetDeletionTimestamp(timestamp *metav1.Time) {
	m.obj.SetDeletionTimestamp(timestamp)
}

// SetFinalizers implements GrafanaMetaAccessor.
func (m *grafanaMetaAccessor) SetFinalizers(finalizers []string) {
	m.obj.SetFinalizers(finalizers)
}

// SetGenerateName implements GrafanaMetaAccessor.
func (m *grafanaMetaAccessor) SetGenerateName(name string) {
	m.obj.SetGenerateName(name)
}

// SetGeneration implements GrafanaMetaAccessor.
func (m *grafanaMetaAccessor) SetGeneration(generation int64) {
	m.obj.SetGeneration(generation)
}

// SetLabels implements GrafanaMetaAccessor.
func (m *grafanaMetaAccessor) SetLabels(labels map[string]string) {
	m.obj.SetLabels(labels)
}

// SetManagedFields implements GrafanaMetaAccessor.
func (m *grafanaMetaAccessor) SetManagedFields(managedFields []metav1.ManagedFieldsEntry) {
	m.obj.SetManagedFields(managedFields)
}

// SetName implements GrafanaMetaAccessor.
func (m *grafanaMetaAccessor) SetName(name string) {
	m.obj.SetName(name)
}

// SetNamespace implements GrafanaMetaAccessor.
func (m *grafanaMetaAccessor) SetNamespace(namespace string) {
	m.obj.SetNamespace(namespace)
}

// SetOwnerReferences implements GrafanaMetaAccessor.
func (m *grafanaMetaAccessor) SetOwnerReferences(v []metav1.OwnerReference) {
	m.obj.SetOwnerReferences(v)
}

// SetResourceVersion implements GrafanaMetaAccessor.
func (m *grafanaMetaAccessor) SetResourceVersion(version string) {
	m.obj.SetResourceVersion(version)
}

// SetSelfLink implements GrafanaMetaAccessor.
func (m *grafanaMetaAccessor) SetSelfLink(selfLink string) {
	m.obj.SetSelfLink(selfLink)
}

// SetUID implements GrafanaMetaAccessor.
func (m *grafanaMetaAccessor) SetUID(uid types.UID) {
	m.obj.SetUID(uid)
}

func (m *grafanaMetaAccessor) GetGroupVersionKind() schema.GroupVersionKind {
	obj, ok := m.raw.(runtime.Object)
	if ok {
		return obj.GetObjectKind().GroupVersionKind()
	}

	gvk := schema.GroupVersionKind{}
	apiVersion := ""

	typ, ok := m.raw.(metav1.Type)
	if ok {
		apiVersion = typ.GetAPIVersion()
		gvk.Kind = typ.GetKind()
	} else {
		val := m.r.FieldByName("APIVersion")
		if val.IsValid() && val.Kind() == reflect.String {
			apiVersion = val.String()
		}
		val = m.r.FieldByName("Kind")
		if val.IsValid() && val.Kind() == reflect.String {
			gvk.Kind = val.String()
		}
	}
	if apiVersion != "" {
		gv, err := schema.ParseGroupVersion(apiVersion)
		if err == nil {
			gvk.Group = gv.Group
			gvk.Version = gv.Version
		}
	}
	return gvk
}

func (m *grafanaMetaAccessor) GetSpec() (spec any, err error) {
	defer func() {
		if r := recover(); r != nil {
			err = fmt.Errorf("error reading spec")
		}
	}()

	f := m.r.FieldByName("Spec")
	if f.IsValid() {
		spec = f.Interface()
		return
	}

	// Unstructured
	u, ok := m.raw.(*unstructured.Unstructured)
	if ok {
		spec, ok = u.Object["spec"]
		if ok {
			return // no error
		}
	}
	err = fmt.Errorf("unable to read spec")
	return
}

func (m *grafanaMetaAccessor) SetSpec(s any) (err error) {
	defer func() {
		if r := recover(); r != nil {
			err = fmt.Errorf("error setting spec")
		}
	}()

	f := m.r.FieldByName("Spec")
	if f.IsValid() {
		f.Set(reflect.ValueOf(s))
		return
	}

	// Unstructured
	u, ok := m.raw.(*unstructured.Unstructured)
	if ok {
		u.Object["spec"] = s
	} else {
		err = fmt.Errorf("unable to set spec")
	}
	return
}

func (m *grafanaMetaAccessor) GetStatus() (status any, err error) {
	defer func() {
		if r := recover(); r != nil {
			err = fmt.Errorf("error reading status")
		}
	}()

	f := m.r.FieldByName("Status")
	if f.IsValid() {
		status = f.Interface()
		return
	}

	// Unstructured
	u, ok := m.raw.(*unstructured.Unstructured)
	if ok {
		status, ok = u.Object["status"]
		if ok {
			return // no error
		}
	}
	err = fmt.Errorf("unable to read status")
	return
}

func (m *grafanaMetaAccessor) SetStatus(s any) (err error) {
	defer func() {
		if r := recover(); r != nil {
			err = fmt.Errorf("error setting status")
		}
	}()

	f := m.r.FieldByName("Status")
	if f.IsValid() {
		f.Set(reflect.ValueOf(s))
		return
	}

	// Unstructured
	u, ok := m.raw.(*unstructured.Unstructured)
	if ok {
		u.Object["status"] = s
	} else {
		err = fmt.Errorf("unable to read status")
	}
	return
}

func (m *grafanaMetaAccessor) FindTitle(defaultTitle string) string {
	// look for Spec.Title or Spec.Name
	spec := m.r.FieldByName("Spec")
	if spec.Kind() == reflect.Struct {
		title := spec.FieldByName("Title")
		if title.IsValid() && title.Kind() == reflect.String {
			return title.String()
		}
		name := spec.FieldByName("Name")
		if name.IsValid() && name.Kind() == reflect.String {
			return name.String()
		}

		// Unstructured uses Object subtype
		object := spec.FieldByName("Object")
		if object.IsValid() && object.Kind() == reflect.Map {
			key := reflect.ValueOf("title")
			value := object.MapIndex(key)
			if value.IsValid() {
				if value.CanInterface() {
					v := value.Interface()
					t, ok := v.(string)
					if ok {
						return t
					}
				}
			}
		}
	}

	obj, ok := m.obj.(*unstructured.Unstructured)
	if ok {
		title, ok, _ := unstructured.NestedString(obj.Object, "spec", "title")
		if ok && title != "" {
			return title
		}
		title, ok, _ = unstructured.NestedString(obj.Object, "spec", "name")
		if ok && title != "" {
			return title
		}
	}

	title := m.r.FieldByName("Title")
	if title.IsValid() && title.Kind() == reflect.String {
		return title.String()
	}
	return defaultTitle
}

func (m *grafanaMetaAccessor) GetManagerProperties() (ManagerProperties, bool) {
	res := ManagerProperties{
		Identity:    "",
		Kind:        ManagerKindUnknown,
		AllowsEdits: false,
		Suspended:   false,
	}

	annot := m.obj.GetAnnotations()

	id, ok := annot[AnnoKeyManagerIdentity]
	if !ok || id == "" {
		// Temporarily support the repo name annotation
		repo := annot[oldAnnoKeyRepoName]
		if repo != "" {
			return ManagerProperties{
				Kind:     ManagerKindRepo,
				Identity: repo,
			}, true
		}

		// If the identity is not set, we should ignore the other annotations and return the default values.
		//
		// This is to prevent inadvertently marking resources as managed,
		// since that can potentially block updates from other sources.
		return res, false
	}
	res.Identity = id

	if v, ok := annot[AnnoKeyManagerKind]; ok {
		res.Kind = ParseManagerKindString(v)
	}

	if v, ok := annot[AnnoKeyManagerAllowsEdits]; ok {
		res.AllowsEdits = v == "true"
	}

	if v, ok := annot[AnnoKeyManagerSuspended]; ok {
		res.Suspended = v == "true"
	}

	return res, true
}

func (m *grafanaMetaAccessor) SetManagerProperties(v ManagerProperties) {
	annot := m.obj.GetAnnotations()
	if annot == nil {
		annot = make(map[string]string, 4)
	}

	if v.Identity != "" {
		annot[AnnoKeyManagerIdentity] = v.Identity
	} else {
		delete(annot, AnnoKeyManagerIdentity)
	}

	if string(v.Kind) != "" {
		annot[AnnoKeyManagerKind] = string(v.Kind)
	} else {
		delete(annot, AnnoKeyManagerKind)
	}

	if v.AllowsEdits {
		annot[AnnoKeyManagerAllowsEdits] = strconv.FormatBool(v.AllowsEdits)
	} else {
		delete(annot, AnnoKeyManagerAllowsEdits)
	}
	if v.Suspended {
		annot[AnnoKeyManagerSuspended] = strconv.FormatBool(v.Suspended)
	} else {
		delete(annot, AnnoKeyManagerSuspended)
	}

	// Clean up old annotation access
	delete(annot, oldAnnoKeyRepoName)

	m.obj.SetAnnotations(annot)
}

func (m *grafanaMetaAccessor) GetSourceProperties() (SourceProperties, bool) {
	var (
		res   SourceProperties
		found bool
	)

	annot := m.obj.GetAnnotations()
	if annot == nil {
		return res, false
	}

	if path, ok := annot[AnnoKeySourcePath]; ok && path != "" {
		res.Path = path
		found = true
	} else if path, ok := annot[oldAnnoKeyRepoPath]; ok && path != "" {
		res.Path = path
		found = true
	}

	if hash, ok := annot[AnnoKeySourceChecksum]; ok && hash != "" {
		res.Checksum = hash
		found = true
	} else if hash, ok := annot[oldAnnoKeyRepoHash]; ok && hash != "" {
		res.Checksum = hash
		found = true
	}

	t, ok := annot[AnnoKeySourceTimestamp]
	if !ok {
		t, ok = annot[oldAnnoKeyRepoTimestamp]
	}
	if ok && t != "" {
		var err error
		res.TimestampMillis, err = strconv.ParseInt(t, 10, 64)
		if err != nil {
			found = true
		}
	}

	return res, found
}

func (m *grafanaMetaAccessor) SetSourceProperties(v SourceProperties) {
	annot := m.obj.GetAnnotations()
	if annot == nil {
		annot = make(map[string]string, 3)
	}

	if v.Path != "" {
		annot[AnnoKeySourcePath] = v.Path
	} else {
		delete(annot, AnnoKeySourcePath)
	}

	if v.Checksum != "" {
		annot[AnnoKeySourceChecksum] = v.Checksum
	} else {
		delete(annot, AnnoKeySourceChecksum)
	}

	if v.TimestampMillis > 0 {
		annot[AnnoKeySourceTimestamp] = strconv.FormatInt(v.TimestampMillis, 10)
	} else {
		delete(annot, AnnoKeySourceTimestamp)
	}

	m.obj.SetAnnotations(annot)
}

// GetSecureValues implements GrafanaMetaAccessor.
func (m *grafanaMetaAccessor) GetSecureValues() (vals common.InlineSecureValues, err error) {
	defer func() {
		if r := recover(); r != nil {
			err = fmt.Errorf("error reading spec")
		}
	}()

	var property any // may be map or struct

	f := m.r.FieldByName("Secure")
	if f.IsValid() {
		property = f.Interface()
	} else {
		// Unstructured
		u, ok := m.raw.(*unstructured.Unstructured)
		if ok {
			property = u.Object["secure"]
		}
	}

	// Not found (and no error)
	if property == nil {
		return nil, nil
	}

	// Try directly casting the property
	vals, ok := property.(common.InlineSecureValues)
	if ok {
		return vals, nil
	}

	// Generic map
	u, ok := property.(map[string]any)
	if ok {
		vals = make(common.InlineSecureValues, len(u))
		for k, v := range u {
			sv, ok := v.(map[string]any)
			if !ok {
				return nil, fmt.Errorf("unsupported nested secure value: %t", v)
			}
			inline := common.InlineSecureValue{}
			inline.Name, _, _ = unstructured.NestedString(sv, "name")
			inline.Remove, _, _ = unstructured.NestedBool(sv, "remove")
			create, _, _ := unstructured.NestedString(sv, "create")
			if create != "" {
				inline.Create = common.NewSecretValue(create)
			}
			vals[k] = inline
		}
		return vals, nil
	}

	fmt.Printf("TODO PROPERTY: (%t) %+v\n", property, property)

	return nil, fmt.Errorf("support: %t", property)
}

// SetSecureValues implements GrafanaMetaAccessor.
func (m *grafanaMetaAccessor) SetSecureValues(vals common.InlineSecureValues) (err error) {
	defer func() {
		if r := recover(); r != nil {
			err = fmt.Errorf("error setting spec")
		}
	}()

	f := m.r.FieldByName("Secure")
	if f.IsValid() && f.CanSet() {
		f.Set(reflect.ValueOf(vals))
		return
	}

	// Unstructured object
	u, ok := m.raw.(*unstructured.Unstructured)
	if ok {
		u.Object["secure"] = vals
		return
	}

	return fmt.Errorf("unable to set secure values on (%T)", m.raw)
}

func ToObjectReference(obj GrafanaMetaAccessor) common.ObjectReference {
	gvk := obj.GetGroupVersionKind()
	return common.ObjectReference{
		APIGroup:   gvk.Group,
		APIVersion: gvk.Version,
		Kind:       gvk.Kind,
		Namespace:  obj.GetNamespace(),
		Name:       obj.GetName(),
		UID:        obj.GetUID(),
	}
}<|MERGE_RESOLUTION|>--- conflicted
+++ resolved
@@ -149,18 +149,11 @@
 	// SetSourceProperties sets the source properties of the resource.
 	SetSourceProperties(SourceProperties)
 
-<<<<<<< HEAD
-	// SetSourceProperties sets the source properties of the resource.
-	GetSecureValues() (common.InlineSecureValues, error)
-
-	// SetSourceProperties sets the source properties of the resource.
-=======
 	// GetSecureValues reads the "secure" property on a resource
 	GetSecureValues() (common.InlineSecureValues, error)
 
 	// SetSourceProperties sets the source properties of the resource.
 	// For write commands, this may include inline secrets; read will only have references
->>>>>>> 2cd0be3c
 	SetSecureValues(common.InlineSecureValues) error
 }
 
