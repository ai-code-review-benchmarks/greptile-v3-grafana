--- conflicted
+++ resolved
@@ -54,15 +54,4 @@
 	}
 
 	return addr, nil
-<<<<<<< HEAD
-=======
-}
-
-// SplitHostPort splits ip address/hostname string by host and port
-func SplitHostPort(input string) (NetworkAddress, error) {
-	if len(input) == 0 {
-		return NetworkAddress{}, fmt.Errorf("input is empty")
-	}
-	return SplitHostPortDefault(input, "", "")
->>>>>>> 7897c6b7
 }