--- conflicted
+++ resolved
@@ -410,8 +410,6 @@
 			}
 		}
 
-<<<<<<< HEAD
-=======
 		if histogram != nil {
 			histogram.yMin.Labels = valueField.Labels
 			frame := data.NewFrame(valueField.Name, histogram.time, histogram.yMin, histogram.yMax, histogram.count, histogram.yLayout)
@@ -430,7 +428,6 @@
 			}
 			rsp.Frames = append(rsp.Frames, frame)
 		}
->>>>>>> 0a95d493
 	}
 
 	return rsp
