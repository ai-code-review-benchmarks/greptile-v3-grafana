--- conflicted
+++ resolved
@@ -9,11 +9,6 @@
 	"testing"
 	"time"
 
-<<<<<<< HEAD
-	"github.com/grafana/grafana/pkg/infra/log"
-	"github.com/grafana/grafana/pkg/services/contexthandler"
-=======
->>>>>>> ae830f68
 	"github.com/stretchr/testify/require"
 
 	"github.com/grafana/grafana/pkg/infra/log"
@@ -42,15 +37,8 @@
 		req.Header.Set("Referer", "https://test.com/api")
 		req.RemoteAddr = "10.0.0.1"
 
-<<<<<<< HEAD
-		const customHeader = "X-CUSTOM"
-		req.Header.Set(customHeader, "val")
-		ctx := contexthandler.WithAuthHTTPHeader(req.Context(), customHeader)
-		req = req.WithContext(ctx)
-=======
 		req = req.WithContext(contexthandler.WithAuthHTTPHeaders(req.Context(), setting.NewCfg()))
 		req.Header.Set("Authorization", "val")
->>>>>>> ae830f68
 
 		rp := NewReverseProxy(log.New("test"), func(req *http.Request) {
 			req.Header.Set("X-KEY", "value")
@@ -76,7 +64,6 @@
 		require.NotContains(t, resp.Header, "Strict-Transport-Security")
 		require.Contains(t, resp.Header.Get("Via"), "grafana")
 		require.NoError(t, resp.Body.Close())
-		require.Empty(t, actualReq.Header.Get(customHeader))
 	})
 
 	t.Run("When proxying a request using WithModifyResponse should call it before default ModifyResponse func", func(t *testing.T) {
