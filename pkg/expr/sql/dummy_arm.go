//go:build arm

package sql

import (
	"context"
	"fmt"
	"time"

	"github.com/grafana/grafana-plugin-sdk-go/data"
	"github.com/grafana/grafana/pkg/infra/tracing"
)

type DB struct{}

// Stub out the QueryFrames method for ARM builds
// See github.com/dolthub/go-mysql-server/issues/2837
<<<<<<< HEAD
func (db *DB) QueryFrames(_ context.Context, _, _ string, _ []*data.Frame, _ ...QueryOption) (*data.Frame, error) {
=======
func (db *DB) QueryFrames(_ context.Context, _ tracing.Tracer, _, _ string, _ []*data.Frame) (*data.Frame, error) {
>>>>>>> c2a54cd9
	return nil, fmt.Errorf("sql expressions not supported in arm")
}

func WithTimeout(_ time.Duration) QueryOption {
	return func(_ *QueryOptions) {
		// no-op
	}
}

func WithMaxOutputCells(_ int64) QueryOption {
	return func(_ *QueryOptions) {
		// no-op
	}
}

type QueryOptions struct{}

type QueryOption func(*QueryOptions)<|MERGE_RESOLUTION|>--- conflicted
+++ resolved
@@ -15,11 +15,7 @@
 
 // Stub out the QueryFrames method for ARM builds
 // See github.com/dolthub/go-mysql-server/issues/2837
-<<<<<<< HEAD
-func (db *DB) QueryFrames(_ context.Context, _, _ string, _ []*data.Frame, _ ...QueryOption) (*data.Frame, error) {
-=======
-func (db *DB) QueryFrames(_ context.Context, _ tracing.Tracer, _, _ string, _ []*data.Frame) (*data.Frame, error) {
->>>>>>> c2a54cd9
+func (db *DB) QueryFrames(_ context.Context, _ tracing.Tracer, _, _ string, _ []*data.Frame, _...QueryOption) (*data.Frame, error) {
 	return nil, fmt.Errorf("sql expressions not supported in arm")
 }
 
