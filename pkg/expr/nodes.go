--- conflicted
+++ resolved
@@ -40,13 +40,9 @@
 	QueryType  string
 	TimeRange  TimeRange
 	DataSource *datasources.DataSource
-<<<<<<< HEAD
-	idx        int64
-=======
 	// We use this index as the id of the node graph so the order can remain during a the stable sort of the dependency graph execution order.
 	// Some data sources, such as cloud watch, have order dependencies between queries.
 	idx int64
->>>>>>> f091e8f8
 }
 
 func (rn *rawNode) GetCommandType() (c CommandType, err error) {
@@ -200,11 +196,7 @@
 
 // executeDSNodesGrouped groups datasource node queries by the datasource instance, and then sends them
 // in a single request with one or more queries to the datasource.
-<<<<<<< HEAD
 func executeDSNodesGrouped(ctx context.Context, now time.Time, vars mathexp.Vars, s *Service, nodes []*DSNode) {
-=======
-func executeDSNodesGrouped(ctx context.Context, now time.Time, vars mathexp.Vars, s *Service, nodes []*DSNode) (e error) {
->>>>>>> f091e8f8
 	type dsKey struct {
 		uid   string // in theory I think this all I need for the key, but rather be safe
 		id    int64
@@ -217,94 +209,16 @@
 	}
 
 	for _, nodeGroup := range byDS {
-<<<<<<< HEAD
-		firstNode := nodeGroup[0]
-		pCtx, err := s.pCtxProvider.GetWithDataSource(ctx, firstNode.datasource.Type, firstNode.request.User, firstNode.datasource)
-		if err != nil {
-			for _, dn := range nodeGroup {
-				vars[dn.refID] = mathexp.Results{Error: fmt.Errorf("could not get datasource: %w", err)} // TODO errutil public
-			}
-			continue
-		}
-
-		logger := logger.FromContext(ctx).New("datasourceType", firstNode.datasource.Type,
-			"queryRefId", firstNode.refID,
-			"datasourceUid", firstNode.datasource.UID,
-			"datasourceVersion", firstNode.datasource.Version,
-		)
-
-		ctx, span := s.tracer.Start(ctx, "SSE.ExecuteDatasourceQuery")
-		defer span.End()
-
-		span.SetAttributes("datasource.type", firstNode.datasource.Type, attribute.Key("datasource.type").String(firstNode.datasource.Type))
-		span.SetAttributes("datasource.uid", firstNode.datasource.UID, attribute.Key("datasource.uid").String(firstNode.datasource.UID))
-
-		req := &backend.QueryDataRequest{
-			PluginContext: pCtx,
-			Headers:       firstNode.request.Headers,
-		}
-
-		for _, dn := range nodeGroup {
-			req.Queries = append(req.Queries, backend.DataQuery{
-				RefID:         dn.refID,
-				MaxDataPoints: dn.maxDP,
-				Interval:      time.Duration(int64(time.Millisecond) * dn.intervalMS),
-				JSON:          dn.query,
-				TimeRange:     dn.timeRange.AbsoluteTime(now),
-				QueryType:     dn.queryType,
-			})
-		}
-
-		instrument := func(e error, rt string) {
-			respStatus := "success"
-			if e != nil {
-				rt = "error"
-				respStatus = "failure"
-				span.AddEvents([]string{"error", "message"},
-					[]tracing.EventValue{
-						{Str: fmt.Sprintf("%v", err)},
-						{Str: "failed to query data source"},
-					})
-			}
-			logger.Debug("Data source queried", "responseType", rt)
-			useDataplane := strings.HasPrefix(rt, "dataplane-")
-			s.metrics.dsRequests.WithLabelValues(respStatus, fmt.Sprintf("%t", useDataplane), firstNode.datasource.Type).Inc()
-		}
-
-		resp, err := s.dataService.QueryData(ctx, req)
-		if err != nil {
-			for _, dn := range nodeGroup {
-				vars[dn.refID] = mathexp.Results{Error: MakeQueryError(firstNode.refID, firstNode.datasource.UID, err)}
-			}
-			instrument(err, "unknown")
-			continue
-		}
-
-		for _, dn := range nodeGroup {
-			dataFrames, err := getResponseFrame(resp, dn.refID)
-			if err != nil {
-				vars[dn.refID] = mathexp.Results{Error: MakeQueryError(dn.refID, dn.datasource.UID, err)}
-				continue
-			}
-
-			var result mathexp.Results
-			var responseType string
-			responseType, result, err = convertDataFramesToResults(ctx, dataFrames, dn.datasource.Type, s, logger)
-			if err != nil {
-				result.Error = MakeConversionError(dn.RefID(), err)
-			}
-			instrument(err, responseType)
-			vars[dn.refID] = result
-		}
-	}
-=======
-		if err := func() error {
+		func() {
 			ctx, span := s.tracer.Start(ctx, "SSE.ExecuteDatasourceQuery")
 			defer span.End()
 			firstNode := nodeGroup[0]
 			pCtx, err := s.pCtxProvider.GetWithDataSource(ctx, firstNode.datasource.Type, firstNode.request.User, firstNode.datasource)
 			if err != nil {
-				return err
+				for _, dn := range nodeGroup {
+					vars[dn.refID] = mathexp.Results{Error: fmt.Errorf("could not get datasource: %w", err)} // TODO errutil public
+				}
+				return
 			}
 
 			logger := logger.FromContext(ctx).New("datasourceType", firstNode.datasource.Type,
@@ -334,7 +248,8 @@
 
 			responseType := "unknown"
 			respStatus := "success"
-			defer func() {
+
+			instrument := func(e error, rt string) {
 				if e != nil {
 					responseType = "error"
 					respStatus = "failure"
@@ -347,33 +262,35 @@
 				logger.Debug("Data source queried", "responseType", responseType)
 				useDataplane := strings.HasPrefix(responseType, "dataplane-")
 				s.metrics.dsRequests.WithLabelValues(respStatus, fmt.Sprintf("%t", useDataplane), firstNode.datasource.Type).Inc()
-			}()
+			}
 
 			resp, err := s.dataService.QueryData(ctx, req)
 			if err != nil {
-				return MakeQueryError(firstNode.refID, firstNode.datasource.UID, err)
+				for _, dn := range nodeGroup {
+					vars[dn.refID] = mathexp.Results{Error: MakeQueryError(firstNode.refID, firstNode.datasource.UID, err)}
+				}
+				instrument(err, "unknown")
+				return
 			}
 
 			for _, dn := range nodeGroup {
 				dataFrames, err := getResponseFrame(resp, dn.refID)
 				if err != nil {
-					return MakeQueryError(dn.refID, dn.datasource.UID, err)
+					vars[dn.refID] = mathexp.Results{Error: MakeQueryError(dn.refID, dn.datasource.UID, err)}
+					instrument(err, "unknown")
+					return
 				}
 
 				var result mathexp.Results
 				responseType, result, err = convertDataFramesToResults(ctx, dataFrames, dn.datasource.Type, s, logger)
 				if err != nil {
-					return MakeConversionError(dn.refID, err)
+					result.Error = MakeConversionError(dn.RefID(), err)
 				}
+				instrument(err, responseType)
 				vars[dn.refID] = result
 			}
-			return nil
-		}(); err != nil {
-			return err
-		}
-	}
-	return nil
->>>>>>> f091e8f8
+		}()
+	}
 }
 
 // Execute runs the node and adds the results to vars. If the node requires
