package expr

import (
	"fmt"
	"strings"

	"github.com/grafana/grafana-plugin-sdk-go/backend/gtime"
	"github.com/grafana/grafana-plugin-sdk-go/data/utils/jsoniter"
	data "github.com/grafana/grafana-plugin-sdk-go/experimental/apis/data/v0alpha1"

	"github.com/grafana/grafana/pkg/expr/classic"
	"github.com/grafana/grafana/pkg/expr/mathexp"
	"github.com/grafana/grafana/pkg/services/featuremgmt"
)

// Once we are comfortable with the parsing logic, this struct will
// be merged/replace the existing Query struct in grafana/pkg/expr/transform.go
type ExpressionQuery struct {
	GraphID   int64     `json:"id,omitempty"`
	RefID     string    `json:"refId"`
	QueryType QueryType `json:"type"`

	// The typed query parameters
	Properties any `json:"properties"`

	// Hidden in debug JSON
	Command Command `json:"-"`
}

// ID is used to identify nodes in the directed graph
func (q ExpressionQuery) ID() int64 {
	return q.GraphID
}

type ExpressionQueryReader struct {
	features featuremgmt.FeatureToggles
}

func NewExpressionQueryReader(features featuremgmt.FeatureToggles) *ExpressionQueryReader {
	return &ExpressionQueryReader{
		features: features,
	}
}

// nolint:gocyclo
func (h *ExpressionQueryReader) ReadQuery(
	// Properties that have been parsed off the same node
	common data.DataQuery,
	// An iterator with context for the full node (include common values)
	iter *jsoniter.Iterator,
) (eq ExpressionQuery, err error) {
	referenceVar := ""
	eq.RefID = common.RefID
	eq.QueryType = QueryType(common.GetString("type"))
	if eq.QueryType == "" {
		return eq, fmt.Errorf("missing type")
	}
	switch eq.QueryType {
	case QueryTypeMath:
		q := &MathQuery{}
		err = iter.ReadVal(q)
		if err == nil {
			eq.Command, err = NewMathCommand(common.RefID, q.Expression)
			eq.Properties = q
		}

	case QueryTypeReduce:
		var mapper mathexp.ReduceMapper = nil
		q := &ReduceQuery{}
		err = iter.ReadVal(q)
		if err == nil {
			referenceVar, err = getReferenceVar(q.Expression, common.RefID)
			eq.Properties = q
		}
		if err == nil && q.Settings != nil {
			switch q.Settings.Mode {
			case ReduceModeStrict:
				mapper = nil
			case ReduceModeDrop:
				mapper = mathexp.DropNonNumber{}
			case ReduceModeReplace:
				if q.Settings.ReplaceWithValue == nil {
					err = fmt.Errorf("setting replaceWithValue must be specified when mode is '%s'", q.Settings.Mode)
				}
				mapper = mathexp.ReplaceNonNumberWithValue{Value: *q.Settings.ReplaceWithValue}
			default:
				err = fmt.Errorf("unsupported reduce mode")
			}
		}
		if err == nil {
			eq.Properties = q
			eq.Command, err = NewReduceCommand(common.RefID,
				q.Reducer, referenceVar, mapper)
		}

	case QueryTypeResample:
		q := &ResampleQuery{}
		err = iter.ReadVal(q)
		if err == nil && common.TimeRange == nil {
			err = fmt.Errorf("missing time range in query")
		}
		if err == nil {
			referenceVar, err = getReferenceVar(q.Expression, common.RefID)
		}
		if err == nil {
			tr := gtime.NewTimeRange(common.TimeRange.From, common.TimeRange.To)
			eq.Properties = q
			eq.Command, err = NewResampleCommand(common.RefID,
				q.Window,
				referenceVar,
				q.Downsampler,
				q.Upsampler,
				AbsoluteTimeRange{
					From: tr.GetFromAsTimeUTC(),
					To:   tr.GetToAsTimeUTC(),
				},
			)
		}

	case QueryTypeClassic:
		q := &ClassicQuery{}
		err = iter.ReadVal(q)
		if err == nil {
			eq.Properties = q
			eq.Command, err = classic.NewConditionCmd(common.RefID, q.Conditions)
		}

	case QueryTypeSQL:
		enabled := enableSqlExpressions(h)
		if !enabled {
			return eq, fmt.Errorf("sqlExpressions is not implemented")
		}
		q := &SQLExpression{}
		err = iter.ReadVal(q)
		if err == nil {
			eq.Properties = q
<<<<<<< HEAD
			eq.Command, err = NewSQLCommand(common.RefID, q.Expression, q.Format)
=======
			// TODO: Cascade limit from Grafana config in this (new Expression Parser) branch of the code
			cellLimit := 0 // zero means no limit
			eq.Command, err = NewSQLCommand(common.RefID, q.Format, q.Expression, int64(cellLimit))
>>>>>>> 9b3d0d46
		}

	case QueryTypeThreshold:
		q := &ThresholdQuery{}
		err = iter.ReadVal(q)
		if err == nil {
			referenceVar, err = getReferenceVar(q.Expression, common.RefID)
		}
		if err == nil {
			// we only support one condition for now, we might want to turn this in to "OR" expressions later
			if len(q.Conditions) != 1 {
				return eq, fmt.Errorf("threshold expression requires exactly one condition")
			}
			firstCondition := q.Conditions[0]

			threshold, err := NewThresholdCommand(common.RefID, referenceVar, firstCondition.Evaluator.Type, firstCondition.Evaluator.Params)
			if err != nil {
				return eq, fmt.Errorf("invalid condition: %w", err)
			}
			eq.Command = threshold
			eq.Properties = q

			if firstCondition.UnloadEvaluator != nil && h.features.IsEnabledGlobally(featuremgmt.FlagRecoveryThreshold) {
				unloading, err := NewThresholdCommand(common.RefID, referenceVar, firstCondition.UnloadEvaluator.Type, firstCondition.UnloadEvaluator.Params)
				unloading.Invert = true
				if err != nil {
					return eq, fmt.Errorf("invalid unloadCondition: %w", err)
				}
				var d Fingerprints
				if firstCondition.LoadedDimensions != nil {
					d, err = FingerprintsFromFrame(firstCondition.LoadedDimensions)
					if err != nil {
						return eq, fmt.Errorf("failed to parse loaded dimensions: %w", err)
					}
				}
				eq.Command, err = NewHysteresisCommand(common.RefID, referenceVar, *threshold, *unloading, d)
				if err != nil {
					return eq, err
				}
			}
		}

	default:
		err = fmt.Errorf("unknown query type (%s)", common.QueryType)
	}
	return eq, err
}

func getReferenceVar(exp string, refId string) (string, error) {
	exp = strings.TrimPrefix(exp, "$")
	if exp == "" {
		return "", fmt.Errorf("no variable specified to reference for refId %v", refId)
	}
	return exp, nil
}

func enableSqlExpressions(h *ExpressionQueryReader) bool {
	enabled := !h.features.IsEnabledGlobally(featuremgmt.FlagSqlExpressions)
	if enabled {
		return false
	}
	return false
}<|MERGE_RESOLUTION|>--- conflicted
+++ resolved
@@ -134,13 +134,9 @@
 		err = iter.ReadVal(q)
 		if err == nil {
 			eq.Properties = q
-<<<<<<< HEAD
-			eq.Command, err = NewSQLCommand(common.RefID, q.Expression, q.Format)
-=======
 			// TODO: Cascade limit from Grafana config in this (new Expression Parser) branch of the code
 			cellLimit := 0 // zero means no limit
 			eq.Command, err = NewSQLCommand(common.RefID, q.Format, q.Expression, int64(cellLimit))
->>>>>>> 9b3d0d46
 		}
 
 	case QueryTypeThreshold:
