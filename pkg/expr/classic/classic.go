--- conflicted
+++ resolved
@@ -41,30 +41,6 @@
 // condition is a single condition in ConditionsCmd.
 type condition struct {
 	InputRefID string
-<<<<<<< HEAD
-
-	// Reducer reduces a series of data into a single result. An example of a reducer is the avg,
-	// min and max functions.
-	Reducer reducer
-
-	// Evaluator evaluates the reduced time series, instant metric, or result of another expression
-	// against an evaluator. An example of an evaluator is checking if it exceeds a threshold,
-	// falls within a range, or does not contain a value.
-	Evaluator evaluator
-
-	// Operator is the logical operator to use when there are two conditions in ConditionsCmd.
-	// If there are more than two conditions in ConditionsCmd then operator is used to compare
-	// the outcome of this condition with that of the condition before it.
-	Operator string
-}
-
-// NeedsVars returns the variable names (refIds) that are dependencies
-// to execute the command and allows the command to fulfill the Command interface.
-func (cmd *ConditionsCmd) NeedsVars() []string {
-	vars := []string{}
-	for _, c := range cmd.Conditions {
-		vars = append(vars, c.InputRefID)
-=======
 
 	// Reducer reduces a series of data into a single result. An example of a reducer is the avg,
 	// min and max functions.
@@ -245,96 +221,9 @@
 		return b1 || b2
 	} else {
 		return b1 && b2
->>>>>>> ae830f68
-	}
-}
-
-<<<<<<< HEAD
-// Execute runs the command and returns the results or an error if the command
-// failed to execute.
-func (cmd *ConditionsCmd) Execute(_ context.Context, vars mathexp.Vars) (mathexp.Results, error) {
-	firing := true
-	newRes := mathexp.Results{}
-	noDataFound := true
-
-	matches := []EvalMatch{}
-
-	for i, c := range cmd.Conditions {
-		querySeriesSet := vars[c.InputRefID]
-		nilReducedCount := 0
-		firingCount := 0
-		for _, val := range querySeriesSet.Values {
-			var reducedNum mathexp.Number
-			var name string
-			switch v := val.(type) {
-			case mathexp.NoData:
-				// To keep this code as simple as possible we translate mathexp.NoData into a
-				// mathexp.Number with a nil value so number.GetFloat64Value() returns nil
-				reducedNum = mathexp.NewNumber("no data", nil)
-				reducedNum.SetValue(nil)
-			case mathexp.Series:
-				reducedNum = c.Reducer.Reduce(v)
-				name = v.GetName()
-			case mathexp.Number:
-				reducedNum = v
-				if len(v.Frame.Fields) > 0 {
-					name = v.Frame.Fields[0].Name
-				}
-			default:
-				return newRes, fmt.Errorf("can only reduce type series, got type %v", val.Type())
-			}
-
-			// TODO handle error / no data signals
-			thisCondNoDataFound := reducedNum.GetFloat64Value() == nil
-
-			if thisCondNoDataFound {
-				nilReducedCount++
-			}
-
-			evalRes := c.Evaluator.Eval(reducedNum)
-
-			if evalRes {
-				match := EvalMatch{
-					Value:  reducedNum.GetFloat64Value(),
-					Metric: name,
-				}
-				if reducedNum.GetLabels() != nil {
-					match.Labels = reducedNum.GetLabels().Copy()
-				}
-				matches = append(matches, match)
-				firingCount++
-			}
-		}
-
-		thisCondFiring := firingCount > 0
-		thisCondNoData := len(querySeriesSet.Values) == nilReducedCount
-
-		if i == 0 {
-			firing = thisCondFiring
-			noDataFound = thisCondNoData
-		}
-
-		if c.Operator == "or" {
-			firing = firing || thisCondFiring
-			noDataFound = noDataFound || thisCondNoData
-		} else {
-			firing = firing && thisCondFiring
-			noDataFound = noDataFound && thisCondNoData
-		}
-
-		if thisCondNoData {
-			matches = append(matches, EvalMatch{
-				Metric: "NoData",
-			})
-			noDataFound = true
-		}
-
-		firingCount = 0
-		nilReducedCount = 0
-	}
-
-	num := mathexp.NewNumber("", nil)
-=======
+	}
+}
+
 // EvalMatch represents the series violating the threshold.
 // It goes into the metadata of data frames so it can be extracted.
 type EvalMatch struct {
@@ -367,7 +256,6 @@
 	Query     ConditionQueryJSON    `json:"query"`
 	Reducer   ConditionReducerJSON  `json:"reducer"`
 }
->>>>>>> ae830f68
 
 type ConditionEvalJSON struct {
 	Params []float64 `json:"params"`
@@ -385,57 +273,6 @@
 type ConditionReducerJSON struct {
 	Type string `json:"type"`
 	// Params []any `json:"params"` (Unused)
-}
-
-// EvalMatch represents the series violating the threshold.
-// It goes into the metadata of data frames so it can be extracted.
-type EvalMatch struct {
-	Value  *float64    `json:"value"`
-	Metric string      `json:"metric"`
-	Labels data.Labels `json:"labels"`
-}
-
-func (em EvalMatch) MarshalJSON() ([]byte, error) {
-	fs := ""
-	if em.Value != nil {
-		fs = strconv.FormatFloat(*em.Value, 'f', -1, 64)
-	}
-	return json.Marshal(struct {
-		Value  string      `json:"value"`
-		Metric string      `json:"metric"`
-		Labels data.Labels `json:"labels"`
-	}{
-		fs,
-		em.Metric,
-		em.Labels,
-	})
-}
-
-// ConditionJSON is the JSON model for a single condition in ConditionsCmd.
-// It is based on services/alerting/conditions/query.go's newQueryCondition().
-type ConditionJSON struct {
-	Evaluator ConditionEvalJSON     `json:"evaluator"`
-	Operator  ConditionOperatorJSON `json:"operator"`
-	Query     ConditionQueryJSON    `json:"query"`
-	Reducer   ConditionReducerJSON  `json:"reducer"`
-}
-
-type ConditionEvalJSON struct {
-	Params []float64 `json:"params"`
-	Type   string    `json:"type"` // e.g. "gt"
-}
-
-type ConditionOperatorJSON struct {
-	Type string `json:"type"`
-}
-
-type ConditionQueryJSON struct {
-	Params []string `json:"params"`
-}
-
-type ConditionReducerJSON struct {
-	Type string `json:"type"`
-	// Params []interface{} `json:"params"` (Unused)
 }
 
 // UnmarshalConditionsCmd creates a new ConditionsCmd.
