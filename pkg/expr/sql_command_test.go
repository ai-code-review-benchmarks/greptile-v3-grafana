package expr

import (
	"context"
	"fmt"
	"net/http"
	"strings"
	"testing"
	"time"

	"github.com/grafana/grafana-plugin-sdk-go/data"
	"github.com/grafana/grafana/pkg/expr/mathexp"
	"github.com/stretchr/testify/require"
	"go.opentelemetry.io/otel/trace"
)

func TestNewCommand(t *testing.T) {
<<<<<<< HEAD
	t.Skip()
	cmd, err := NewSQLCommand("a", "", "select a from foo, bar")
=======
	cmd, err := NewSQLCommand("a", "", "select a from foo, bar", 0)
>>>>>>> 9b3d0d46
	if err != nil && strings.Contains(err.Error(), "feature is not enabled") {
		return
	}

	if err != nil {
		t.Fail()
		return
	}

	for _, v := range cmd.varsToQuery {
		if strings.Contains("foo bar", v) {
			continue
		}
		t.Fail()
		return
	}
}

// Helper function for creating test data
func createFrameWithRowsAndCols(rows int, cols int) *data.Frame {
	frame := data.NewFrame("dummy")

	for c := 0; c < cols; c++ {
		values := make([]string, rows)
		frame.Fields = append(frame.Fields, data.NewField(fmt.Sprintf("col%d", c), nil, values))
	}

	return frame
}

func TestSQLCommandCellLimits(t *testing.T) {
	tests := []struct {
		name          string
		limit         int64
		frames        []*data.Frame
		vars          []string
		expectError   bool
		errorContains string
	}{
		{
			name:  "single (long) frame within cell limit",
			limit: 10,
			frames: []*data.Frame{
				createFrameWithRowsAndCols(10, 1), // 10 cells
			},
			vars: []string{"foo"},
		},
		{
			name:  "single (wide) frame within cell limit",
			limit: 10,
			frames: []*data.Frame{
				createFrameWithRowsAndCols(1, 10), // 10 cells
			},
			vars: []string{"foo"},
		},
		{
			name:  "multiple frames within cell limit",
			limit: 12,
			frames: []*data.Frame{
				createFrameWithRowsAndCols(2, 3), // 6 cells
				createFrameWithRowsAndCols(2, 3), // 6 cells
			},
			vars: []string{"foo", "bar"},
		},
		{
			name:  "single (long) frame exceeds cell limit",
			limit: 9,
			frames: []*data.Frame{
				createFrameWithRowsAndCols(10, 1), // 10 cells > 9 limit
			},
			vars:          []string{"foo"},
			expectError:   true,
			errorContains: "exceeds limit",
		},
		{
			name:  "single (wide) frame exceeds cell limit",
			limit: 9,
			frames: []*data.Frame{
				createFrameWithRowsAndCols(1, 10), // 10 cells > 9 limit
			},
			vars:          []string{"foo"},
			expectError:   true,
			errorContains: "exceeds limit",
		},
		{
			name:  "multiple frames exceed cell limit",
			limit: 11,
			frames: []*data.Frame{
				createFrameWithRowsAndCols(2, 3), // 6 cells
				createFrameWithRowsAndCols(2, 3), // 6 cells
			},
			vars:          []string{"foo", "bar"},
			expectError:   true,
			errorContains: "exceeds limit",
		},
		{
			name:  "limit of 0 means no limit: allow large frame",
			limit: 0,
			frames: []*data.Frame{
				createFrameWithRowsAndCols(200000, 1), // 200,000 cells
			},
			vars: []string{"foo", "bar"},
		},
	}

	for _, tt := range tests {
		t.Run(tt.name, func(t *testing.T) {
			cmd, err := NewSQLCommand("a", "", "select a from foo, bar", tt.limit)
			require.NoError(t, err, "Failed to create SQL command")

			vars := mathexp.Vars{}

			for i, frame := range tt.frames {
				vars[tt.vars[i]] = mathexp.Results{
					Values: mathexp.Values{mathexp.TableData{Frame: frame}},
				}
			}

			_, err = cmd.Execute(context.Background(), time.Now(), vars, &testTracer{})

			if tt.expectError {
				require.Error(t, err)
				require.Contains(t, err.Error(), tt.errorContains)
			} else {
				require.NoError(t, err)
			}
		})
	}
}

type testTracer struct {
	trace.Tracer
}

func (t *testTracer) Start(ctx context.Context, name string, s ...trace.SpanStartOption) (context.Context, trace.Span) {
	return ctx, &testSpan{}
}
func (t *testTracer) Inject(context.Context, http.Header, trace.Span) {

}

type testSpan struct {
	trace.Span
}

func (ts *testSpan) End(opt ...trace.SpanEndOption) {
}<|MERGE_RESOLUTION|>--- conflicted
+++ resolved
@@ -15,12 +15,7 @@
 )
 
 func TestNewCommand(t *testing.T) {
-<<<<<<< HEAD
-	t.Skip()
-	cmd, err := NewSQLCommand("a", "", "select a from foo, bar")
-=======
 	cmd, err := NewSQLCommand("a", "", "select a from foo, bar", 0)
->>>>>>> 9b3d0d46
 	if err != nil && strings.Contains(err.Error(), "feature is not enabled") {
 		return
 	}
