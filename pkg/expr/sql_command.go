package expr

import (
	"context"
	"errors"
	"fmt"
	"time"

	"github.com/grafana/grafana-plugin-sdk-go/data"

	"github.com/grafana/grafana/pkg/apimachinery/errutil"
	"github.com/grafana/grafana/pkg/expr/mathexp"
	"github.com/grafana/grafana/pkg/expr/metrics"
	"github.com/grafana/grafana/pkg/expr/sql"
	"github.com/grafana/grafana/pkg/infra/tracing"
	"github.com/grafana/grafana/pkg/setting"
)

var (
	ErrMissingSQLQuery = errutil.BadRequest("sql-missing-query").Errorf("missing SQL query")
	ErrInvalidSQLQuery = errutil.BadRequest("sql-invalid-sql").MustTemplate(
		"invalid SQL query: {{ .Private.query }} err: {{ .Error }}",
		errutil.WithPublic(
			"Invalid SQL query: {{ .Public.error }}",
		),
	)
)

// SQLCommand is an expression to run SQL over results
type SQLCommand struct {
	query       string
	varsToQuery []string
	refID       string

	format string

	inputLimit  int64
	outputLimit int64
	timeout     time.Duration
}

// NewSQLCommand creates a new SQLCommand.
func NewSQLCommand(refID, format, rawSQL string, intputLimit, outputLimit int64, timeout time.Duration) (*SQLCommand, error) {
	if rawSQL == "" {
		return nil, ErrMissingSQLQuery
	}
	tables, err := sql.TablesList(rawSQL)
	if err != nil {
		logger.Warn("invalid sql query", "sql", rawSQL, "error", err)
		return nil, ErrInvalidSQLQuery.Build(errutil.TemplateData{
			Error: err,
			Public: map[string]any{
				"error": err.Error(),
			},
			Private: map[string]any{
				"query": rawSQL,
			},
		})
	}
	if len(tables) == 0 {
		logger.Warn("no tables found in SQL query", "sql", rawSQL)
	}
	if tables != nil {
		logger.Debug("REF tables", "tables", tables, "sql", rawSQL)
	}

	return &SQLCommand{
		query:       rawSQL,
		varsToQuery: tables,
		refID:       refID,
		inputLimit:  intputLimit,
		outputLimit: outputLimit,
		timeout:     timeout,
		format:      format,
	}, nil
}

// UnmarshalSQLCommand creates a SQLCommand from Grafana's frontend query.
func UnmarshalSQLCommand(rn *rawNode, cfg *setting.Cfg) (*SQLCommand, error) {
	if rn.TimeRange == nil {
		logger.Error("time range must be specified for refID", "refID", rn.RefID)
		return nil, fmt.Errorf("time range must be specified for refID %s", rn.RefID)
	}

	expressionRaw, ok := rn.Query["expression"]
	if !ok {
		logger.Error("no expression in the query", "query", rn.Query)
		return nil, errors.New("no expression in the query")
	}
	expression, ok := expressionRaw.(string)
	if !ok {
		logger.Error("expected sql expression to be type string", "expression", expressionRaw)
		return nil, fmt.Errorf("expected sql expression to be type string, but got type %T", expressionRaw)
	}

	formatRaw := rn.Query["format"]
	format, _ := formatRaw.(string)

	return NewSQLCommand(rn.RefID, format, expression, cfg.SQLExpressionCellLimit, cfg.SQLExpressionOutputCellLimit, cfg.SQLExpressionTimeout)
}

// NeedsVars returns the variable names (refIds) that are dependencies
// to execute the command and allows the command to fulfill the Command interface.
func (gr *SQLCommand) NeedsVars() []string {
	return gr.varsToQuery
}

// Execute runs the command and returns the results or an error if the command
// failed to execute.
func (gr *SQLCommand) Execute(ctx context.Context, now time.Time, vars mathexp.Vars, tracer tracing.Tracer, metrics *metrics.ExprMetrics) (mathExprResult mathexp.Results, resultError error) {
	_, span := tracer.Start(ctx, "SSE.ExecuteSQL")
	start := time.Now()
	tc := int64(0)

	defer func() {
		span.End()
		statusLabel := "ok"
		duration := float64(time.Since(start).Nanoseconds()) / float64(time.Millisecond)
		if resultError != nil {
			statusLabel = "error"
			metrics.SqlCommandErrorCount.WithLabelValues().Inc()
		}
		metrics.SqlCommandDuration.WithLabelValues(statusLabel).Observe(duration)
		metrics.SqlCommandCellCount.WithLabelValues(statusLabel).Observe(float64(tc))
	}()

	allFrames := []*data.Frame{}
	for _, ref := range gr.varsToQuery {
		results, ok := vars[ref]
		if !ok {
			logger.Warn("no results found for", "ref", ref)
			continue
		}
		frames := results.Values.AsDataFrames(ref)
		allFrames = append(allFrames, frames...)
	}

	tc = totalCells(allFrames)

	// limit of 0 or less means no limit (following convention)
	if gr.inputLimit > 0 && tc > gr.inputLimit {
		return mathexp.Results{},
			fmt.Errorf(
				"SQL expression: total cell count across all input tables exceeds limit of %d. Total cells: %d",
				gr.inputLimit,
				tc,
			)
	}

	logger.Debug("Executing query", "query", gr.query, "frames", len(allFrames))

	db := sql.DB{}
<<<<<<< HEAD
	frame, err := db.QueryFrames(ctx, gr.refID, gr.query, allFrames, sql.WithMaxOutputCells(gr.outputLimit), sql.WithTimeout(gr.timeout))
=======
	frame, err := db.QueryFrames(ctx, tracer, gr.refID, gr.query, allFrames)
>>>>>>> c2a54cd9

	rsp := mathexp.Results{}
	if err != nil {
		logger.Error("Failed to query frames", "error", err.Error())
		rsp.Error = err
		return rsp, nil
	}
	logger.Debug("Done Executing query", "query", gr.query, "rows", frame.Rows())

	if frame.Rows() == 0 {
		rsp.Values = mathexp.Values{
			mathexp.NoData{Frame: frame},
		}
		return rsp, nil
	}

	switch gr.format {
	case "alerting":
		numberSet, err := extractNumberSetFromSQLForAlerting(frame)
		if err != nil {
			rsp.Error = err
			return rsp, nil
		}
		vals := make([]mathexp.Value, 0, len(numberSet))
		for i := range numberSet {
			vals = append(vals, numberSet[i])
		}
		rsp.Values = vals

	default:
		rsp.Values = mathexp.Values{
			mathexp.TableData{Frame: frame},
		}
	}
	return rsp, nil
}

func (gr *SQLCommand) Type() string {
	return TypeSQL.String()
}

func totalCells(frames []*data.Frame) (total int64) {
	for _, frame := range frames {
		if frame != nil {
			// Calculate cells as rows × columns
			rows := int64(frame.Rows())
			cols := int64(len(frame.Fields))
			total += rows * cols
		}
	}
	return
}

// extractNumberSetFromSQLForAlerting converts a data frame produced by a SQL expression
// into a slice of mathexp.Number values for use in alerting.
//
// This function enforces strict semantics: each row must have exactly one numeric value
// and a unique label set. If any label set appears more than once, an error is returned.
//
// It is the responsibility of the SQL query to ensure uniqueness — for example, by
// applying GROUP BY or aggregation clauses. This function will not deduplicate rows;
// it will reject the entire input if any duplicates are present.
//
// Returns an error if:
//   - No numeric field is found.
//   - More than one numeric field exists.
//   - Any label set appears more than once.
func extractNumberSetFromSQLForAlerting(frame *data.Frame) ([]mathexp.Number, error) {
	var (
		numericField   *data.Field
		numericFieldIx int
	)

	// Find the only numeric field
	for i, f := range frame.Fields {
		if f.Type().Numeric() {
			if numericField != nil {
				return nil, fmt.Errorf("expected exactly one numeric field, but found multiple")
			}
			numericField = f
			numericFieldIx = i
		}
	}
	if numericField == nil {
		return nil, fmt.Errorf("no numeric field found in frame")
	}

	type row struct {
		value  float64
		labels data.Labels
	}
	rows := make([]row, 0, frame.Rows())
	counts := map[data.Fingerprint]int{}
	labelMap := map[data.Fingerprint]string{}

	for i := 0; i < frame.Rows(); i++ {
		val, err := numericField.FloatAt(i)
		if err != nil {
			return nil, fmt.Errorf("failed to read numeric value at row %d: %w", i, err)
		}

		labels := data.Labels{}
		for j, f := range frame.Fields {
			if j == numericFieldIx || (f.Type() != data.FieldTypeString && f.Type() != data.FieldTypeNullableString) {
				continue
			}

			val := f.At(i)
			switch v := val.(type) {
			case *string:
				if v != nil {
					labels[f.Name] = *v
				}
			case string:
				labels[f.Name] = v
			}
		}

		fp := labels.Fingerprint()
		counts[fp]++
		labelMap[fp] = labels.String()

		rows = append(rows, row{value: val, labels: labels})
	}

	// Check for any duplicates
	duplicates := make([]string, 0)
	for fp, count := range counts {
		if count > 1 {
			duplicates = append(duplicates, labelMap[fp])
		}
	}

	if len(duplicates) > 0 {
		return nil, makeDuplicateStringColumnError(duplicates)
	}

	// Build final result
	numbers := make([]mathexp.Number, 0, len(rows))
	for _, r := range rows {
		n := mathexp.NewNumber(numericField.Name, r.labels)
		n.Frame.Fields[0].Config = numericField.Config
		n.SetValue(&r.value)
		numbers = append(numbers, n)
	}

	return numbers, nil
}<|MERGE_RESOLUTION|>--- conflicted
+++ resolved
@@ -150,11 +150,7 @@
 	logger.Debug("Executing query", "query", gr.query, "frames", len(allFrames))
 
 	db := sql.DB{}
-<<<<<<< HEAD
-	frame, err := db.QueryFrames(ctx, gr.refID, gr.query, allFrames, sql.WithMaxOutputCells(gr.outputLimit), sql.WithTimeout(gr.timeout))
-=======
-	frame, err := db.QueryFrames(ctx, tracer, gr.refID, gr.query, allFrames)
->>>>>>> c2a54cd9
+	frame, err := db.QueryFrames(ctx, tracer, gr.refID, gr.query, allFrames, sql.WithMaxOutputCells(gr.outputLimit), sql.WithTimeout(gr.timeout))
 
 	rsp := mathexp.Results{}
 	if err != nil {
