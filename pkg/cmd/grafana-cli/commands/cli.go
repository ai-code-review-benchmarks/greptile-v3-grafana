--- conflicted
+++ resolved
@@ -4,23 +4,16 @@
 	"os"
 	"runtime"
 
-<<<<<<< HEAD
-=======
 	"github.com/urfave/cli/v2"
 
->>>>>>> ae830f68
 	"github.com/grafana/grafana/pkg/cmd/grafana-cli/logger"
 	"github.com/grafana/grafana/pkg/cmd/grafana-cli/services"
 	"github.com/grafana/grafana/pkg/cmd/grafana-cli/utils"
 )
 
-<<<<<<< HEAD
-// RunCLI is the entrypoint for the grafana-cli command. It returns the exit code for the grafana-cli program.
-=======
 const DefaultCommitValue = "NA"
 
 // CLICommand is the entrypoint for the grafana-cli command. It returns the exit code for the grafana-cli program.
->>>>>>> ae830f68
 func CLICommand(version string) *cli.Command {
 	return &cli.Command{
 		Name:  "cli",
@@ -65,26 +58,6 @@
 				Name:  "insecure",
 				Usage: "Skip TLS verification (insecure)",
 			},
-<<<<<<< HEAD
-			&cli.BoolFlag{
-				Name:  "debug, d",
-				Usage: "Enable debug logging",
-			},
-			&cli.StringFlag{
-				Name:  "configOverrides",
-				Usage: "Configuration options to override defaults as a string. e.g. cfg:default.paths.log=/dev/null",
-			},
-			&cli.StringFlag{
-				Name:  "homepath",
-				Usage: "Path to Grafana install/home path, defaults to working directory",
-			},
-			&cli.StringFlag{
-				Name:  "config",
-				Usage: "Path to config file",
-			},
-			cli.VersionFlag,
-=======
->>>>>>> ae830f68
 		},
 		Subcommands: Commands,
 		Before: func(c *cli.Context) error {
