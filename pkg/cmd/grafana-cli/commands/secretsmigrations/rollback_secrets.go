package secretsmigrations

import (
	"context"
	"encoding/base64"
	"encoding/json"
	"fmt"

	"github.com/grafana/grafana/pkg/cmd/grafana-cli/runner"
	"github.com/grafana/grafana/pkg/cmd/grafana-cli/utils"
	"github.com/grafana/grafana/pkg/services/encryption"
	"github.com/grafana/grafana/pkg/services/featuremgmt"
	"github.com/grafana/grafana/pkg/services/ngalert/notifier"
	"github.com/grafana/grafana/pkg/services/secrets/manager"
	"github.com/grafana/grafana/pkg/services/sqlstore"
)

func (s simpleSecret) rollback(
	ctx context.Context,
	secretsSrv *manager.SecretsService,
	encryptionSrv encryption.Internal,
	sqlStore *sqlstore.SQLStore,
	secretKey string,
) (anyFailure bool) {
	var rows []struct {
		Id     int
		Secret []byte
	}

	if err := sqlStore.NewSession(ctx).Table(s.tableName).Select(fmt.Sprintf("id, %s as secret", s.columnName)).Find(&rows); err != nil {
		logger.Warn("Could not find any secret to roll back", "table", s.tableName)
		return true
	}

	for _, row := range rows {
		if len(row.Secret) == 0 {
			continue
		}

		err := sqlStore.WithTransactionalDbSession(ctx, func(sess *sqlstore.DBSession) error {
			decrypted, err := secretsSrv.Decrypt(ctx, row.Secret)
			if err != nil {
				logger.Warn("Could not decrypt secret while rolling it back", "table", s.tableName, "id", row.Id, "error", err)
				return err
			}

			encrypted, err := encryptionSrv.Encrypt(ctx, decrypted, secretKey)
			if err != nil {
				logger.Warn("Could not encrypt secret while rolling it back", "table", s.tableName, "id", row.Id, "error", err)
				return err
			}

			updateSQL := fmt.Sprintf("UPDATE %s SET %s = ?, updated = ? WHERE id = ?", s.tableName, s.columnName)
			if _, err = sess.Exec(updateSQL, encrypted, nowInUTC(), row.Id); err != nil {
				logger.Warn("Could not update secret while rolling it back", "table", s.tableName, "id", row.Id, "error", err)
				return err
			}

			return nil
		})

		if err != nil {
			anyFailure = true
		}
	}

	if anyFailure {
		logger.Warn(fmt.Sprintf("Column %s from %s has been rolled back with errors", s.columnName, s.tableName))
	} else {
		logger.Info(fmt.Sprintf("Column %s from %s has been rolled back successfully", s.columnName, s.tableName))
	}

	return anyFailure
}

func (s b64Secret) rollback(
	ctx context.Context,
	secretsSrv *manager.SecretsService,
	encryptionSrv encryption.Internal,
	sqlStore *sqlstore.SQLStore,
	secretKey string,
) (anyFailure bool) {
	var rows []struct {
		Id     int
		Secret string
	}

	if err := sqlStore.NewSession(ctx).Table(s.tableName).Select(fmt.Sprintf("id, %s as secret", s.columnName)).Find(&rows); err != nil {
		logger.Warn("Could not find any secret to roll back", "table", s.tableName)
		return true
	}

	for _, row := range rows {
		if len(row.Secret) == 0 {
			continue
		}

		err := sqlStore.WithTransactionalDbSession(ctx, func(sess *sqlstore.DBSession) error {
			decoded, err := base64.StdEncoding.DecodeString(row.Secret)
			if err != nil {
				logger.Warn("Could not decode base64-encoded secret while rolling it back", "table", s.tableName, "id", row.Id, "error", err)
				return err
			}

			decrypted, err := secretsSrv.Decrypt(ctx, decoded)
			if err != nil {
				logger.Warn("Could not decrypt secret while rolling it back", "table", s.tableName, "id", row.Id, "error", err)
				return err
			}

			encrypted, err := encryptionSrv.Encrypt(ctx, decrypted, secretKey)
			if err != nil {
				logger.Warn("Could not encrypt secret while rolling it back", "table", s.tableName, "id", row.Id, "error", err)
				return err
			}

			encoded := base64.StdEncoding.EncodeToString(encrypted)
			updateSQL := fmt.Sprintf("UPDATE %s SET %s = ? WHERE id = ?", s.tableName, s.columnName)
			if _, err := sess.Exec(updateSQL, encoded, row.Id); err != nil {
				logger.Warn("Could not update secret while rolling it back", "table", s.tableName, "id", row.Id, "error", err)
				return err
			}

<<<<<<< HEAD
			return nil
		})
=======
		encoded := base64.StdEncoding.EncodeToString(encrypted)
		if s.hasUpdatedColumn {
			updateSQL := fmt.Sprintf("UPDATE %s SET %s = ?, updated = ? WHERE id = ?", s.tableName, s.columnName)
			_, err = sess.Exec(updateSQL, encoded, nowInUTC(), row.Id)
		} else {
			updateSQL := fmt.Sprintf("UPDATE %s SET %s = ? WHERE id = ?", s.tableName, s.columnName)
			_, err = sess.Exec(updateSQL, encoded, row.Id)
		}
>>>>>>> 2bd9e9ac

		if err != nil {
			anyFailure = true
		}
	}

	if anyFailure {
		logger.Warn(fmt.Sprintf("Column %s from %s has been rolled back with errors", s.columnName, s.tableName))
	} else {
		logger.Info(fmt.Sprintf("Column %s from %s has been rolled back successfully", s.columnName, s.tableName))
	}

	return anyFailure
}

func (s jsonSecret) rollback(
	ctx context.Context,
	secretsSrv *manager.SecretsService,
	encryptionSrv encryption.Internal,
	sqlStore *sqlstore.SQLStore,
	secretKey string,
) (anyFailure bool) {
	var rows []struct {
		Id             int
		SecureJsonData map[string][]byte
	}

	if err := sqlStore.NewSession(ctx).Table(s.tableName).Cols("id", "secure_json_data").Find(&rows); err != nil {
		logger.Warn("Could not find any secret to roll back", "table", s.tableName)
		return true
	}

	for _, row := range rows {
		if len(row.SecureJsonData) == 0 {
			continue
		}

		err := sqlStore.WithTransactionalDbSession(ctx, func(sess *sqlstore.DBSession) error {
			decrypted, err := secretsSrv.DecryptJsonData(ctx, row.SecureJsonData)
			if err != nil {
				logger.Warn("Could not decrypt secrets while rolling them back", "table", s.tableName, "id", row.Id, "error", err)
				return err
			}

			toUpdate := struct {
				SecureJsonData map[string][]byte
				Updated        string
			}{Updated: nowInUTC()}

			toUpdate.SecureJsonData, err = encryptionSrv.EncryptJsonData(ctx, decrypted, secretKey)
			if err != nil {
				logger.Warn("Could not re-encrypt secrets while rolling them back", "table", s.tableName, "id", row.Id, "error", err)
				return err
			}

			if _, err := sess.Table(s.tableName).Where("id = ?", row.Id).Update(toUpdate); err != nil {
				logger.Warn("Could not update secrets while rolling them back", "table", s.tableName, "id", row.Id, "error", err)
				return err
			}

			return nil
		})

		if err != nil {
			anyFailure = true
		}
	}

	if anyFailure {
		logger.Warn(fmt.Sprintf("Secure json data secrets from %s have been rolled back with errors", s.tableName))
	} else {
		logger.Info(fmt.Sprintf("Secure json data secrets from %s have been rolled back successfully", s.tableName))
	}

	return anyFailure
}

func (s alertingSecret) rollback(
	ctx context.Context,
	secretsSrv *manager.SecretsService,
	encryptionSrv encryption.Internal,
	sqlStore *sqlstore.SQLStore,
	secretKey string,
) (anyFailure bool) {
	var results []struct {
		Id                        int
		AlertmanagerConfiguration string
	}

	selectSQL := "SELECT id, alertmanager_configuration FROM alert_configuration"
	if err := sqlStore.NewSession(ctx).SQL(selectSQL).Find(&results); err != nil {
		logger.Warn("Could not find any alert_configuration secret to roll back")
		return true
	}

	for _, result := range results {
		result := result

		err := sqlStore.WithTransactionalDbSession(ctx, func(sess *sqlstore.DBSession) error {
			postableUserConfig, err := notifier.Load([]byte(result.AlertmanagerConfiguration))
			if err != nil {
				logger.Warn("Could not load configuration (alert_configuration with id: %d) while rolling it back", result.Id, err)
				return err
			}

			for _, receiver := range postableUserConfig.AlertmanagerConfig.Receivers {
				for _, gmr := range receiver.GrafanaManagedReceivers {
					for k, v := range gmr.SecureSettings {
						decoded, err := base64.StdEncoding.DecodeString(v)
						if err != nil {
							logger.Warn("Could not decode base64-encoded secret (alert_configuration with id: %d, key)", k, result.Id, err)
							return err
						}

						decrypted, err := secretsSrv.Decrypt(ctx, decoded)
						if err != nil {
							logger.Warn("Could not decrypt secret (alert_configuration with id: %d, key)", k, result.Id, err)
							return err
						}

						reencrypted, err := encryptionSrv.Encrypt(ctx, decrypted, secretKey)
						if err != nil {
							logger.Warn("Could not re-encrypt secret (alert_configuration with id: %d, key)", k, result.Id, err)
							return err
						}

						gmr.SecureSettings[k] = base64.StdEncoding.EncodeToString(reencrypted)
					}
				}
			}

			marshalled, err := json.Marshal(postableUserConfig)
			if err != nil {
				logger.Warn("Could not marshal configuration (alert_configuration with id: %d) while rolling it back", result.Id, err)
				return err
			}

			result.AlertmanagerConfiguration = string(marshalled)
			if _, err := sess.Table("alert_configuration").Where("id = ?", result.Id).Update(&result); err != nil {
				logger.Warn("Could not update secret (alert_configuration with id: %d) while rolling it back", result.Id, err)
				return err
			}

			return nil
		})

		if err != nil {
			anyFailure = true
		}
	}

	if anyFailure {
		logger.Warn("Alerting configuration secrets have been rolled back with errors")
	} else {
		logger.Info("Alerting configuration secrets have been rolled back successfully")
	}

	return anyFailure
}

func RollBackSecrets(_ utils.CommandLine, runner runner.Runner) error {
	if !runner.Features.IsEnabled(featuremgmt.FlagEnvelopeEncryption) {
		logger.Warn("Envelope encryption is not enabled, quitting...")
		return nil
	}

	toRollback := []interface {
		rollback(context.Context, *manager.SecretsService, encryption.Internal, *sqlstore.SQLStore, string) bool
	}{
		simpleSecret{tableName: "dashboard_snapshot", columnName: "dashboard_encrypted"},
		b64Secret{simpleSecret: simpleSecret{tableName: "user_auth", columnName: "o_auth_access_token"}},
		b64Secret{simpleSecret: simpleSecret{tableName: "user_auth", columnName: "o_auth_refresh_token"}},
		b64Secret{simpleSecret: simpleSecret{tableName: "user_auth", columnName: "o_auth_token_type"}},
		b64Secret{simpleSecret: simpleSecret{tableName: "secrets", columnName: "value"}, hasUpdatedColumn: true},
		jsonSecret{tableName: "data_source"},
		jsonSecret{tableName: "plugin_setting"},
		alertingSecret{},
	}

	var anyFailure bool
	ctx := context.Background()

	for _, r := range toRollback {
		if failed := r.rollback(
			ctx,
			runner.SecretsService,
			runner.EncryptionService,
			runner.SQLStore,
			runner.Cfg.SecretKey,
		); failed {
			anyFailure = true
		}
	}

	if anyFailure {
		logger.Warn("Some errors happened, not cleaning up data keys table...")
		return nil
	}

	if _, sqlErr := runner.SQLStore.NewSession(ctx).Exec("DELETE FROM data_keys"); sqlErr != nil {
		logger.Warn("Error while cleaning up data keys table...", "error", sqlErr)
	}

	return nil
}<|MERGE_RESOLUTION|>--- conflicted
+++ resolved
@@ -115,25 +115,21 @@
 			}
 
 			encoded := base64.StdEncoding.EncodeToString(encrypted)
-			updateSQL := fmt.Sprintf("UPDATE %s SET %s = ? WHERE id = ?", s.tableName, s.columnName)
-			if _, err := sess.Exec(updateSQL, encoded, row.Id); err != nil {
+			if s.hasUpdatedColumn {
+				updateSQL := fmt.Sprintf("UPDATE %s SET %s = ?, updated = ? WHERE id = ?", s.tableName, s.columnName)
+				_, err = sess.Exec(updateSQL, encoded, nowInUTC(), row.Id)
+			} else {
+				updateSQL := fmt.Sprintf("UPDATE %s SET %s = ? WHERE id = ?", s.tableName, s.columnName)
+				_, err = sess.Exec(updateSQL, encoded, row.Id)
+			}
+
+			if err != nil {
 				logger.Warn("Could not update secret while rolling it back", "table", s.tableName, "id", row.Id, "error", err)
 				return err
 			}
 
-<<<<<<< HEAD
 			return nil
 		})
-=======
-		encoded := base64.StdEncoding.EncodeToString(encrypted)
-		if s.hasUpdatedColumn {
-			updateSQL := fmt.Sprintf("UPDATE %s SET %s = ?, updated = ? WHERE id = ?", s.tableName, s.columnName)
-			_, err = sess.Exec(updateSQL, encoded, nowInUTC(), row.Id)
-		} else {
-			updateSQL := fmt.Sprintf("UPDATE %s SET %s = ? WHERE id = ?", s.tableName, s.columnName)
-			_, err = sess.Exec(updateSQL, encoded, row.Id)
-		}
->>>>>>> 2bd9e9ac
 
 		if err != nil {
 			anyFailure = true
