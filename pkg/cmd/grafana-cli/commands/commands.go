package commands

import (
	"strings"

	"github.com/fatih/color"
	"github.com/grafana/grafana/pkg/bus"
	"github.com/grafana/grafana/pkg/cmd/grafana-cli/commands/datamigrations"
	"github.com/grafana/grafana/pkg/cmd/grafana-cli/commands/secretsmigrations"
	"github.com/grafana/grafana/pkg/cmd/grafana-cli/logger"
	"github.com/grafana/grafana/pkg/cmd/grafana-cli/runner"
	"github.com/grafana/grafana/pkg/cmd/grafana-cli/services"
	"github.com/grafana/grafana/pkg/cmd/grafana-cli/utils"
	"github.com/grafana/grafana/pkg/infra/tracing"
	"github.com/grafana/grafana/pkg/services/sqlstore"
	"github.com/grafana/grafana/pkg/services/sqlstore/migrations"
	"github.com/grafana/grafana/pkg/setting"
	"github.com/grafana/grafana/pkg/util/errutil"
	"github.com/urfave/cli/v2"
)

func runRunnerCommand(command func(commandLine utils.CommandLine, runner runner.Runner) error) func(context *cli.Context) error {
	return func(context *cli.Context) error {
		cmd := &utils.ContextCommandLine{Context: context}

		cfg, err := initCfg(cmd)
		if err != nil {
			return errutil.Wrap("failed to load configuration", err)
		}

		r, err := runner.Initialize(cfg)
		if err != nil {
			return errutil.Wrap("failed to initialize runner", err)
		}

		if err := command(cmd, r); err != nil {
			return err
		}

		logger.Info("\n\n")
		return nil
	}
}

func runDbCommand(command func(commandLine utils.CommandLine, sqlStore *sqlstore.SQLStore) error) func(context *cli.Context) error {
	return func(context *cli.Context) error {
		cmd := &utils.ContextCommandLine{Context: context}

		cfg, err := initCfg(cmd)
		if err != nil {
			return errutil.Wrap("failed to load configuration", err)
		}

		tracer, err := tracing.ProvideService(cfg)
		if err != nil {
			return errutil.Wrap("failed to initialize tracer service", err)
		}
<<<<<<< HEAD
=======

>>>>>>> dbec2b02
		sqlStore, err := sqlstore.ProvideService(cfg, nil, bus.GetBus(), &migrations.OSSMigrations{}, tracer)
		if err != nil {
			return errutil.Wrap("failed to initialize SQL store", err)
		}

		if err := command(cmd, sqlStore); err != nil {
			return err
		}

		logger.Info("\n\n")
		return nil
	}
}

func initCfg(cmd *utils.ContextCommandLine) (*setting.Cfg, error) {
	configOptions := strings.Split(cmd.String("configOverrides"), " ")
	cfg, err := setting.NewCfgFromArgs(setting.CommandLineArgs{
		Config:   cmd.ConfigFile(),
		HomePath: cmd.HomePath(),
		Args:     append(configOptions, cmd.Args().Slice()...), // tailing arguments have precedence over the options string
	})

	if err != nil {
		return nil, err
	}

	if cmd.Bool("debug") {
		cfg.LogConfigSources()
	}

	return cfg, nil
}

func runPluginCommand(command func(commandLine utils.CommandLine) error) func(context *cli.Context) error {
	return func(context *cli.Context) error {
		cmd := &utils.ContextCommandLine{Context: context}
		if err := command(cmd); err != nil {
			return err
		}

		logger.Info(color.GreenString("Please restart Grafana after installing plugins. Refer to Grafana documentation for instructions if necessary.\n\n"))
		return nil
	}
}

func runCueCommand(command func(commandLine utils.CommandLine) error) func(context *cli.Context) error {
	return func(context *cli.Context) error {
		return command(&utils.ContextCommandLine{Context: context})
	}
}

// Command contains command state.
type Command struct {
	Client utils.ApiClient
}

var cmd Command = Command{
	Client: &services.GrafanaComClient{},
}

var pluginCommands = []*cli.Command{
	{
		Name:   "install",
		Usage:  "install <plugin id> <plugin version (optional)>",
		Action: runPluginCommand(cmd.installCommand),
	}, {
		Name:   "list-remote",
		Usage:  "list remote available plugins",
		Action: runPluginCommand(cmd.listRemoteCommand),
	}, {
		Name:   "list-versions",
		Usage:  "list-versions <plugin id>",
		Action: runPluginCommand(cmd.listVersionsCommand),
	}, {
		Name:    "update",
		Usage:   "update <plugin id>",
		Aliases: []string{"upgrade"},
		Action:  runPluginCommand(cmd.upgradeCommand),
	}, {
		Name:    "update-all",
		Aliases: []string{"upgrade-all"},
		Usage:   "update all your installed plugins",
		Action:  runPluginCommand(cmd.upgradeAllCommand),
	}, {
		Name:   "ls",
		Usage:  "list all installed plugins",
		Action: runPluginCommand(cmd.lsCommand),
	}, {
		Name:    "uninstall",
		Aliases: []string{"remove"},
		Usage:   "uninstall <plugin id>",
		Action:  runPluginCommand(cmd.removeCommand),
	},
}

var adminCommands = []*cli.Command{
	{
		Name:   "reset-admin-password",
		Usage:  "reset-admin-password <new password>",
		Action: runDbCommand(resetPasswordCommand),
		Flags: []cli.Flag{
			&cli.BoolFlag{
				Name:  "password-from-stdin",
				Usage: "Read the password from stdin",
				Value: false,
			},
		},
	},
	{
		Name:  "data-migration",
		Usage: "Runs a script that migrates or cleanups data in your database",
		Subcommands: []*cli.Command{
			{
				Name:   "encrypt-datasource-passwords",
				Usage:  "Migrates passwords from unsecured fields to secure_json_data field. Return ok unless there is an error. Safe to execute multiple times.",
				Action: runDbCommand(datamigrations.EncryptDatasourcePasswords),
			},
		},
	},
	{
		Name:  "secrets-migration",
		Usage: "Runs a script that migrates secrets in your database",
		Subcommands: []*cli.Command{
			{
				Name:   "re-encrypt",
				Usage:  "Re-encrypts secrets by decrypting and re-encrypting them with the currently configured encryption. Returns ok unless there is an error. Safe to execute multiple times.",
				Action: runRunnerCommand(secretsmigrations.ReEncryptSecrets),
			},
			{
				Name:   "rollback",
				Usage:  "Rolls back secrets to legacy encryption. Returns ok unless there is an error. Safe to execute multiple times.",
				Action: runRunnerCommand(secretsmigrations.RollBackSecrets),
			},
			{
				Name:   "re-encrypt-data-keys",
				Usage:  "Rotates persisted data encryption keys. Returns ok unless there is an error. Safe to execute multiple times.",
				Action: runRunnerCommand(secretsmigrations.ReEncryptDEKS),
			},
		},
	},
}

var cueCommands = []*cli.Command{
	{
		Name:   "validate-schema",
		Usage:  "validate known *.cue files in the Grafana project",
		Action: runCueCommand(cmd.validateScuemata),
		Description: `validate-schema checks that all CUE schema files are valid with respect
to basic standards - valid CUE, valid scuemata, etc. Note that this
command checks only paths that existed when grafana-cli was compiled,
so must be recompiled to validate newly-added CUE files.`,
		Flags: []cli.Flag{
			&cli.StringFlag{
				Name:  "grafana-root",
				Usage: "path to the root of a Grafana repository to validate",
			},
		},
	},
	{
		Name:   "validate-resource",
		Usage:  "validate resource files (e.g. dashboard JSON) against schema",
		Action: runCueCommand(cmd.validateResources),
		Flags: []cli.Flag{
			&cli.StringFlag{
				Name:  "dashboard",
				Usage: "dashboard JSON file to validate",
			},
			&cli.BoolFlag{
				Name:  "base-only",
				Usage: "validate using only base schema, not dist (includes plugin schema)",
				Value: false,
			},
		},
	},
	{
		Name:   "trim-resource",
		Usage:  "trim schema-specified defaults from a resource",
		Action: runCueCommand(cmd.trimResource),
		Flags: []cli.Flag{
			&cli.StringFlag{
				Name:  "dashboard",
				Usage: "path to file containing (valid) dashboard JSON",
			},
			&cli.BoolFlag{
				Name:  "apply",
				Usage: "invert the operation: apply defaults instead of trimming them",
				Value: false,
			},
		},
	},
	{
		Name:  "gen-ts",
		Usage: "generate TypeScript from all known CUE file types",
		Description: `gen-ts generates TypeScript from all CUE files at
		expected positions in the filesystem tree of a Grafana repository.`,
		Action: runCueCommand(cmd.generateTypescript),
		Flags: []cli.Flag{
			&cli.StringFlag{
				Name:  "grafana-root",
				Usage: "path to the root of a Grafana repository in which to generate TypeScript from CUE files",
			},
		},
	},
}

var Commands = []*cli.Command{
	{
		Name:        "plugins",
		Usage:       "Manage plugins for grafana",
		Subcommands: pluginCommands,
	},
	{
		Name:        "admin",
		Usage:       "Grafana admin commands",
		Subcommands: adminCommands,
	},
	{
		Name:        "cue",
		Usage:       "Cue validation commands",
		Subcommands: cueCommands,
	},
}<|MERGE_RESOLUTION|>--- conflicted
+++ resolved
@@ -55,10 +55,7 @@
 		if err != nil {
 			return errutil.Wrap("failed to initialize tracer service", err)
 		}
-<<<<<<< HEAD
-=======
-
->>>>>>> dbec2b02
+
 		sqlStore, err := sqlstore.ProvideService(cfg, nil, bus.GetBus(), &migrations.OSSMigrations{}, tracer)
 		if err != nil {
 			return errutil.Wrap("failed to initialize SQL store", err)
