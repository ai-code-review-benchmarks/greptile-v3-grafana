--- conflicted
+++ resolved
@@ -184,15 +184,14 @@
 				Action: runRunnerCommand(secretsmigrations.ReEncryptSecrets),
 			},
 			{
-<<<<<<< HEAD
+				Name:   "rollback",
+				Usage:  "Rolls back secrets to legacy encryption. Returns ok unless there is an error. Safe to execute multiple times.",
+				Action: runRunnerCommand(secretsmigrations.RollBackSecrets),
+			},
+			{
 				Name:   "re-encrypt-data-keys",
 				Usage:  "Rotates persisted data encryption keys. Returns ok unless there is an error. Safe to execute multiple times.",
 				Action: runRunnerCommand(secretsmigrations.ReEncryptDEKS),
-=======
-				Name:   "rollback",
-				Usage:  "Rolls back secrets to legacy encryption. Returns ok unless there is an error. Safe to execute multiple times.",
-				Action: runRunnerCommand(secretsmigrations.RollBackSecrets),
->>>>>>> f8105eff
 			},
 		},
 	},
