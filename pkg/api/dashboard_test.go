package api

import (
	"context"
	"encoding/json"
	"errors"
	"fmt"
	"net/http"
	"os"
	"testing"
	"time"

	"github.com/stretchr/testify/assert"
	"github.com/stretchr/testify/mock"
	"github.com/stretchr/testify/require"

	"github.com/grafana/grafana/pkg/api/dtos"
	"github.com/grafana/grafana/pkg/api/response"
	"github.com/grafana/grafana/pkg/api/routing"
	"github.com/grafana/grafana/pkg/bus"
	"github.com/grafana/grafana/pkg/components/simplejson"
	"github.com/grafana/grafana/pkg/infra/db"
	"github.com/grafana/grafana/pkg/infra/db/dbtest"
	"github.com/grafana/grafana/pkg/infra/localcache"
	"github.com/grafana/grafana/pkg/infra/log"
	"github.com/grafana/grafana/pkg/infra/tracing"
	"github.com/grafana/grafana/pkg/infra/usagestats"
<<<<<<< HEAD
	"github.com/grafana/grafana/pkg/models"
=======
	"github.com/grafana/grafana/pkg/registry/corekind"
	"github.com/grafana/grafana/pkg/services/accesscontrol"
	"github.com/grafana/grafana/pkg/services/accesscontrol/acimpl"
>>>>>>> ae830f68
	"github.com/grafana/grafana/pkg/services/accesscontrol/actest"
	accesscontrolmock "github.com/grafana/grafana/pkg/services/accesscontrol/mock"
	"github.com/grafana/grafana/pkg/services/alerting"
	"github.com/grafana/grafana/pkg/services/annotations/annotationstest"
	"github.com/grafana/grafana/pkg/services/auth/identity"
	contextmodel "github.com/grafana/grafana/pkg/services/contexthandler/model"
	"github.com/grafana/grafana/pkg/services/dashboards"
	"github.com/grafana/grafana/pkg/services/dashboards/database"
	"github.com/grafana/grafana/pkg/services/dashboards/service"
	dashver "github.com/grafana/grafana/pkg/services/dashboardversion"
	"github.com/grafana/grafana/pkg/services/dashboardversion/dashvertest"
	"github.com/grafana/grafana/pkg/services/featuremgmt"
	"github.com/grafana/grafana/pkg/services/folder"
	"github.com/grafana/grafana/pkg/services/folder/folderimpl"
	"github.com/grafana/grafana/pkg/services/folder/foldertest"
	"github.com/grafana/grafana/pkg/services/guardian"
	"github.com/grafana/grafana/pkg/services/libraryelements/model"
	"github.com/grafana/grafana/pkg/services/librarypanels"
	"github.com/grafana/grafana/pkg/services/live"
	"github.com/grafana/grafana/pkg/services/org"
	"github.com/grafana/grafana/pkg/services/pluginsintegration/pluginstore"
	pref "github.com/grafana/grafana/pkg/services/preference"
	"github.com/grafana/grafana/pkg/services/preference/preftest"
	"github.com/grafana/grafana/pkg/services/provisioning"
	"github.com/grafana/grafana/pkg/services/publicdashboards"
	"github.com/grafana/grafana/pkg/services/publicdashboards/api"
	"github.com/grafana/grafana/pkg/services/quota/quotatest"
	"github.com/grafana/grafana/pkg/services/star/startest"
	"github.com/grafana/grafana/pkg/services/tag/tagimpl"
	"github.com/grafana/grafana/pkg/services/user"
	"github.com/grafana/grafana/pkg/services/user/usertest"
	"github.com/grafana/grafana/pkg/setting"
	"github.com/grafana/grafana/pkg/web"
	"github.com/grafana/grafana/pkg/web/webtest"
)

func TestGetHomeDashboard(t *testing.T) {
	httpReq, err := http.NewRequest(http.MethodGet, "", nil)
	require.NoError(t, err)
	httpReq.Header.Add("Content-Type", "application/json")
	req := &contextmodel.ReqContext{SignedInUser: &user.SignedInUser{}, Context: &web.Context{Req: httpReq}}
	cfg := setting.NewCfg()
	cfg.StaticRootPath = "../../public/"
	prefService := preftest.NewPreferenceServiceFake()
	dashboardVersionService := dashvertest.NewDashboardVersionServiceFake()

	hs := &HTTPServer{
		Cfg:                     cfg,
		pluginStore:             &pluginstore.FakePluginStore{},
		SQLStore:                dbtest.NewFakeDB(),
		preferenceService:       prefService,
		dashboardVersionService: dashboardVersionService,
		Kinds:                   corekind.NewBase(nil),
		log:                     log.New("test-logger"),
	}

	tests := []struct {
		name                  string
		defaultSetting        string
		expectedDashboardPath string
	}{
		{name: "using default config", defaultSetting: "", expectedDashboardPath: "../../public/dashboards/home.json"},
		{name: "custom path", defaultSetting: "../../public/dashboards/default.json", expectedDashboardPath: "../../public/dashboards/default.json"},
	}

	for _, tc := range tests {
		t.Run(tc.name, func(t *testing.T) {
			dash := dtos.DashboardFullWithMeta{}
			dash.Meta.FolderTitle = "General"

			homeDashJSON, err := os.ReadFile(tc.expectedDashboardPath)
			require.NoError(t, err, "must be able to read expected dashboard file")
			hs.Cfg.DefaultHomeDashboardPath = tc.defaultSetting
			bytes, err := simplejson.NewJson(homeDashJSON)
			require.NoError(t, err, "must be able to encode file as JSON")

			prefService.ExpectedPreference = &pref.Preference{}

			dash.Dashboard = bytes

			b, err := json.Marshal(dash)
			require.NoError(t, err, "must be able to marshal object to JSON")

			res := hs.GetHomeDashboard(req)
			nr, ok := res.(*response.NormalResponse)
			require.True(t, ok, "should return *NormalResponse")
			require.Equal(t, b, nr.Body(), "default home dashboard should equal content on disk")
		})
	}
}

func newTestLive(t *testing.T, store db.DB) *live.GrafanaLive {
	features := featuremgmt.WithFeatures()
	cfg := &setting.Cfg{AppURL: "http://localhost:3000/"}
	cfg.IsFeatureToggleEnabled = features.IsEnabled
	gLive, err := live.ProvideService(nil, cfg,
		routing.NewRouteRegister(),
		nil, nil, nil, nil,
		store,
		nil,
		&usagestats.UsageStatsMock{T: t},
		nil,
		features, acimpl.ProvideAccessControl(cfg), &dashboards.FakeDashboardService{}, annotationstest.NewFakeAnnotationsRepo(), nil)
	require.NoError(t, err)
	return gLive
}

func TestHTTPServer_GetDashboard_AccessControl(t *testing.T) {
	setup := func() *webtest.Server {
		return SetupAPITestServer(t, func(hs *HTTPServer) {
			dash := dashboards.NewDashboard("some dash")
			dash.ID = 1
			dash.UID = "1"

			dashSvc := dashboards.NewFakeDashboardService(t)
			dashSvc.On("GetDashboard", mock.Anything, mock.Anything).Return(dash, nil).Maybe()
			hs.DashboardService = dashSvc

			hs.Cfg = setting.NewCfg()
			hs.AccessControl = acimpl.ProvideAccessControl(hs.Cfg)
			hs.starService = startest.NewStarServiceFake()
			hs.dashboardProvisioningService = mockDashboardProvisioningService{}

			guardian.InitAccessControlGuardian(hs.Cfg, hs.AccessControl, hs.DashboardService)
		})
	}

	getDashboard := func(server *webtest.Server, permissions []accesscontrol.Permission) (*http.Response, error) {
		return server.Send(webtest.RequestWithSignedInUser(server.NewGetRequest("/api/dashboards/uid/1"), userWithPermissions(1, permissions)))
	}

	t.Run("Should not be able to get dashboard without correct permission", func(t *testing.T) {
		server := setup()

		res, err := getDashboard(server, nil)
		require.NoError(t, err)

		assert.Equal(t, http.StatusForbidden, res.StatusCode)
		require.NoError(t, res.Body.Close())
	})

	t.Run("Should be able to get when user has permission to read dashboard", func(t *testing.T) {
		server := setup()

		permissions := []accesscontrol.Permission{{Action: dashboards.ActionDashboardsRead, Scope: "dashboards:uid:1"}}
		res, err := getDashboard(server, permissions)
		require.NoError(t, err)

		assert.Equal(t, http.StatusOK, res.StatusCode)
		var data dtos.DashboardFullWithMeta
		require.NoError(t, json.NewDecoder(res.Body).Decode(&data))

		assert.Equal(t, data.Meta.CanSave, false)
		assert.Equal(t, data.Meta.CanEdit, false)
		assert.Equal(t, data.Meta.CanDelete, false)
		assert.Equal(t, data.Meta.CanAdmin, false)

		require.NoError(t, res.Body.Close())
	})

	t.Run("Should set CanSave and CanEdit with correct permissions", func(t *testing.T) {
		server := setup()

		res, err := getDashboard(server, []accesscontrol.Permission{
			{Action: dashboards.ActionDashboardsRead, Scope: "dashboards:uid:1"},
			{Action: dashboards.ActionDashboardsWrite, Scope: "dashboards:uid:1"},
		})
		require.NoError(t, err)

		assert.Equal(t, http.StatusOK, res.StatusCode)
		var data dtos.DashboardFullWithMeta
		require.NoError(t, json.NewDecoder(res.Body).Decode(&data))

		assert.Equal(t, data.Meta.CanSave, true)
		assert.Equal(t, data.Meta.CanEdit, true)
		assert.Equal(t, data.Meta.CanDelete, false)
		assert.Equal(t, data.Meta.CanAdmin, false)

		require.NoError(t, res.Body.Close())
	})

	t.Run("Should set canDelete with correct permissions", func(t *testing.T) {
		server := setup()

		res, err := getDashboard(server, []accesscontrol.Permission{
			{Action: dashboards.ActionDashboardsRead, Scope: "dashboards:uid:1"},
			{Action: dashboards.ActionDashboardsDelete, Scope: "dashboards:uid:1"},
		})
		require.NoError(t, err)

		assert.Equal(t, http.StatusOK, res.StatusCode)
		var data dtos.DashboardFullWithMeta
		require.NoError(t, json.NewDecoder(res.Body).Decode(&data))

		assert.Equal(t, data.Meta.CanSave, false)
		assert.Equal(t, data.Meta.CanEdit, false)
		assert.Equal(t, data.Meta.CanDelete, true)
		assert.Equal(t, data.Meta.CanAdmin, false)

		require.NoError(t, res.Body.Close())
	})

	t.Run("Should set canAdmin with correct permissions", func(t *testing.T) {
		server := setup()

		res, err := getDashboard(server, []accesscontrol.Permission{
			{Action: dashboards.ActionDashboardsRead, Scope: "dashboards:uid:1"},
			{Action: dashboards.ActionDashboardsPermissionsRead, Scope: "dashboards:uid:1"},
			{Action: dashboards.ActionDashboardsPermissionsWrite, Scope: "dashboards:uid:1"},
		})
		require.NoError(t, err)

		assert.Equal(t, http.StatusOK, res.StatusCode)
		var data dtos.DashboardFullWithMeta
		require.NoError(t, json.NewDecoder(res.Body).Decode(&data))

		assert.Equal(t, data.Meta.CanSave, false)
		assert.Equal(t, data.Meta.CanEdit, false)
		assert.Equal(t, data.Meta.CanDelete, false)
		assert.Equal(t, data.Meta.CanAdmin, true)

		require.NoError(t, res.Body.Close())
	})
}

func TestHTTPServer_DeleteDashboardByUID_AccessControl(t *testing.T) {
	setup := func() *webtest.Server {
		return SetupAPITestServer(t, func(hs *HTTPServer) {
			dash := dashboards.NewDashboard("some dash")
			dash.ID = 1
			dash.UID = "1"

			dashSvc := dashboards.NewFakeDashboardService(t)
			dashSvc.On("GetDashboard", mock.Anything, mock.Anything).Return(dash, nil).Maybe()
			dashSvc.On("DeleteDashboard", mock.Anything, mock.Anything, mock.Anything).Return(nil).Maybe()
			hs.DashboardService = dashSvc

			hs.Cfg = setting.NewCfg()
			hs.AccessControl = acimpl.ProvideAccessControl(hs.Cfg)
			hs.starService = startest.NewStarServiceFake()

			hs.LibraryPanelService = &mockLibraryPanelService{}
			hs.LibraryElementService = &mockLibraryElementService{}

			pubDashService := publicdashboards.NewFakePublicDashboardService(t)
			pubDashService.On("DeleteByDashboard", mock.Anything, mock.Anything).Return(nil).Maybe()
			hs.PublicDashboardsApi = api.ProvideApi(pubDashService, nil, hs.AccessControl, featuremgmt.WithFeatures())

			guardian.InitAccessControlGuardian(hs.Cfg, hs.AccessControl, hs.DashboardService)
		})
	}
	deleteDashboard := func(server *webtest.Server, permissions []accesscontrol.Permission) (*http.Response, error) {
		return server.Send(webtest.RequestWithSignedInUser(server.NewRequest(http.MethodDelete, "/api/dashboards/uid/1", nil), userWithPermissions(1, permissions)))
	}

	t.Run("Should not be able to delete dashboard without correct permission", func(t *testing.T) {
		server := setup()
		res, err := deleteDashboard(server, []accesscontrol.Permission{
			{Action: dashboards.ActionDashboardsDelete, Scope: "dashboards:uid:2"},
		})
		require.NoError(t, err)

		assert.Equal(t, http.StatusForbidden, res.StatusCode)
		require.NoError(t, res.Body.Close())
	})

	t.Run("Should be able to delete dashboard with correct permission", func(t *testing.T) {
		server := setup()
		res, err := deleteDashboard(server, []accesscontrol.Permission{
			{Action: dashboards.ActionDashboardsDelete, Scope: "dashboards:uid:1"},
		})
		require.NoError(t, err)

		assert.Equal(t, http.StatusOK, res.StatusCode)
		require.NoError(t, res.Body.Close())
	})
}

func TestHTTPServer_GetDashboardVersions_AccessControl(t *testing.T) {
	setup := func() *webtest.Server {
		return SetupAPITestServer(t, func(hs *HTTPServer) {
			dash := dashboards.NewDashboard("some dash")
			dash.ID = 1
			dash.UID = "1"

			dashSvc := dashboards.NewFakeDashboardService(t)
			dashSvc.On("GetDashboard", mock.Anything, mock.Anything).Return(dash, nil).Maybe()
			dashSvc.On("DeleteDashboard", mock.Anything, mock.Anything, mock.Anything).Return(nil).Maybe()
			hs.DashboardService = dashSvc

			hs.Cfg = setting.NewCfg()
			hs.AccessControl = acimpl.ProvideAccessControl(hs.Cfg)
			hs.starService = startest.NewStarServiceFake()

			hs.dashboardVersionService = &dashvertest.FakeDashboardVersionService{
				ExpectedListDashboarVersions: []*dashver.DashboardVersionDTO{},
				ExpectedDashboardVersion:     &dashver.DashboardVersionDTO{},
			}

			guardian.InitAccessControlGuardian(hs.Cfg, hs.AccessControl, hs.DashboardService)
		})
	}

	getVersion := func(server *webtest.Server, permissions []accesscontrol.Permission) (*http.Response, error) {
		return server.Send(webtest.RequestWithSignedInUser(server.NewGetRequest("/api/dashboards/uid/1/versions/1"), userWithPermissions(1, permissions)))
	}

	getVersions := func(server *webtest.Server, permissions []accesscontrol.Permission) (*http.Response, error) {
		return server.Send(webtest.RequestWithSignedInUser(server.NewGetRequest("/api/dashboards/uid/1/versions"), userWithPermissions(1, permissions)))
	}

	t.Run("Should not be able to list dashboard versions without correct permission", func(t *testing.T) {
		server := setup()

		res, err := getVersions(server, []accesscontrol.Permission{})
		require.NoError(t, err)
		assert.Equal(t, http.StatusForbidden, res.StatusCode)
		require.NoError(t, res.Body.Close())

		res, err = getVersion(server, []accesscontrol.Permission{})
		require.NoError(t, err)
		assert.Equal(t, http.StatusForbidden, res.StatusCode)

		require.NoError(t, res.Body.Close())
	})

	t.Run("Should be able to list dashboard versions with correct permission", func(t *testing.T) {
		server := setup()

		permissions := []accesscontrol.Permission{
			{Action: dashboards.ActionDashboardsRead, Scope: "dashboards:uid:1"},
			{Action: dashboards.ActionDashboardsWrite, Scope: "dashboards:uid:1"},
		}

		res, err := getVersions(server, permissions)
		require.NoError(t, err)
		assert.Equal(t, http.StatusOK, res.StatusCode)
		require.NoError(t, res.Body.Close())

		res, err = getVersion(server, permissions)
		require.NoError(t, err)
		assert.Equal(t, http.StatusOK, res.StatusCode)

		require.NoError(t, res.Body.Close())
	})
}

func TestDashboardAPIEndpoint(t *testing.T) {
	t.Run("Given two dashboards with the same title in different folders", func(t *testing.T) {
		dashOne := dashboards.NewDashboard("dash")
		dashOne.ID = 2
		dashOne.FolderID = 1
		dashOne.HasACL = false

		dashTwo := dashboards.NewDashboard("dash")
		dashTwo.ID = 4
		dashTwo.FolderID = 3
		dashTwo.HasACL = false
	})

	t.Run("Post dashboard response tests", func(t *testing.T) {
		dashboardStore := &dashboards.FakeDashboardStore{}
		defer dashboardStore.AssertExpectations(t)
		// This tests that a valid request returns correct response
		t.Run("Given a correct request for creating a dashboard", func(t *testing.T) {
			const folderID int64 = 3
			const dashID int64 = 2

			cmd := dashboards.SaveDashboardCommand{
				OrgID:  1,
				UserID: 5,
				Dashboard: simplejson.NewFromAny(map[string]any{
					"title": "Dash",
				}),
				Overwrite: true,
				FolderID:  folderID,
				IsFolder:  false,
				Message:   "msg",
			}

			dashboardService := dashboards.NewFakeDashboardService(t)
			dashboardService.On("SaveDashboard", mock.Anything, mock.AnythingOfType("*dashboards.SaveDashboardDTO"), mock.AnythingOfType("bool")).
				Return(&dashboards.Dashboard{ID: dashID, UID: "uid", Title: "Dash", Slug: "dash", Version: 2}, nil)

			postDashboardScenario(t, "When calling POST on", "/api/dashboards", "/api/dashboards", cmd, dashboardService, nil, func(sc *scenarioContext) {
				callPostDashboardShouldReturnSuccess(sc)

				result := sc.ToJSON()
				assert.Equal(t, "success", result.Get("status").MustString())
				assert.Equal(t, dashID, result.Get("id").MustInt64())
				assert.Equal(t, "uid", result.Get("uid").MustString())
				assert.Equal(t, "dash", result.Get("slug").MustString())
				assert.Equal(t, "/d/uid/dash", result.Get("url").MustString())
			})
		})

		t.Run("Given a correct request for creating a dashboard with folder uid", func(t *testing.T) {
			const folderUid string = "folderUID"
			const dashID int64 = 2

			cmd := dashboards.SaveDashboardCommand{
				OrgID:  1,
				UserID: 5,
				Dashboard: simplejson.NewFromAny(map[string]any{
					"title": "Dash",
				}),
				Overwrite: true,
				FolderUID: folderUid,
				IsFolder:  false,
				Message:   "msg",
			}

			dashboardService := dashboards.NewFakeDashboardService(t)
			dashboardService.On("SaveDashboard", mock.Anything, mock.AnythingOfType("*dashboards.SaveDashboardDTO"), mock.AnythingOfType("bool")).
				Return(&dashboards.Dashboard{ID: dashID, UID: "uid", Title: "Dash", Slug: "dash", Version: 2}, nil)

			mockFolder := &foldertest.FakeService{
				ExpectedFolder: &folder.Folder{ID: 1, UID: "folderUID", Title: "Folder"},
			}

			postDashboardScenario(t, "When calling POST on", "/api/dashboards", "/api/dashboards", cmd, dashboardService, mockFolder, func(sc *scenarioContext) {
				callPostDashboardShouldReturnSuccess(sc)

				result := sc.ToJSON()
				assert.Equal(t, "success", result.Get("status").MustString())
				assert.Equal(t, dashID, result.Get("id").MustInt64())
				assert.Equal(t, "uid", result.Get("uid").MustString())
				assert.Equal(t, "dash", result.Get("slug").MustString())
				assert.Equal(t, "/d/uid/dash", result.Get("url").MustString())
			})
		})

		t.Run("Given a request with incorrect folder uid for creating a dashboard with", func(t *testing.T) {
			cmd := dashboards.SaveDashboardCommand{
				OrgID:  1,
				UserID: 5,
				Dashboard: simplejson.NewFromAny(map[string]any{
					"title": "Dash",
				}),
				Overwrite: true,
				FolderUID: "folderUID",
				IsFolder:  false,
				Message:   "msg",
			}

			dashboardService := dashboards.NewFakeDashboardService(t)

			mockFolder := &foldertest.FakeService{
				ExpectedError: errors.New("Error while searching Folder ID"),
			}

			postDashboardScenario(t, "When calling POST on", "/api/dashboards", "/api/dashboards", cmd, dashboardService, mockFolder, func(sc *scenarioContext) {
				callPostDashboard(sc)
				assert.Equal(t, http.StatusInternalServerError, sc.resp.Code)
			})
		})

		// This tests that invalid requests returns expected error responses
		t.Run("Given incorrect requests for creating a dashboard", func(t *testing.T) {
			testCases := []struct {
				SaveError          error
				ExpectedStatusCode int
			}{
				{SaveError: dashboards.ErrDashboardNotFound, ExpectedStatusCode: http.StatusNotFound},
				{SaveError: dashboards.ErrFolderNotFound, ExpectedStatusCode: http.StatusBadRequest},
				{SaveError: dashboards.ErrDashboardWithSameUIDExists, ExpectedStatusCode: http.StatusBadRequest},
				{SaveError: dashboards.ErrDashboardWithSameNameInFolderExists, ExpectedStatusCode: http.StatusPreconditionFailed},
				{SaveError: dashboards.ErrDashboardVersionMismatch, ExpectedStatusCode: http.StatusPreconditionFailed},
				{SaveError: dashboards.ErrDashboardTitleEmpty, ExpectedStatusCode: http.StatusBadRequest},
				{SaveError: dashboards.ErrDashboardFolderCannotHaveParent, ExpectedStatusCode: http.StatusBadRequest},
				{SaveError: alerting.ValidationError{Reason: "Mu"}, ExpectedStatusCode: http.StatusUnprocessableEntity},
				{SaveError: dashboards.ErrDashboardTypeMismatch, ExpectedStatusCode: http.StatusBadRequest},
				{SaveError: dashboards.ErrDashboardFolderWithSameNameAsDashboard, ExpectedStatusCode: http.StatusBadRequest},
				{SaveError: dashboards.ErrDashboardWithSameNameAsFolder, ExpectedStatusCode: http.StatusBadRequest},
				{SaveError: dashboards.ErrDashboardFolderNameExists, ExpectedStatusCode: http.StatusBadRequest},
				{SaveError: dashboards.ErrDashboardUpdateAccessDenied, ExpectedStatusCode: http.StatusForbidden},
				{SaveError: dashboards.ErrDashboardInvalidUid, ExpectedStatusCode: http.StatusBadRequest},
				{SaveError: dashboards.ErrDashboardUidTooLong, ExpectedStatusCode: http.StatusBadRequest},
				{SaveError: dashboards.ErrDashboardCannotSaveProvisionedDashboard, ExpectedStatusCode: http.StatusBadRequest},
				{SaveError: dashboards.UpdatePluginDashboardError{PluginId: "plug"}, ExpectedStatusCode: http.StatusPreconditionFailed},
			}

			cmd := dashboards.SaveDashboardCommand{
				OrgID: 1,
				Dashboard: simplejson.NewFromAny(map[string]any{
					"title": "",
				}),
			}

			for _, tc := range testCases {
				dashboardService := dashboards.NewFakeDashboardService(t)
				dashboardService.On("SaveDashboard", mock.Anything, mock.AnythingOfType("*dashboards.SaveDashboardDTO"), mock.AnythingOfType("bool")).Return(nil, tc.SaveError)

				postDashboardScenario(t, fmt.Sprintf("Expect '%s' error when calling POST on", tc.SaveError.Error()),
					"/api/dashboards", "/api/dashboards", cmd, dashboardService, nil, func(sc *scenarioContext) {
						callPostDashboard(sc)
						assert.Equal(t, tc.ExpectedStatusCode, sc.resp.Code, sc.resp.Body.String())
					})
			}
		})
	})

	t.Run("Given a dashboard to validate", func(t *testing.T) {
		sqlmock := dbtest.NewFakeDB()

		t.Run("When an invalid dashboard json is posted", func(t *testing.T) {
			cmd := dashboards.ValidateDashboardCommand{
				Dashboard: "{\"hello\": \"world\"}",
			}

			role := org.RoleAdmin
			postValidateScenario(t, "When calling POST on", "/api/dashboards/validate", "/api/dashboards/validate", cmd, role, func(sc *scenarioContext) {
				callPostDashboard(sc)

				result := sc.ToJSON()
				assert.Equal(t, http.StatusUnprocessableEntity, sc.resp.Code)
				assert.False(t, result.Get("isValid").MustBool())
				assert.NotEmpty(t, result.Get("message").MustString())
			}, sqlmock)
		})

		t.Run("When a dashboard with a too-low schema version is posted", func(t *testing.T) {
			cmd := dashboards.ValidateDashboardCommand{
				Dashboard: "{\"schemaVersion\": 1}",
			}

			role := org.RoleAdmin
			postValidateScenario(t, "When calling POST on", "/api/dashboards/validate", "/api/dashboards/validate", cmd, role, func(sc *scenarioContext) {
				callPostDashboard(sc)

				result := sc.ToJSON()
				assert.Equal(t, http.StatusPreconditionFailed, sc.resp.Code)
				assert.False(t, result.Get("isValid").MustBool())
				assert.Equal(t, "invalid schema version", result.Get("message").MustString())
			}, sqlmock)
		})

		t.Run("When a valid dashboard is posted", func(t *testing.T) {
			devenvDashboard, readErr := os.ReadFile("../../devenv/dev-dashboards/home.json")
			assert.Empty(t, readErr)

			cmd := dashboards.ValidateDashboardCommand{
				Dashboard: string(devenvDashboard),
			}

			role := org.RoleAdmin
			postValidateScenario(t, "When calling POST on", "/api/dashboards/validate", "/api/dashboards/validate", cmd, role, func(sc *scenarioContext) {
				callPostDashboard(sc)

				result := sc.ToJSON()
				assert.Equal(t, http.StatusOK, sc.resp.Code)
				assert.True(t, result.Get("isValid").MustBool())
			}, sqlmock)
		})
	})

	t.Run("Given two dashboards being compared", func(t *testing.T) {
		fakeDashboardVersionService := dashvertest.NewDashboardVersionServiceFake()
		fakeDashboardVersionService.ExpectedDashboardVersions = []*dashver.DashboardVersionDTO{
			{
				DashboardID: 1,
				Version:     1,
				Data: simplejson.NewFromAny(map[string]any{
					"title": "Dash1",
				}),
			},
			{
				DashboardID: 2,
				Version:     2,
				Data: simplejson.NewFromAny(map[string]any{
					"title": "Dash2",
				}),
			},
		}
		sqlmock := dbtest.NewFakeDB()
		cmd := dtos.CalculateDiffOptions{
			Base: dtos.CalculateDiffTarget{
				DashboardId: 1,
				Version:     1,
			},
			New: dtos.CalculateDiffTarget{
				DashboardId: 2,
				Version:     2,
			},
			DiffType: "basic",
		}

		t.Run("when user does not have permission", func(t *testing.T) {
			role := org.RoleViewer
			postDiffScenario(t, "When calling POST on", "/api/dashboards/calculate-diff", "/api/dashboards/calculate-diff", cmd, role, func(sc *scenarioContext) {
				guardian.MockDashboardGuardian(&guardian.FakeDashboardGuardian{CanSaveValue: false})

				callPostDashboard(sc)
				assert.Equal(t, http.StatusForbidden, sc.resp.Code)
			}, sqlmock, fakeDashboardVersionService)
		})

		t.Run("when user does have permission", func(t *testing.T) {
			role := org.RoleAdmin
			postDiffScenario(t, "When calling POST on", "/api/dashboards/calculate-diff", "/api/dashboards/calculate-diff", cmd, role, func(sc *scenarioContext) {
				guardian.MockDashboardGuardian(&guardian.FakeDashboardGuardian{CanSaveValue: true})
				// This test shouldn't hit GetDashboardACLInfoList, so no setup needed
				sc.dashboardVersionService = fakeDashboardVersionService
				callPostDashboard(sc)
				assert.Equal(t, http.StatusOK, sc.resp.Code)
			}, sqlmock, fakeDashboardVersionService)
		})
	})

	t.Run("Given dashboard in folder being restored should restore to folder", func(t *testing.T) {
		const folderID int64 = 1
		fakeDash := dashboards.NewDashboard("Child dash")
		fakeDash.ID = 2
		fakeDash.FolderID = folderID
		fakeDash.HasACL = false

		dashboardService := dashboards.NewFakeDashboardService(t)
		dashboardService.On("GetDashboard", mock.Anything, mock.AnythingOfType("*dashboards.GetDashboardQuery")).Return(fakeDash, nil)
		dashboardService.On("SaveDashboard", mock.Anything, mock.AnythingOfType("*dashboards.SaveDashboardDTO"), mock.AnythingOfType("bool")).Run(func(args mock.Arguments) {
			cmd := args.Get(1).(*dashboards.SaveDashboardDTO)
			cmd.Dashboard = &dashboards.Dashboard{
				ID: 2, UID: "uid", Title: "Dash", Slug: "dash", Version: 1,
			}
		}).Return(nil, nil)

		cmd := dtos.RestoreDashboardVersionCommand{
			Version: 1,
		}
		fakeDashboardVersionService := dashvertest.NewDashboardVersionServiceFake()
		fakeDashboardVersionService.ExpectedDashboardVersions = []*dashver.DashboardVersionDTO{
			{
				DashboardID: 2,
				Version:     1,
				Data:        fakeDash.Data,
			}}
		mockSQLStore := dbtest.NewFakeDB()
		restoreDashboardVersionScenario(t, "When calling POST on", "/api/dashboards/id/1/restore",
			"/api/dashboards/id/:dashboardId/restore", dashboardService, fakeDashboardVersionService, cmd, func(sc *scenarioContext) {
				sc.dashboardVersionService = fakeDashboardVersionService

				callRestoreDashboardVersion(sc)
				assert.Equal(t, http.StatusOK, sc.resp.Code)
			}, mockSQLStore)
	})

	t.Run("Given dashboard in general folder being restored should restore to general folder", func(t *testing.T) {
		fakeDash := dashboards.NewDashboard("Child dash")
		fakeDash.ID = 2
		fakeDash.HasACL = false

		dashboardService := dashboards.NewFakeDashboardService(t)
		dashboardService.On("GetDashboard", mock.Anything, mock.AnythingOfType("*dashboards.GetDashboardQuery")).Return(fakeDash, nil)
		dashboardService.On("SaveDashboard", mock.Anything, mock.AnythingOfType("*dashboards.SaveDashboardDTO"), mock.AnythingOfType("bool")).Run(func(args mock.Arguments) {
			cmd := args.Get(1).(*dashboards.SaveDashboardDTO)
			cmd.Dashboard = &dashboards.Dashboard{
				ID: 2, UID: "uid", Title: "Dash", Slug: "dash", Version: 1,
			}
		}).Return(nil, nil)

		fakeDashboardVersionService := dashvertest.NewDashboardVersionServiceFake()
		fakeDashboardVersionService.ExpectedDashboardVersions = []*dashver.DashboardVersionDTO{
			{
				DashboardID: 2,
				Version:     1,
				Data:        fakeDash.Data,
			}}

		cmd := dtos.RestoreDashboardVersionCommand{
			Version: 1,
		}
		mockSQLStore := dbtest.NewFakeDB()
		restoreDashboardVersionScenario(t, "When calling POST on", "/api/dashboards/id/1/restore",
			"/api/dashboards/id/:dashboardId/restore", dashboardService, fakeDashboardVersionService, cmd, func(sc *scenarioContext) {
				callRestoreDashboardVersion(sc)
				assert.Equal(t, http.StatusOK, sc.resp.Code)
			}, mockSQLStore)
	})

	t.Run("Given provisioned dashboard", func(t *testing.T) {
		mockSQLStore := dbtest.NewFakeDB()
		dashboardStore := dashboards.NewFakeDashboardStore(t)
		dashboardStore.On("GetProvisionedDataByDashboardID", mock.Anything, mock.AnythingOfType("int64")).Return(&dashboards.DashboardProvisioning{ExternalID: "/dashboard1.json"}, nil).Once()

		dashboardService := dashboards.NewFakeDashboardService(t)

		dataValue, err := simplejson.NewJson([]byte(`{"id": 1, "editable": true, "style": "dark"}`))
		require.NoError(t, err)
		qResult := &dashboards.Dashboard{ID: 1, Data: dataValue}
		dashboardService.On("GetDashboard", mock.Anything, mock.AnythingOfType("*dashboards.GetDashboardQuery")).Return(qResult, nil)
		guardian.MockDashboardGuardian(&guardian.FakeDashboardGuardian{CanViewValue: true})

		loggedInUserScenarioWithRole(t, "When calling GET on", "GET", "/api/dashboards/uid/dash", "/api/dashboards/uid/:uid", org.RoleEditor, func(sc *scenarioContext) {
			fakeProvisioningService := provisioning.NewProvisioningServiceMock(context.Background())
			fakeProvisioningService.GetDashboardProvisionerResolvedPathFunc = func(name string) string {
				return "/tmp/grafana/dashboards"
			}

			dash := getDashboardShouldReturn200WithConfig(t, sc, fakeProvisioningService, dashboardStore, dashboardService, nil)

			assert.Equal(t, "../../../dashboard1.json", dash.Meta.ProvisionedExternalId, mockSQLStore)
		}, mockSQLStore)

		loggedInUserScenarioWithRole(t, "When allowUiUpdates is true and calling GET on", "GET", "/api/dashboards/uid/dash", "/api/dashboards/uid/:uid", org.RoleEditor, func(sc *scenarioContext) {
			fakeProvisioningService := provisioning.NewProvisioningServiceMock(context.Background())
			fakeProvisioningService.GetDashboardProvisionerResolvedPathFunc = func(name string) string {
				return "/tmp/grafana/dashboards"
			}

			fakeProvisioningService.GetAllowUIUpdatesFromConfigFunc = func(name string) bool {
				return true
			}

			hs := &HTTPServer{
				Cfg:                          setting.NewCfg(),
				ProvisioningService:          fakeProvisioningService,
				LibraryPanelService:          &mockLibraryPanelService{},
				LibraryElementService:        &mockLibraryElementService{},
				dashboardProvisioningService: mockDashboardProvisioningService{},
				SQLStore:                     mockSQLStore,
				AccessControl:                accesscontrolmock.New(),
				DashboardService:             dashboardService,
				Features:                     featuremgmt.WithFeatures(),
				Kinds:                        corekind.NewBase(nil),
				starService:                  startest.NewStarServiceFake(),
			}
			hs.callGetDashboard(sc)

			assert.Equal(t, http.StatusOK, sc.resp.Code)

			dash := dtos.DashboardFullWithMeta{}
			err := json.NewDecoder(sc.resp.Body).Decode(&dash)
			require.NoError(t, err)

			assert.Equal(t, false, dash.Meta.Provisioned)
		}, mockSQLStore)
	})
}

func TestDashboardVersionsAPIEndpoint(t *testing.T) {
	fakeDash := dashboards.NewDashboard("Child dash")
	fakeDash.ID = 1
	fakeDash.FolderID = 1

	fakeDashboardVersionService := dashvertest.NewDashboardVersionServiceFake()
	dashboardService := dashboards.NewFakeDashboardService(t)
	dashboardService.On("GetDashboard", mock.Anything, mock.AnythingOfType("*dashboards.GetDashboardQuery")).Return(fakeDash, nil)

	mockSQLStore := dbtest.NewFakeDB()

	cfg := setting.NewCfg()

	getHS := func(userSvc *usertest.FakeUserService) *HTTPServer {
		return &HTTPServer{
			Cfg:                     cfg,
			pluginStore:             &pluginstore.FakePluginStore{},
			SQLStore:                mockSQLStore,
			AccessControl:           accesscontrolmock.New(),
			Features:                featuremgmt.WithFeatures(),
			DashboardService:        dashboardService,
			dashboardVersionService: fakeDashboardVersionService,
			Kinds:                   corekind.NewBase(nil),
			QuotaService:            quotatest.New(false, nil),
			userService:             userSvc,
			CacheService:            localcache.New(5*time.Minute, 10*time.Minute),
			log:                     log.New(),
		}
	}

	setUp := func() {
		guardian.MockDashboardGuardian(&guardian.FakeDashboardGuardian{CanSaveValue: true})
	}

	loggedInUserScenarioWithRole(t, "When user exists and calling GET on", "GET", "/api/dashboards/id/2/versions",
		"/api/dashboards/id/:dashboardId/versions", org.RoleEditor, func(sc *scenarioContext) {
			setUp()
			fakeDashboardVersionService.ExpectedListDashboarVersions = []*dashver.DashboardVersionDTO{
				{
					Version:   1,
					CreatedBy: 1,
				},
				{
					Version:   2,
					CreatedBy: 1,
				},
			}
			getHS(&usertest.FakeUserService{
				ExpectedUser: &user.User{ID: 1, Login: "test-user"},
			}).callGetDashboardVersions(sc)

			assert.Equal(t, http.StatusOK, sc.resp.Code)
			var versions []dashver.DashboardVersionMeta
			err := json.NewDecoder(sc.resp.Body).Decode(&versions)
			require.NoError(t, err)
			for _, v := range versions {
				assert.Equal(t, "test-user", v.CreatedBy)
			}
		}, mockSQLStore)

	loggedInUserScenarioWithRole(t, "When user does not exist and calling GET on", "GET", "/api/dashboards/id/2/versions",
		"/api/dashboards/id/:dashboardId/versions", org.RoleEditor, func(sc *scenarioContext) {
			setUp()
			fakeDashboardVersionService.ExpectedListDashboarVersions = []*dashver.DashboardVersionDTO{
				{
					Version:   1,
					CreatedBy: 1,
				},
				{
					Version:   2,
					CreatedBy: 1,
				},
			}
			getHS(&usertest.FakeUserService{
				ExpectedError: user.ErrUserNotFound,
			}).callGetDashboardVersions(sc)

			assert.Equal(t, http.StatusOK, sc.resp.Code)
			var versions []dashver.DashboardVersionMeta
			err := json.NewDecoder(sc.resp.Body).Decode(&versions)
			require.NoError(t, err)
			for _, v := range versions {
				assert.Equal(t, anonString, v.CreatedBy)
			}
		}, mockSQLStore)

	loggedInUserScenarioWithRole(t, "When failing to get user and calling GET on", "GET", "/api/dashboards/id/2/versions",
		"/api/dashboards/id/:dashboardId/versions", org.RoleEditor, func(sc *scenarioContext) {
			setUp()
			fakeDashboardVersionService.ExpectedListDashboarVersions = []*dashver.DashboardVersionDTO{
				{
					Version:   1,
					CreatedBy: 1,
				},
				{
					Version:   2,
					CreatedBy: 1,
				},
			}
			getHS(&usertest.FakeUserService{
				ExpectedError: fmt.Errorf("some error"),
			}).callGetDashboardVersions(sc)

			assert.Equal(t, http.StatusOK, sc.resp.Code)
			var versions []dashver.DashboardVersionMeta
			err := json.NewDecoder(sc.resp.Body).Decode(&versions)
			require.NoError(t, err)
			for _, v := range versions {
				assert.Equal(t, anonString, v.CreatedBy)
			}
		}, mockSQLStore)
}

func getDashboardShouldReturn200WithConfig(t *testing.T, sc *scenarioContext, provisioningService provisioning.ProvisioningService, dashboardStore dashboards.Store, dashboardService dashboards.DashboardService, folderStore folder.FolderStore) dtos.DashboardFullWithMeta {
	t.Helper()

	if provisioningService == nil {
		provisioningService = provisioning.NewProvisioningServiceMock(context.Background())
	}

	var err error
	if dashboardStore == nil {
		sql := db.InitTestDB(t)
		quotaService := quotatest.New(false, nil)
		dashboardStore, err = database.ProvideDashboardStore(sql, sql.Cfg, featuremgmt.WithFeatures(), tagimpl.ProvideService(sql, sql.Cfg), quotaService)
		require.NoError(t, err)
	}

	libraryPanelsService := mockLibraryPanelService{}
	libraryElementsService := mockLibraryElementService{}
	cfg := setting.NewCfg()
	ac := accesscontrolmock.New()
	folderPermissions := accesscontrolmock.NewMockedPermissionsService()
	dashboardPermissions := accesscontrolmock.NewMockedPermissionsService()
	features := featuremgmt.WithFeatures()

	folderSvc := folderimpl.ProvideService(ac, bus.ProvideBus(tracing.InitializeTracerForTest()),
		cfg, dashboardStore, folderStore, db.InitTestDB(t), featuremgmt.WithFeatures())

	if dashboardService == nil {
		dashboardService, err = service.ProvideDashboardServiceImpl(
			cfg, dashboardStore, folderStore, nil, features, folderPermissions, dashboardPermissions,
			ac, folderSvc,
		)
		require.NoError(t, err)
	}

	dashboardProvisioningService, err := service.ProvideDashboardServiceImpl(
		cfg, dashboardStore, folderStore, nil, features, folderPermissions, dashboardPermissions,
		ac, folderSvc,
	)
	require.NoError(t, err)

	hs := &HTTPServer{
		Cfg:                          cfg,
		LibraryPanelService:          &libraryPanelsService,
		LibraryElementService:        &libraryElementsService,
		SQLStore:                     sc.sqlStore,
		ProvisioningService:          provisioningService,
		AccessControl:                accesscontrolmock.New(),
		dashboardProvisioningService: dashboardProvisioningService,
		DashboardService:             dashboardService,
		Features:                     featuremgmt.WithFeatures(),
		Kinds:                        corekind.NewBase(nil),
		starService:                  startest.NewStarServiceFake(),
	}

	hs.callGetDashboard(sc)

	require.Equal(sc.t, 200, sc.resp.Code)

	dash := dtos.DashboardFullWithMeta{}
	err = json.NewDecoder(sc.resp.Body).Decode(&dash)
	require.NoError(sc.t, err)

	return dash
}

func (hs *HTTPServer) callGetDashboard(sc *scenarioContext) {
	sc.handlerFunc = hs.GetDashboard
	sc.fakeReqWithParams("GET", sc.url, map[string]string{}).exec()
}

func (hs *HTTPServer) callGetDashboardVersions(sc *scenarioContext) {
	sc.handlerFunc = hs.GetDashboardVersions
	sc.fakeReqWithParams("GET", sc.url, map[string]string{}).exec()
}

func callPostDashboard(sc *scenarioContext) {
	sc.fakeReqWithParams("POST", sc.url, map[string]string{}).exec()
}

func callRestoreDashboardVersion(sc *scenarioContext) {
	sc.fakeReqWithParams("POST", sc.url, map[string]string{}).exec()
}

func callPostDashboardShouldReturnSuccess(sc *scenarioContext) {
	callPostDashboard(sc)

	assert.Equal(sc.t, 200, sc.resp.Code)
}

func postDashboardScenario(t *testing.T, desc string, url string, routePattern string, cmd dashboards.SaveDashboardCommand, dashboardService dashboards.DashboardService, folderService folder.Service, fn scenarioFunc) {
	t.Run(fmt.Sprintf("%s %s", desc, url), func(t *testing.T) {
		cfg := setting.NewCfg()
		hs := HTTPServer{
			Cfg:                   cfg,
			ProvisioningService:   provisioning.NewProvisioningServiceMock(context.Background()),
			Live:                  newTestLive(t, db.InitTestDB(t)),
			QuotaService:          quotatest.New(false, nil),
			pluginStore:           &pluginstore.FakePluginStore{},
			LibraryPanelService:   &mockLibraryPanelService{},
			LibraryElementService: &mockLibraryElementService{},
			DashboardService:      dashboardService,
			folderService:         folderService,
			Features:              featuremgmt.WithFeatures(),
<<<<<<< HEAD
			Coremodels:            registry.NewBase(),
			accesscontrolService:  actest.FakeService{},
=======
			Kinds:                 corekind.NewBase(nil),
			accesscontrolService:  actest.FakeService{},
			log:                   log.New("test-logger"),
>>>>>>> ae830f68
		}

		sc := setupScenarioContext(t, url)
		sc.defaultHandler = routing.Wrap(func(c *contextmodel.ReqContext) response.Response {
			c.Req.Body = mockRequestBody(cmd)
			c.Req.Header.Add("Content-Type", "application/json")
			sc.context = c
			sc.context.SignedInUser = &user.SignedInUser{OrgID: cmd.OrgID, UserID: cmd.UserID}

			return hs.PostDashboard(c)
		})

		sc.m.Post(routePattern, sc.defaultHandler)

		fn(sc)
	})
}

func postValidateScenario(t *testing.T, desc string, url string, routePattern string, cmd dashboards.ValidateDashboardCommand,
	role org.RoleType, fn scenarioFunc, sqlmock db.DB) {
	t.Run(fmt.Sprintf("%s %s", desc, url), func(t *testing.T) {
		cfg := setting.NewCfg()
		hs := HTTPServer{
			Cfg:                   cfg,
			ProvisioningService:   provisioning.NewProvisioningServiceMock(context.Background()),
			Live:                  newTestLive(t, db.InitTestDB(t)),
			QuotaService:          quotatest.New(false, nil),
			LibraryPanelService:   &mockLibraryPanelService{},
			LibraryElementService: &mockLibraryElementService{},
			SQLStore:              sqlmock,
			Features:              featuremgmt.WithFeatures(),
			Kinds:                 corekind.NewBase(nil),
		}

		sc := setupScenarioContext(t, url)
		sc.defaultHandler = routing.Wrap(func(c *contextmodel.ReqContext) response.Response {
			c.Req.Body = mockRequestBody(cmd)
			c.Req.Header.Add("Content-Type", "application/json")
			sc.context = c
			sc.context.SignedInUser = &user.SignedInUser{
				OrgID:  testOrgID,
				UserID: testUserID,
			}
			sc.context.OrgRole = role

			return hs.ValidateDashboard(c)
		})

		sc.m.Post(routePattern, sc.defaultHandler)

		fn(sc)
	})
}

func postDiffScenario(t *testing.T, desc string, url string, routePattern string, cmd dtos.CalculateDiffOptions,
	role org.RoleType, fn scenarioFunc, sqlmock db.DB, fakeDashboardVersionService *dashvertest.FakeDashboardVersionService) {
	t.Run(fmt.Sprintf("%s %s", desc, url), func(t *testing.T) {
		cfg := setting.NewCfg()

		dashSvc := dashboards.NewFakeDashboardService(t)
		hs := HTTPServer{
			Cfg:                     cfg,
			ProvisioningService:     provisioning.NewProvisioningServiceMock(context.Background()),
			Live:                    newTestLive(t, db.InitTestDB(t)),
			QuotaService:            quotatest.New(false, nil),
			LibraryPanelService:     &mockLibraryPanelService{},
			LibraryElementService:   &mockLibraryElementService{},
			SQLStore:                sqlmock,
			dashboardVersionService: fakeDashboardVersionService,
			Features:                featuremgmt.WithFeatures(),
			Kinds:                   corekind.NewBase(nil),
			DashboardService:        dashSvc,
		}

		sc := setupScenarioContext(t, url)
		sc.defaultHandler = routing.Wrap(func(c *contextmodel.ReqContext) response.Response {
			c.Req.Body = mockRequestBody(cmd)
			c.Req.Header.Add("Content-Type", "application/json")
			sc.context = c
			sc.context.SignedInUser = &user.SignedInUser{
				OrgID:  testOrgID,
				UserID: testUserID,
			}
			sc.context.OrgRole = role

			return hs.CalculateDashboardDiff(c)
		})

		sc.m.Post(routePattern, sc.defaultHandler)

		fn(sc)
	})
}

func restoreDashboardVersionScenario(t *testing.T, desc string, url string, routePattern string,
	mock *dashboards.FakeDashboardService, fakeDashboardVersionService *dashvertest.FakeDashboardVersionService,
	cmd dtos.RestoreDashboardVersionCommand, fn scenarioFunc, sqlStore db.DB) {
	t.Run(fmt.Sprintf("%s %s", desc, url), func(t *testing.T) {
		cfg := setting.NewCfg()
		hs := HTTPServer{
			Cfg:                     cfg,
			ProvisioningService:     provisioning.NewProvisioningServiceMock(context.Background()),
			Live:                    newTestLive(t, db.InitTestDB(t)),
			QuotaService:            quotatest.New(false, nil),
			LibraryPanelService:     &mockLibraryPanelService{},
			LibraryElementService:   &mockLibraryElementService{},
			DashboardService:        mock,
			SQLStore:                sqlStore,
			Features:                featuremgmt.WithFeatures(),
			dashboardVersionService: fakeDashboardVersionService,
<<<<<<< HEAD
			Coremodels:              registry.NewBase(),
=======
			Kinds:                   corekind.NewBase(nil),
>>>>>>> ae830f68
			accesscontrolService:    actest.FakeService{},
		}

		sc := setupScenarioContext(t, url)
		sc.sqlStore = sqlStore
		sc.dashboardVersionService = fakeDashboardVersionService
		sc.defaultHandler = routing.Wrap(func(c *contextmodel.ReqContext) response.Response {
			c.Req.Body = mockRequestBody(cmd)
			c.Req.Header.Add("Content-Type", "application/json")
			sc.context = c
			sc.context.SignedInUser = &user.SignedInUser{
				OrgID:  testOrgID,
				UserID: testUserID,
			}
			sc.context.OrgRole = org.RoleAdmin

			return hs.RestoreDashboardVersion(c)
		})

		sc.m.Post(routePattern, sc.defaultHandler)

		fn(sc)
	})
}

func (sc *scenarioContext) ToJSON() *simplejson.Json {
	result := simplejson.New()
	err := json.NewDecoder(sc.resp.Body).Decode(result)
	require.NoError(sc.t, err)
	return result
}

type mockDashboardProvisioningService struct {
	dashboards.DashboardProvisioningService
}

func (s mockDashboardProvisioningService) GetProvisionedDashboardDataByDashboardID(ctx context.Context, dashboardID int64) (
	*dashboards.DashboardProvisioning, error) {
	return nil, nil
}

type mockLibraryPanelService struct {
}

var _ librarypanels.Service = (*mockLibraryPanelService)(nil)

func (m *mockLibraryPanelService) ConnectLibraryPanelsForDashboard(c context.Context, signedInUser identity.Requester, dash *dashboards.Dashboard) error {
	return nil
}

func (m *mockLibraryPanelService) ImportLibraryPanelsForDashboard(c context.Context, signedInUser identity.Requester, libraryPanels *simplejson.Json, panels []any, folderID int64) error {
	return nil
}

type mockLibraryElementService struct {
}

func (l *mockLibraryElementService) CreateElement(c context.Context, signedInUser identity.Requester, cmd model.CreateLibraryElementCommand) (model.LibraryElementDTO, error) {
	return model.LibraryElementDTO{}, nil
}

// GetElement gets an element from a UID.
func (l *mockLibraryElementService) GetElement(c context.Context, signedInUser identity.Requester, cmd model.GetLibraryElementCommand) (model.LibraryElementDTO, error) {
	return model.LibraryElementDTO{}, nil
}

// GetElementsForDashboard gets all connected elements for a specific dashboard.
func (l *mockLibraryElementService) GetElementsForDashboard(c context.Context, dashboardID int64) (map[string]model.LibraryElementDTO, error) {
	return map[string]model.LibraryElementDTO{}, nil
}

// ConnectElementsToDashboard connects elements to a specific dashboard.
func (l *mockLibraryElementService) ConnectElementsToDashboard(c context.Context, signedInUser identity.Requester, elementUIDs []string, dashboardID int64) error {
	return nil
}

// DisconnectElementsFromDashboard disconnects elements from a specific dashboard.
func (l *mockLibraryElementService) DisconnectElementsFromDashboard(c context.Context, dashboardID int64) error {
	return nil
}

// DeleteLibraryElementsInFolder deletes all elements for a specific folder.
func (l *mockLibraryElementService) DeleteLibraryElementsInFolder(c context.Context, signedInUser identity.Requester, folderUID string) error {
	return nil
}<|MERGE_RESOLUTION|>--- conflicted
+++ resolved
@@ -25,13 +25,9 @@
 	"github.com/grafana/grafana/pkg/infra/log"
 	"github.com/grafana/grafana/pkg/infra/tracing"
 	"github.com/grafana/grafana/pkg/infra/usagestats"
-<<<<<<< HEAD
-	"github.com/grafana/grafana/pkg/models"
-=======
 	"github.com/grafana/grafana/pkg/registry/corekind"
 	"github.com/grafana/grafana/pkg/services/accesscontrol"
 	"github.com/grafana/grafana/pkg/services/accesscontrol/acimpl"
->>>>>>> ae830f68
 	"github.com/grafana/grafana/pkg/services/accesscontrol/actest"
 	accesscontrolmock "github.com/grafana/grafana/pkg/services/accesscontrol/mock"
 	"github.com/grafana/grafana/pkg/services/alerting"
@@ -986,14 +982,9 @@
 			DashboardService:      dashboardService,
 			folderService:         folderService,
 			Features:              featuremgmt.WithFeatures(),
-<<<<<<< HEAD
-			Coremodels:            registry.NewBase(),
-			accesscontrolService:  actest.FakeService{},
-=======
 			Kinds:                 corekind.NewBase(nil),
 			accesscontrolService:  actest.FakeService{},
 			log:                   log.New("test-logger"),
->>>>>>> ae830f68
 		}
 
 		sc := setupScenarioContext(t, url)
@@ -1104,11 +1095,7 @@
 			SQLStore:                sqlStore,
 			Features:                featuremgmt.WithFeatures(),
 			dashboardVersionService: fakeDashboardVersionService,
-<<<<<<< HEAD
-			Coremodels:              registry.NewBase(),
-=======
 			Kinds:                   corekind.NewBase(nil),
->>>>>>> ae830f68
 			accesscontrolService:    actest.FakeService{},
 		}
 
