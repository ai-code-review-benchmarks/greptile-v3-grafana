--- conflicted
+++ resolved
@@ -4,10 +4,7 @@
 	"encoding/json"
 	"fmt"
 	"io/ioutil"
-<<<<<<< HEAD
-=======
 	"path/filepath"
->>>>>>> 57b2d087
 	"testing"
 
 	"github.com/grafana/grafana/pkg/api/dtos"
