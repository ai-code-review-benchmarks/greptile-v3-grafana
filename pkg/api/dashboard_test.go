package api

import (
	"context"
	"encoding/json"
	"errors"
	"fmt"
	"io/ioutil"
	"net/http"
	"testing"

	"github.com/grafana/grafana/pkg/coremodel/dashboard"
	"github.com/grafana/grafana/pkg/cuectx"
	"github.com/grafana/grafana/pkg/framework/coremodel"
	"github.com/stretchr/testify/assert"
	"github.com/stretchr/testify/mock"
	"github.com/stretchr/testify/require"

	"github.com/grafana/grafana/pkg/api/dtos"
	"github.com/grafana/grafana/pkg/api/response"
	"github.com/grafana/grafana/pkg/api/routing"
	"github.com/grafana/grafana/pkg/components/simplejson"
	"github.com/grafana/grafana/pkg/infra/usagestats"
	"github.com/grafana/grafana/pkg/models"
	accesscontrolmock "github.com/grafana/grafana/pkg/services/accesscontrol/mock"
	"github.com/grafana/grafana/pkg/services/alerting"
	"github.com/grafana/grafana/pkg/services/dashboards"
	"github.com/grafana/grafana/pkg/services/dashboards/database"
<<<<<<< HEAD
	service "github.com/grafana/grafana/pkg/services/dashboards/service"
	dashver "github.com/grafana/grafana/pkg/services/dashboardversion"
	"github.com/grafana/grafana/pkg/services/dashboardversion/dashvertest"
=======
	"github.com/grafana/grafana/pkg/services/dashboards/service"
>>>>>>> 6891bbf0
	"github.com/grafana/grafana/pkg/services/featuremgmt"
	"github.com/grafana/grafana/pkg/services/guardian"
	"github.com/grafana/grafana/pkg/services/libraryelements"
	"github.com/grafana/grafana/pkg/services/live"
	pref "github.com/grafana/grafana/pkg/services/preference"
	"github.com/grafana/grafana/pkg/services/preference/preftest"
	"github.com/grafana/grafana/pkg/services/provisioning"
	"github.com/grafana/grafana/pkg/services/quota"
	"github.com/grafana/grafana/pkg/services/sqlstore"
	"github.com/grafana/grafana/pkg/services/sqlstore/mockstore"
	"github.com/grafana/grafana/pkg/setting"
	"github.com/grafana/grafana/pkg/web"
)

func TestGetHomeDashboard(t *testing.T) {
	httpReq, err := http.NewRequest(http.MethodGet, "", nil)
	require.NoError(t, err)
	httpReq.Header.Add("Content-Type", "application/json")
	req := &models.ReqContext{SignedInUser: &models.SignedInUser{}, Context: &web.Context{Req: httpReq}}
	cfg := setting.NewCfg()
	cfg.StaticRootPath = "../../public/"
	prefService := preftest.NewPreferenceServiceFake()
	dashboardVersionService := dashvertest.NewDashboardVersionServiceFake()

	hs := &HTTPServer{
<<<<<<< HEAD
		Cfg:                     cfg,
		pluginStore:             &fakePluginStore{},
		SQLStore:                mockstore.NewSQLStoreMock(),
		preferenceService:       prefService,
		dashboardVersionService: dashboardVersionService,
=======
		Cfg:               cfg,
		pluginStore:       &fakePluginStore{},
		SQLStore:          mockstore.NewSQLStoreMock(),
		CoremodelRegistry: setupDashboardCoremodel(t),
		preferenceService: prefService,
>>>>>>> 6891bbf0
	}

	tests := []struct {
		name                  string
		defaultSetting        string
		expectedDashboardPath string
	}{
		{name: "using default config", defaultSetting: "", expectedDashboardPath: "../../public/dashboards/home.json"},
		{name: "custom path", defaultSetting: "../../public/dashboards/default.json", expectedDashboardPath: "../../public/dashboards/default.json"},
	}

	for _, tc := range tests {
		t.Run(tc.name, func(t *testing.T) {
			dash := dtos.DashboardFullWithMeta{}
			dash.Meta.IsHome = true
			dash.Meta.FolderTitle = "General"

			homeDashJSON, err := ioutil.ReadFile(tc.expectedDashboardPath)
			require.NoError(t, err, "must be able to read expected dashboard file")
			hs.Cfg.DefaultHomeDashboardPath = tc.defaultSetting
			bytes, err := simplejson.NewJson(homeDashJSON)
			require.NoError(t, err, "must be able to encode file as JSON")

			prefService.ExpectedPreference = &pref.Preference{}

			dash.Dashboard = bytes

			b, err := json.Marshal(dash)
			require.NoError(t, err, "must be able to marshal object to JSON")

			res := hs.GetHomeDashboard(req)
			nr, ok := res.(*response.NormalResponse)
			require.True(t, ok, "should return *NormalResponse")
			require.Equal(t, b, nr.Body(), "default home dashboard should equal content on disk")
		})
	}
}

func newTestLive(t *testing.T, store *sqlstore.SQLStore) *live.GrafanaLive {
	features := featuremgmt.WithFeatures()
	cfg := &setting.Cfg{AppURL: "http://localhost:3000/"}
	cfg.IsFeatureToggleEnabled = features.IsEnabled
	gLive, err := live.ProvideService(nil, cfg,
		routing.NewRouteRegister(),
		nil, nil, nil,
		store,
		nil,
		&usagestats.UsageStatsMock{T: t},
		nil,
		features, accesscontrolmock.New(), &dashboards.FakeDashboardService{})
	require.NoError(t, err)
	return gLive
}

// This tests three main scenarios.
// If a user has access to execute an action on a dashboard:
//   1. and the dashboard is in a folder which does not have an acl
//   2. and the dashboard is in a folder which does have an acl
// 3. Post dashboard response tests

func TestDashboardAPIEndpoint(t *testing.T) {
	t.Run("Given a dashboard with a parent folder which does not have an ACL", func(t *testing.T) {
		fakeDash := models.NewDashboard("Child dash")
		fakeDash.Id = 1
		fakeDash.FolderId = 1
		fakeDash.HasAcl = false
		dashboardService := &dashboards.FakeDashboardService{}
		dashboardService.GetDashboardFn = func(ctx context.Context, cmd *models.GetDashboardQuery) error {
			cmd.Result = fakeDash
			return nil
		}
		fakeDashboardVersionService := dashvertest.NewDashboardVersionServiceFake()
		fakeDashboardVersionService.ExpectedDashboardVersion = &dashver.DashboardVersion{}

		mockSQLStore := mockstore.NewSQLStoreMock()

		hs := &HTTPServer{
<<<<<<< HEAD
			Cfg:                     setting.NewCfg(),
			pluginStore:             &fakePluginStore{},
			SQLStore:                mockSQLStore,
			AccessControl:           accesscontrolmock.New(),
			Features:                featuremgmt.WithFeatures(),
			dashboardService:        dashboardService,
			dashboardVersionService: fakeDashboardVersionService,
=======
			Cfg:               setting.NewCfg(),
			pluginStore:       &fakePluginStore{},
			SQLStore:          mockSQLStore,
			CoremodelRegistry: setupDashboardCoremodel(t),
			AccessControl:     accesscontrolmock.New(),
			Features:          featuremgmt.WithFeatures(),
			dashboardService:  dashboardService,
>>>>>>> 6891bbf0
		}

		setUp := func() {
			viewerRole := models.ROLE_VIEWER
			editorRole := models.ROLE_EDITOR

			aclMockResp := []*models.DashboardAclInfoDTO{
				{Role: &viewerRole, Permission: models.PERMISSION_VIEW},
				{Role: &editorRole, Permission: models.PERMISSION_EDIT},
			}
			mockSQLStore.ExpectedDashboardAclInfoList = aclMockResp
			guardian.InitLegacyGuardian(mockSQLStore)
		}

		// This tests two scenarios:
		// 1. user is an org viewer
		// 2. user is an org editor

		t.Run("When user is an Org Viewer", func(t *testing.T) {
			role := models.ROLE_VIEWER
			loggedInUserScenarioWithRole(t, "When calling GET on", "GET", "/api/dashboards/uid/abcdefghi",
				"/api/dashboards/uid/:uid", role, func(sc *scenarioContext) {
					setUp()
					sc.sqlStore = mockSQLStore
					dash := getDashboardShouldReturn200WithConfig(t, sc, nil, nil, dashboardService)

					assert.False(t, dash.Meta.CanEdit)
					assert.False(t, dash.Meta.CanSave)
					assert.False(t, dash.Meta.CanAdmin)
				}, mockSQLStore)

			loggedInUserScenarioWithRole(t, "When calling GET on", "GET", "/api/dashboards/id/2/versions/1",
				"/api/dashboards/id/:dashboardId/versions/:id", role, func(sc *scenarioContext) {
					setUp()
					sc.sqlStore = mockSQLStore

					hs.callGetDashboardVersion(sc)
					assert.Equal(t, 403, sc.resp.Code)
				}, mockSQLStore)

			loggedInUserScenarioWithRole(t, "When calling GET on", "GET", "/api/dashboards/id/2/versions",
				"/api/dashboards/id/:dashboardId/versions", role, func(sc *scenarioContext) {
					setUp()
					sc.sqlStore = mockSQLStore

					hs.callGetDashboardVersions(sc)
					assert.Equal(t, 403, sc.resp.Code)
				}, mockSQLStore)
		})

		t.Run("When user is an Org Editor", func(t *testing.T) {
			role := models.ROLE_EDITOR
			loggedInUserScenarioWithRole(t, "When calling GET on", "GET", "/api/dashboards/uid/abcdefghi",
				"/api/dashboards/uid/:uid", role, func(sc *scenarioContext) {
					setUp()
					sc.sqlStore = mockSQLStore
					dash := getDashboardShouldReturn200WithConfig(t, sc, nil, nil, dashboardService)

					assert.True(t, dash.Meta.CanEdit)
					assert.True(t, dash.Meta.CanSave)
					assert.False(t, dash.Meta.CanAdmin)
				}, mockSQLStore)

			loggedInUserScenarioWithRole(t, "When calling GET on", "GET", "/api/dashboards/id/2/versions/1",
				"/api/dashboards/id/:dashboardId/versions/:id", role, func(sc *scenarioContext) {
					setUp()
					sc.sqlStore = mockSQLStore
					hs.callGetDashboardVersion(sc)

					assert.Equal(t, 200, sc.resp.Code)
				}, mockSQLStore)

			loggedInUserScenarioWithRole(t, "When calling GET on", "GET", "/api/dashboards/id/2/versions",
				"/api/dashboards/id/:dashboardId/versions", role, func(sc *scenarioContext) {
					setUp()
					hs.callGetDashboardVersions(sc)

					assert.Equal(t, 200, sc.resp.Code)
				}, mockSQLStore)
		})
	})

	t.Run("Given a dashboard with a parent folder which has an ACL", func(t *testing.T) {
		fakeDash := models.NewDashboard("Child dash")
		fakeDash.Id = 1
		fakeDash.FolderId = 1
		fakeDash.HasAcl = true
		dashboardService := &dashboards.FakeDashboardService{}
		dashboardService.GetDashboardFn = func(ctx context.Context, cmd *models.GetDashboardQuery) error {
			cmd.Result = fakeDash
			return nil
		}
		fakeDashboardVersionService := dashvertest.NewDashboardVersionServiceFake()
		fakeDashboardVersionService.ExpectedDashboardVersion = &dashver.DashboardVersion{}

		mockSQLStore := mockstore.NewSQLStoreMock()
		cfg := setting.NewCfg()
		sql := sqlstore.InitTestDB(t)

		hs := &HTTPServer{
<<<<<<< HEAD
			Cfg:                     cfg,
			Live:                    newTestLive(t, sql),
			LibraryPanelService:     &mockLibraryPanelService{},
			LibraryElementService:   &mockLibraryElementService{},
			SQLStore:                mockSQLStore,
			AccessControl:           accesscontrolmock.New(),
			dashboardService:        dashboardService,
			dashboardVersionService: fakeDashboardVersionService,
=======
			Cfg:                   cfg,
			Live:                  newTestLive(t, sql),
			LibraryPanelService:   &mockLibraryPanelService{},
			LibraryElementService: &mockLibraryElementService{},
			CoremodelRegistry:     setupDashboardCoremodel(t),
			SQLStore:              mockSQLStore,
			AccessControl:         accesscontrolmock.New(),
			dashboardService:      dashboardService,
>>>>>>> 6891bbf0
		}

		setUp := func() {
			origCanEdit := setting.ViewersCanEdit
			t.Cleanup(func() {
				setting.ViewersCanEdit = origCanEdit
			})
			setting.ViewersCanEdit = false

			aclMockResp := []*models.DashboardAclInfoDTO{
				{
					DashboardId: 1,
					Permission:  models.PERMISSION_EDIT,
					UserId:      200,
				},
			}

			mockSQLStore.ExpectedDashboardAclInfoList = aclMockResp
			guardian.InitLegacyGuardian(mockSQLStore)
		}

		// This tests six scenarios:
		// 1. user is an org viewer AND has no permissions for this dashboard
		// 2. user is an org editor AND has no permissions for this dashboard
		// 3. user is an org viewer AND has been granted edit permission for the dashboard
		// 4. user is an org viewer AND all viewers have edit permission for this dashboard
		// 5. user is an org viewer AND has been granted an admin permission
		// 6. user is an org editor AND has been granted a view permission

		t.Run("When user is an Org Viewer and has no permissions for this dashboard", func(t *testing.T) {
			role := models.ROLE_VIEWER
			loggedInUserScenarioWithRole(t, "When calling GET on", "GET", "/api/dashboards/uid/abcdefghi",
				"/api/dashboards/uid/:uid", role, func(sc *scenarioContext) {
					setUp()
					sc.sqlStore = mockSQLStore
					sc.handlerFunc = hs.GetDashboard
					sc.fakeReqWithParams("GET", sc.url, map[string]string{}).exec()

					assert.Equal(t, 403, sc.resp.Code)
				}, mockSQLStore)

			loggedInUserScenarioWithRole(t, "When calling DELETE on", "DELETE", "/api/dashboards/uid/abcdefghi",
				"/api/dashboards/uid/:uid", role, func(sc *scenarioContext) {
					setUp()
					sc.sqlStore = mockSQLStore
					hs.callDeleteDashboardByUID(t, sc, &dashboards.FakeDashboardService{})

					assert.Equal(t, 403, sc.resp.Code)
				}, mockSQLStore)

			loggedInUserScenarioWithRole(t, "When calling GET on", "GET", "/api/dashboards/id/2/versions/1",
				"/api/dashboards/id/:dashboardId/versions/:id", role, func(sc *scenarioContext) {
					setUp()
					sc.sqlStore = mockSQLStore
					hs.callGetDashboardVersion(sc)

					assert.Equal(t, 403, sc.resp.Code)
				}, mockSQLStore)

			loggedInUserScenarioWithRole(t, "When calling GET on", "GET", "/api/dashboards/id/2/versions",
				"/api/dashboards/id/:dashboardId/versions", role, func(sc *scenarioContext) {
					setUp()
					hs.callGetDashboardVersions(sc)

					assert.Equal(t, 403, sc.resp.Code)
				}, mockSQLStore)
		})

		t.Run("When user is an Org Editor and has no permissions for this dashboard", func(t *testing.T) {
			role := models.ROLE_EDITOR
			loggedInUserScenarioWithRole(t, "When calling GET on", "GET", "/api/dashboards/uid/abcdefghi",
				"/api/dashboards/uid/:uid", role, func(sc *scenarioContext) {
					setUp()
					sc.sqlStore = mockSQLStore
					sc.handlerFunc = hs.GetDashboard
					sc.fakeReqWithParams("GET", sc.url, map[string]string{}).exec()

					assert.Equal(t, 403, sc.resp.Code)
				}, mockSQLStore)

			loggedInUserScenarioWithRole(t, "When calling DELETE on", "DELETE", "/api/dashboards/uid/abcdefghi",
				"/api/dashboards/uid/:uid", role, func(sc *scenarioContext) {
					setUp()
					hs.callDeleteDashboardByUID(t, sc, &dashboards.FakeDashboardService{})

					assert.Equal(t, 403, sc.resp.Code)
				}, mockSQLStore)

			loggedInUserScenarioWithRole(t, "When calling GET on", "GET", "/api/dashboards/id/2/versions/1",
				"/api/dashboards/id/:dashboardId/versions/:id", role, func(sc *scenarioContext) {
					setUp()
					hs.callGetDashboardVersion(sc)

					assert.Equal(t, 403, sc.resp.Code)
				}, mockSQLStore)

			loggedInUserScenarioWithRole(t, "When calling GET on", "GET", "/api/dashboards/id/2/versions",
				"/api/dashboards/id/:dashboardId/versions", role, func(sc *scenarioContext) {
					setUp()
					hs.callGetDashboardVersions(sc)

					assert.Equal(t, 403, sc.resp.Code)
				}, mockSQLStore)
		})

		t.Run("When user is an Org Viewer but has an edit permission", func(t *testing.T) {
			role := models.ROLE_VIEWER

			mockResult := []*models.DashboardAclInfoDTO{
				{OrgId: 1, DashboardId: 2, UserId: 1, Permission: models.PERMISSION_EDIT},
			}

			setUpInner := func() {
				setUp()
				mockSQLStore.ExpectedDashboardAclInfoList = mockResult
			}

			loggedInUserScenarioWithRole(t, "When calling GET on", "GET", "/api/dashboards/uid/abcdefghi",
				"/api/dashboards/uid/:uid", role, func(sc *scenarioContext) {
					setUpInner()
					sc.sqlStore = mockSQLStore
					dash := getDashboardShouldReturn200WithConfig(t, sc, nil, nil, dashboardService)

					assert.True(t, dash.Meta.CanEdit)
					assert.True(t, dash.Meta.CanSave)
					assert.False(t, dash.Meta.CanAdmin)
				}, mockSQLStore)

			loggedInUserScenarioWithRole(t, "When calling DELETE on", "DELETE", "/api/dashboards/uid/abcdefghi", "/api/dashboards/uid/:uid", role, func(sc *scenarioContext) {
				setUpInner()
				mockDashboard := &dashboards.FakeDashboardService{
					SaveDashboardResult: &models.Dashboard{
						Id:      fakeDash.Id,
						Uid:     "uid",
						Title:   "Dash",
						Slug:    "dash",
						Version: 2,
					},
				}

				hs.callDeleteDashboardByUID(t, sc, mockDashboard)

				assert.Equal(t, 200, sc.resp.Code)
			}, mockSQLStore)

			loggedInUserScenarioWithRole(t, "When calling GET on", "GET", "/api/dashboards/id/2/versions/1", "/api/dashboards/id/:dashboardId/versions/:id", role, func(sc *scenarioContext) {
				setUpInner()
				sc.sqlStore = mockSQLStore
				sc.dashboardVersionService = fakeDashboardVersionService
				hs.callGetDashboardVersion(sc)

				assert.Equal(t, 200, sc.resp.Code)
			}, mockSQLStore)

			loggedInUserScenarioWithRole(t, "When calling GET on", "GET", "/api/dashboards/id/2/versions", "/api/dashboards/id/:dashboardId/versions", role, func(sc *scenarioContext) {
				setUpInner()
				hs.callGetDashboardVersions(sc)

				assert.Equal(t, 200, sc.resp.Code)
			}, mockSQLStore)
		})

		t.Run("When user is an Org Viewer and viewers can edit", func(t *testing.T) {
			role := models.ROLE_VIEWER

			setUpInner := func() {
				setUp()

				mockResult := []*models.DashboardAclInfoDTO{
					{OrgId: 1, DashboardId: 2, UserId: 1, Permission: models.PERMISSION_VIEW},
				}
				mockSQLStore.ExpectedDashboardAclInfoList = mockResult

				origCanEdit := setting.ViewersCanEdit
				t.Cleanup(func() {
					setting.ViewersCanEdit = origCanEdit
				})
				setting.ViewersCanEdit = true
			}

			loggedInUserScenarioWithRole(t, "When calling GET on", "GET", "/api/dashboards/uid/abcdefghi", "/api/dashboards/uid/:uid", role, func(sc *scenarioContext) {
				setUpInner()

				require.True(t, setting.ViewersCanEdit)
				sc.sqlStore = mockSQLStore
				dash := getDashboardShouldReturn200WithConfig(t, sc, nil, nil, dashboardService)

				assert.True(t, dash.Meta.CanEdit)
				assert.False(t, dash.Meta.CanSave)
				assert.False(t, dash.Meta.CanAdmin)
			}, mockSQLStore)

			loggedInUserScenarioWithRole(t, "When calling DELETE on", "DELETE", "/api/dashboards/uid/abcdefghi", "/api/dashboards/uid/:uid", role, func(sc *scenarioContext) {
				setUpInner()

				hs.callDeleteDashboardByUID(t, sc, dashboardService)
				assert.Equal(t, 403, sc.resp.Code)
			}, mockSQLStore)
		})

		t.Run("When user is an Org Viewer but has an admin permission", func(t *testing.T) {
			role := models.ROLE_VIEWER

			setUpInner := func() {
				setUp()

				mockResult := []*models.DashboardAclInfoDTO{
					{OrgId: 1, DashboardId: 2, UserId: 1, Permission: models.PERMISSION_ADMIN},
				}
				mockSQLStore.ExpectedDashboardAclInfoList = mockResult
			}

			loggedInUserScenarioWithRole(t, "When calling GET on", "GET", "/api/dashboards/uid/abcdefghi", "/api/dashboards/uid/:uid", role, func(sc *scenarioContext) {
				setUpInner()
				sc.sqlStore = mockSQLStore
				dash := getDashboardShouldReturn200WithConfig(t, sc, nil, nil, dashboardService)

				assert.True(t, dash.Meta.CanEdit)
				assert.True(t, dash.Meta.CanSave)
				assert.True(t, dash.Meta.CanAdmin)
			}, mockSQLStore)

			loggedInUserScenarioWithRole(t, "When calling DELETE on", "DELETE", "/api/dashboards/uid/abcdefghi", "/api/dashboards/uid/:uid", role, func(sc *scenarioContext) {
				setUpInner()
				sc.sqlStore = mockSQLStore
				hs.callDeleteDashboardByUID(t, sc, &dashboards.FakeDashboardService{})

				assert.Equal(t, 200, sc.resp.Code)
			}, mockSQLStore)

			loggedInUserScenarioWithRole(t, "When calling GET on", "GET", "/api/dashboards/id/2/versions/1", "/api/dashboards/id/:dashboardId/versions/:id", role, func(sc *scenarioContext) {
				setUpInner()

				hs.callGetDashboardVersion(sc)
				assert.Equal(t, 200, sc.resp.Code)
			}, mockSQLStore)

			loggedInUserScenarioWithRole(t, "When calling GET on", "GET", "/api/dashboards/id/2/versions", "/api/dashboards/id/:dashboardId/versions", role, func(sc *scenarioContext) {
				setUpInner()

				hs.callGetDashboardVersions(sc)
				assert.Equal(t, 200, sc.resp.Code)
			}, mockSQLStore)
		})

		t.Run("When user is an Org Editor but has a view permission", func(t *testing.T) {
			role := models.ROLE_EDITOR

			setUpInner := func() {
				setUp()

				mockResult := []*models.DashboardAclInfoDTO{
					{OrgId: 1, DashboardId: 2, UserId: 1, Permission: models.PERMISSION_VIEW},
				}
				mockSQLStore.ExpectedDashboardAclInfoList = mockResult
			}

			loggedInUserScenarioWithRole(t, "When calling GET on", "GET", "/api/dashboards/uid/abcdefghi", "/api/dashboards/uid/:uid", role, func(sc *scenarioContext) {
				setUpInner()
				sc.sqlStore = mockSQLStore
				dash := getDashboardShouldReturn200WithConfig(t, sc, nil, nil, dashboardService)

				assert.False(t, dash.Meta.CanEdit)
				assert.False(t, dash.Meta.CanSave)
			}, mockSQLStore)

			loggedInUserScenarioWithRole(t, "When calling DELETE on", "DELETE", "/api/dashboards/uid/abcdefghi", "/api/dashboards/uid/:uid", role, func(sc *scenarioContext) {
				setUpInner()
				hs.callDeleteDashboardByUID(t, sc, dashboardService)

				assert.Equal(t, 403, sc.resp.Code)
			}, mockSQLStore)

			loggedInUserScenarioWithRole(t, "When calling GET on", "GET", "/api/dashboards/id/2/versions/1", "/api/dashboards/id/:dashboardId/versions/:id", role, func(sc *scenarioContext) {
				setUpInner()
				hs.callGetDashboardVersion(sc)

				assert.Equal(t, 403, sc.resp.Code)
			}, mockSQLStore)

			loggedInUserScenarioWithRole(t, "When calling GET on", "GET", "/api/dashboards/id/2/versions", "/api/dashboards/id/:dashboardId/versions", role, func(sc *scenarioContext) {
				setUpInner()
				hs.callGetDashboardVersions(sc)

				assert.Equal(t, 403, sc.resp.Code)
			}, mockSQLStore)
		})
	})

	t.Run("Given two dashboards with the same title in different folders", func(t *testing.T) {
		dashOne := models.NewDashboard("dash")
		dashOne.Id = 2
		dashOne.FolderId = 1
		dashOne.HasAcl = false

		dashTwo := models.NewDashboard("dash")
		dashTwo.Id = 4
		dashTwo.FolderId = 3
		dashTwo.HasAcl = false
	})

	t.Run("Post dashboard response tests", func(t *testing.T) {
		dashboardStore := &dashboards.FakeDashboardStore{}
		defer dashboardStore.AssertExpectations(t)
		// This tests that a valid request returns correct response
		t.Run("Given a correct request for creating a dashboard", func(t *testing.T) {
			const folderID int64 = 3
			const dashID int64 = 2

			cmd := models.SaveDashboardCommand{
				OrgId:  1,
				UserId: 5,
				Dashboard: simplejson.NewFromAny(map[string]interface{}{
					"title": "Dash",
				}),
				Overwrite: true,
				FolderId:  folderID,
				IsFolder:  false,
				Message:   "msg",
			}

			mock := &dashboards.FakeDashboardService{
				SaveDashboardResult: &models.Dashboard{
					Id:      dashID,
					Uid:     "uid",
					Title:   "Dash",
					Slug:    "dash",
					Version: 2,
				},
			}

			postDashboardScenario(t, "When calling POST on", "/api/dashboards", "/api/dashboards", cmd, mock, nil, func(sc *scenarioContext) {
				callPostDashboardShouldReturnSuccess(sc)

				dto := mock.SavedDashboards[0]
				assert.Equal(t, cmd.OrgId, dto.OrgId)
				assert.Equal(t, cmd.UserId, dto.User.UserId)
				assert.Equal(t, folderID, dto.Dashboard.FolderId)
				assert.Equal(t, "Dash", dto.Dashboard.Title)
				assert.True(t, dto.Overwrite)
				assert.Equal(t, "msg", dto.Message)

				result := sc.ToJSON()
				assert.Equal(t, "success", result.Get("status").MustString())
				assert.Equal(t, dashID, result.Get("id").MustInt64())
				assert.Equal(t, "uid", result.Get("uid").MustString())
				assert.Equal(t, "dash", result.Get("slug").MustString())
				assert.Equal(t, "/d/uid/dash", result.Get("url").MustString())
			})
		})

		t.Run("Given a correct request for creating a dashboard with folder uid", func(t *testing.T) {
			const folderUid string = "folderUID"
			const dashID int64 = 2

			cmd := models.SaveDashboardCommand{
				OrgId:  1,
				UserId: 5,
				Dashboard: simplejson.NewFromAny(map[string]interface{}{
					"title": "Dash",
				}),
				Overwrite: true,
				FolderUid: folderUid,
				IsFolder:  false,
				Message:   "msg",
			}

			mock := &dashboards.FakeDashboardService{
				SaveDashboardResult: &models.Dashboard{
					Id:      dashID,
					Uid:     "uid",
					Title:   "Dash",
					Slug:    "dash",
					Version: 2,
				},
			}

			mockFolder := &fakeFolderService{
				GetFolderByUIDResult: &models.Folder{Id: 1, Uid: "folderUID", Title: "Folder"},
			}

			postDashboardScenario(t, "When calling POST on", "/api/dashboards", "/api/dashboards", cmd, mock, mockFolder, func(sc *scenarioContext) {
				callPostDashboardShouldReturnSuccess(sc)

				dto := mock.SavedDashboards[0]
				assert.Equal(t, cmd.OrgId, dto.OrgId)
				assert.Equal(t, cmd.UserId, dto.User.UserId)
				assert.Equal(t, "Dash", dto.Dashboard.Title)
				assert.True(t, dto.Overwrite)
				assert.Equal(t, "msg", dto.Message)

				result := sc.ToJSON()
				assert.Equal(t, "success", result.Get("status").MustString())
				assert.Equal(t, dashID, result.Get("id").MustInt64())
				assert.Equal(t, "uid", result.Get("uid").MustString())
				assert.Equal(t, "dash", result.Get("slug").MustString())
				assert.Equal(t, "/d/uid/dash", result.Get("url").MustString())
			})
		})

		t.Run("Given a request with incorrect folder uid for creating a dashboard with", func(t *testing.T) {
			const folderUid string = "folderUID"
			const dashID int64 = 2

			cmd := models.SaveDashboardCommand{
				OrgId:  1,
				UserId: 5,
				Dashboard: simplejson.NewFromAny(map[string]interface{}{
					"title": "Dash",
				}),
				Overwrite: true,
				FolderUid: folderUid,
				IsFolder:  false,
				Message:   "msg",
			}

			mock := &dashboards.FakeDashboardService{
				SaveDashboardResult: &models.Dashboard{
					Id:      dashID,
					Uid:     "uid",
					Title:   "Dash",
					Slug:    "dash",
					Version: 2,
				},
			}

			mockFolder := &fakeFolderService{
				GetFolderByUIDError: errors.New("Error while searching Folder ID"),
			}

			postDashboardScenario(t, "When calling POST on", "/api/dashboards", "/api/dashboards", cmd, mock, mockFolder, func(sc *scenarioContext) {
				callPostDashboard(sc)
				assert.Equal(t, 500, sc.resp.Code)
			})
		})

		// This tests that invalid requests returns expected error responses
		t.Run("Given incorrect requests for creating a dashboard", func(t *testing.T) {
			testCases := []struct {
				SaveError          error
				ExpectedStatusCode int
			}{
				{SaveError: models.ErrDashboardNotFound, ExpectedStatusCode: 404},
				{SaveError: models.ErrFolderNotFound, ExpectedStatusCode: 400},
				{SaveError: models.ErrDashboardWithSameUIDExists, ExpectedStatusCode: 400},
				{SaveError: models.ErrDashboardWithSameNameInFolderExists, ExpectedStatusCode: 412},
				{SaveError: models.ErrDashboardVersionMismatch, ExpectedStatusCode: 412},
				{SaveError: models.ErrDashboardTitleEmpty, ExpectedStatusCode: 400},
				{SaveError: models.ErrDashboardFolderCannotHaveParent, ExpectedStatusCode: 400},
				{SaveError: alerting.ValidationError{Reason: "Mu"}, ExpectedStatusCode: 422},
				{SaveError: models.ErrDashboardFailedGenerateUniqueUid, ExpectedStatusCode: 500},
				{SaveError: models.ErrDashboardTypeMismatch, ExpectedStatusCode: 400},
				{SaveError: models.ErrDashboardFolderWithSameNameAsDashboard, ExpectedStatusCode: 400},
				{SaveError: models.ErrDashboardWithSameNameAsFolder, ExpectedStatusCode: 400},
				{SaveError: models.ErrDashboardFolderNameExists, ExpectedStatusCode: 400},
				{SaveError: models.ErrDashboardUpdateAccessDenied, ExpectedStatusCode: 403},
				{SaveError: models.ErrDashboardInvalidUid, ExpectedStatusCode: 400},
				{SaveError: models.ErrDashboardUidTooLong, ExpectedStatusCode: 400},
				{SaveError: models.ErrDashboardCannotSaveProvisionedDashboard, ExpectedStatusCode: 400},
				{SaveError: models.UpdatePluginDashboardError{PluginId: "plug"}, ExpectedStatusCode: 412},
			}

			cmd := models.SaveDashboardCommand{
				OrgId: 1,
				Dashboard: simplejson.NewFromAny(map[string]interface{}{
					"title": "",
				}),
			}

			for _, tc := range testCases {
				mock := &dashboards.FakeDashboardService{
					SaveDashboardError: tc.SaveError,
				}

				postDashboardScenario(t, fmt.Sprintf("Expect '%s' error when calling POST on", tc.SaveError.Error()),
					"/api/dashboards", "/api/dashboards", cmd, mock, nil, func(sc *scenarioContext) {
						callPostDashboard(sc)
						assert.Equal(t, tc.ExpectedStatusCode, sc.resp.Code)
					})
			}
		})
	})

	t.Run("Given two dashboards being compared", func(t *testing.T) {
		dashboardvs := []*models.DashboardVersion{
			{
				DashboardId: 1,
				Version:     1,
				Data: simplejson.NewFromAny(map[string]interface{}{
					"title": "Dash1",
				})},
			{
				DashboardId: 2,
				Version:     2,
				Data: simplejson.NewFromAny(map[string]interface{}{
					"title": "Dash2",
				})},
		}
		fakeDashboardVersionService := dashvertest.NewDashboardVersionServiceFake()
		fakeDashboardVersionService.ExpectedDashboardVersions = []*dashver.DashboardVersion{
			{
				DashboardID: 1,
				Version:     1,
				Data: simplejson.NewFromAny(map[string]interface{}{
					"title": "Dash1",
				}),
			},
			{
				DashboardID: 2,
				Version:     2,
				Data: simplejson.NewFromAny(map[string]interface{}{
					"title": "Dash2",
				}),
			},
		}
		sqlmock := mockstore.SQLStoreMock{ExpectedDashboardVersions: dashboardvs}
		setUp := func() {
			mockResult := []*models.DashboardAclInfoDTO{}
			sqlmock.ExpectedDashboardAclInfoList = mockResult
		}

		cmd := dtos.CalculateDiffOptions{
			Base: dtos.CalculateDiffTarget{
				DashboardId: 1,
				Version:     1,
			},
			New: dtos.CalculateDiffTarget{
				DashboardId: 2,
				Version:     2,
			},
			DiffType: "basic",
		}

		t.Run("when user does not have permission", func(t *testing.T) {
			role := models.ROLE_VIEWER
			postDiffScenario(t, "When calling POST on", "/api/dashboards/calculate-diff", "/api/dashboards/calculate-diff", cmd, role, func(sc *scenarioContext) {
				setUp()

				callPostDashboard(sc)
				assert.Equal(t, 403, sc.resp.Code)
			}, &sqlmock, fakeDashboardVersionService)
		})

		t.Run("when user does have permission", func(t *testing.T) {
			role := models.ROLE_ADMIN

			postDiffScenario(t, "When calling POST on", "/api/dashboards/calculate-diff", "/api/dashboards/calculate-diff", cmd, role, func(sc *scenarioContext) {
				setUp()

				sc.dashboardVersionService = fakeDashboardVersionService
				callPostDashboard(sc)
				assert.Equal(t, 200, sc.resp.Code)
			}, &sqlmock, fakeDashboardVersionService)
		})
	})

	t.Run("Given dashboard in folder being restored should restore to folder", func(t *testing.T) {
		const folderID int64 = 1
		fakeDash := models.NewDashboard("Child dash")
		fakeDash.Id = 2
		fakeDash.FolderId = folderID
		fakeDash.HasAcl = false

		saved := &models.Dashboard{
			Id:      2,
			Uid:     "uid",
			Title:   "Dash",
			Slug:    "dash",
			Version: 1,
		}

		mock := &dashboards.FakeDashboardService{
			SaveDashboardResult: saved,
			GetDashboardFn: func(ctx context.Context, cmd *models.GetDashboardQuery) error {
				cmd.Result = fakeDash
				return nil
			},
		}

		cmd := dtos.RestoreDashboardVersionCommand{
			Version: 1,
		}
		fakeDashboardVersionService := dashvertest.NewDashboardVersionServiceFake()
		fakeDashboardVersionService.ExpectedDashboardVersions = []*dashver.DashboardVersion{
			{
				DashboardID: 2,
				Version:     1,
				Data:        fakeDash.Data,
			}}
		mockSQLStore := mockstore.NewSQLStoreMock()
		restoreDashboardVersionScenario(t, "When calling POST on", "/api/dashboards/id/1/restore",
			"/api/dashboards/id/:dashboardId/restore", mock, fakeDashboardVersionService, cmd, func(sc *scenarioContext) {
				sc.dashboardVersionService = fakeDashboardVersionService
				callRestoreDashboardVersion(sc)
				assert.Equal(t, 200, sc.resp.Code)
				dto := mock.SavedDashboards[0]

				assert.Equal(t, folderID, dto.Dashboard.FolderId)
				assert.Equal(t, "Child dash", dto.Dashboard.Title)
				assert.Equal(t, "Restored from version 1", dto.Message)
			}, mockSQLStore)
	})

	t.Run("Given dashboard in general folder being restored should restore to general folder", func(t *testing.T) {
		fakeDash := models.NewDashboard("Child dash")
		fakeDash.Id = 2
		fakeDash.HasAcl = false

		saved := &models.Dashboard{
			Id:      2,
			Uid:     "uid",
			Title:   "Dash",
			Slug:    "dash",
			Version: 1,
		}

		mock := &dashboards.FakeDashboardService{
			SaveDashboardResult: saved,
			GetDashboardFn: func(ctx context.Context, cmd *models.GetDashboardQuery) error {
				cmd.Result = fakeDash
				return nil
			},
		}

		fakeDashboardVersionService := dashvertest.NewDashboardVersionServiceFake()
		fakeDashboardVersionService.ExpectedDashboardVersions = []*dashver.DashboardVersion{
			{
				DashboardID: 2,
				Version:     1,
				Data:        fakeDash.Data,
			}}

		cmd := dtos.RestoreDashboardVersionCommand{
			Version: 1,
		}
		mockSQLStore := mockstore.NewSQLStoreMock()
		mockSQLStore.ExpectedDashboardVersions = []*models.DashboardVersion{
			{
				DashboardId: 2,
				Version:     1,
				Data:        fakeDash.Data,
			}}
		restoreDashboardVersionScenario(t, "When calling POST on", "/api/dashboards/id/1/restore",
			"/api/dashboards/id/:dashboardId/restore", mock, fakeDashboardVersionService, cmd, func(sc *scenarioContext) {
				callRestoreDashboardVersion(sc)
				assert.Equal(t, 200, sc.resp.Code)
				dto := mock.SavedDashboards[0]

				assert.Equal(t, int64(0), dto.Dashboard.FolderId)
				assert.Equal(t, "Child dash", dto.Dashboard.Title)
				assert.Equal(t, "Restored from version 1", dto.Message)
			}, mockSQLStore)
	})

	t.Run("Given provisioned dashboard", func(t *testing.T) {
		mockSQLStore := mockstore.NewSQLStoreMock()
		setUp := func() {
			mockSQLStore.ExpectedDashboardAclInfoList = []*models.DashboardAclInfoDTO{
				{OrgId: testOrgID, DashboardId: 1, UserId: testUserID, Permission: models.PERMISSION_EDIT},
			}
		}

		dataValue, err := simplejson.NewJson([]byte(`{"id": 1, "editable": true, "style": "dark"}`))
		require.NoError(t, err)
		dashboardService := &dashboards.FakeDashboardService{
			GetDashboardFn: func(ctx context.Context, cmd *models.GetDashboardQuery) error {
				cmd.Result = &models.Dashboard{Id: 1, Data: dataValue}
				return nil
			},
		}

		loggedInUserScenarioWithRole(t, "When calling GET on", "GET", "/api/dashboards/uid/dash", "/api/dashboards/uid/:uid", models.ROLE_EDITOR, func(sc *scenarioContext) {
			setUp()
			fakeProvisioningService := provisioning.NewProvisioningServiceMock(context.Background())
			fakeProvisioningService.GetDashboardProvisionerResolvedPathFunc = func(name string) string {
				return "/tmp/grafana/dashboards"
			}

			dashboardStore := &dashboards.FakeDashboardStore{}
			defer dashboardStore.AssertExpectations(t)

			dashboardStore.On("GetProvisionedDataByDashboardID", mock.Anything).Return(&models.DashboardProvisioning{ExternalId: "/dashboard1.json"}, nil).Once()

			dash := getDashboardShouldReturn200WithConfig(t, sc, fakeProvisioningService, dashboardStore, dashboardService)

			assert.Equal(t, "../../../dashboard1.json", dash.Meta.ProvisionedExternalId, mockSQLStore)
		}, mockSQLStore)

		loggedInUserScenarioWithRole(t, "When allowUiUpdates is true and calling GET on", "GET", "/api/dashboards/uid/dash", "/api/dashboards/uid/:uid", models.ROLE_EDITOR, func(sc *scenarioContext) {
			setUp()
			fakeProvisioningService := provisioning.NewProvisioningServiceMock(context.Background())
			fakeProvisioningService.GetDashboardProvisionerResolvedPathFunc = func(name string) string {
				return "/tmp/grafana/dashboards"
			}

			fakeProvisioningService.GetAllowUIUpdatesFromConfigFunc = func(name string) bool {
				return true
			}

			hs := &HTTPServer{
				Cfg:                          setting.NewCfg(),
				ProvisioningService:          fakeProvisioningService,
				LibraryPanelService:          &mockLibraryPanelService{},
				LibraryElementService:        &mockLibraryElementService{},
				dashboardProvisioningService: mockDashboardProvisioningService{},
				CoremodelRegistry:            setupDashboardCoremodel(t),
				SQLStore:                     mockSQLStore,
				AccessControl:                accesscontrolmock.New(),
				dashboardService:             dashboardService,
			}
			hs.callGetDashboard(sc)

			assert.Equal(t, 200, sc.resp.Code)

			dash := dtos.DashboardFullWithMeta{}
			err := json.NewDecoder(sc.resp.Body).Decode(&dash)
			require.NoError(t, err)

			assert.Equal(t, false, dash.Meta.Provisioned)
		}, mockSQLStore)
	})
}

func getDashboardShouldReturn200WithConfig(t *testing.T, sc *scenarioContext, provisioningService provisioning.ProvisioningService, dashboardStore dashboards.Store, dashboardService dashboards.DashboardService) dtos.DashboardFullWithMeta {
	t.Helper()

	if provisioningService == nil {
		provisioningService = provisioning.NewProvisioningServiceMock(context.Background())
	}

	if dashboardStore == nil {
		sql := sqlstore.InitTestDB(t)
		dashboardStore = database.ProvideDashboardStore(sql)
	}

	if dashboardService == nil {
		dashboardService = &dashboards.FakeDashboardService{}
	}

	libraryPanelsService := mockLibraryPanelService{}
	libraryElementsService := mockLibraryElementService{}
	cfg := setting.NewCfg()
	features := featuremgmt.WithFeatures()

	hs := &HTTPServer{
		Cfg:                   cfg,
		LibraryPanelService:   &libraryPanelsService,
		LibraryElementService: &libraryElementsService,
		SQLStore:              sc.sqlStore,
		ProvisioningService:   provisioningService,
		CoremodelRegistry:     setupDashboardCoremodel(t),
		AccessControl:         accesscontrolmock.New(),
		dashboardProvisioningService: service.ProvideDashboardService(
			cfg, dashboardStore, nil, features,
			accesscontrolmock.NewMockedPermissionsService(), accesscontrolmock.NewMockedPermissionsService(),
		),
		dashboardService: dashboardService,
	}

	hs.callGetDashboard(sc)

	require.Equal(sc.t, 200, sc.resp.Code)

	dash := dtos.DashboardFullWithMeta{}
	err := json.NewDecoder(sc.resp.Body).Decode(&dash)
	require.NoError(sc.t, err)

	return dash
}

func (hs *HTTPServer) callGetDashboard(sc *scenarioContext) {
	sc.handlerFunc = hs.GetDashboard
	sc.fakeReqWithParams("GET", sc.url, map[string]string{}).exec()
}

func (hs *HTTPServer) callGetDashboardVersion(sc *scenarioContext) {
	sc.handlerFunc = hs.GetDashboardVersion
	sc.fakeReqWithParams("GET", sc.url, map[string]string{}).exec()
}

func (hs *HTTPServer) callGetDashboardVersions(sc *scenarioContext) {
	sc.handlerFunc = hs.GetDashboardVersions
	sc.fakeReqWithParams("GET", sc.url, map[string]string{}).exec()
}

func (hs *HTTPServer) callDeleteDashboardByUID(t *testing.T,
	sc *scenarioContext, mockDashboard *dashboards.FakeDashboardService) {
	hs.dashboardService = mockDashboard
	sc.handlerFunc = hs.DeleteDashboardByUID
	sc.fakeReqWithParams("DELETE", sc.url, map[string]string{}).exec()
}

func callPostDashboard(sc *scenarioContext) {
	sc.fakeReqWithParams("POST", sc.url, map[string]string{}).exec()
}

func callRestoreDashboardVersion(sc *scenarioContext) {
	sc.fakeReqWithParams("POST", sc.url, map[string]string{}).exec()
}

func callPostDashboardShouldReturnSuccess(sc *scenarioContext) {
	callPostDashboard(sc)

	assert.Equal(sc.t, 200, sc.resp.Code)
}

func postDashboardScenario(t *testing.T, desc string, url string, routePattern string, cmd models.SaveDashboardCommand, dashboardService dashboards.DashboardService, folderService dashboards.FolderService, fn scenarioFunc) {
	t.Run(fmt.Sprintf("%s %s", desc, url), func(t *testing.T) {
		cfg := setting.NewCfg()
		hs := HTTPServer{
			Cfg:                 cfg,
			ProvisioningService: provisioning.NewProvisioningServiceMock(context.Background()),
			Live:                newTestLive(t, sqlstore.InitTestDB(t)),
			QuotaService: &quota.QuotaService{
				Cfg: cfg,
			},
			pluginStore:           &fakePluginStore{},
			LibraryPanelService:   &mockLibraryPanelService{},
			LibraryElementService: &mockLibraryElementService{},
			CoremodelRegistry:     setupDashboardCoremodel(t),
			dashboardService:      dashboardService,
			folderService:         folderService,
			Features:              featuremgmt.WithFeatures(),
		}

		sc := setupScenarioContext(t, url)
		sc.defaultHandler = routing.Wrap(func(c *models.ReqContext) response.Response {
			c.Req.Body = mockRequestBody(cmd)
			c.Req.Header.Add("Content-Type", "application/json")
			sc.context = c
			sc.context.SignedInUser = &models.SignedInUser{OrgId: cmd.OrgId, UserId: cmd.UserId}

			return hs.PostDashboard(c)
		})

		sc.m.Post(routePattern, sc.defaultHandler)

		fn(sc)
	})
}

func postDiffScenario(t *testing.T, desc string, url string, routePattern string, cmd dtos.CalculateDiffOptions,
	role models.RoleType, fn scenarioFunc, sqlmock sqlstore.Store, fakeDashboardVersionService *dashvertest.FakeDashboardVersionService) {
	t.Run(fmt.Sprintf("%s %s", desc, url), func(t *testing.T) {
		cfg := setting.NewCfg()
		hs := HTTPServer{
<<<<<<< HEAD
			Cfg:                     cfg,
			ProvisioningService:     provisioning.NewProvisioningServiceMock(context.Background()),
			Live:                    newTestLive(t, sqlstore.InitTestDB(t)),
			QuotaService:            &quota.QuotaService{Cfg: cfg},
			LibraryPanelService:     &mockLibraryPanelService{},
			LibraryElementService:   &mockLibraryElementService{},
			SQLStore:                sqlmock,
			dashboardVersionService: fakeDashboardVersionService,
=======
			Cfg:                   cfg,
			ProvisioningService:   provisioning.NewProvisioningServiceMock(context.Background()),
			Live:                  newTestLive(t, sqlstore.InitTestDB(t)),
			QuotaService:          &quota.QuotaService{Cfg: cfg},
			LibraryPanelService:   &mockLibraryPanelService{},
			LibraryElementService: &mockLibraryElementService{},
			CoremodelRegistry:     setupDashboardCoremodel(t),
			SQLStore:              sqlmock,
>>>>>>> 6891bbf0
		}

		sc := setupScenarioContext(t, url)
		sc.defaultHandler = routing.Wrap(func(c *models.ReqContext) response.Response {
			c.Req.Body = mockRequestBody(cmd)
			c.Req.Header.Add("Content-Type", "application/json")
			sc.context = c
			sc.context.SignedInUser = &models.SignedInUser{
				OrgId:  testOrgID,
				UserId: testUserID,
			}
			sc.context.OrgRole = role

			return hs.CalculateDashboardDiff(c)
		})

		sc.m.Post(routePattern, sc.defaultHandler)

		fn(sc)
	})
}

func restoreDashboardVersionScenario(t *testing.T, desc string, url string, routePattern string,
	mock *dashboards.FakeDashboardService, fakeDashboardVersionService *dashvertest.FakeDashboardVersionService,
	cmd dtos.RestoreDashboardVersionCommand, fn scenarioFunc, sqlStore sqlstore.Store) {
	t.Run(fmt.Sprintf("%s %s", desc, url), func(t *testing.T) {
		cfg := setting.NewCfg()
		hs := HTTPServer{
<<<<<<< HEAD
			Cfg:                     cfg,
			ProvisioningService:     provisioning.NewProvisioningServiceMock(context.Background()),
			Live:                    newTestLive(t, sqlstore.InitTestDB(t)),
			QuotaService:            &quota.QuotaService{Cfg: cfg},
			LibraryPanelService:     &mockLibraryPanelService{},
			LibraryElementService:   &mockLibraryElementService{},
			dashboardService:        mock,
			SQLStore:                sqlStore,
			Features:                featuremgmt.WithFeatures(),
			dashboardVersionService: fakeDashboardVersionService,
=======
			Cfg:                   cfg,
			ProvisioningService:   provisioning.NewProvisioningServiceMock(context.Background()),
			Live:                  newTestLive(t, sqlstore.InitTestDB(t)),
			QuotaService:          &quota.QuotaService{Cfg: cfg},
			LibraryPanelService:   &mockLibraryPanelService{},
			LibraryElementService: &mockLibraryElementService{},
			CoremodelRegistry:     setupDashboardCoremodel(t),
			dashboardService:      mock,
			SQLStore:              sqlStore,
			Features:              featuremgmt.WithFeatures(),
>>>>>>> 6891bbf0
		}

		sc := setupScenarioContext(t, url)
		sc.sqlStore = sqlStore
		sc.dashboardVersionService = fakeDashboardVersionService
		sc.defaultHandler = routing.Wrap(func(c *models.ReqContext) response.Response {
			c.Req.Body = mockRequestBody(cmd)
			c.Req.Header.Add("Content-Type", "application/json")
			sc.context = c
			sc.context.SignedInUser = &models.SignedInUser{
				OrgId:  testOrgID,
				UserId: testUserID,
			}
			sc.context.OrgRole = models.ROLE_ADMIN

			return hs.RestoreDashboardVersion(c)
		})

		sc.m.Post(routePattern, sc.defaultHandler)

		fn(sc)
	})
}

func setupDashboardCoremodel(t *testing.T) *coremodel.Registry {
	// TODO abstract and generalize this further for wider reuse
	t.Helper()
	dcm, err := dashboard.ProvideCoremodel(cuectx.ProvideThemaLibrary())
	require.NoError(t, err)
	reg, err := coremodel.NewRegistry(dcm)
	require.NoError(t, err)
	return reg
}

func (sc *scenarioContext) ToJSON() *simplejson.Json {
	result := simplejson.New()
	err := json.NewDecoder(sc.resp.Body).Decode(result)
	require.NoError(sc.t, err)
	return result
}

type mockDashboardProvisioningService struct {
	dashboards.DashboardProvisioningService
}

func (s mockDashboardProvisioningService) GetProvisionedDashboardDataByDashboardID(dashboardID int64) (
	*models.DashboardProvisioning, error) {
	return nil, nil
}

type mockLibraryPanelService struct {
}

func (m *mockLibraryPanelService) LoadLibraryPanelsForDashboard(c context.Context, dash *models.Dashboard) error {
	return nil
}

func (m *mockLibraryPanelService) CleanLibraryPanelsForDashboard(dash *models.Dashboard) error {
	return nil
}

func (m *mockLibraryPanelService) ConnectLibraryPanelsForDashboard(c context.Context, signedInUser *models.SignedInUser, dash *models.Dashboard) error {
	return nil
}

func (m *mockLibraryPanelService) ImportLibraryPanelsForDashboard(c context.Context, signedInUser *models.SignedInUser, dash *models.Dashboard, folderID int64) error {
	return nil
}

type mockLibraryElementService struct {
}

func (l *mockLibraryElementService) CreateElement(c context.Context, signedInUser *models.SignedInUser, cmd libraryelements.CreateLibraryElementCommand) (libraryelements.LibraryElementDTO, error) {
	return libraryelements.LibraryElementDTO{}, nil
}

// GetElement gets an element from a UID.
func (l *mockLibraryElementService) GetElement(c context.Context, signedInUser *models.SignedInUser, UID string) (libraryelements.LibraryElementDTO, error) {
	return libraryelements.LibraryElementDTO{}, nil
}

// GetElementsForDashboard gets all connected elements for a specific dashboard.
func (l *mockLibraryElementService) GetElementsForDashboard(c context.Context, dashboardID int64) (map[string]libraryelements.LibraryElementDTO, error) {
	return map[string]libraryelements.LibraryElementDTO{}, nil
}

// ConnectElementsToDashboard connects elements to a specific dashboard.
func (l *mockLibraryElementService) ConnectElementsToDashboard(c context.Context, signedInUser *models.SignedInUser, elementUIDs []string, dashboardID int64) error {
	return nil
}

// DisconnectElementsFromDashboard disconnects elements from a specific dashboard.
func (l *mockLibraryElementService) DisconnectElementsFromDashboard(c context.Context, dashboardID int64) error {
	return nil
}

// DeleteLibraryElementsInFolder deletes all elements for a specific folder.
func (l *mockLibraryElementService) DeleteLibraryElementsInFolder(c context.Context, signedInUser *models.SignedInUser, folderUID string) error {
	return nil
}<|MERGE_RESOLUTION|>--- conflicted
+++ resolved
@@ -26,13 +26,9 @@
 	"github.com/grafana/grafana/pkg/services/alerting"
 	"github.com/grafana/grafana/pkg/services/dashboards"
 	"github.com/grafana/grafana/pkg/services/dashboards/database"
-<<<<<<< HEAD
-	service "github.com/grafana/grafana/pkg/services/dashboards/service"
+	"github.com/grafana/grafana/pkg/services/dashboards/service"
 	dashver "github.com/grafana/grafana/pkg/services/dashboardversion"
 	"github.com/grafana/grafana/pkg/services/dashboardversion/dashvertest"
-=======
-	"github.com/grafana/grafana/pkg/services/dashboards/service"
->>>>>>> 6891bbf0
 	"github.com/grafana/grafana/pkg/services/featuremgmt"
 	"github.com/grafana/grafana/pkg/services/guardian"
 	"github.com/grafana/grafana/pkg/services/libraryelements"
@@ -58,19 +54,12 @@
 	dashboardVersionService := dashvertest.NewDashboardVersionServiceFake()
 
 	hs := &HTTPServer{
-<<<<<<< HEAD
 		Cfg:                     cfg,
 		pluginStore:             &fakePluginStore{},
 		SQLStore:                mockstore.NewSQLStoreMock(),
 		preferenceService:       prefService,
 		dashboardVersionService: dashboardVersionService,
-=======
-		Cfg:               cfg,
-		pluginStore:       &fakePluginStore{},
-		SQLStore:          mockstore.NewSQLStoreMock(),
-		CoremodelRegistry: setupDashboardCoremodel(t),
-		preferenceService: prefService,
->>>>>>> 6891bbf0
+		CoremodelRegistry:       setupDashboardCoremodel(t),
 	}
 
 	tests := []struct {
@@ -148,7 +137,6 @@
 		mockSQLStore := mockstore.NewSQLStoreMock()
 
 		hs := &HTTPServer{
-<<<<<<< HEAD
 			Cfg:                     setting.NewCfg(),
 			pluginStore:             &fakePluginStore{},
 			SQLStore:                mockSQLStore,
@@ -156,15 +144,7 @@
 			Features:                featuremgmt.WithFeatures(),
 			dashboardService:        dashboardService,
 			dashboardVersionService: fakeDashboardVersionService,
-=======
-			Cfg:               setting.NewCfg(),
-			pluginStore:       &fakePluginStore{},
-			SQLStore:          mockSQLStore,
-			CoremodelRegistry: setupDashboardCoremodel(t),
-			AccessControl:     accesscontrolmock.New(),
-			Features:          featuremgmt.WithFeatures(),
-			dashboardService:  dashboardService,
->>>>>>> 6891bbf0
+			CoremodelRegistry:       setupDashboardCoremodel(t),
 		}
 
 		setUp := func() {
@@ -265,7 +245,6 @@
 		sql := sqlstore.InitTestDB(t)
 
 		hs := &HTTPServer{
-<<<<<<< HEAD
 			Cfg:                     cfg,
 			Live:                    newTestLive(t, sql),
 			LibraryPanelService:     &mockLibraryPanelService{},
@@ -274,16 +253,7 @@
 			AccessControl:           accesscontrolmock.New(),
 			dashboardService:        dashboardService,
 			dashboardVersionService: fakeDashboardVersionService,
-=======
-			Cfg:                   cfg,
-			Live:                  newTestLive(t, sql),
-			LibraryPanelService:   &mockLibraryPanelService{},
-			LibraryElementService: &mockLibraryElementService{},
-			CoremodelRegistry:     setupDashboardCoremodel(t),
-			SQLStore:              mockSQLStore,
-			AccessControl:         accesscontrolmock.New(),
-			dashboardService:      dashboardService,
->>>>>>> 6891bbf0
+			CoremodelRegistry:       setupDashboardCoremodel(t),
 		}
 
 		setUp := func() {
@@ -1130,7 +1100,6 @@
 	t.Run(fmt.Sprintf("%s %s", desc, url), func(t *testing.T) {
 		cfg := setting.NewCfg()
 		hs := HTTPServer{
-<<<<<<< HEAD
 			Cfg:                     cfg,
 			ProvisioningService:     provisioning.NewProvisioningServiceMock(context.Background()),
 			Live:                    newTestLive(t, sqlstore.InitTestDB(t)),
@@ -1139,16 +1108,7 @@
 			LibraryElementService:   &mockLibraryElementService{},
 			SQLStore:                sqlmock,
 			dashboardVersionService: fakeDashboardVersionService,
-=======
-			Cfg:                   cfg,
-			ProvisioningService:   provisioning.NewProvisioningServiceMock(context.Background()),
-			Live:                  newTestLive(t, sqlstore.InitTestDB(t)),
-			QuotaService:          &quota.QuotaService{Cfg: cfg},
-			LibraryPanelService:   &mockLibraryPanelService{},
-			LibraryElementService: &mockLibraryElementService{},
-			CoremodelRegistry:     setupDashboardCoremodel(t),
-			SQLStore:              sqlmock,
->>>>>>> 6891bbf0
+			CoremodelRegistry:       setupDashboardCoremodel(t),
 		}
 
 		sc := setupScenarioContext(t, url)
@@ -1177,7 +1137,6 @@
 	t.Run(fmt.Sprintf("%s %s", desc, url), func(t *testing.T) {
 		cfg := setting.NewCfg()
 		hs := HTTPServer{
-<<<<<<< HEAD
 			Cfg:                     cfg,
 			ProvisioningService:     provisioning.NewProvisioningServiceMock(context.Background()),
 			Live:                    newTestLive(t, sqlstore.InitTestDB(t)),
@@ -1188,18 +1147,7 @@
 			SQLStore:                sqlStore,
 			Features:                featuremgmt.WithFeatures(),
 			dashboardVersionService: fakeDashboardVersionService,
-=======
-			Cfg:                   cfg,
-			ProvisioningService:   provisioning.NewProvisioningServiceMock(context.Background()),
-			Live:                  newTestLive(t, sqlstore.InitTestDB(t)),
-			QuotaService:          &quota.QuotaService{Cfg: cfg},
-			LibraryPanelService:   &mockLibraryPanelService{},
-			LibraryElementService: &mockLibraryElementService{},
-			CoremodelRegistry:     setupDashboardCoremodel(t),
-			dashboardService:      mock,
-			SQLStore:              sqlStore,
-			Features:              featuremgmt.WithFeatures(),
->>>>>>> 6891bbf0
+			CoremodelRegistry:       setupDashboardCoremodel(t),
 		}
 
 		sc := setupScenarioContext(t, url)
