--- conflicted
+++ resolved
@@ -9,7 +9,6 @@
 	"strings"
 	"testing"
 
-	"github.com/grafana/grafana/pkg/extensions/licensing/licensingtest"
 	"github.com/grafana/grafana/pkg/models"
 	"github.com/grafana/grafana/pkg/services/accesscontrol"
 	"github.com/grafana/grafana/pkg/services/licensing"
@@ -123,10 +122,6 @@
 }
 
 var (
-<<<<<<< HEAD
-	teamMemberGetRoute    = "/api/teams/%s/members"
-=======
->>>>>>> 4f7aa404
 	teamMemberAddRoute    = "/api/teams/%s/members"
 	createTeamMemberCmd   = `{"userId": %d}`
 	teamMemberUpdateRoute = "/api/teams/%s/members/%s"
@@ -138,11 +133,7 @@
 	cfg := setting.NewCfg()
 	cfg.EditorsCanAdmin = true
 	sc := setupHTTPServerWithCfg(t, true, false, cfg)
-<<<<<<< HEAD
 	guardian := manager.ProvideService(database.ProvideTeamGuardianStore(sc.db))
-=======
-	guardian := manager.ProvideService(database.ProvideTeamGuardianStore())
->>>>>>> 4f7aa404
 	sc.hs.teamGuardian = guardian
 
 	teamMemberCount := 3
@@ -165,11 +156,7 @@
 		assert.Equal(t, http.StatusForbidden, response.Code)
 	})
 
-<<<<<<< HEAD
 	err := sc.db.AddTeamMember(sc.initCtx.UserId, 1, 1, false, 0)
-=======
-	err := sc.db.SaveTeamMember(sc.initCtx.UserId, 1, 1, false, 0)
->>>>>>> 4f7aa404
 	require.NoError(t, err)
 	input = strings.NewReader(fmt.Sprintf(createTeamMemberCmd, newUserId))
 	t.Run("Team members cannot add team members", func(t *testing.T) {
@@ -177,16 +164,12 @@
 		assert.Equal(t, http.StatusForbidden, response.Code)
 	})
 
-<<<<<<< HEAD
 	err = sc.db.UpdateTeamMember(context.Background(), &models.UpdateTeamMemberCommand{
 		UserId:     sc.initCtx.UserId,
 		OrgId:      1,
 		TeamId:     1,
 		Permission: models.PERMISSION_ADMIN,
 	})
-=======
-	err = sc.db.SaveTeamMember(sc.initCtx.UserId, 1, 1, false, models.PERMISSION_ADMIN)
->>>>>>> 4f7aa404
 	require.NoError(t, err)
 	input = strings.NewReader(fmt.Sprintf(createTeamMemberCmd, newUserId))
 	t.Run("Team admins can add a team member", func(t *testing.T) {
@@ -197,11 +180,7 @@
 
 func TestAddTeamMembersAPIEndpoint_FGAC(t *testing.T) {
 	sc := setupHTTPServer(t, true, true)
-<<<<<<< HEAD
-	sc.hs.License = &licensingtest.ValidLicense{}
-=======
 	sc.hs.License = &licensing.OSSLicensingService{}
->>>>>>> 4f7aa404
 
 	teamMemberCount := 3
 	testOrgId := setupTeamTestScenario(teamMemberCount, sc.db, t)
@@ -210,11 +189,7 @@
 	newUserId := createUser(sc.db, testOrgId, t)
 	input := strings.NewReader(fmt.Sprintf(createTeamMemberCmd, newUserId))
 	t.Run("Access control allows adding a team member with the right permissions", func(t *testing.T) {
-<<<<<<< HEAD
 		setAccessControlPermissions(sc.acmock, []*accesscontrol.Permission{{Action: accesscontrol.ActionTeamsPermissionsWrite, Scope: "teams:id:1"}}, 1)
-=======
-		setAccessControlPermissions(sc.acmock, []*accesscontrol.Permission{{Action: ActionTeamsPermissionsWrite, Scope: "teams:id:1"}}, 1)
->>>>>>> 4f7aa404
 		response := callAPI(sc.server, http.MethodPost, fmt.Sprintf(teamMemberAddRoute, "1"), input, t)
 		assert.Equal(t, http.StatusOK, response.Code)
 	})
@@ -223,22 +198,14 @@
 	newUserId = createUser(sc.db, testOrgId, t)
 	input = strings.NewReader(fmt.Sprintf(createTeamCmd, newUserId))
 	t.Run("Access control prevents from adding a team member with the wrong permissions", func(t *testing.T) {
-<<<<<<< HEAD
 		setAccessControlPermissions(sc.acmock, []*accesscontrol.Permission{{Action: accesscontrol.ActionTeamsPermissionsRead, Scope: "teams:id:1"}}, 1)
-=======
-		setAccessControlPermissions(sc.acmock, []*accesscontrol.Permission{{Action: ActionTeamsPermissionsRead, Scope: "teams:id:1"}}, 1)
->>>>>>> 4f7aa404
 		response := callAPI(sc.server, http.MethodPost, fmt.Sprintf(teamMemberAddRoute, "1"), input, t)
 		assert.Equal(t, http.StatusForbidden, response.Code)
 	})
 
 	setInitCtxSignedInViewer(sc.initCtx)
 	t.Run("Access control prevents adding a team member with incorrect scope", func(t *testing.T) {
-<<<<<<< HEAD
 		setAccessControlPermissions(sc.acmock, []*accesscontrol.Permission{{Action: accesscontrol.ActionTeamsPermissionsWrite, Scope: "teams:id:2"}}, 1)
-=======
-		setAccessControlPermissions(sc.acmock, []*accesscontrol.Permission{{Action: ActionTeamsPermissionsWrite, Scope: "teams:id:2"}}, 1)
->>>>>>> 4f7aa404
 		response := callAPI(sc.server, http.MethodPost, fmt.Sprintf(teamMemberAddRoute, "1"), input, t)
 		assert.Equal(t, http.StatusForbidden, response.Code)
 	})
@@ -248,11 +215,7 @@
 	cfg := setting.NewCfg()
 	cfg.EditorsCanAdmin = true
 	sc := setupHTTPServerWithCfg(t, true, false, cfg)
-<<<<<<< HEAD
 	guardian := manager.ProvideService(database.ProvideTeamGuardianStore(sc.db))
-=======
-	guardian := manager.ProvideService(database.ProvideTeamGuardianStore())
->>>>>>> 4f7aa404
 	sc.hs.teamGuardian = guardian
 
 	teamMemberCount := 3
@@ -273,11 +236,7 @@
 		assert.Equal(t, http.StatusForbidden, response.Code)
 	})
 
-<<<<<<< HEAD
 	err := sc.db.AddTeamMember(sc.initCtx.UserId, 1, 1, false, 0)
-=======
-	err := sc.db.SaveTeamMember(sc.initCtx.UserId, 1, 1, false, 0)
->>>>>>> 4f7aa404
 	require.NoError(t, err)
 	input = strings.NewReader(fmt.Sprintf(updateTeamMemberCmd, 0))
 	t.Run("Team members cannot update team members", func(t *testing.T) {
@@ -285,16 +244,12 @@
 		assert.Equal(t, http.StatusForbidden, response.Code)
 	})
 
-<<<<<<< HEAD
 	err = sc.db.UpdateTeamMember(context.Background(), &models.UpdateTeamMemberCommand{
 		UserId:     sc.initCtx.UserId,
 		OrgId:      1,
 		TeamId:     1,
 		Permission: models.PERMISSION_ADMIN,
 	})
-=======
-	err = sc.db.SaveTeamMember(sc.initCtx.UserId, 1, 1, false, models.PERMISSION_ADMIN)
->>>>>>> 4f7aa404
 	require.NoError(t, err)
 	input = strings.NewReader(fmt.Sprintf(updateTeamMemberCmd, 0))
 	t.Run("Team admins can update a team member", func(t *testing.T) {
@@ -305,11 +260,7 @@
 
 func TestUpdateTeamMembersAPIEndpoint_FGAC(t *testing.T) {
 	sc := setupHTTPServer(t, true, true)
-<<<<<<< HEAD
-	sc.hs.License = &licensingtest.ValidLicense{}
-=======
 	sc.hs.License = &licensing.OSSLicensingService{}
->>>>>>> 4f7aa404
 
 	teamMemberCount := 3
 	setupTeamTestScenario(teamMemberCount, sc.db, t)
@@ -317,11 +268,7 @@
 	setInitCtxSignedInViewer(sc.initCtx)
 	input := strings.NewReader(fmt.Sprintf(updateTeamMemberCmd, models.PERMISSION_ADMIN))
 	t.Run("Access control allows updating a team member with the right permissions", func(t *testing.T) {
-<<<<<<< HEAD
 		setAccessControlPermissions(sc.acmock, []*accesscontrol.Permission{{Action: accesscontrol.ActionTeamsPermissionsWrite, Scope: "teams:id:1"}}, 1)
-=======
-		setAccessControlPermissions(sc.acmock, []*accesscontrol.Permission{{Action: ActionTeamsPermissionsWrite, Scope: "teams:id:1"}}, 1)
->>>>>>> 4f7aa404
 		response := callAPI(sc.server, http.MethodPut, fmt.Sprintf(teamMemberUpdateRoute, "1", "2"), input, t)
 		assert.Equal(t, http.StatusOK, response.Code)
 	})
@@ -329,22 +276,14 @@
 	setInitCtxSignedInOrgAdmin(sc.initCtx)
 	input = strings.NewReader(fmt.Sprintf(updateTeamMemberCmd, models.PERMISSION_ADMIN))
 	t.Run("Access control prevents updating a team member with the wrong permissions", func(t *testing.T) {
-<<<<<<< HEAD
 		setAccessControlPermissions(sc.acmock, []*accesscontrol.Permission{{Action: accesscontrol.ActionTeamsPermissionsRead, Scope: "teams:id:1"}}, 1)
-=======
-		setAccessControlPermissions(sc.acmock, []*accesscontrol.Permission{{Action: ActionTeamsPermissionsRead, Scope: "teams:id:1"}}, 1)
->>>>>>> 4f7aa404
 		response := callAPI(sc.server, http.MethodPut, fmt.Sprintf(teamMemberUpdateRoute, "1", "2"), input, t)
 		assert.Equal(t, http.StatusForbidden, response.Code)
 	})
 
 	setInitCtxSignedInViewer(sc.initCtx)
 	t.Run("Access control prevents updating a team member with incorrect scope", func(t *testing.T) {
-<<<<<<< HEAD
 		setAccessControlPermissions(sc.acmock, []*accesscontrol.Permission{{Action: accesscontrol.ActionTeamsPermissionsWrite, Scope: "teams:id:2"}}, 1)
-=======
-		setAccessControlPermissions(sc.acmock, []*accesscontrol.Permission{{Action: ActionTeamsPermissionsWrite, Scope: "teams:id:2"}}, 1)
->>>>>>> 4f7aa404
 		response := callAPI(sc.server, http.MethodPut, fmt.Sprintf(teamMemberUpdateRoute, "1", "2"), input, t)
 		assert.Equal(t, http.StatusForbidden, response.Code)
 	})
@@ -354,11 +293,7 @@
 	cfg := setting.NewCfg()
 	cfg.EditorsCanAdmin = true
 	sc := setupHTTPServerWithCfg(t, true, false, cfg)
-<<<<<<< HEAD
 	guardian := manager.ProvideService(database.ProvideTeamGuardianStore(sc.db))
-=======
-	guardian := manager.ProvideService(database.ProvideTeamGuardianStore())
->>>>>>> 4f7aa404
 	sc.hs.teamGuardian = guardian
 
 	teamMemberCount := 3
@@ -377,27 +312,19 @@
 		assert.Equal(t, http.StatusForbidden, response.Code)
 	})
 
-<<<<<<< HEAD
 	err := sc.db.AddTeamMember(sc.initCtx.UserId, 1, 1, false, 0)
-=======
-	err := sc.db.SaveTeamMember(sc.initCtx.UserId, 1, 1, false, 0)
->>>>>>> 4f7aa404
 	require.NoError(t, err)
 	t.Run("Team members cannot remove team members", func(t *testing.T) {
 		response := callAPI(sc.server, http.MethodDelete, fmt.Sprintf(teamMemberDeleteRoute, "1", "3"), nil, t)
 		assert.Equal(t, http.StatusForbidden, response.Code)
 	})
 
-<<<<<<< HEAD
 	err = sc.db.UpdateTeamMember(context.Background(), &models.UpdateTeamMemberCommand{
 		UserId:     sc.initCtx.UserId,
 		OrgId:      1,
 		TeamId:     1,
 		Permission: models.PERMISSION_ADMIN,
 	})
-=======
-	err = sc.db.SaveTeamMember(sc.initCtx.UserId, 1, 1, false, models.PERMISSION_ADMIN)
->>>>>>> 4f7aa404
 	require.NoError(t, err)
 	t.Run("Team admins can remove a team member", func(t *testing.T) {
 		response := callAPI(sc.server, http.MethodDelete, fmt.Sprintf(teamMemberDeleteRoute, "1", "3"), nil, t)
@@ -407,44 +334,28 @@
 
 func TestDeleteTeamMembersAPIEndpoint_FGAC(t *testing.T) {
 	sc := setupHTTPServer(t, true, true)
-<<<<<<< HEAD
-	sc.hs.License = &licensingtest.ValidLicense{}
-=======
 	sc.hs.License = &licensing.OSSLicensingService{}
->>>>>>> 4f7aa404
 
 	teamMemberCount := 3
 	setupTeamTestScenario(teamMemberCount, sc.db, t)
 
 	setInitCtxSignedInViewer(sc.initCtx)
 	t.Run("Access control allows removing a team member with the right permissions", func(t *testing.T) {
-<<<<<<< HEAD
 		setAccessControlPermissions(sc.acmock, []*accesscontrol.Permission{{Action: accesscontrol.ActionTeamsPermissionsWrite, Scope: "teams:id:1"}}, 1)
-=======
-		setAccessControlPermissions(sc.acmock, []*accesscontrol.Permission{{Action: ActionTeamsPermissionsWrite, Scope: "teams:id:1"}}, 1)
->>>>>>> 4f7aa404
 		response := callAPI(sc.server, http.MethodDelete, fmt.Sprintf(teamMemberDeleteRoute, "1", "2"), nil, t)
 		assert.Equal(t, http.StatusOK, response.Code)
 	})
 
 	setInitCtxSignedInOrgAdmin(sc.initCtx)
 	t.Run("Access control prevents removing a team member with the wrong permissions", func(t *testing.T) {
-<<<<<<< HEAD
 		setAccessControlPermissions(sc.acmock, []*accesscontrol.Permission{{Action: accesscontrol.ActionTeamsPermissionsRead, Scope: "teams:id:1"}}, 1)
-=======
-		setAccessControlPermissions(sc.acmock, []*accesscontrol.Permission{{Action: ActionTeamsPermissionsRead, Scope: "teams:id:1"}}, 1)
->>>>>>> 4f7aa404
 		response := callAPI(sc.server, http.MethodDelete, fmt.Sprintf(teamMemberDeleteRoute, "1", "3"), nil, t)
 		assert.Equal(t, http.StatusForbidden, response.Code)
 	})
 
 	setInitCtxSignedInViewer(sc.initCtx)
 	t.Run("Access control prevents removing a team member with incorrect scope", func(t *testing.T) {
-<<<<<<< HEAD
 		setAccessControlPermissions(sc.acmock, []*accesscontrol.Permission{{Action: accesscontrol.ActionTeamsPermissionsWrite, Scope: "teams:id:2"}}, 1)
-=======
-		setAccessControlPermissions(sc.acmock, []*accesscontrol.Permission{{Action: ActionTeamsPermissionsWrite, Scope: "teams:id:2"}}, 1)
->>>>>>> 4f7aa404
 		response := callAPI(sc.server, http.MethodDelete, fmt.Sprintf(teamMemberDeleteRoute, "1", "3"), nil, t)
 		assert.Equal(t, http.StatusForbidden, response.Code)
 	})
