package api

import (
	"context"
	"encoding/json"
	"errors"
	"fmt"
	"sort"

	"github.com/grafana/grafana-plugin-sdk-go/backend"
	"github.com/grafana/grafana/pkg/api/datasource"
	"github.com/grafana/grafana/pkg/api/dtos"
	"github.com/grafana/grafana/pkg/api/response"
	"github.com/grafana/grafana/pkg/bus"
	"github.com/grafana/grafana/pkg/infra/log"
	"github.com/grafana/grafana/pkg/models"
	"github.com/grafana/grafana/pkg/plugins/adapters"
	"github.com/grafana/grafana/pkg/setting"
	"github.com/grafana/grafana/pkg/util"
	"github.com/grafana/grafana/pkg/web"
)

var datasourcesLogger = log.New("datasources")

func (hs *HTTPServer) GetDataSources(c *models.ReqContext) response.Response {
	query := models.GetDataSourcesQuery{OrgId: c.OrgId, DataSourceLimit: hs.Cfg.DataSourceLimit}

	if err := bus.Dispatch(&query); err != nil {
		return response.Error(500, "Failed to query datasources", err)
	}

	result := make(dtos.DataSourceList, 0)
	for _, ds := range query.Result {
		dsItem := dtos.DataSourceListItemDTO{
			OrgId:     ds.OrgId,
			Id:        ds.Id,
			UID:       ds.Uid,
			Name:      ds.Name,
			Url:       ds.Url,
			Type:      ds.Type,
			TypeName:  ds.Type,
			Access:    ds.Access,
			Password:  ds.Password,
			Database:  ds.Database,
			User:      ds.User,
			BasicAuth: ds.BasicAuth,
			IsDefault: ds.IsDefault,
			JsonData:  ds.JsonData,
			ReadOnly:  ds.ReadOnly,
		}

		if plugin := hs.pluginStore.Plugin(ds.Type); plugin != nil {
			dsItem.TypeLogoUrl = plugin.Info.Logos.Small
			dsItem.TypeName = plugin.Name
		} else {
			dsItem.TypeLogoUrl = "public/img/icn-datasource.svg"
		}

		result = append(result, dsItem)
	}

	sort.Sort(result)

	return response.JSON(200, &result)
}

func GetDataSourceById(c *models.ReqContext) response.Response {
	query := models.GetDataSourceQuery{
		Id:    c.ParamsInt64(":id"),
		OrgId: c.OrgId,
	}

	if err := bus.Dispatch(&query); err != nil {
		if errors.Is(err, models.ErrDataSourceNotFound) {
			return response.Error(404, "Data source not found", nil)
		}
		if errors.Is(err, models.ErrDataSourceIdentifierNotSet) {
			return response.Error(400, "Datasource id is missing", nil)
		}
		return response.Error(500, "Failed to query datasources", err)
	}

	ds := query.Result
	dtos := convertModelToDtos(ds)

	return response.JSON(200, &dtos)
}

func (hs *HTTPServer) DeleteDataSourceById(c *models.ReqContext) response.Response {
	id := c.ParamsInt64(":id")

	if id <= 0 {
		return response.Error(400, "Missing valid datasource id", nil)
	}

	ds, err := getRawDataSourceById(c.Req.Context(), id, c.OrgId)
	if err != nil {
		if errors.Is(err, models.ErrDataSourceNotFound) {
			return response.Error(404, "Data source not found", nil)
		}
		return response.Error(400, "Failed to delete datasource", nil)
	}

	if ds.ReadOnly {
		return response.Error(403, "Cannot delete read-only data source", nil)
	}

	cmd := &models.DeleteDataSourceCommand{ID: id, OrgID: c.OrgId}

	err = bus.DispatchCtx(c.Req.Context(), cmd)
	if err != nil {
		return response.Error(500, "Failed to delete datasource", err)
	}

	hs.Live.HandleDatasourceDelete(c.OrgId, ds.Uid)

	return response.Success("Data source deleted")
}

// GET /api/datasources/uid/:uid
func GetDataSourceByUID(c *models.ReqContext) response.Response {
	ds, err := getRawDataSourceByUID(web.Params(c.Req)[":uid"], c.OrgId)

	if err != nil {
		if errors.Is(err, models.ErrDataSourceNotFound) {
			return response.Error(404, "Data source not found", nil)
		}
		return response.Error(500, "Failed to query datasources", err)
	}

	dtos := convertModelToDtos(ds)
	return response.JSON(200, &dtos)
}

// DELETE /api/datasources/uid/:uid
func (hs *HTTPServer) DeleteDataSourceByUID(c *models.ReqContext) response.Response {
	uid := web.Params(c.Req)[":uid"]

	if uid == "" {
		return response.Error(400, "Missing datasource uid", nil)
	}

	ds, err := getRawDataSourceByUID(uid, c.OrgId)
	if err != nil {
		if errors.Is(err, models.ErrDataSourceNotFound) {
			return response.Error(404, "Data source not found", nil)
		}
		return response.Error(400, "Failed to delete datasource", nil)
	}

	if ds.ReadOnly {
		return response.Error(403, "Cannot delete read-only data source", nil)
	}

	cmd := &models.DeleteDataSourceCommand{UID: uid, OrgID: c.OrgId}

	err = bus.Dispatch(cmd)
	if err != nil {
		return response.Error(500, "Failed to delete datasource", err)
	}

	hs.Live.HandleDatasourceDelete(c.OrgId, ds.Uid)

	return response.Success("Data source deleted")
}

func (hs *HTTPServer) DeleteDataSourceByName(c *models.ReqContext) response.Response {
	name := web.Params(c.Req)[":name"]

	if name == "" {
		return response.Error(400, "Missing valid datasource name", nil)
	}

	getCmd := &models.GetDataSourceQuery{Name: name, OrgId: c.OrgId}
	if err := bus.Dispatch(getCmd); err != nil {
		if errors.Is(err, models.ErrDataSourceNotFound) {
			return response.Error(404, "Data source not found", nil)
		}
		return response.Error(500, "Failed to delete datasource", err)
	}

	if getCmd.Result.ReadOnly {
		return response.Error(403, "Cannot delete read-only data source", nil)
	}

	cmd := &models.DeleteDataSourceCommand{Name: name, OrgID: c.OrgId}
	err := bus.Dispatch(cmd)
	if err != nil {
		return response.Error(500, "Failed to delete datasource", err)
	}

	hs.Live.HandleDatasourceDelete(c.OrgId, getCmd.Result.Uid)

	return response.JSON(200, util.DynMap{
		"message": "Data source deleted",
		"id":      getCmd.Result.Id,
	})
}

func validateURL(tp string, u string) response.Response {
	if u != "" {
		if _, err := datasource.ValidateURL(tp, u); err != nil {
			datasourcesLogger.Error("Received invalid data source URL as part of data source command",
				"url", u)
			return response.Error(400, fmt.Sprintf("Validation error, invalid URL: %q", u), err)
		}
	}

	return nil
}

func AddDataSource(c *models.ReqContext, cmd models.AddDataSourceCommand) response.Response {
	datasourcesLogger.Debug("Received command to add data source", "url", cmd.Url)
	cmd.OrgId = c.OrgId
	if resp := validateURL(cmd.Type, cmd.Url); resp != nil {
		return resp
	}

	if err := bus.Dispatch(&cmd); err != nil {
		if errors.Is(err, models.ErrDataSourceNameExists) || errors.Is(err, models.ErrDataSourceUidExists) {
			return response.Error(409, err.Error(), err)
		}

		return response.Error(500, "Failed to add datasource", err)
	}

	ds := convertModelToDtos(cmd.Result)
	return response.JSON(200, util.DynMap{
		"message":    "Datasource added",
		"id":         cmd.Result.Id,
		"name":       cmd.Result.Name,
		"datasource": ds,
	})
}

func (hs *HTTPServer) UpdateDataSource(c *models.ReqContext, cmd models.UpdateDataSourceCommand) response.Response {
	datasourcesLogger.Debug("Received command to update data source", "url", cmd.Url)
	cmd.OrgId = c.OrgId
	cmd.Id = c.ParamsInt64(":id")
	if resp := validateURL(cmd.Type, cmd.Url); resp != nil {
		return resp
	}

	err := hs.fillWithSecureJSONData(c.Req.Context(), &cmd)
	if err != nil {
		return response.Error(500, "Failed to update datasource", err)
	}

	err = bus.Dispatch(&cmd)
	if err != nil {
		if errors.Is(err, models.ErrDataSourceUpdatingOldVersion) {
			return response.Error(409, "Datasource has already been updated by someone else. Please reload and try again", err)
		}
		return response.Error(500, "Failed to update datasource", err)
	}

	query := models.GetDataSourceQuery{
		Id:    cmd.Id,
		OrgId: c.OrgId,
	}

	if err := bus.Dispatch(&query); err != nil {
		if errors.Is(err, models.ErrDataSourceNotFound) {
			return response.Error(404, "Data source not found", nil)
		}
		return response.Error(500, "Failed to query datasource", err)
	}

	datasourceDTO := convertModelToDtos(query.Result)

	hs.Live.HandleDatasourceUpdate(c.OrgId, datasourceDTO.UID)

	return response.JSON(200, util.DynMap{
		"message":    "Datasource updated",
		"id":         cmd.Id,
		"name":       cmd.Name,
		"datasource": datasourceDTO,
	})
}

func (hs *HTTPServer) fillWithSecureJSONData(ctx context.Context, cmd *models.UpdateDataSourceCommand) error {
	if len(cmd.SecureJsonData) == 0 {
		return nil
	}

	ds, err := getRawDataSourceById(ctx, cmd.Id, cmd.OrgId)
	if err != nil {
		return err
	}

	if ds.ReadOnly {
		return models.ErrDatasourceIsReadOnly
	}

	secureJSONData, err := hs.EncryptionService.DecryptJsonData(ctx, ds.SecureJsonData, setting.SecretKey)
	if err != nil {
		return err
	}

	for k, v := range secureJSONData {
		if _, ok := cmd.SecureJsonData[k]; !ok {
			cmd.SecureJsonData[k] = v
		}
	}

	return nil
}

func getRawDataSourceById(ctx context.Context, id int64, orgID int64) (*models.DataSource, error) {
	query := models.GetDataSourceQuery{
		Id:    id,
		OrgId: orgID,
	}

	if err := bus.DispatchCtx(ctx, &query); err != nil {
		return nil, err
	}

	return query.Result, nil
}

func getRawDataSourceByUID(uid string, orgID int64) (*models.DataSource, error) {
	query := models.GetDataSourceQuery{
		Uid:   uid,
		OrgId: orgID,
	}

	if err := bus.Dispatch(&query); err != nil {
		return nil, err
	}

	return query.Result, nil
}

// Get /api/datasources/name/:name
func GetDataSourceByName(c *models.ReqContext) response.Response {
	query := models.GetDataSourceQuery{Name: web.Params(c.Req)[":name"], OrgId: c.OrgId}

	if err := bus.Dispatch(&query); err != nil {
		if errors.Is(err, models.ErrDataSourceNotFound) {
			return response.Error(404, "Data source not found", nil)
		}
		return response.Error(500, "Failed to query datasources", err)
	}

	dtos := convertModelToDtos(query.Result)
	return response.JSON(200, &dtos)
}

// Get /api/datasources/id/:name
func GetDataSourceIdByName(c *models.ReqContext) response.Response {
	query := models.GetDataSourceQuery{Name: web.Params(c.Req)[":name"], OrgId: c.OrgId}

	if err := bus.Dispatch(&query); err != nil {
		if errors.Is(err, models.ErrDataSourceNotFound) {
			return response.Error(404, "Data source not found", nil)
		}
		return response.Error(500, "Failed to query datasources", err)
	}

	ds := query.Result
	dtos := dtos.AnyId{
		Id: ds.Id,
	}

	return response.JSON(200, &dtos)
}

// /api/datasources/:id/resources/*
func (hs *HTTPServer) CallDatasourceResource(c *models.ReqContext) {
	datasourceID := c.ParamsInt64(":id")
	ds, err := hs.DataSourceCache.GetDatasource(datasourceID, c.SignedInUser, c.SkipCache)
	if err != nil {
		if errors.Is(err, models.ErrDataSourceAccessDenied) {
			c.JsonApiErr(403, "Access denied to datasource", err)
			return
		}
		c.JsonApiErr(500, "Unable to load datasource meta data", err)
		return
	}

	plugin := hs.pluginStore.Plugin(ds.Type)
	if plugin == nil {
		c.JsonApiErr(500, "Unable to find datasource plugin", err)
		return
	}

	dsInstanceSettings, err := adapters.ModelToInstanceSettings(ds, hs.decryptSecureJsonDataFn())
	if err != nil {
		c.JsonApiErr(500, "Unable to process datasource instance model", err)
	}

	pCtx := backend.PluginContext{
		User:                       adapters.BackendUserFromSignedInUser(c.SignedInUser),
		OrgID:                      c.OrgId,
		PluginID:                   plugin.ID,
		DataSourceInstanceSettings: dsInstanceSettings,
	}
<<<<<<< HEAD
	hs.pluginClient.CallResource(pCtx, c, macaron.Params(c.Req)["*"])
=======
	hs.BackendPluginManager.CallResource(pCtx, c, web.Params(c.Req)["*"])
>>>>>>> 2f0eccb4
}

func convertModelToDtos(ds *models.DataSource) dtos.DataSource {
	dto := dtos.DataSource{
		Id:                ds.Id,
		UID:               ds.Uid,
		OrgId:             ds.OrgId,
		Name:              ds.Name,
		Url:               ds.Url,
		Type:              ds.Type,
		Access:            ds.Access,
		Password:          ds.Password,
		Database:          ds.Database,
		User:              ds.User,
		BasicAuth:         ds.BasicAuth,
		BasicAuthUser:     ds.BasicAuthUser,
		BasicAuthPassword: ds.BasicAuthPassword,
		WithCredentials:   ds.WithCredentials,
		IsDefault:         ds.IsDefault,
		JsonData:          ds.JsonData,
		SecureJsonFields:  map[string]bool{},
		Version:           ds.Version,
		ReadOnly:          ds.ReadOnly,
	}

	for k, v := range ds.SecureJsonData {
		if len(v) > 0 {
			dto.SecureJsonFields[k] = true
		}
	}

	return dto
}

// CheckDatasourceHealth sends a health check request to the plugin datasource
// /api/datasource/:id/health
func (hs *HTTPServer) CheckDatasourceHealth(c *models.ReqContext) response.Response {
	datasourceID := c.ParamsInt64(":id")

	ds, err := hs.DataSourceCache.GetDatasource(datasourceID, c.SignedInUser, c.SkipCache)
	if err != nil {
		if errors.Is(err, models.ErrDataSourceAccessDenied) {
			return response.Error(403, "Access denied to datasource", err)
		}
		return response.Error(500, "Unable to load datasource metadata", err)
	}

	plugin := hs.pluginStore.Plugin(ds.Type)
	if plugin == nil {
		return response.Error(500, "Unable to find datasource plugin", err)
	}

	dsInstanceSettings, err := adapters.ModelToInstanceSettings(ds, hs.decryptSecureJsonDataFn())
	if err != nil {
		return response.Error(500, "Unable to get datasource model", err)
	}
	pCtx := backend.PluginContext{
		User:                       adapters.BackendUserFromSignedInUser(c.SignedInUser),
		OrgID:                      c.OrgId,
		PluginID:                   plugin.ID,
		DataSourceInstanceSettings: dsInstanceSettings,
	}

	resp, err := hs.pluginClient.CheckHealth(c.Req.Context(), pCtx)
	if err != nil {
		return translatePluginRequestErrorToAPIError(err)
	}

	payload := map[string]interface{}{
		"status":  resp.Status.String(),
		"message": resp.Message,
	}

	// Unmarshal JSONDetails if it's not empty.
	if len(resp.JSONDetails) > 0 {
		var jsonDetails map[string]interface{}
		err = json.Unmarshal(resp.JSONDetails, &jsonDetails)
		if err != nil {
			return response.Error(500, "Failed to unmarshal detailed response from backend plugin", err)
		}

		payload["details"] = jsonDetails
	}

	if resp.Status != backend.HealthStatusOk {
		return response.JSON(400, payload)
	}

	return response.JSON(200, payload)
}

func (hs *HTTPServer) decryptSecureJsonDataFn() func(map[string][]byte) map[string]string {
	return func(m map[string][]byte) map[string]string {
		decryptedJsonData, err := hs.EncryptionService.DecryptJsonData(context.Background(), m, setting.SecretKey)
		if err != nil {
			hs.log.Error("Failed to decrypt secure json data", "error", err)
		}
		return decryptedJsonData
	}
}<|MERGE_RESOLUTION|>--- conflicted
+++ resolved
@@ -396,11 +396,7 @@
 		PluginID:                   plugin.ID,
 		DataSourceInstanceSettings: dsInstanceSettings,
 	}
-<<<<<<< HEAD
-	hs.pluginClient.CallResource(pCtx, c, macaron.Params(c.Req)["*"])
-=======
-	hs.BackendPluginManager.CallResource(pCtx, c, web.Params(c.Req)["*"])
->>>>>>> 2f0eccb4
+	hs.pluginClient.CallResource(pCtx, c, web.Params(c.Req)["*"])
 }
 
 func convertModelToDtos(ds *models.DataSource) dtos.DataSource {
