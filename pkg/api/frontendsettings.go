package api

import (
	"context"
	"crypto/sha256"
	"fmt"
	"hash"
	"net/http"
	"slices"
	"sort"
	"strings"

	"github.com/grafana/grafana/pkg/api/dtos"
<<<<<<< HEAD
	"github.com/grafana/grafana/pkg/api/response"
=======
>>>>>>> 3e535044
	"github.com/grafana/grafana/pkg/api/webassets"
	"github.com/grafana/grafana/pkg/plugins"
	"github.com/grafana/grafana/pkg/services/accesscontrol"
	contextmodel "github.com/grafana/grafana/pkg/services/contexthandler/model"
	"github.com/grafana/grafana/pkg/services/datasources"
	"github.com/grafana/grafana/pkg/services/featuremgmt"
	"github.com/grafana/grafana/pkg/services/folder"
	"github.com/grafana/grafana/pkg/services/licensing"
	"github.com/grafana/grafana/pkg/services/pluginsintegration/pluginsettings"
	"github.com/grafana/grafana/pkg/services/pluginsintegration/pluginstore"
	"github.com/grafana/grafana/pkg/services/secrets/kvstore"
	"github.com/grafana/grafana/pkg/setting"
	"github.com/grafana/grafana/pkg/tsdb/grafanads"
	"github.com/grafana/grafana/pkg/util"
)

// Returns a file that is easy to check for changes
// Any changes to the file means we should refresh the frontend
func (hs *HTTPServer) GetFrontendAssets(c *contextmodel.ReqContext) {
	hash := sha256.New()
	keys := map[string]any{}

	// BuildVersion
	hash.Reset()
	_, _ = hash.Write([]byte(setting.BuildVersion))
	_, _ = hash.Write([]byte(setting.BuildCommit))
	_, _ = hash.Write([]byte(fmt.Sprintf("%d", setting.BuildStamp)))
	keys["version"] = fmt.Sprintf("%x", hash.Sum(nil))

	// Plugin configs
	plugins := []string{}
	for _, p := range hs.pluginStore.Plugins(c.Req.Context()) {
		plugins = append(plugins, fmt.Sprintf("%s@%s", p.Name, p.Info.Version))
	}
	keys["plugins"] = sortedHash(plugins, hash)

	// Feature flags
	enabled := []string{}
	for flag, set := range hs.Features.GetEnabled(c.Req.Context()) {
		if set {
			enabled = append(enabled, flag)
		}
	}
	keys["flags"] = sortedHash(enabled, hash)

	// Assets
	hash.Reset()
	dto, err := webassets.GetWebAssets(hs.Cfg, hs.License)
	if err == nil && dto != nil {
		_, _ = hash.Write([]byte(dto.ContentDeliveryURL))
		_, _ = hash.Write([]byte(dto.Dark))
		_, _ = hash.Write([]byte(dto.Light))
		for _, f := range dto.JSFiles {
			_, _ = hash.Write([]byte(f.FilePath))
			_, _ = hash.Write([]byte(f.Integrity))
		}
	}
	keys["assets"] = fmt.Sprintf("%x", hash.Sum(nil))

	c.JSON(http.StatusOK, keys)
}

func sortedHash(vals []string, hash hash.Hash) string {
	hash.Reset()
	sort.Strings(vals)
	for _, v := range vals {
		_, _ = hash.Write([]byte(v))
	}
	return fmt.Sprintf("%x", hash.Sum(nil))
}

func (hs *HTTPServer) GetFrontendSettings(c *contextmodel.ReqContext) {
	settings, err := hs.getFrontendSettings(c)
	if err != nil {
		c.JsonApiErr(400, "Failed to get frontend settings", err)
		return
	}

	c.JSON(http.StatusOK, settings)
}

// getFrontendSettings returns a json object with all the settings needed for front end initialisation.
func (hs *HTTPServer) getFrontendSettings(c *contextmodel.ReqContext) (*dtos.FrontendSettingsDTO, error) {
	availablePlugins, err := hs.availablePlugins(c.Req.Context(), c.SignedInUser.GetOrgID())
	if err != nil {
		return nil, err
	}

	apps := make(map[string]*plugins.AppDTO, 0)
	for _, ap := range availablePlugins[plugins.TypeApp] {
		apps[ap.Plugin.ID] = newAppDTO(
			ap.Plugin,
			ap.Settings,
		)
	}

	dataSources, err := hs.getFSDataSources(c, availablePlugins)
	if err != nil {
		return nil, err
	}

	defaultDS := "-- Grafana --"
	for n, ds := range dataSources {
		if ds.IsDefault {
			defaultDS = n
		}
	}

	panels := make(map[string]plugins.PanelDTO)
	for _, ap := range availablePlugins[plugins.TypePanel] {
		panel := ap.Plugin
		if panel.State == plugins.ReleaseStateAlpha && !hs.Cfg.PluginsEnableAlpha {
			continue
		}

		if panel.ID == "datagrid" && !hs.Features.IsEnabled(c.Req.Context(), featuremgmt.FlagEnableDatagridEditing) {
			continue
		}

		panels[panel.ID] = plugins.PanelDTO{
			ID:            panel.ID,
			Name:          panel.Name,
			AliasIDs:      panel.AliasIDs,
			Info:          panel.Info,
			Module:        panel.Module,
			BaseURL:       panel.BaseURL,
			SkipDataQuery: panel.SkipDataQuery,
			HideFromList:  panel.HideFromList,
			ReleaseState:  string(panel.State),
			Signature:     string(panel.Signature),
			Sort:          getPanelSort(panel.ID),
			Angular:       panel.Angular,
		}
	}

	hideVersion := hs.Cfg.AnonymousHideVersion && !c.IsSignedIn
	version := setting.BuildVersion
	commit := setting.BuildCommit
	buildstamp := setting.BuildStamp

	if hideVersion {
		version = ""
		commit = ""
		buildstamp = 0
	}

	hasAccess := accesscontrol.HasAccess(hs.AccessControl, c)
	secretsManagerPluginEnabled := kvstore.EvaluateRemoteSecretsPlugin(c.Req.Context(), hs.secretsPluginManager, hs.Cfg) == nil
	trustedTypesDefaultPolicyEnabled := (hs.Cfg.CSPEnabled && strings.Contains(hs.Cfg.CSPTemplate, "require-trusted-types-for")) || (hs.Cfg.CSPReportOnlyEnabled && strings.Contains(hs.Cfg.CSPReportOnlyTemplate, "require-trusted-types-for"))

	frontendSettings := &dtos.FrontendSettingsDTO{
		DefaultDatasource:                   defaultDS,
		Datasources:                         dataSources,
		MinRefreshInterval:                  setting.MinRefreshInterval,
		Panels:                              panels,
		Apps:                                apps,
		AppUrl:                              hs.Cfg.AppURL,
		AppSubUrl:                           hs.Cfg.AppSubURL,
		AllowOrgCreate:                      (setting.AllowUserOrgCreate && c.IsSignedIn) || c.IsGrafanaAdmin,
		AuthProxyEnabled:                    hs.Cfg.AuthProxyEnabled,
		LdapEnabled:                         hs.Cfg.LDAPAuthEnabled,
		JwtHeaderName:                       hs.Cfg.JWTAuthHeaderName,
		JwtUrlLogin:                         hs.Cfg.JWTAuthURLLogin,
		AlertingErrorOrTimeout:              setting.AlertingErrorOrTimeout,
		AlertingNoDataOrNullValues:          setting.AlertingNoDataOrNullValues,
		AlertingMinInterval:                 setting.AlertingMinInterval,
		LiveEnabled:                         hs.Cfg.LiveMaxConnections != 0,
		AutoAssignOrg:                       hs.Cfg.AutoAssignOrg,
		VerifyEmailEnabled:                  setting.VerifyEmailEnabled,
		SigV4AuthEnabled:                    setting.SigV4AuthEnabled,
		AzureAuthEnabled:                    setting.AzureAuthEnabled,
		RbacEnabled:                         true,
		ExploreEnabled:                      setting.ExploreEnabled,
		HelpEnabled:                         setting.HelpEnabled,
		ProfileEnabled:                      setting.ProfileEnabled,
		NewsFeedEnabled:                     setting.NewsFeedEnabled,
		QueryHistoryEnabled:                 hs.Cfg.QueryHistoryEnabled,
		GoogleAnalyticsId:                   hs.Cfg.GoogleAnalyticsID,
		GoogleAnalytics4Id:                  hs.Cfg.GoogleAnalytics4ID,
		GoogleAnalytics4SendManualPageViews: hs.Cfg.GoogleAnalytics4SendManualPageViews,
		RudderstackWriteKey:                 hs.Cfg.RudderstackWriteKey,
		RudderstackDataPlaneUrl:             hs.Cfg.RudderstackDataPlaneURL,
		RudderstackSdkUrl:                   hs.Cfg.RudderstackSDKURL,
		RudderstackConfigUrl:                hs.Cfg.RudderstackConfigURL,
		RudderstackIntegrationsUrl:          hs.Cfg.RudderstackIntegrationsURL,
		FeedbackLinksEnabled:                hs.Cfg.FeedbackLinksEnabled,
		ApplicationInsightsConnectionString: hs.Cfg.ApplicationInsightsConnectionString,
		ApplicationInsightsEndpointUrl:      hs.Cfg.ApplicationInsightsEndpointUrl,
		DisableLoginForm:                    hs.Cfg.DisableLoginForm,
		DisableUserSignUp:                   !setting.AllowUserSignUp,
		LoginHint:                           setting.LoginHint,
		PasswordHint:                        setting.PasswordHint,
		ExternalUserMngInfo:                 setting.ExternalUserMngInfo,
		ExternalUserMngLinkUrl:              setting.ExternalUserMngLinkUrl,
		ExternalUserMngLinkName:             setting.ExternalUserMngLinkName,
		ViewersCanEdit:                      hs.Cfg.ViewersCanEdit,
		AngularSupportEnabled:               hs.Cfg.AngularSupportEnabled,
		EditorsCanAdmin:                     hs.Cfg.EditorsCanAdmin,
		DisableSanitizeHtml:                 hs.Cfg.DisableSanitizeHtml,
		TrustedTypesDefaultPolicyEnabled:    trustedTypesDefaultPolicyEnabled,
		CSPReportOnlyEnabled:                hs.Cfg.CSPReportOnlyEnabled,
		DateFormats:                         hs.Cfg.DateFormats,
		SecureSocksDSProxyEnabled:           hs.Cfg.SecureSocksDSProxy.Enabled && hs.Cfg.SecureSocksDSProxy.ShowUI,
		DisableFrontendSandboxForPlugins:    hs.Cfg.DisableFrontendSandboxForPlugins,
		PublicDashboardAccessToken:          c.PublicDashboardAccessToken,
		SharedWithMeFolderUID:               folder.SharedWithMeFolderUID,

		Auth: dtos.FrontendSettingsAuthDTO{
			OAuthSkipOrgRoleUpdateSync:  hs.Cfg.OAuthSkipOrgRoleUpdateSync,
			SAMLSkipOrgRoleSync:         hs.Cfg.SAMLSkipOrgRoleSync,
			LDAPSkipOrgRoleSync:         hs.Cfg.LDAPSkipOrgRoleSync,
			GoogleSkipOrgRoleSync:       hs.Cfg.GoogleSkipOrgRoleSync,
			JWTAuthSkipOrgRoleSync:      hs.Cfg.JWTAuthSkipOrgRoleSync,
			GrafanaComSkipOrgRoleSync:   hs.Cfg.GrafanaComSkipOrgRoleSync,
			GenericOAuthSkipOrgRoleSync: hs.Cfg.GenericOAuthSkipOrgRoleSync,
			AzureADSkipOrgRoleSync:      hs.Cfg.AzureADSkipOrgRoleSync,
			GithubSkipOrgRoleSync:       hs.Cfg.GitHubSkipOrgRoleSync,
			GitLabSkipOrgRoleSync:       hs.Cfg.GitLabSkipOrgRoleSync,
			OktaSkipOrgRoleSync:         hs.Cfg.OktaSkipOrgRoleSync,
			AuthProxyEnableLoginToken:   hs.Cfg.AuthProxyEnableLoginToken,
		},

		BuildInfo: dtos.FrontendSettingsBuildInfoDTO{
			HideVersion:   hideVersion,
			Version:       version,
			Commit:        commit,
			Buildstamp:    buildstamp,
			Edition:       hs.License.Edition(),
			LatestVersion: hs.grafanaUpdateChecker.LatestVersion(),
			HasUpdate:     hs.grafanaUpdateChecker.UpdateAvailable(),
			Env:           setting.Env,
		},

		LicenseInfo: dtos.FrontendSettingsLicenseInfoDTO{
			Expiry:          hs.License.Expiry(),
			StateInfo:       hs.License.StateInfo(),
			LicenseUrl:      hs.License.LicenseURL(hasAccess(licensing.PageAccess)),
			Edition:         hs.License.Edition(),
			EnabledFeatures: hs.License.EnabledFeatures(),
		},

		FeatureToggles:                   hs.Features.GetEnabled(c.Req.Context()),
		AnonymousEnabled:                 hs.Cfg.AnonymousEnabled,
		AnonymousDeviceLimit:             hs.Cfg.AnonymousDeviceLimit,
		RendererAvailable:                hs.RenderService.IsAvailable(c.Req.Context()),
		RendererVersion:                  hs.RenderService.Version(),
		SecretsManagerPluginEnabled:      secretsManagerPluginEnabled,
		Http2Enabled:                     hs.Cfg.Protocol == setting.HTTP2Scheme,
		GrafanaJavascriptAgent:           hs.Cfg.GrafanaJavascriptAgent,
		PluginCatalogURL:                 hs.Cfg.PluginCatalogURL,
		PluginAdminEnabled:               hs.Cfg.PluginAdminEnabled,
		PluginAdminExternalManageEnabled: hs.Cfg.PluginAdminEnabled && hs.Cfg.PluginAdminExternalManageEnabled,
		PluginCatalogHiddenPlugins:       hs.Cfg.PluginCatalogHiddenPlugins,
		ExpressionsEnabled:               hs.Cfg.ExpressionsEnabled,
		AwsAllowedAuthProviders:          hs.Cfg.AWSAllowedAuthProviders,
		AwsAssumeRoleEnabled:             hs.Cfg.AWSAssumeRoleEnabled,
		SupportBundlesEnabled:            isSupportBundlesEnabled(hs),

		Azure: dtos.FrontendSettingsAzureDTO{
			Cloud:                   hs.Cfg.Azure.Cloud,
			ManagedIdentityEnabled:  hs.Cfg.Azure.ManagedIdentityEnabled,
			WorkloadIdentityEnabled: hs.Cfg.Azure.WorkloadIdentityEnabled,
			UserIdentityEnabled:     hs.Cfg.Azure.UserIdentityEnabled,
		},

		Caching: dtos.FrontendSettingsCachingDTO{
			Enabled: hs.Cfg.SectionWithEnvOverrides("caching").Key("enabled").MustBool(true),
		},
		RecordedQueries: dtos.FrontendSettingsRecordedQueriesDTO{
			Enabled: hs.Cfg.SectionWithEnvOverrides("recorded_queries").Key("enabled").MustBool(true),
		},
		Reporting: dtos.FrontendSettingsReportingDTO{
			Enabled: hs.Cfg.SectionWithEnvOverrides("reporting").Key("enabled").MustBool(true),
		},
		Analytics: dtos.FrontendSettingsAnalyticsDTO{
			Enabled: hs.Cfg.SectionWithEnvOverrides("analytics").Key("enabled").MustBool(true),
		},

		UnifiedAlerting: dtos.FrontendSettingsUnifiedAlertingDTO{
			MinInterval: hs.Cfg.UnifiedAlerting.MinInterval.String(),
		},

		Oauth:                   hs.getEnabledOAuthProviders(),
		SamlEnabled:             hs.samlEnabled(),
		SamlName:                hs.samlName(),
		TokenExpirationDayLimit: hs.Cfg.SATokenExpirationDayLimit,

		SnapshotEnabled: hs.Cfg.SnapshotEnabled,

		SqlConnectionLimits: dtos.FrontendSettingsSqlConnectionLimitsDTO{
			MaxOpenConns:    hs.Cfg.SqlDatasourceMaxOpenConnsDefault,
			MaxIdleConns:    hs.Cfg.SqlDatasourceMaxIdleConnsDefault,
			ConnMaxLifetime: hs.Cfg.SqlDatasourceMaxConnLifetimeDefault,
		},
	}

	if hs.Cfg.UnifiedAlerting.StateHistory.Enabled {
		frontendSettings.UnifiedAlerting.AlertStateHistoryBackend = hs.Cfg.UnifiedAlerting.StateHistory.Backend
		frontendSettings.UnifiedAlerting.AlertStateHistoryPrimary = hs.Cfg.UnifiedAlerting.StateHistory.MultiPrimary
	}

	if hs.Cfg.UnifiedAlerting.Enabled != nil {
		frontendSettings.UnifiedAlertingEnabled = *hs.Cfg.UnifiedAlerting.Enabled
	}

	if setting.AlertingEnabled != nil {
		frontendSettings.AlertingEnabled = *setting.AlertingEnabled
	}

	if hs.pluginsCDNService != nil && hs.pluginsCDNService.IsEnabled() {
		cdnBaseURL, err := hs.pluginsCDNService.BaseURL()
		if err != nil {
			return nil, fmt.Errorf("plugins cdn base url: %w", err)
		}
		frontendSettings.PluginsCDNBaseURL = cdnBaseURL
	}

	if hs.Cfg.GeomapDefaultBaseLayerConfig != nil {
		frontendSettings.GeomapDefaultBaseLayerConfig = &hs.Cfg.GeomapDefaultBaseLayerConfig
	}

	if !hs.Cfg.GeomapEnableCustomBaseLayers {
		frontendSettings.GeomapDisableCustomBaseLayer = true
	}

	// Set the kubernetes namespace
	frontendSettings.Namespace = hs.namespacer(c.SignedInUser.OrgID)

	return frontendSettings, nil
}

func isSupportBundlesEnabled(hs *HTTPServer) bool {
	return hs.Cfg.SectionWithEnvOverrides("support_bundles").Key("enabled").MustBool(true)
}

func (hs *HTTPServer) getFSDataSources(c *contextmodel.ReqContext, availablePlugins AvailablePlugins) (map[string]plugins.DataSourceDTO, error) {
	orgDataSources := make([]*datasources.DataSource, 0)
	if c.SignedInUser.GetOrgID() != 0 {
		query := datasources.GetDataSourcesQuery{OrgID: c.SignedInUser.GetOrgID(), DataSourceLimit: hs.Cfg.DataSourceLimit}
		dataSources, err := hs.DataSourcesService.GetDataSources(c.Req.Context(), &query)
		if err != nil {
			return nil, err
		}

		if c.IsPublicDashboardView() {
			// If RBAC is enabled, it will filter out all datasources for a public user, so we need to skip it
			orgDataSources = dataSources
		} else {
			filtered, err := hs.dsGuardian.New(c.SignedInUser.OrgID, c.SignedInUser).FilterDatasourcesByQueryPermissions(dataSources)
			if err != nil {
				return nil, err
			}
			orgDataSources = filtered
		}
	}

	dataSources := make(map[string]plugins.DataSourceDTO)

	for _, ds := range orgDataSources {
		url := ds.URL

		if ds.Access == datasources.DS_ACCESS_PROXY {
			url = "/api/datasources/proxy/uid/" + ds.UID
		}

		dsDTO := plugins.DataSourceDTO{
			ID:        ds.ID,
			UID:       ds.UID,
			Type:      ds.Type,
			Name:      ds.Name,
			URL:       url,
			IsDefault: ds.IsDefault,
			Access:    string(ds.Access),
			ReadOnly:  ds.ReadOnly,
		}

		ap, exists := availablePlugins.Get(plugins.TypeDataSource, ds.Type)
		if !exists {
			c.Logger.Error("Could not find plugin definition for data source", "datasource_type", ds.Type)
			continue
		}
		plugin := ap.Plugin
		dsDTO.Type = plugin.ID
		dsDTO.Preload = plugin.Preload
		dsDTO.Module = plugin.Module
		dsDTO.PluginMeta = &plugins.PluginMetaDTO{
			JSONData:  plugin.JSONData,
			Signature: plugin.Signature,
			Module:    plugin.Module,
			BaseURL:   plugin.BaseURL,
			Angular:   plugin.Angular,
		}

		if ds.JsonData == nil {
			dsDTO.JSONData = make(map[string]any)
		} else {
			dsDTO.JSONData = ds.JsonData.MustMap()
		}

		if ds.Access == datasources.DS_ACCESS_DIRECT {
			if ds.BasicAuth {
				password, err := hs.DataSourcesService.DecryptedBasicAuthPassword(c.Req.Context(), ds)
				if err != nil {
					return nil, err
				}

				dsDTO.BasicAuth = util.GetBasicAuthHeader(
					ds.BasicAuthUser,
					password,
				)
			}
			if ds.WithCredentials {
				dsDTO.WithCredentials = ds.WithCredentials
			}

			if ds.Type == datasources.DS_INFLUXDB_08 {
				password, err := hs.DataSourcesService.DecryptedPassword(c.Req.Context(), ds)
				if err != nil {
					return nil, err
				}

				dsDTO.Username = ds.User
				dsDTO.Password = password
				dsDTO.URL = url + "/db/" + ds.Database
			}

			if ds.Type == datasources.DS_INFLUXDB {
				password, err := hs.DataSourcesService.DecryptedPassword(c.Req.Context(), ds)
				if err != nil {
					return nil, err
				}

				dsDTO.Username = ds.User
				dsDTO.Password = password
				dsDTO.URL = url
			}
		}

		// Update `jsonData.database` for outdated provisioned SQL datasources created WITHOUT the `jsonData` object in their configuration.
		// In these cases, the `Database` value is defined (if at all) on the root level of the provisioning config object.
		// This is done for easier warning/error checking on the front end.
		if (ds.Type == datasources.DS_MSSQL) || (ds.Type == datasources.DS_MYSQL) || (ds.Type == datasources.DS_POSTGRES) {
			// Only update if the value isn't already assigned.
			if dsDTO.JSONData["database"] == nil || dsDTO.JSONData["database"] == "" {
				dsDTO.JSONData["database"] = ds.Database
			}
		}

		if (ds.Type == datasources.DS_INFLUXDB) || (ds.Type == datasources.DS_ES) {
			dsDTO.Database = ds.Database
		}

		if ds.Type == datasources.DS_PROMETHEUS {
			// add unproxied server URL for link to Prometheus web UI
			ds.JsonData.Set("directUrl", ds.URL)
		}

		dataSources[ds.Name] = dsDTO
	}

	// add data sources that are built in (meaning they are not added via data sources page, nor have any entry in
	// the datasource table)
	for _, ds := range hs.pluginStore.Plugins(c.Req.Context(), plugins.TypeDataSource) {
		if ds.BuiltIn {
			dto := plugins.DataSourceDTO{
				Type:     string(ds.Type),
				Name:     ds.Name,
				JSONData: make(map[string]any),
				PluginMeta: &plugins.PluginMetaDTO{
					JSONData:  ds.JSONData,
					Signature: ds.Signature,
					Module:    ds.Module,
					BaseURL:   ds.BaseURL,
					Angular:   ds.Angular,
				},
			}
			if ds.Name == grafanads.DatasourceName {
				dto.ID = grafanads.DatasourceID
				dto.UID = grafanads.DatasourceUID
			}
			dataSources[ds.Name] = dto
		}
	}

	return dataSources, nil
}

func newAppDTO(plugin pluginstore.Plugin, settings pluginsettings.InfoDTO) *plugins.AppDTO {
	app := &plugins.AppDTO{
		ID:      plugin.ID,
		Version: plugin.Info.Version,
		Path:    plugin.Module,
		Preload: false,
		Angular: plugin.Angular,
	}

	if settings.Enabled {
		app.Preload = plugin.Preload
	}

	return app
}

func getPanelSort(id string) int {
	sort := 100
	switch id {
	case "timeseries":
		sort = 1
	case "barchart":
		sort = 2
	case "stat":
		sort = 3
	case "gauge":
		sort = 4
	case "bargauge":
		sort = 5
	case "table":
		sort = 6
	case "singlestat":
		sort = 7
	case "piechart":
		sort = 8
	case "state-timeline":
		sort = 9
	case "heatmap":
		sort = 10
	case "status-history":
		sort = 11
	case "histogram":
		sort = 12
	case "graph":
		sort = 13
	case "text":
		sort = 14
	case "alertlist":
		sort = 15
	case "dashlist":
		sort = 16
	case "news":
		sort = 17
	}
	return sort
}

type availablePluginDTO struct {
	Plugin   pluginstore.Plugin
	Settings pluginsettings.InfoDTO
}

// AvailablePlugins represents a mapping from plugin types (panel, data source, etc.) to plugin IDs to plugins
// For example ["panel"] -> ["piechart"] -> {pie chart plugin DTO}
type AvailablePlugins map[plugins.Type]map[string]*availablePluginDTO

func (ap AvailablePlugins) Get(pluginType plugins.Type, pluginID string) (*availablePluginDTO, bool) {
	p, exists := ap[pluginType][pluginID]
	if exists {
		return p, true
	}
	for _, p = range ap[pluginType] {
		if p.Plugin.ID == pluginID || slices.Contains(p.Plugin.AliasIDs, pluginID) {
			return p, true
		}
	}
	return nil, false
}

func (hs *HTTPServer) availablePlugins(ctx context.Context, orgID int64) (AvailablePlugins, error) {
	ap := make(AvailablePlugins)

	pluginSettingMap, err := hs.pluginSettings(ctx, orgID)
	if err != nil {
		return ap, err
	}

	apps := make(map[string]*availablePluginDTO)
	for _, app := range hs.pluginStore.Plugins(ctx, plugins.TypeApp) {
		if s, exists := pluginSettingMap[app.ID]; exists {
			app.Pinned = s.Pinned
			apps[app.ID] = &availablePluginDTO{
				Plugin:   app,
				Settings: *s,
			}
		}
	}
	ap[plugins.TypeApp] = apps

	dataSources := make(map[string]*availablePluginDTO)
	for _, ds := range hs.pluginStore.Plugins(ctx, plugins.TypeDataSource) {
		if s, exists := pluginSettingMap[ds.ID]; exists {
			dataSources[ds.ID] = &availablePluginDTO{
				Plugin:   ds,
				Settings: *s,
			}
		}
	}
	ap[plugins.TypeDataSource] = dataSources

	panels := make(map[string]*availablePluginDTO)
	for _, p := range hs.pluginStore.Plugins(ctx, plugins.TypePanel) {
		if s, exists := pluginSettingMap[p.ID]; exists {
			panels[p.ID] = &availablePluginDTO{
				Plugin:   p,
				Settings: *s,
			}
		}
	}
	ap[plugins.TypePanel] = panels

	return ap, nil
}

func (hs *HTTPServer) pluginSettings(ctx context.Context, orgID int64) (map[string]*pluginsettings.InfoDTO, error) {
	pluginSettings := make(map[string]*pluginsettings.InfoDTO)

	// fill settings from database
	if pss, err := hs.PluginSettings.GetPluginSettings(ctx, &pluginsettings.GetArgs{OrgID: orgID}); err != nil {
		return nil, err
	} else {
		for _, ps := range pss {
			pluginSettings[ps.PluginID] = ps
		}
	}

	// fill settings from app plugins
	for _, plugin := range hs.pluginStore.Plugins(ctx, plugins.TypeApp) {
		// ignore settings that already exist
		if _, exists := pluginSettings[plugin.ID]; exists {
			continue
		}

		// add new setting which is enabled depending on if AutoEnabled: true
		pluginSetting := &pluginsettings.InfoDTO{
			PluginID:      plugin.ID,
			OrgID:         orgID,
			Enabled:       plugin.AutoEnabled,
			Pinned:        plugin.AutoEnabled,
			PluginVersion: plugin.Info.Version,
		}

		pluginSettings[plugin.ID] = pluginSetting
	}

	// fill settings from all remaining plugins (including potential app child plugins)
	for _, plugin := range hs.pluginStore.Plugins(ctx) {
		// ignore settings that already exist
		if _, exists := pluginSettings[plugin.ID]; exists {
			continue
		}

		// add new setting which is enabled by default
		pluginSetting := &pluginsettings.InfoDTO{
			PluginID:      plugin.ID,
			OrgID:         orgID,
			Enabled:       true,
			Pinned:        false,
			PluginVersion: plugin.Info.Version,
		}

		// if plugin is included in an app, check app settings
		if plugin.IncludedInAppID != "" {
			// app child plugins are disabled unless app is enabled
			pluginSetting.Enabled = false
			if p, exists := pluginSettings[plugin.IncludedInAppID]; exists {
				pluginSetting.Enabled = p.Enabled
			}
		}
		pluginSettings[plugin.ID] = pluginSetting
	}

	return pluginSettings, nil
}

func (hs *HTTPServer) getEnabledOAuthProviders() map[string]any {
	providers := make(map[string]any)
	for key, oauth := range hs.SocialService.GetOAuthInfoProviders() {
		providers[key] = map[string]string{
			"name": oauth.Name,
			"icon": oauth.Icon,
		}
	}
	return providers
}

func (hs *HTTPServer) GetFrontendAssets(c *contextmodel.ReqContext) response.Response {
	assets, err := webassets.GetWebAssets(hs.Cfg)
	if err != nil {
		return response.Error(500, "Failed to load web assets manifest", err)
	}

	return response.JSON(http.StatusOK, assets)
}<|MERGE_RESOLUTION|>--- conflicted
+++ resolved
@@ -11,10 +11,6 @@
 	"strings"
 
 	"github.com/grafana/grafana/pkg/api/dtos"
-<<<<<<< HEAD
-	"github.com/grafana/grafana/pkg/api/response"
-=======
->>>>>>> 3e535044
 	"github.com/grafana/grafana/pkg/api/webassets"
 	"github.com/grafana/grafana/pkg/plugins"
 	"github.com/grafana/grafana/pkg/services/accesscontrol"
@@ -696,13 +692,4 @@
 		}
 	}
 	return providers
-}
-
-func (hs *HTTPServer) GetFrontendAssets(c *contextmodel.ReqContext) response.Response {
-	assets, err := webassets.GetWebAssets(hs.Cfg)
-	if err != nil {
-		return response.Error(500, "Failed to load web assets manifest", err)
-	}
-
-	return response.JSON(http.StatusOK, assets)
 }