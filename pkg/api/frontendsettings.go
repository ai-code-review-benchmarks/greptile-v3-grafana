--- conflicted
+++ resolved
@@ -160,13 +160,6 @@
 		PublicDashboardAccessToken:          c.PublicDashboardAccessToken,
 		SharedWithMeFolderUID:               folder.SharedWithMeFolderUID,
 
-<<<<<<< HEAD
-		Auth: dtos.FrontendSettingsAuthDTO{
-			AuthProxyEnableLoginToken: hs.Cfg.AuthProxyEnableLoginToken,
-		},
-
-=======
->>>>>>> ce1450d4
 		BuildInfo: dtos.FrontendSettingsBuildInfoDTO{
 			HideVersion:   hideVersion,
 			Version:       version,
