--- conflicted
+++ resolved
@@ -564,12 +564,9 @@
 		Preload:         false,
 		Angular:         plugin.Angular,
 		LoadingStrategy: hs.pluginAssets.LoadingStrategy(ctx, plugin),
-<<<<<<< HEAD
-		ModuleHash:      hs.pluginAssets.ModuleHash(ctx, plugin),
-=======
 		Extensions:      plugin.Extensions,
 		Dependencies:    plugin.Dependencies,
->>>>>>> c7ca2bfc
+		ModuleHash:      hs.pluginAssets.ModuleHash(ctx, plugin),
 	}
 
 	if settings.Enabled {
