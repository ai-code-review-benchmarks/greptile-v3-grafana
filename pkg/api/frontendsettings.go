--- conflicted
+++ resolved
@@ -37,28 +37,15 @@
 	for _, ds := range orgDataSources {
 		url := ds.Url
 
-    var dsMap = map[string]interface{}{
-      "type": ds.Type,
-      "name": ds.Name,
-      "url":  url,
-    }
-
 		if ds.Access == m.DS_ACCESS_PROXY {
-<<<<<<< HEAD
-			url = setting.AppSubUrl + "/api/datasources/proxy/" + strconv.FormatInt(ds.Id, 10)
-=======
 			url = "/api/datasources/proxy/" + strconv.FormatInt(ds.Id, 10)
 		}
->>>>>>> 78bf09a4
 
-      if ds.Type == m.DS_NETCRUNCH {
-        dsMap["id"] = ds.Id
-        dsMap["username"] = ds.User
-        dsMap["password"] = ds.Password
-        dsMap["url"] = url
-        dsMap["serverURL"] = ds.Url
-      }
-    }
+		var dsMap = map[string]interface{}{
+			"type": ds.Type,
+			"name": ds.Name,
+			"url":  url,
+		}
 
 		meta, exists := enabledPlugins.DataSources[ds.Type]
 		if !exists {
