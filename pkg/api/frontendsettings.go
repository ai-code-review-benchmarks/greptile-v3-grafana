package api

import (
	"context"
	"net/http"
	"strconv"

	"github.com/grafana/grafana/pkg/models"
	"github.com/grafana/grafana/pkg/plugins"
	"github.com/grafana/grafana/pkg/services/accesscontrol"
	"github.com/grafana/grafana/pkg/services/datasources"
	"github.com/grafana/grafana/pkg/services/featuremgmt"
	"github.com/grafana/grafana/pkg/services/licensing"
	"github.com/grafana/grafana/pkg/services/pluginsettings"
	"github.com/grafana/grafana/pkg/services/secrets/kvstore"
	"github.com/grafana/grafana/pkg/setting"
	"github.com/grafana/grafana/pkg/tsdb/grafanads"
	"github.com/grafana/grafana/pkg/util"
)

func (hs *HTTPServer) GetFrontendSettings(c *models.ReqContext) {
	settings, err := hs.getFrontendSettingsMap(c)
	if err != nil {
		c.JsonApiErr(400, "Failed to get frontend settings", err)
		return
	}

	c.JSON(http.StatusOK, settings)
}

// getFrontendSettingsMap returns a json object with all the settings needed for front end initialisation.
func (hs *HTTPServer) getFrontendSettingsMap(c *models.ReqContext) (map[string]interface{}, error) {
	enabledPlugins, err := hs.enabledPlugins(c.Req.Context(), c.OrgID)
	if err != nil {
		return nil, err
	}

	pluginsToPreload := make([]*plugins.PreloadPlugin, 0)
	for _, app := range enabledPlugins[plugins.App] {
		if app.Preload {
			pluginsToPreload = append(pluginsToPreload, &plugins.PreloadPlugin{
				Path:    app.Module,
				Version: app.Info.Version,
			})
		}
	}

	dataSources, err := hs.getFSDataSources(c, enabledPlugins)
	if err != nil {
		return nil, err
	}

	defaultDS := "-- Grafana --"
	for n, ds := range dataSources {
		if ds.IsDefault {
			defaultDS = n
		}
	}

	panels := make(map[string]plugins.PanelDTO)
	for _, panel := range enabledPlugins[plugins.Panel] {
		if panel.State == plugins.AlphaRelease && !hs.Cfg.PluginsEnableAlpha {
			continue
		}

		hideFromList := panel.HideFromList
		if panel.ID == "flamegraph" {
			hideFromList = !hs.Features.IsEnabled(featuremgmt.FlagFlameGraph)
		}

		panels[panel.ID] = plugins.PanelDTO{
			ID:            panel.ID,
			Name:          panel.Name,
			Info:          panel.Info,
			Module:        panel.Module,
			BaseURL:       panel.BaseURL,
			SkipDataQuery: panel.SkipDataQuery,
			HideFromList:  hideFromList,
			ReleaseState:  string(panel.State),
			Signature:     string(panel.Signature),
			Sort:          getPanelSort(panel.ID),
		}
	}

	hideVersion := hs.Cfg.AnonymousHideVersion && !c.IsSignedIn
	version := setting.BuildVersion
	commit := setting.BuildCommit
	buildstamp := setting.BuildStamp

	if hideVersion {
		version = ""
		commit = ""
		buildstamp = 0
	}

	hasAccess := accesscontrol.HasAccess(hs.AccessControl, c)
	secretsManagerPluginEnabled := kvstore.EvaluateRemoteSecretsPlugin(c.Req.Context(), hs.secretsPluginManager, hs.Cfg) == nil

	jsonObj := map[string]interface{}{
		"defaultDatasource":                   defaultDS,
		"datasources":                         dataSources,
		"minRefreshInterval":                  setting.MinRefreshInterval,
		"panels":                              panels,
		"appUrl":                              hs.Cfg.AppURL,
		"appSubUrl":                           hs.Cfg.AppSubURL,
		"allowOrgCreate":                      (setting.AllowUserOrgCreate && c.IsSignedIn) || c.IsGrafanaAdmin,
		"authProxyEnabled":                    setting.AuthProxyEnabled,
		"ldapEnabled":                         hs.Cfg.LDAPEnabled,
		"jwtHeaderName":                       hs.Cfg.JWTAuthHeaderName,
		"jwtUrlLogin":                         hs.Cfg.JWTAuthURLLogin,
		"alertingEnabled":                     setting.AlertingEnabled,
		"alertingErrorOrTimeout":              setting.AlertingErrorOrTimeout,
		"alertingNoDataOrNullValues":          setting.AlertingNoDataOrNullValues,
		"alertingMinInterval":                 setting.AlertingMinInterval,
		"liveEnabled":                         hs.Cfg.LiveMaxConnections != 0,
		"autoAssignOrg":                       setting.AutoAssignOrg,
		"verifyEmailEnabled":                  setting.VerifyEmailEnabled,
		"sigV4AuthEnabled":                    setting.SigV4AuthEnabled,
		"azureAuthEnabled":                    setting.AzureAuthEnabled,
		"rbacEnabled":                         hs.Cfg.RBACEnabled,
		"exploreEnabled":                      setting.ExploreEnabled,
		"helpEnabled":                         setting.HelpEnabled,
		"profileEnabled":                      setting.ProfileEnabled,
		"queryHistoryEnabled":                 hs.Cfg.QueryHistoryEnabled,
		"googleAnalyticsId":                   setting.GoogleAnalyticsId,
		"googleAnalytics4Id":                  setting.GoogleAnalytics4Id,
		"GoogleAnalytics4SendManualPageViews": setting.GoogleAnalytics4SendManualPageViews,
		"rudderstackWriteKey":                 setting.RudderstackWriteKey,
		"rudderstackDataPlaneUrl":             setting.RudderstackDataPlaneUrl,
		"rudderstackSdkUrl":                   setting.RudderstackSdkUrl,
		"rudderstackConfigUrl":                setting.RudderstackConfigUrl,
		"feedbackLinksEnabled":                hs.Cfg.FeedbackLinksEnabled,
		"applicationInsightsConnectionString": hs.Cfg.ApplicationInsightsConnectionString,
		"applicationInsightsEndpointUrl":      hs.Cfg.ApplicationInsightsEndpointUrl,
		"disableLoginForm":                    setting.DisableLoginForm,
		"disableUserSignUp":                   !setting.AllowUserSignUp,
		"loginHint":                           setting.LoginHint,
		"passwordHint":                        setting.PasswordHint,
		"externalUserMngInfo":                 setting.ExternalUserMngInfo,
		"externalUserMngLinkUrl":              setting.ExternalUserMngLinkUrl,
		"externalUserMngLinkName":             setting.ExternalUserMngLinkName,
		"viewersCanEdit":                      setting.ViewersCanEdit,
		"angularSupportEnabled":               hs.Cfg.AngularSupportEnabled,
		"editorsCanAdmin":                     hs.Cfg.EditorsCanAdmin,
		"disableSanitizeHtml":                 hs.Cfg.DisableSanitizeHtml,
		"pluginsToPreload":                    pluginsToPreload,
		"auth": map[string]interface{}{
			"OAuthSkipOrgRoleUpdateSync": hs.Cfg.OAuthSkipOrgRoleUpdateSync,
			"SAMLSkipOrgRoleSync":        hs.Cfg.SectionWithEnvOverrides("auth.saml").Key("skip_org_role_sync").MustBool(false),
			"LDAPSkipOrgRoleSync":        hs.Cfg.LDAPSkipOrgRoleSync,
<<<<<<< HEAD
			"GoogleSkipOrgRoleSync":      hs.Cfg.GoogleSkipOrgRoleSync,
=======
			"JWTAuthSkipOrgRoleSync":     hs.Cfg.JWTAuthSkipOrgRoleSync,
>>>>>>> 29c8ce12
			"GrafanaComSkipOrgRoleSync":  hs.Cfg.GrafanaComSkipOrgRoleSync,
			"AzureADSkipOrgRoleSync":     hs.Cfg.AzureADSkipOrgRoleSync,
			"DisableSyncLock":            hs.Cfg.DisableSyncLock,
		},
		"buildInfo": map[string]interface{}{
			"hideVersion":   hideVersion,
			"version":       version,
			"commit":        commit,
			"buildstamp":    buildstamp,
			"edition":       hs.License.Edition(),
			"latestVersion": hs.grafanaUpdateChecker.LatestVersion(),
			"hasUpdate":     hs.grafanaUpdateChecker.UpdateAvailable(),
			"env":           setting.Env,
		},
		"licenseInfo": map[string]interface{}{
			"expiry":          hs.License.Expiry(),
			"stateInfo":       hs.License.StateInfo(),
			"licenseUrl":      hs.License.LicenseURL(hasAccess(accesscontrol.ReqGrafanaAdmin, licensing.PageAccess)),
			"edition":         hs.License.Edition(),
			"enabledFeatures": hs.License.EnabledFeatures(),
		},
		"featureToggles":                   hs.Features.GetEnabled(c.Req.Context()),
		"rendererAvailable":                hs.RenderService.IsAvailable(c.Req.Context()),
		"rendererVersion":                  hs.RenderService.Version(),
		"secretsManagerPluginEnabled":      secretsManagerPluginEnabled,
		"http2Enabled":                     hs.Cfg.Protocol == setting.HTTP2Scheme,
		"sentry":                           hs.Cfg.Sentry,
		"grafanaJavascriptAgent":           hs.Cfg.GrafanaJavascriptAgent,
		"pluginCatalogURL":                 hs.Cfg.PluginCatalogURL,
		"pluginAdminEnabled":               hs.Cfg.PluginAdminEnabled,
		"pluginAdminExternalManageEnabled": hs.Cfg.PluginAdminEnabled && hs.Cfg.PluginAdminExternalManageEnabled,
		"pluginCatalogHiddenPlugins":       hs.Cfg.PluginCatalogHiddenPlugins,
		"expressionsEnabled":               hs.Cfg.ExpressionsEnabled,
		"awsAllowedAuthProviders":          hs.Cfg.AWSAllowedAuthProviders,
		"awsAssumeRoleEnabled":             hs.Cfg.AWSAssumeRoleEnabled,
		"azure": map[string]interface{}{
			"cloud":                  hs.Cfg.Azure.Cloud,
			"managedIdentityEnabled": hs.Cfg.Azure.ManagedIdentityEnabled,
		},
		"caching": map[string]bool{
			"enabled": hs.Cfg.SectionWithEnvOverrides("caching").Key("enabled").MustBool(true),
		},
		"recordedQueries": map[string]bool{
			"enabled": hs.Cfg.SectionWithEnvOverrides("recorded_queries").Key("enabled").MustBool(true),
		},
		"reporting": map[string]bool{
			"enabled": hs.Cfg.SectionWithEnvOverrides("reporting").Key("enabled").MustBool(true),
		},
		"unifiedAlertingEnabled": hs.Cfg.UnifiedAlerting.Enabled,
		"unifiedAlerting": map[string]interface{}{
			"minInterval": hs.Cfg.UnifiedAlerting.MinInterval.String(),
		},
		"oauth":                   hs.getEnabledOAuthProviders(),
		"samlEnabled":             hs.samlEnabled(),
		"samlName":                hs.samlName(),
		"tokenExpirationDayLimit": hs.Cfg.SATokenExpirationDayLimit,
	}

	if hs.ThumbService != nil {
		jsonObj["dashboardPreviews"] = hs.ThumbService.GetDashboardPreviewsSetupSettings(c)
	}

	if hs.Cfg.GeomapDefaultBaseLayerConfig != nil {
		jsonObj["geomapDefaultBaseLayerConfig"] = hs.Cfg.GeomapDefaultBaseLayerConfig
	}
	if !hs.Cfg.GeomapEnableCustomBaseLayers {
		jsonObj["geomapDisableCustomBaseLayer"] = true
	}

	return jsonObj, nil
}

func (hs *HTTPServer) getFSDataSources(c *models.ReqContext, enabledPlugins EnabledPlugins) (map[string]plugins.DataSourceDTO, error) {
	orgDataSources := make([]*datasources.DataSource, 0)
	if c.OrgID != 0 {
		query := datasources.GetDataSourcesQuery{OrgId: c.OrgID, DataSourceLimit: hs.Cfg.DataSourceLimit}
		err := hs.DataSourcesService.GetDataSources(c.Req.Context(), &query)
		if err != nil {
			return nil, err
		}

		if c.IsPublicDashboardView {
			// If RBAC is enabled, it will filter out all datasources for a public user, so we need to skip it
			orgDataSources = query.Result
		} else {
			filtered, err := hs.filterDatasourcesByQueryPermission(c.Req.Context(), c.SignedInUser, query.Result)
			if err != nil {
				return nil, err
			}
			orgDataSources = filtered
		}
	}

	dataSources := make(map[string]plugins.DataSourceDTO)

	for _, ds := range orgDataSources {
		url := ds.Url

		if ds.Access == datasources.DS_ACCESS_PROXY {
			url = "/api/datasources/proxy/" + strconv.FormatInt(ds.Id, 10)
		}

		dsDTO := plugins.DataSourceDTO{
			ID:        ds.Id,
			UID:       ds.Uid,
			Type:      ds.Type,
			Name:      ds.Name,
			URL:       url,
			IsDefault: ds.IsDefault,
			Access:    string(ds.Access),
			ReadOnly:  ds.ReadOnly,
		}

		plugin, exists := enabledPlugins.Get(plugins.DataSource, ds.Type)
		if !exists {
			c.Logger.Error("Could not find plugin definition for data source", "datasource_type", ds.Type)
			continue
		}
		dsDTO.Preload = plugin.Preload
		dsDTO.Module = plugin.Module
		dsDTO.PluginMeta = &plugins.PluginMetaDTO{
			JSONData:  plugin.JSONData,
			Signature: plugin.Signature,
			Module:    plugin.Module,
			BaseURL:   plugin.BaseURL,
		}

		if ds.JsonData == nil {
			dsDTO.JSONData = make(map[string]interface{})
		} else {
			dsDTO.JSONData = ds.JsonData.MustMap()
		}

		if ds.Access == datasources.DS_ACCESS_DIRECT {
			if ds.BasicAuth {
				password, err := hs.DataSourcesService.DecryptedBasicAuthPassword(c.Req.Context(), ds)
				if err != nil {
					return nil, err
				}

				dsDTO.BasicAuth = util.GetBasicAuthHeader(
					ds.BasicAuthUser,
					password,
				)
			}
			if ds.WithCredentials {
				dsDTO.WithCredentials = ds.WithCredentials
			}

			if ds.Type == datasources.DS_INFLUXDB_08 {
				password, err := hs.DataSourcesService.DecryptedPassword(c.Req.Context(), ds)
				if err != nil {
					return nil, err
				}

				dsDTO.Username = ds.User
				dsDTO.Password = password
				dsDTO.URL = url + "/db/" + ds.Database
			}

			if ds.Type == datasources.DS_INFLUXDB {
				password, err := hs.DataSourcesService.DecryptedPassword(c.Req.Context(), ds)
				if err != nil {
					return nil, err
				}

				dsDTO.Username = ds.User
				dsDTO.Password = password
				dsDTO.URL = url
			}
		}

		if (ds.Type == datasources.DS_INFLUXDB) || (ds.Type == datasources.DS_ES) {
			dsDTO.Database = ds.Database
		}

		if ds.Type == datasources.DS_PROMETHEUS {
			// add unproxied server URL for link to Prometheus web UI
			ds.JsonData.Set("directUrl", ds.Url)
		}

		dataSources[ds.Name] = dsDTO
	}

	// add data sources that are built in (meaning they are not added via data sources page, nor have any entry in
	// the datasource table)
	for _, ds := range hs.pluginStore.Plugins(c.Req.Context(), plugins.DataSource) {
		if ds.BuiltIn {
			dto := plugins.DataSourceDTO{
				Type:     string(ds.Type),
				Name:     ds.Name,
				JSONData: make(map[string]interface{}),
				PluginMeta: &plugins.PluginMetaDTO{
					JSONData:  ds.JSONData,
					Signature: ds.Signature,
					Module:    ds.Module,
					BaseURL:   ds.BaseURL,
				},
			}
			if ds.Name == grafanads.DatasourceName {
				dto.ID = grafanads.DatasourceID
				dto.UID = grafanads.DatasourceUID
			}
			dataSources[ds.Name] = dto
		}
	}

	return dataSources, nil
}

func getPanelSort(id string) int {
	sort := 100
	switch id {
	case "timeseries":
		sort = 1
	case "barchart":
		sort = 2
	case "stat":
		sort = 3
	case "gauge":
		sort = 4
	case "bargauge":
		sort = 5
	case "table":
		sort = 6
	case "singlestat":
		sort = 7
	case "piechart":
		sort = 8
	case "state-timeline":
		sort = 9
	case "heatmap":
		sort = 10
	case "status-history":
		sort = 11
	case "histogram":
		sort = 12
	case "graph":
		sort = 13
	case "text":
		sort = 14
	case "alertlist":
		sort = 15
	case "dashlist":
		sort = 16
	case "news":
		sort = 17
	}
	return sort
}

// EnabledPlugins represents a mapping from plugin types (panel, data source, etc.) to plugin IDs to plugins
// For example ["panel"] -> ["piechart"] -> {pie chart plugin DTO}
type EnabledPlugins map[plugins.Type]map[string]plugins.PluginDTO

func (ep EnabledPlugins) Get(pluginType plugins.Type, pluginID string) (plugins.PluginDTO, bool) {
	if _, exists := ep[pluginType][pluginID]; exists {
		return ep[pluginType][pluginID], true
	}

	return plugins.PluginDTO{}, false
}

func (hs *HTTPServer) enabledPlugins(ctx context.Context, orgID int64) (EnabledPlugins, error) {
	ep := make(EnabledPlugins)

	pluginSettingMap, err := hs.pluginSettings(ctx, orgID)
	if err != nil {
		return ep, err
	}

	apps := make(map[string]plugins.PluginDTO)
	for _, app := range hs.pluginStore.Plugins(ctx, plugins.App) {
		if b, exists := pluginSettingMap[app.ID]; exists {
			app.Pinned = b.Pinned
			apps[app.ID] = app
		}
	}
	ep[plugins.App] = apps

	dataSources := make(map[string]plugins.PluginDTO)
	for _, ds := range hs.pluginStore.Plugins(ctx, plugins.DataSource) {
		if _, exists := pluginSettingMap[ds.ID]; exists {
			dataSources[ds.ID] = ds
		}
	}
	ep[plugins.DataSource] = dataSources

	panels := make(map[string]plugins.PluginDTO)
	for _, p := range hs.pluginStore.Plugins(ctx, plugins.Panel) {
		if _, exists := pluginSettingMap[p.ID]; exists {
			panels[p.ID] = p
		}
	}
	ep[plugins.Panel] = panels

	return ep, nil
}

func (hs *HTTPServer) pluginSettings(ctx context.Context, orgID int64) (map[string]*pluginsettings.InfoDTO, error) {
	pluginSettings := make(map[string]*pluginsettings.InfoDTO)

	// fill settings from database
	if pss, err := hs.PluginSettings.GetPluginSettings(ctx, &pluginsettings.GetArgs{OrgID: orgID}); err != nil {
		return nil, err
	} else {
		for _, ps := range pss {
			pluginSettings[ps.PluginID] = ps
		}
	}

	// fill settings from app plugins
	for _, plugin := range hs.pluginStore.Plugins(ctx, plugins.App) {
		// ignore settings that already exist
		if _, exists := pluginSettings[plugin.ID]; exists {
			continue
		}

		// add new setting which is enabled depending on if AutoEnabled: true
		pluginSetting := &pluginsettings.InfoDTO{
			PluginID:      plugin.ID,
			OrgID:         orgID,
			Enabled:       plugin.AutoEnabled,
			Pinned:        plugin.AutoEnabled,
			PluginVersion: plugin.Info.Version,
		}

		pluginSettings[plugin.ID] = pluginSetting
	}

	// fill settings from all remaining plugins (including potential app child plugins)
	for _, plugin := range hs.pluginStore.Plugins(ctx) {
		// ignore settings that already exist
		if _, exists := pluginSettings[plugin.ID]; exists {
			continue
		}

		// add new setting which is enabled by default
		pluginSetting := &pluginsettings.InfoDTO{
			PluginID:      plugin.ID,
			OrgID:         orgID,
			Enabled:       true,
			Pinned:        false,
			PluginVersion: plugin.Info.Version,
		}

		// if plugin is included in an app, check app settings
		if plugin.IncludedInAppID != "" {
			// app child plugins are disabled unless app is enabled
			pluginSetting.Enabled = false
			if p, exists := pluginSettings[plugin.IncludedInAppID]; exists {
				pluginSetting.Enabled = p.Enabled
			}
		}
		pluginSettings[plugin.ID] = pluginSetting
	}

	return pluginSettings, nil
}

func (hs *HTTPServer) getEnabledOAuthProviders() map[string]interface{} {
	providers := make(map[string]interface{})
	for key, oauth := range hs.SocialService.GetOAuthInfoProviders() {
		providers[key] = map[string]string{
			"name": oauth.Name,
			"icon": oauth.Icon,
		}
	}
	return providers
}<|MERGE_RESOLUTION|>--- conflicted
+++ resolved
@@ -148,11 +148,8 @@
 			"OAuthSkipOrgRoleUpdateSync": hs.Cfg.OAuthSkipOrgRoleUpdateSync,
 			"SAMLSkipOrgRoleSync":        hs.Cfg.SectionWithEnvOverrides("auth.saml").Key("skip_org_role_sync").MustBool(false),
 			"LDAPSkipOrgRoleSync":        hs.Cfg.LDAPSkipOrgRoleSync,
-<<<<<<< HEAD
 			"GoogleSkipOrgRoleSync":      hs.Cfg.GoogleSkipOrgRoleSync,
-=======
 			"JWTAuthSkipOrgRoleSync":     hs.Cfg.JWTAuthSkipOrgRoleSync,
->>>>>>> 29c8ce12
 			"GrafanaComSkipOrgRoleSync":  hs.Cfg.GrafanaComSkipOrgRoleSync,
 			"AzureADSkipOrgRoleSync":     hs.Cfg.AzureADSkipOrgRoleSync,
 			"DisableSyncLock":            hs.Cfg.DisableSyncLock,
