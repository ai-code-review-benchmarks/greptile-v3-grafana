--- conflicted
+++ resolved
@@ -150,13 +150,10 @@
 
 			r.Put("/password", bind(m.ChangeUserPasswordCommand{}), wrap(ChangeUserPassword))
 			r.Get("/quotas", wrap(GetUserQuotas))
-<<<<<<< HEAD
       r.Get("/system",wrap(GetCurrentUserSystem))
-=======
 
 			r.Get("/preferences", wrap(GetUserPreferences))
 			r.Put("/preferences", bind(dtos.UpdatePrefsCmd{}), wrap(UpdateUserPreferences))
->>>>>>> 43ebc172
 		})
 
 		r.Group("/system", func() {
@@ -190,16 +187,13 @@
 			r.Post("/invites", quota("user"), bind(dtos.AddInviteForm{}), wrap(AddOrgInvite))
 			r.Patch("/invites/:code/revoke", wrap(RevokeInvite))
 
-<<<<<<< HEAD
 			// system
 			r.Put("/system", bind(dtos.UpdateSystems{}), wrap(UpdateSystems))
 			r.Post("/system", bind(m.AddSystemsCommand{}), wrap(AddNewSystems))
 			r.Get("/system", wrap(GetSystemsForCurrentOrg))
-=======
 			// prefs
 			r.Get("/preferences", wrap(GetOrgPreferences))
 			r.Put("/preferences", bind(dtos.UpdatePrefsCmd{}), wrap(UpdateOrgPreferences))
->>>>>>> 43ebc172
 		}, reqOrgAdmin)
 
 		// create new org
