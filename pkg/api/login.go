package api

import (
	"context"
	"encoding/hex"
	"errors"
	"fmt"
	"net/http"
	"net/url"
	"strings"

	"github.com/grafana/grafana/pkg/api/response"
	"github.com/grafana/grafana/pkg/infra/metrics"
	"github.com/grafana/grafana/pkg/infra/network"
	"github.com/grafana/grafana/pkg/middleware/cookies"
	"github.com/grafana/grafana/pkg/services/auth"
	"github.com/grafana/grafana/pkg/services/auth/identity"
	"github.com/grafana/grafana/pkg/services/authn"
	contextmodel "github.com/grafana/grafana/pkg/services/contexthandler/model"
	"github.com/grafana/grafana/pkg/services/featuremgmt"
	loginservice "github.com/grafana/grafana/pkg/services/login"
	pref "github.com/grafana/grafana/pkg/services/preference"
	"github.com/grafana/grafana/pkg/services/secrets"
	"github.com/grafana/grafana/pkg/services/user"
	"github.com/grafana/grafana/pkg/util"
	"github.com/grafana/grafana/pkg/util/errutil"
)

const (
	viewIndex            = "index"
	loginErrorCookieName = "login_error"
	// #nosec G101 - this is not a hardcoded secret
	postLogoutRedirectParam = "post_logout_redirect_uri"
)

var setIndexViewData = (*HTTPServer).setIndexViewData

var getViewIndex = func() string {
	return viewIndex
}

var (
	errAbsoluteRedirectTo  = errors.New("absolute URLs are not allowed for redirect_to cookie value")
	errInvalidRedirectTo   = errors.New("invalid redirect_to cookie value")
	errForbiddenRedirectTo = errors.New("forbidden redirect_to cookie value")
)

func (hs *HTTPServer) ValidateRedirectTo(redirectTo string) error {
	to, err := url.Parse(redirectTo)
	if err != nil {
		return errInvalidRedirectTo
	}

	if to.IsAbs() {
		return errAbsoluteRedirectTo
	}

	if to.Host != "" {
		return errForbiddenRedirectTo
	}

	// path should have exactly one leading slash
	if !strings.HasPrefix(to.Path, "/") {
		return errForbiddenRedirectTo
	}

	if strings.HasPrefix(to.Path, "//") {
		return errForbiddenRedirectTo
	}

	// when using a subUrl, the redirect_to should start with the subUrl (which contains the leading slash), otherwise the redirect
	// will send the user to the wrong location
	if hs.Cfg.AppSubURL != "" && !strings.HasPrefix(to.Path, hs.Cfg.AppSubURL+"/") {
		return errInvalidRedirectTo
	}

	return nil
}

func (hs *HTTPServer) CookieOptionsFromCfg() cookies.CookieOptions {
	path := "/"
	if len(hs.Cfg.AppSubURL) > 0 {
		path = hs.Cfg.AppSubURL
	}
	return cookies.CookieOptions{
		Path:             path,
		Secure:           hs.Cfg.CookieSecure,
		SameSiteDisabled: hs.Cfg.CookieSameSiteDisabled,
		SameSiteMode:     hs.Cfg.CookieSameSiteMode,
	}
}

func (hs *HTTPServer) LoginView(c *contextmodel.ReqContext) {
	if hs.Features.IsEnabled(featuremgmt.FlagClientTokenRotation) {
		if errors.Is(c.LookupTokenErr, authn.ErrTokenNeedsRotation) {
			c.Redirect(hs.Cfg.AppSubURL + "/")
			return
		}
	}

	viewData, err := setIndexViewData(hs, c)
	if err != nil {
		c.Handle(hs.Cfg, 500, "Failed to get settings", err)
		return
	}

	urlParams := c.Req.URL.Query()
	if _, disableAutoLogin := urlParams["disableAutoLogin"]; disableAutoLogin {
		hs.log.Debug("Auto login manually disabled")
		c.HTML(http.StatusOK, getViewIndex(), viewData)
		return
	}

	if loginError, ok := hs.tryGetEncryptedCookie(c, loginErrorCookieName); ok {
		// this cookie is only set whenever an OAuth login fails
		// therefore the loginError should be passed to the view data
		// and the view should return immediately before attempting
		// to login again via OAuth and enter to a redirect loop
		cookies.DeleteCookie(c.Resp, loginErrorCookieName, hs.CookieOptionsFromCfg)
		viewData.Settings.LoginError = loginError
		c.HTML(http.StatusOK, getViewIndex(), viewData)
		return
	}

	// If user is not authenticated try auto-login
	if !c.IsSignedIn && hs.tryAutoLogin(c) {
		return
	}

	if c.IsSignedIn {
		// Assign login token to auth proxy users if enable_login_token = true
		if hs.Cfg.AuthProxyEnabled && hs.Cfg.AuthProxyEnableLoginToken {
			user := &user.User{ID: c.SignedInUser.UserID, Email: c.SignedInUser.Email, Login: c.SignedInUser.Login}
			err := hs.loginUserWithUser(user, c)
			if err != nil {
				c.Handle(hs.Cfg, http.StatusInternalServerError, "Failed to sign in user", err)
				return
			}
		}

		c.Redirect(hs.GetRedirectURL(c))
		return
	}

	c.HTML(http.StatusOK, getViewIndex(), viewData)
}

func (hs *HTTPServer) tryAutoLogin(c *contextmodel.ReqContext) bool {
	samlAutoLogin := hs.samlAutoLoginEnabled()
	oauthInfos := hs.SocialService.GetOAuthInfoProviders()

	autoLoginProvidersLen := 0
	for _, provider := range oauthInfos {
		if provider.AutoLogin {
			autoLoginProvidersLen++
		}
	}
	// If no auto_login option configured for specific OAuth, use legacy option
	if hs.Cfg.OAuthAutoLogin && autoLoginProvidersLen == 0 {
		autoLoginProvidersLen = len(oauthInfos)
	}

	if samlAutoLogin {
		autoLoginProvidersLen++
	}

	if autoLoginProvidersLen > 1 {
		c.Logger.Warn("Skipping auto login because multiple auth providers are configured with auto_login option")
		return false
	}

	if hs.Cfg.OAuthAutoLogin && autoLoginProvidersLen == 0 {
		c.Logger.Warn("Skipping auto login because no auth providers are configured")
		return false
	}

	for providerName, provider := range oauthInfos {
		if provider.AutoLogin || hs.Cfg.OAuthAutoLogin {
			redirectUrl := hs.Cfg.AppSubURL + "/login/" + providerName
			c.Logger.Info("OAuth auto login enabled. Redirecting to " + redirectUrl)
			c.Redirect(redirectUrl, 307)
			return true
		}
	}

	if samlAutoLogin {
		redirectUrl := hs.Cfg.AppSubURL + "/login/saml"
		c.Logger.Info("SAML auto login enabled. Redirecting to " + redirectUrl)
		c.Redirect(redirectUrl, 307)
		return true
	}

	return false
}

func (hs *HTTPServer) LoginAPIPing(c *contextmodel.ReqContext) response.Response {
	if c.IsSignedIn || c.IsAnonymous {
		return response.JSON(http.StatusOK, util.DynMap{"message": "Logged in"})
	}

	return response.Error(401, "Unauthorized", nil)
}

func (hs *HTTPServer) LoginPost(c *contextmodel.ReqContext) response.Response {
	identity, err := hs.authnService.Login(c.Req.Context(), authn.ClientForm, &authn.Request{HTTPRequest: c.Req, Resp: c.Resp})
	if err != nil {
		tokenErr := &auth.CreateTokenErr{}
		if errors.As(err, &tokenErr) {
			return response.Error(tokenErr.StatusCode, tokenErr.ExternalErr, tokenErr.InternalErr)
		}
		return response.Err(err)
	}

	metrics.MApiLoginPost.Inc()
	return authn.HandleLoginResponse(c.Req, c.Resp, hs.Cfg, identity, hs.ValidateRedirectTo)
}

func (hs *HTTPServer) loginUserWithUser(user *user.User, c *contextmodel.ReqContext) error {
	if user == nil {
		return errors.New("could not login user")
	}

	addr := c.RemoteAddr()
	ip, err := network.GetIPFromAddress(addr)
	if err != nil {
		hs.log.Debug("Failed to get IP from client address", "addr", addr)
		ip = nil
	}

	hs.log.Debug("Got IP address from client address", "addr", addr, "ip", ip)
	ctx := context.WithValue(c.Req.Context(), loginservice.RequestURIKey{}, c.Req.RequestURI)
	userToken, err := hs.AuthTokenService.CreateToken(ctx, user, ip, c.Req.UserAgent())
	if err != nil {
		return fmt.Errorf("%v: %w", "failed to create auth token", err)
	}
	c.UserToken = userToken

	hs.log.Info("Successful Login", "User", user.Email)
	authn.WriteSessionCookie(c.Resp, hs.Cfg, userToken)
	return nil
}

func (hs *HTTPServer) Logout(c *contextmodel.ReqContext) {
<<<<<<< HEAD
	oauthProviderSignoutRedirectUrl := ""
	getAuthQuery := loginservice.GetAuthInfoQuery{UserId: c.UserID}
	authInfo, err := hs.authInfoService.GetAuthInfo(c.Req.Context(), &getAuthQuery)
	if err == nil {
		if hs.samlSingleLogoutEnabled() {
=======
	userID, errID := identity.UserIdentifier(c.SignedInUser.GetNamespacedID())
	if errID != nil {
		hs.log.Error("failed to retrieve user ID", "error", errID)
	}

	// If SAML is enabled and this is a SAML user use saml logout
	if hs.samlSingleLogoutEnabled() {
		getAuthQuery := loginservice.GetAuthInfoQuery{UserId: userID}
		if authInfo, err := hs.authInfoService.GetAuthInfo(c.Req.Context(), &getAuthQuery); err == nil {
>>>>>>> 6184bf21
			if authInfo.AuthModule == loginservice.SAMLAuthModule {
				c.Redirect(hs.Cfg.AppSubURL + "/logout/saml")
				return
			}
		}
		oauthProvider := hs.SocialService.GetOAuthInfoProvider(strings.TrimPrefix(authInfo.AuthModule, "oauth_"))
		oauthProviderSignoutRedirectUrl = oauthProvider.SignoutRedirectUrl
	}

	hs.log.Debug("Logout Redirect url", "auth.SignoutRedirectUrl:", hs.Cfg.SignoutRedirectUrl)
	hs.log.Debug("Logout Redirect url", "oauth provider redirect url:", oauthProviderSignoutRedirectUrl)

	signOutRedirectUrl := getSignOutRedirectUrl(hs.Cfg.SignoutRedirectUrl, oauthProviderSignoutRedirectUrl)

	hs.log.Debug("Logout Redirect url", "signOurRedirectUrl:", signOutRedirectUrl)
	idTokenHint := ""
	oidcLogout := isPostLogoutRedirectConfigured(signOutRedirectUrl)

	// Invalidate the OAuth tokens in case the User logged in with OAuth or the last external AuthEntry is an OAuth one
	if entry, exists, _ := hs.oauthTokenService.HasOAuthEntry(c.Req.Context(), c.SignedInUser); exists {
		token := hs.oauthTokenService.GetCurrentOAuthToken(c.Req.Context(), c.SignedInUser)
		if oidcLogout {
			if token.Valid() {
				idTokenHint = token.Extra("id_token").(string)
			} else {
				hs.log.Warn("Token is not valid")
			}
		}

		if err := hs.oauthTokenService.InvalidateOAuthTokens(c.Req.Context(), entry); err != nil {
			hs.log.Warn("failed to invalidate oauth tokens for user", "userId", userID, "error", err)
		}
	}

	err = hs.AuthTokenService.RevokeToken(c.Req.Context(), c.UserToken, false)
	if err != nil && !errors.Is(err, auth.ErrUserTokenNotFound) {
		hs.log.Error("failed to revoke auth token", "error", err)
	}

	authn.DeleteSessionCookie(c.Resp, hs.Cfg)

	rdUrl := signOutRedirectUrl
	if rdUrl != "" {
		if oidcLogout {
			rdUrl = getPostRedirectUrl(signOutRedirectUrl, idTokenHint)
		}
		c.Redirect(rdUrl)
	} else {
		hs.log.Info("Successful Logout", "User", c.SignedInUser.GetEmail())
		c.Redirect(hs.Cfg.AppSubURL + "/login")
	}
}

func (hs *HTTPServer) tryGetEncryptedCookie(ctx *contextmodel.ReqContext, cookieName string) (string, bool) {
	cookie := ctx.GetCookie(cookieName)
	if cookie == "" {
		return "", false
	}

	decoded, err := hex.DecodeString(cookie)
	if err != nil {
		return "", false
	}

	decryptedError, err := hs.SecretsService.Decrypt(ctx.Req.Context(), decoded)
	return string(decryptedError), err == nil
}

func (hs *HTTPServer) trySetEncryptedCookie(ctx *contextmodel.ReqContext, cookieName string, value string, maxAge int) error {
	encryptedError, err := hs.SecretsService.Encrypt(ctx.Req.Context(), []byte(value), secrets.WithoutScope())
	if err != nil {
		return err
	}

	cookies.WriteCookie(ctx.Resp, cookieName, hex.EncodeToString(encryptedError), 60, hs.CookieOptionsFromCfg)

	return nil
}

func (hs *HTTPServer) redirectWithError(c *contextmodel.ReqContext, err error, v ...any) {
	c.Logger.Warn(err.Error(), v...)
	c.Redirect(hs.redirectURLWithErrorCookie(c, err))
}

func (hs *HTTPServer) RedirectResponseWithError(c *contextmodel.ReqContext, err error, v ...any) *response.RedirectResponse {
	c.Logger.Error(err.Error(), v...)
	location := hs.redirectURLWithErrorCookie(c, err)
	return response.Redirect(location)
}

func (hs *HTTPServer) redirectURLWithErrorCookie(c *contextmodel.ReqContext, err error) string {
	setCookie := true
	if hs.Features.IsEnabled(featuremgmt.FlagIndividualCookiePreferences) {
		var userID int64
		if c.SignedInUser != nil && !c.SignedInUser.IsNil() {
			var errID error
			userID, errID = identity.UserIdentifier(c.SignedInUser.GetNamespacedID())
			if errID != nil {
				hs.log.Error("failed to retrieve user ID", "error", errID)
			}
		}

		prefsQuery := pref.GetPreferenceWithDefaultsQuery{UserID: userID, OrgID: c.SignedInUser.GetOrgID(), Teams: c.Teams}
		prefs, err := hs.preferenceService.GetWithDefaults(c.Req.Context(), &prefsQuery)
		if err != nil {
			c.Redirect(hs.Cfg.AppSubURL + "/login")
		}
		setCookie = prefs.Cookies("functional")
	}

	if setCookie {
		if err := hs.trySetEncryptedCookie(c, loginErrorCookieName, getLoginExternalError(err), 60); err != nil {
			hs.log.Error("Failed to set encrypted cookie", "err", err)
		}
	}

	return hs.Cfg.AppSubURL + "/login"
}

func (hs *HTTPServer) samlEnabled() bool {
	return hs.SettingsProvider.KeyValue("auth.saml", "enabled").MustBool(false) && hs.License.FeatureEnabled("saml")
}

func (hs *HTTPServer) samlName() string {
	return hs.SettingsProvider.KeyValue("auth.saml", "name").MustString("SAML")
}

func (hs *HTTPServer) samlSingleLogoutEnabled() bool {
	return hs.samlEnabled() && hs.SettingsProvider.KeyValue("auth.saml", "single_logout").MustBool(false) && hs.samlEnabled()
}

func (hs *HTTPServer) samlAutoLoginEnabled() bool {
	return hs.samlEnabled() && hs.SettingsProvider.KeyValue("auth.saml", "auto_login").MustBool(false)
}

func getLoginExternalError(err error) string {
	var createTokenErr *auth.CreateTokenErr
	if errors.As(err, &createTokenErr) {
		return createTokenErr.ExternalErr
	}

	// unwrap until we get to the error message
	gfErr := &errutil.Error{}
	if errors.As(err, gfErr) {
		return getFirstPublicErrorMessage(gfErr)
	}

	return err.Error()
}

// Get the first public error message from an error chain.
func getFirstPublicErrorMessage(err *errutil.Error) string {
	errPublic := err.Public()
	if err.PublicMessage != "" {
		return errPublic.Message
	}

	underlyingErr := &errutil.Error{}
	if err.Underlying != nil && errors.As(err.Underlying, underlyingErr) {
		return getFirstPublicErrorMessage(underlyingErr)
	}

	return errPublic.Message
}

func isPostLogoutRedirectConfigured(redirectUrl string) bool {
	if redirectUrl == "" {
		return false
	}

	u, err := url.Parse(redirectUrl)
	if err != nil {
		return false
	}

	q := u.Query()
	_, ok := q[postLogoutRedirectParam]
	return ok
}

func getPostRedirectUrl(rdUrl string, tokenHint string) string {
	if tokenHint == "" {
		return rdUrl
	}
	if rdUrl == "" {
		return rdUrl
	}

	u, err := url.Parse(rdUrl)
	if err != nil {
		return rdUrl
	}

	q := u.Query()
	q.Set("id_token_hint", tokenHint)
	u.RawQuery = q.Encode()

	return u.String()
}

func getSignOutRedirectUrl(gRdUrl string, oauthProviderUrl string) string {
	if oauthProviderUrl != "" {
		return oauthProviderUrl
	} else if gRdUrl != "" {
		return gRdUrl
	}
	return ""
}<|MERGE_RESOLUTION|>--- conflicted
+++ resolved
@@ -241,23 +241,16 @@
 }
 
 func (hs *HTTPServer) Logout(c *contextmodel.ReqContext) {
-<<<<<<< HEAD
-	oauthProviderSignoutRedirectUrl := ""
-	getAuthQuery := loginservice.GetAuthInfoQuery{UserId: c.UserID}
-	authInfo, err := hs.authInfoService.GetAuthInfo(c.Req.Context(), &getAuthQuery)
-	if err == nil {
-		if hs.samlSingleLogoutEnabled() {
-=======
 	userID, errID := identity.UserIdentifier(c.SignedInUser.GetNamespacedID())
 	if errID != nil {
 		hs.log.Error("failed to retrieve user ID", "error", errID)
 	}
-
-	// If SAML is enabled and this is a SAML user use saml logout
-	if hs.samlSingleLogoutEnabled() {
-		getAuthQuery := loginservice.GetAuthInfoQuery{UserId: userID}
-		if authInfo, err := hs.authInfoService.GetAuthInfo(c.Req.Context(), &getAuthQuery); err == nil {
->>>>>>> 6184bf21
+    oauthProviderSignoutRedirectUrl := ""
+	getAuthQuery := loginservice.GetAuthInfoQuery{UserId: userID}
+	authInfo, err := hs.authInfoService.GetAuthInfo(c.Req.Context(), &getAuthQuery)
+	if err == nil {
+		// If SAML is enabled and this is a SAML user use saml logout
+		if hs.samlSingleLogoutEnabled() {
 			if authInfo.AuthModule == loginservice.SAMLAuthModule {
 				c.Redirect(hs.Cfg.AppSubURL + "/logout/saml")
 				return
