--- conflicted
+++ resolved
@@ -126,16 +126,12 @@
 	if c.IsSignedIn {
 		// Assign login token to auth proxy users if enable_login_token = true
 		// LDAP users authenticated by auth proxy are also assigned login token but their auth module is LDAP
-<<<<<<< HEAD
-		if hs.Cfg.AuthProxyEnabled && hs.Cfg.AuthProxyEnableLoginToken &&
-			(c.SignedInUser.AuthenticatedBy == loginservice.AuthProxyAuthModule || c.SignedInUser.AuthenticatedBy == loginservice.LDAPAuthModule) {
-=======
 		if hs.Cfg.AuthProxy.Enabled &&
 			hs.Cfg.AuthProxy.EnableLoginToken &&
 			c.SignedInUser.IsAuthenticatedBy(loginservice.AuthProxyAuthModule, loginservice.LDAPAuthModule) {
->>>>>>> 5b85c4c2
 			user := &user.User{ID: c.SignedInUser.UserID, Email: c.SignedInUser.Email, Login: c.SignedInUser.Login}
-			if err := hs.loginUserWithUser(user, c); err != nil {
+			err := hs.loginUserWithUser(user, c)
+			if err != nil {
 				c.Handle(hs.Cfg, http.StatusInternalServerError, "Failed to sign in user", err)
 				return
 			}
