package api

import (
	"errors"
	"net/http"
	"strconv"
	"time"

	"github.com/grafana/grafana/pkg/api/dtos"
	"github.com/grafana/grafana/pkg/api/response"
	"github.com/grafana/grafana/pkg/components/apikeygen"
	"github.com/grafana/grafana/pkg/services/apikey"
	contextmodel "github.com/grafana/grafana/pkg/services/contexthandler/model"
	"github.com/grafana/grafana/pkg/web"
)

// swagger:route GET /auth/keys api_keys getAPIkeys
//
// Get auth keys.
//
// Will return auth keys.
//
// Deprecated: true.
//
// Deprecated. Please use GET /api/serviceaccounts and GET /api/serviceaccounts/{id}/tokens instead
// see https://grafana.com/docs/grafana/next/administration/api-keys/#migrate-api-keys-to-grafana-service-accounts-using-the-api.
//
// Responses:
// 200: getAPIkeyResponse
// 401: unauthorisedError
// 403: forbiddenError
// 404: notFoundError
// 500: internalServerError
func (hs *HTTPServer) GetAPIKeys(c *contextmodel.ReqContext) response.Response {
	query := apikey.GetApiKeysQuery{OrgID: c.SignedInUser.GetOrgID(), User: c.SignedInUser, IncludeExpired: c.QueryBool("includeExpired")}

	keys, err := hs.apiKeyService.GetAPIKeys(c.Req.Context(), &query)
	if err != nil {
		return response.Error(http.StatusInternalServerError, "Failed to list api keys", err)
	}

	ids := map[string]bool{}
	result := make([]*dtos.ApiKeyDTO, len(keys))
	for i, t := range keys {
		ids[strconv.FormatInt(t.ID, 10)] = true
		var expiration *time.Time = nil
		if t.Expires != nil {
			v := time.Unix(*t.Expires, 0)
			expiration = &v
		}
		result[i] = &dtos.ApiKeyDTO{
			ID:         t.ID,
			Name:       t.Name,
			Role:       t.Role,
			Expiration: expiration,
			LastUsedAt: t.LastUsedAt,
		}
	}

<<<<<<< HEAD
	metadata := hs.getMultiAccessControlMetadata(c, c.SignedInUser.GetOrgID(), "apikeys:id", ids)
=======
	metadata := hs.getMultiAccessControlMetadata(c, "apikeys:id", ids)
>>>>>>> 917f4e99
	if len(metadata) > 0 {
		for _, key := range result {
			key.AccessControl = metadata[strconv.FormatInt(key.ID, 10)]
		}
	}

	return response.JSON(http.StatusOK, result)
}

// swagger:route DELETE /auth/keys/{id} api_keys deleteAPIkey
//
// Delete API key.
//
// Deletes an API key.
// Deprecated. See: https://grafana.com/docs/grafana/next/administration/api-keys/#migrate-api-keys-to-grafana-service-accounts-using-the-api.
//
// Deprecated: true
// Responses:
// 200: okResponse
// 401: unauthorisedError
// 403: forbiddenError
// 404: notFoundError
// 500: internalServerError
func (hs *HTTPServer) DeleteAPIKey(c *contextmodel.ReqContext) response.Response {
	id, err := strconv.ParseInt(web.Params(c.Req)[":id"], 10, 64)
	if err != nil {
		return response.Error(http.StatusBadRequest, "id is invalid", err)
	}

	cmd := &apikey.DeleteCommand{ID: id, OrgID: c.SignedInUser.GetOrgID()}
	err = hs.apiKeyService.DeleteApiKey(c.Req.Context(), cmd)
	if err != nil {
		var status int
		if errors.Is(err, apikey.ErrNotFound) {
			status = 404
		} else {
			status = 500
		}
		return response.Error(status, "Failed to delete API key", err)
	}

	return response.Success("API key deleted")
}

// swagger:route POST /auth/keys api_keys addAPIkey
//
// Creates an API key.
//
// Will return details of the created API key.
//
// Deprecated: true
// Deprecated. Please use POST /api/serviceaccounts and POST /api/serviceaccounts/{id}/tokens
//
// see: https://grafana.com/docs/grafana/next/administration/api-keys/#migrate-api-keys-to-grafana-service-accounts-using-the-api.
//
// Responses:
// 200: postAPIkeyResponse
// 400: badRequestError
// 401: unauthorisedError
// 403: forbiddenError
// 409: conflictError
// 500: internalServerError
func (hs *HTTPServer) AddAPIKey(c *contextmodel.ReqContext) response.Response {
	cmd := apikey.AddCommand{}
	if err := web.Bind(c.Req, &cmd); err != nil {
		return response.Error(http.StatusBadRequest, "bad request data", err)
	}
	if !cmd.Role.IsValid() {
		return response.Error(http.StatusBadRequest, "Invalid role specified", nil)
	}
	if !c.SignedInUser.GetOrgRole().Includes(cmd.Role) {
		return response.Error(http.StatusForbidden, "Cannot assign a role higher than user's role", nil)
	}

	if hs.Cfg.ApiKeyMaxSecondsToLive != -1 {
		if cmd.SecondsToLive == 0 {
			return response.Error(http.StatusBadRequest, "Number of seconds before expiration should be set", nil)
		}
		if cmd.SecondsToLive > hs.Cfg.ApiKeyMaxSecondsToLive {
			return response.Error(http.StatusBadRequest, "Number of seconds before expiration is greater than the global limit", nil)
		}
	}

	cmd.OrgID = c.SignedInUser.GetOrgID()

	newKeyInfo, err := apikeygen.New(cmd.OrgID, cmd.Name)
	if err != nil {
		return response.Error(http.StatusInternalServerError, "Generating API key failed", err)
	}

	cmd.Key = newKeyInfo.HashedKey
	key, err := hs.apiKeyService.AddAPIKey(c.Req.Context(), &cmd)
	if err != nil {
		if errors.Is(err, apikey.ErrInvalidExpiration) {
			return response.Error(http.StatusBadRequest, err.Error(), nil)
		}
		if errors.Is(err, apikey.ErrDuplicate) {
			return response.Error(http.StatusConflict, err.Error(), nil)
		}
		return response.Error(http.StatusInternalServerError, "Failed to add API Key", err)
	}

	result := &dtos.NewApiKeyResult{
		ID:   key.ID,
		Name: key.Name,
		Key:  newKeyInfo.ClientSecret,
	}

	return response.JSON(http.StatusOK, result)
}

// swagger:parameters getAPIkeys
type GetAPIkeysParams struct {
	// Show expired keys
	// in:query
	// required:false
	// default:false
	IncludeExpired bool `json:"includeExpired"`
}

// swagger:parameters addAPIkey
type AddAPIkeyParams struct {
	// in:body
	// required:true
	Body apikey.AddCommand
}

// swagger:parameters deleteAPIkey
type DeleteAPIkeyParams struct {
	// in:path
	// required:true
	ID int64 `json:"id"`
}

// swagger:response getAPIkeyResponse
type GetAPIkeyResponse struct {
	// The response message
	// in: body
	Body []*dtos.ApiKeyDTO `json:"body"`
}

// swagger:response postAPIkeyResponse
type PostAPIkeyResponse struct {
	// The response message
	// in: body
	Body dtos.NewApiKeyResult `json:"body"`
}<|MERGE_RESOLUTION|>--- conflicted
+++ resolved
@@ -57,11 +57,7 @@
 		}
 	}
 
-<<<<<<< HEAD
-	metadata := hs.getMultiAccessControlMetadata(c, c.SignedInUser.GetOrgID(), "apikeys:id", ids)
-=======
 	metadata := hs.getMultiAccessControlMetadata(c, "apikeys:id", ids)
->>>>>>> 917f4e99
 	if len(metadata) > 0 {
 		for _, key := range result {
 			key.AccessControl = metadata[strconv.FormatInt(key.ID, 10)]
