--- conflicted
+++ resolved
@@ -86,11 +86,7 @@
 		return handleDashboardErr(http.StatusInternalServerError, "Failed to get queries for public dashboard", err)
 	}
 
-<<<<<<< HEAD
-	resp, err := hs.queryDataService.QueryData(c.Req.Context(), c.SignedInUser, c.SkipCache, reqDTO, true)
-=======
 	resp, err := hs.queryDataService.QueryDataMultipleSources(c.Req.Context(), c.SignedInUser, c.SkipCache, reqDTO, true)
->>>>>>> 05d518fa
 	if err != nil {
 		return hs.handleQueryMetricsError(err)
 	}
