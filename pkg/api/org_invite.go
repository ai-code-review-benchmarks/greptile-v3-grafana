--- conflicted
+++ resolved
@@ -206,15 +206,9 @@
 		return response.Error(500, "failed to create user", err)
 	}
 
-<<<<<<< HEAD
-	if err := bus.Publish(c.Req.Context(), &events.SignUpCompleted{
+	if err := hs.bus.Publish(c.Req.Context(), &events.SignUpCompleted{
 		Name:  usr.NameOrFallback(),
 		Email: usr.Email,
-=======
-	if err := hs.bus.Publish(c.Req.Context(), &events.SignUpCompleted{
-		Name:  user.NameOrFallback(),
-		Email: user.Email,
->>>>>>> 52e41586
 	}); err != nil {
 		return response.Error(500, "failed to publish event", err)
 	}
