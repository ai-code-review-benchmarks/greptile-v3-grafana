package api

import (
	"context"
	"fmt"
	"sort"
	"strconv"

	"github.com/grafana/grafana/pkg/api/dtos"
	_ "github.com/grafana/grafana/pkg/infra/log"
	"github.com/grafana/grafana/pkg/models"
	"github.com/grafana/grafana/pkg/services/playlist"
	"github.com/grafana/grafana/pkg/services/search"
	"github.com/grafana/grafana/pkg/services/user"
)

func (hs *HTTPServer) populateDashboardsByID(ctx context.Context, dashboardByIDs []int64, dashboardIDOrder map[int64]int) (dtos.PlaylistDashboardsSlice, error) {
	result := make(dtos.PlaylistDashboardsSlice, 0)

	if len(dashboardByIDs) > 0 {
		dashboardQuery := models.GetDashboardsQuery{DashboardIds: dashboardByIDs}
		if err := hs.DashboardService.GetDashboards(ctx, &dashboardQuery); err != nil {
			return result, err
		}

		for _, item := range dashboardQuery.Result {
			result = append(result, dtos.PlaylistDashboard{
				Id:    item.Id,
				Slug:  item.Slug,
				Title: item.Title,
				Uri:   "db/" + item.Slug,
				Url:   models.GetDashboardUrl(item.Uid, item.Slug),
				Order: dashboardIDOrder[item.Id],
			})
		}
	}

	return result, nil
}

func (hs *HTTPServer) populateDashboardsByTag(ctx context.Context, orgID int64, signedInUser *user.SignedInUser, dashboardByTag []string, dashboardTagOrder map[string]int) dtos.PlaylistDashboardsSlice {
	result := make(dtos.PlaylistDashboardsSlice, 0)

	for _, tag := range dashboardByTag {
		searchQuery := search.Query{
			Title:        "",
			Tags:         []string{tag},
			SignedInUser: signedInUser,
			Limit:        100,
			IsStarred:    false,
			OrgId:        orgID,
		}

		if err := hs.SearchService.SearchHandler(ctx, &searchQuery); err == nil {
			for _, item := range searchQuery.Result {
				result = append(result, dtos.PlaylistDashboard{
					Id:    item.ID,
					Slug:  item.Slug,
					Title: item.Title,
					Uri:   item.URI,
					Url:   item.URL,
					Order: dashboardTagOrder[tag],
				})
			}
		}
	}

	return result
}

// Deprecated -- the frontend can do this better
func (hs *HTTPServer) LoadPlaylistDashboards(ctx context.Context, orgID int64, signedInUser *user.SignedInUser, playlistUID string) (dtos.PlaylistDashboardsSlice, error) {
	result := make(dtos.PlaylistDashboardsSlice, 0)
	dto, err := hs.playlistService.GetWithItems(ctx,
		&playlist.GetPlaylistByUidQuery{UID: playlistUID, OrgId: orgID})

	if err != nil || dto == nil || dto.Items == nil {
		return result, err
	}

	playlistItems := *dto.Items

	dashboardByIDs := make([]int64, 0)
	dashboardByTag := make([]string, 0)
	dashboardIDOrder := make(map[int64]int)
	dashboardTagOrder := make(map[string]int)

<<<<<<< HEAD
	for idx, i := range playlistItems {
		if i.Type == "dashboard_by_id" {
			dashboardID, _ := strconv.ParseInt(i.Value, 10, 64)
			dashboardByIDs = append(dashboardByIDs, dashboardID)
			dashboardIDOrder[dashboardID] = idx
		}

		if i.Type == "dashboard_by_tag" {
			dashboardByTag = append(dashboardByTag, i.Value)
			dashboardTagOrder[i.Value] = idx
=======
	for i, item := range playlistItems {
		if item.Type == "dashboard_by_id" {
			dashboardID, _ := strconv.ParseInt(item.Value, 10, 64)
			dashboardByIDs = append(dashboardByIDs, dashboardID)
			dashboardIDOrder[dashboardID] = i
		}

		if item.Type == "dashboard_by_tag" {
			dashboardByTag = append(dashboardByTag, item.Value)
			dashboardTagOrder[item.Value] = i
>>>>>>> d441df08
		}

		if item.Type == "dashboard_by_uid" {
			return nil, fmt.Errorf("dashboard_by_uid not supported by this deprecated API")
		}
	}

	var k, _ = hs.populateDashboardsByID(ctx, dashboardByIDs, dashboardIDOrder)
	result = append(result, k...)
	result = append(result, hs.populateDashboardsByTag(ctx, orgID, signedInUser, dashboardByTag, dashboardTagOrder)...)

	sort.Sort(result)
	return result, nil
}<|MERGE_RESOLUTION|>--- conflicted
+++ resolved
@@ -85,18 +85,6 @@
 	dashboardIDOrder := make(map[int64]int)
 	dashboardTagOrder := make(map[string]int)
 
-<<<<<<< HEAD
-	for idx, i := range playlistItems {
-		if i.Type == "dashboard_by_id" {
-			dashboardID, _ := strconv.ParseInt(i.Value, 10, 64)
-			dashboardByIDs = append(dashboardByIDs, dashboardID)
-			dashboardIDOrder[dashboardID] = idx
-		}
-
-		if i.Type == "dashboard_by_tag" {
-			dashboardByTag = append(dashboardByTag, i.Value)
-			dashboardTagOrder[i.Value] = idx
-=======
 	for i, item := range playlistItems {
 		if item.Type == "dashboard_by_id" {
 			dashboardID, _ := strconv.ParseInt(item.Value, 10, 64)
@@ -107,7 +95,6 @@
 		if item.Type == "dashboard_by_tag" {
 			dashboardByTag = append(dashboardByTag, item.Value)
 			dashboardTagOrder[item.Value] = i
->>>>>>> d441df08
 		}
 
 		if item.Type == "dashboard_by_uid" {
