package api

import (
	"context"
	"encoding/json"
	"fmt"
	"math/rand"
	"net/http"
	"net/http/httptest"
	"testing"
	"time"

	"github.com/stretchr/testify/assert"
	"github.com/stretchr/testify/require"

	"github.com/grafana/grafana/pkg/api/dtos"
	"github.com/grafana/grafana/pkg/api/routing"
	"github.com/grafana/grafana/pkg/bus"
	"github.com/grafana/grafana/pkg/components/simplejson"
	"github.com/grafana/grafana/pkg/infra/db"
	"github.com/grafana/grafana/pkg/infra/localcache"
	"github.com/grafana/grafana/pkg/infra/log"
	"github.com/grafana/grafana/pkg/infra/tracing"
	"github.com/grafana/grafana/pkg/services/accesscontrol"
	"github.com/grafana/grafana/pkg/services/accesscontrol/acimpl"
	acdb "github.com/grafana/grafana/pkg/services/accesscontrol/database"
	"github.com/grafana/grafana/pkg/services/accesscontrol/ossaccesscontrol"
	"github.com/grafana/grafana/pkg/services/accesscontrol/permreg"
	"github.com/grafana/grafana/pkg/services/accesscontrol/resourcepermissions"
	"github.com/grafana/grafana/pkg/services/authz/zanzana"
	"github.com/grafana/grafana/pkg/services/contexthandler/ctxkey"
	contextmodel "github.com/grafana/grafana/pkg/services/contexthandler/model"
	"github.com/grafana/grafana/pkg/services/dashboards"
	"github.com/grafana/grafana/pkg/services/dashboards/database"
	dashboardservice "github.com/grafana/grafana/pkg/services/dashboards/service"
	"github.com/grafana/grafana/pkg/services/featuremgmt"
	"github.com/grafana/grafana/pkg/services/folder/folderimpl"
	"github.com/grafana/grafana/pkg/services/guardian"
	"github.com/grafana/grafana/pkg/services/licensing/licensingtest"
	"github.com/grafana/grafana/pkg/services/org/orgimpl"
	"github.com/grafana/grafana/pkg/services/quota/quotatest"
	"github.com/grafana/grafana/pkg/services/search"
	"github.com/grafana/grafana/pkg/services/sqlstore"
	"github.com/grafana/grafana/pkg/services/star"
	"github.com/grafana/grafana/pkg/services/star/startest"
	"github.com/grafana/grafana/pkg/services/supportbundles/bundleregistry"
	"github.com/grafana/grafana/pkg/services/supportbundles/supportbundlestest"
	"github.com/grafana/grafana/pkg/services/tag/tagimpl"
	"github.com/grafana/grafana/pkg/services/team"
	"github.com/grafana/grafana/pkg/services/team/teamimpl"
	"github.com/grafana/grafana/pkg/services/user"
	"github.com/grafana/grafana/pkg/services/user/userimpl"
	"github.com/grafana/grafana/pkg/setting"
	"github.com/grafana/grafana/pkg/web"
	"github.com/grafana/grafana/pkg/web/webtest"
)

const (
	LEVEL0_FOLDER_NUM    = 300
	LEVEL1_FOLDER_NUM    = 30
	LEVEL2_FOLDER_NUM    = 5
	LEVEL0_DASHBOARD_NUM = 300
	LEVEL1_DASHBOARD_NUM = 30
	LEVEL2_DASHBOARD_NUM = 5
	TEAM_NUM             = 50
	TEAM_MEMBER_NUM      = 5

	MAXIMUM_INT_POSTGRES = 2147483647
)

type benchScenario struct {
	db db.DB
	// signedInUser is the user that is signed in to the server
	cfg          *setting.Cfg
	signedInUser *user.SignedInUser
	teamSvc      team.Service
	userSvc      user.Service
}

func BenchmarkFolderListAndSearch(b *testing.B) {
	start := time.Now()
	b.Log("setup start")
	sc := setupDB(b)
	b.Log("setup time:", time.Since(start))

	all := LEVEL0_FOLDER_NUM*LEVEL0_DASHBOARD_NUM + LEVEL0_FOLDER_NUM*LEVEL1_FOLDER_NUM*LEVEL1_DASHBOARD_NUM + LEVEL0_FOLDER_NUM*LEVEL1_FOLDER_NUM*LEVEL2_FOLDER_NUM*LEVEL2_DASHBOARD_NUM

	// the maximum number of dashboards that can be returned by the search API
	// otherwise the handler fails with 422 status code
	const limit = 5000
	withLimit := func(res int) int {
		if res > limit {
			return limit
		}
		return res
	}

	benchmarks := []struct {
		desc        string
		url         string
		expectedLen int
		features    featuremgmt.FeatureToggles
	}{
		{
			desc:        "impl=default nested_folders=on get root folders",
			url:         "/api/folders",
			expectedLen: LEVEL0_FOLDER_NUM + 1, // for shared with me folder
			features:    featuremgmt.WithFeatures(featuremgmt.FlagNestedFolders),
		},
		{
			desc:        "impl=default nested_folders=on get subfolders",
			url:         "/api/folders?parentUid=folder0",
			expectedLen: LEVEL1_FOLDER_NUM,
			features:    featuremgmt.WithFeatures(featuremgmt.FlagNestedFolders),
		},
		{
			desc:        "impl=default nested_folders=on list all inherited dashboards",
			url:         "/api/search?type=dash-db&limit=5000",
			expectedLen: withLimit(all),
			features:    featuremgmt.WithFeatures(featuremgmt.FlagNestedFolders),
		},
		{
			desc:        "impl=permissionsFilterRemoveSubquery nested_folders=on list all inherited dashboards",
			url:         "/api/search?type=dash-db&limit=5000",
			expectedLen: withLimit(all),
			features:    featuremgmt.WithFeatures(featuremgmt.FlagNestedFolders, featuremgmt.FlagPermissionsFilterRemoveSubquery),
		},
		{
			desc:        "impl=default nested_folders=on search for pattern",
			url:         "/api/search?type=dash-db&query=dashboard_0_0&limit=5000",
			expectedLen: withLimit(1 + LEVEL1_DASHBOARD_NUM + LEVEL2_FOLDER_NUM*LEVEL2_DASHBOARD_NUM),
			features:    featuremgmt.WithFeatures(featuremgmt.FlagNestedFolders),
		},
		{
			desc:        "impl=permissionsFilterRemoveSubquery nested_folders=on search for pattern",
			url:         "/api/search?type=dash-db&query=dashboard_0_0&limit=5000",
			expectedLen: withLimit(1 + LEVEL1_DASHBOARD_NUM + LEVEL2_FOLDER_NUM*LEVEL2_DASHBOARD_NUM),
			features:    featuremgmt.WithFeatures(featuremgmt.FlagNestedFolders, featuremgmt.FlagPermissionsFilterRemoveSubquery),
		},
		{
			desc:        "impl=default nested_folders=on search for specific dashboard",
			url:         "/api/search?type=dash-db&query=dashboard_0_0_0_0",
			expectedLen: 1,
			features:    featuremgmt.WithFeatures(featuremgmt.FlagNestedFolders),
		},
		{
			desc:        "impl=permissionsFilterRemoveSubquery nested_folders=on search for specific dashboard",
			url:         "/api/search?type=dash-db&query=dashboard_0_0_0_0",
			expectedLen: 1,
			features:    featuremgmt.WithFeatures(featuremgmt.FlagNestedFolders, featuremgmt.FlagPermissionsFilterRemoveSubquery),
		},
		{
			desc:        "impl=default nested_folders=off get root folders",
			url:         "/api/folders?limit=5000",
			expectedLen: withLimit(LEVEL0_FOLDER_NUM),
			features:    featuremgmt.WithFeatures(),
		},
		{
			desc:        "impl=default nested_folders=off list all dashboards",
			url:         "/api/search?type=dash-db&limit=5000",
			expectedLen: withLimit(LEVEL0_FOLDER_NUM * LEVEL0_DASHBOARD_NUM),
			features:    featuremgmt.WithFeatures(),
		},
		{
			desc:        "impl=permissionsFilterRemoveSubquery nested_folders=off list all dashboards",
			url:         "/api/search?type=dash-db&limit=5000",
			expectedLen: withLimit(LEVEL0_FOLDER_NUM * LEVEL0_DASHBOARD_NUM),
			features:    featuremgmt.WithFeatures(featuremgmt.FlagPermissionsFilterRemoveSubquery),
		},
		{
			desc:        "impl=default nested_folders=off search specific dashboard",
			url:         "/api/search?type=dash-db&query=dashboard_0_0",
			expectedLen: 1,
			features:    featuremgmt.WithFeatures(),
		},
		{
			desc:        "impl=permissionsFilterRemoveSubquery nested_folders=off search specific dashboard",
			url:         "/api/search?type=dash-db&query=dashboard_0_0",
			expectedLen: 1,
			features:    featuremgmt.WithFeatures(featuremgmt.FlagPermissionsFilterRemoveSubquery),
		},
	}
	for _, bm := range benchmarks {
		b.Run(bm.desc, func(b *testing.B) {
			m := setupServer(b, sc, bm.features)
			req := httptest.NewRequest(http.MethodGet, bm.url, nil)
			req = webtest.RequestWithSignedInUser(req, sc.signedInUser)
			b.ResetTimer()

			for i := 0; i < b.N; i++ {
				rec := httptest.NewRecorder()
				m.ServeHTTP(rec, req)
				require.Equal(b, 200, rec.Code)
				var resp []dtos.FolderSearchHit
				err := json.Unmarshal(rec.Body.Bytes(), &resp)
				require.NoError(b, err)
				assert.Len(b, resp, bm.expectedLen)
			}
		})
	}
}

func setupDB(b testing.TB) benchScenario {
	b.Helper()
	db, cfg := sqlstore.InitTestDB(b)
	IDs := map[int64]struct{}{}

	opts := sqlstore.NativeSettingsForDialect(db.GetDialect())

	quotaService := quotatest.New(false, nil)

	teamSvc, err := teamimpl.ProvideService(db, cfg, tracing.InitializeTracerForTest())
	require.NoError(b, err)
	orgService, err := orgimpl.ProvideService(db, cfg, quotaService)
	require.NoError(b, err)

	cache := localcache.ProvideService()
	userSvc, err := userimpl.ProvideService(
		db, orgService, cfg, teamSvc, cache, tracing.InitializeTracerForTest(),
		&quotatest.FakeQuotaService{}, bundleregistry.ProvideService(),
	)
	require.NoError(b, err)

	var orgID int64 = 1

	userIDs := make([]int64, 0, TEAM_MEMBER_NUM)
	for i := 0; i < TEAM_MEMBER_NUM; i++ {
		u, err := userSvc.Create(context.Background(), &user.CreateUserCommand{
			OrgID: orgID,
			Login: fmt.Sprintf("user%d", i),
		})
		require.NoError(b, err)
		require.NotZero(b, u.ID)
		userIDs = append(userIDs, u.ID)
	}

	signedInUser := user.SignedInUser{UserID: userIDs[0], OrgID: orgID, Permissions: map[int64]map[string][]string{
		orgID: {dashboards.ActionFoldersCreate: {}, dashboards.ActionFoldersWrite: {dashboards.ScopeFoldersAll}},
	}}

	now := time.Now()
	roles := make([]accesscontrol.Role, 0, TEAM_NUM)
	teams := make([]team.Team, 0, TEAM_NUM)
	teamMembers := make([]team.TeamMember, 0, TEAM_MEMBER_NUM)
	teamRoles := make([]accesscontrol.TeamRole, 0, TEAM_NUM)
	for i := 1; i < TEAM_NUM+1; i++ {
		teamID := int64(i)
		teams = append(teams, team.Team{
			UID:     fmt.Sprintf("team%d", i),
			ID:      teamID,
			Name:    fmt.Sprintf("team%d", i),
			OrgID:   orgID,
			Created: now,
			Updated: now,
		})
		signedInUser.Teams = append(signedInUser.Teams, teamID)

		for _, userID := range userIDs {
			teamMembers = append(teamMembers, team.TeamMember{
				UserID:     userID,
				TeamID:     teamID,
				OrgID:      orgID,
				Permission: team.PermissionTypeMember,
				Created:    now,
				Updated:    now,
			})
		}

		name := fmt.Sprintf("managed_team_role_%d", i)
		roles = append(roles, accesscontrol.Role{
			ID:      int64(i),
			UID:     name,
			OrgID:   orgID,
			Name:    name,
			Updated: now,
			Created: now,
		})

		teamRoles = append(teamRoles, accesscontrol.TeamRole{
			RoleID:  int64(i),
			OrgID:   orgID,
			TeamID:  teamID,
			Created: now,
		})
	}
	err = db.WithDbSession(context.Background(), func(sess *sqlstore.DBSession) error {
		_, err := sess.BulkInsert("team", teams, opts)
		require.NoError(b, err)

		_, err = sess.BulkInsert("team_member", teamMembers, opts)
		require.NoError(b, err)

		_, err = sess.BulkInsert("role", roles, opts)
		require.NoError(b, err)

		_, err = sess.BulkInsert("team_role", teamRoles, opts)
		return err
	})
	require.NoError(b, err)

	foldersCap := LEVEL0_FOLDER_NUM + LEVEL0_FOLDER_NUM*LEVEL1_FOLDER_NUM + LEVEL0_FOLDER_NUM*LEVEL1_FOLDER_NUM*LEVEL2_FOLDER_NUM
	folders := make([]*f, 0, foldersCap)
	dashsCap := LEVEL0_FOLDER_NUM * LEVEL1_FOLDER_NUM * LEVEL2_FOLDER_NUM * LEVEL2_DASHBOARD_NUM
	dashs := make([]*dashboards.Dashboard, 0, foldersCap+dashsCap)
	dashTags := make([]*dashboardTag, 0, dashsCap)
	permissions := make([]accesscontrol.Permission, 0, foldersCap*2)
	for i := 0; i < LEVEL0_FOLDER_NUM; i++ {
		f0, d := addFolder(orgID, generateID(IDs), fmt.Sprintf("folder%d", i), nil)
		folders = append(folders, f0)
		dashs = append(dashs, d)

		roleID := int64(i%TEAM_NUM + 1)
		permissions = append(permissions, accesscontrol.Permission{
			RoleID:  roleID,
			Action:  dashboards.ActionFoldersRead,
			Scope:   dashboards.ScopeFoldersProvider.GetResourceScopeUID(f0.UID),
			Updated: now,
			Created: now,
		},
			accesscontrol.Permission{
				RoleID:  roleID,
				Action:  dashboards.ActionDashboardsRead,
				Scope:   dashboards.ScopeFoldersProvider.GetResourceScopeUID(f0.UID),
				Updated: now,
				Created: now,
			},
		)
		signedInUser.Permissions[orgID][dashboards.ActionFoldersRead] = append(signedInUser.Permissions[orgID][dashboards.ActionFoldersRead], dashboards.ScopeFoldersProvider.GetResourceScopeUID(f0.UID))
		signedInUser.Permissions[orgID][dashboards.ActionDashboardsRead] = append(signedInUser.Permissions[orgID][dashboards.ActionDashboardsRead], dashboards.ScopeFoldersProvider.GetResourceScopeUID(f0.UID))

		for j := 0; j < LEVEL0_DASHBOARD_NUM; j++ {
			str := fmt.Sprintf("dashboard_%d_%d", i, j)
			dashID := generateID(IDs)
			dashs = append(dashs, &dashboards.Dashboard{
				ID:        dashID,
				OrgID:     signedInUser.OrgID,
				IsFolder:  false,
				UID:       str,
				FolderID:  f0.ID,
				FolderUID: f0.UID,
				Slug:      str,
				Title:     str,
				Data:      simplejson.New(),
				Created:   now,
				Updated:   now,
			})

			dashTags = append(dashTags, &dashboardTag{
				DashboardID: dashID,
				Term:        fmt.Sprintf("tag%d", j),
			})
		}

		for j := 0; j < LEVEL1_FOLDER_NUM; j++ {
			f1, d1 := addFolder(orgID, generateID(IDs), fmt.Sprintf("folder%d_%d", i, j), &f0.UID)
			folders = append(folders, f1)
			dashs = append(dashs, d1)

			for k := 0; k < LEVEL1_DASHBOARD_NUM; k++ {
				str := fmt.Sprintf("dashboard_%d_%d_%d", i, j, k)
				dashID := generateID(IDs)
				dashs = append(dashs, &dashboards.Dashboard{
					ID:        dashID,
					OrgID:     signedInUser.OrgID,
					IsFolder:  false,
					UID:       str,
					FolderID:  f1.ID,
					FolderUID: f1.UID,
					Slug:      str,
					Title:     str,
					Data:      simplejson.New(),
					Created:   now,
					Updated:   now,
				})

				dashTags = append(dashTags, &dashboardTag{
					DashboardID: dashID,
					Term:        fmt.Sprintf("tag%d", k),
				})
			}

			for k := 0; k < LEVEL2_FOLDER_NUM; k++ {
				f2, d2 := addFolder(orgID, generateID(IDs), fmt.Sprintf("folder%d_%d_%d", i, j, k), &f1.UID)
				folders = append(folders, f2)
				dashs = append(dashs, d2)

				for l := 0; l < LEVEL2_DASHBOARD_NUM; l++ {
					str := fmt.Sprintf("dashboard_%d_%d_%d_%d", i, j, k, l)
					dashID := generateID(IDs)
					dashs = append(dashs, &dashboards.Dashboard{
						ID:        dashID,
						OrgID:     signedInUser.OrgID,
						IsFolder:  false,
						UID:       str,
						FolderID:  f1.ID,
						FolderUID: f2.UID,
						Slug:      str,
						Title:     str,
						Data:      simplejson.New(),
						Created:   now,
						Updated:   now,
					})

					dashTags = append(dashTags, &dashboardTag{
						DashboardID: dashID,
						Term:        fmt.Sprintf("tag%d", l),
					})
				}
			}
		}
	}

	err = db.WithDbSession(context.Background(), func(sess *sqlstore.DBSession) error {
		_, err := sess.BulkInsert("folder", folders, opts)
		require.NoError(b, err)

		_, err = sess.BulkInsert("dashboard", dashs, opts)
		require.NoError(b, err)

		_, err = sess.BulkInsert("permission", permissions, opts)
		require.NoError(b, err)

		_, err = sess.BulkInsert("dashboard_tag", dashTags, opts)
		return err
	})
	require.NoError(b, err)
	return benchScenario{
		db:           db,
		cfg:          cfg,
		signedInUser: &signedInUser,
		teamSvc:      teamSvc,
		userSvc:      userSvc,
	}
}

func setupServer(b testing.TB, sc benchScenario, features featuremgmt.FeatureToggles) *web.Macaron {
	b.Helper()

	m := web.New()
	initCtx := &contextmodel.ReqContext{}
	m.Use(func(c *web.Context) {
		initCtx.Context = c
		initCtx.Logger = log.New("api-test")
		initCtx.SignedInUser = sc.signedInUser

		c.Req = c.Req.WithContext(ctxkey.Set(c.Req.Context(), initCtx))
	})

	license := licensingtest.NewFakeLicensing()
	license.On("FeatureEnabled", "accesscontrol.enforcement").Return(true).Maybe()

	quotaSrv := quotatest.New(false, nil)

	dashStore, err := database.ProvideDashboardStore(sc.db, sc.cfg, features, tagimpl.ProvideService(sc.db))
	require.NoError(b, err)

	folderStore := folderimpl.ProvideDashboardFolderStore(sc.db)

	ac := acimpl.ProvideAccessControl(featuremgmt.WithFeatures())
	cfg := setting.NewCfg()
	actionSets := resourcepermissions.NewActionSetService(features)
	fStore := folderimpl.ProvideStore(sc.db)
	folderServiceWithFlagOn := folderimpl.ProvideService(fStore, ac, bus.ProvideBus(tracing.InitializeTracerForTest()), dashStore,
		folderStore, sc.db, features, supportbundlestest.NewFakeBundleService(), nil, cfg, nil, tracing.InitializeTracerForTest())
	acSvc := acimpl.ProvideOSSService(
		sc.cfg, acdb.ProvideService(sc.db), actionSets, localcache.ProvideService(),
		features, tracing.InitializeTracerForTest(), zanzana.NewNoopClient(), sc.db, permreg.ProvidePermissionRegistry(), nil, folderServiceWithFlagOn,
	)
	folderPermissions, err := ossaccesscontrol.ProvideFolderPermissions(
		cfg, features, routing.NewRouteRegister(), sc.db, ac, license, &dashboards.FakeDashboardStore{}, folderServiceWithFlagOn, acSvc, sc.teamSvc, sc.userSvc, actionSets)
	require.NoError(b, err)
	dashboardSvc, err := dashboardservice.ProvideDashboardServiceImpl(
		sc.cfg, dashStore, folderStore,
<<<<<<< HEAD
		features, folderPermissions, dashboardPermissions, ac,
		folderServiceWithFlagOn, fStore, nil, nil, nil, nil, quotaSrv, nil, nil,
=======
		features, folderPermissions, ac,
		folderServiceWithFlagOn, fStore, nil, nil, nil, nil, quotaSrv, nil,
>>>>>>> 974cec29
	)
	require.NoError(b, err)

	_, err = ossaccesscontrol.ProvideDashboardPermissions(
		cfg, features, routing.NewRouteRegister(), sc.db, ac, license, dashboardSvc, folderServiceWithFlagOn, acSvc, sc.teamSvc, sc.userSvc, actionSets, dashboardSvc)
	require.NoError(b, err)

	starSvc := startest.NewStarServiceFake()
	starSvc.ExpectedUserStars = &star.GetUserStarsResult{UserStars: make(map[string]bool)}

	hs := &HTTPServer{
		CacheService:     localcache.New(5*time.Minute, 10*time.Minute),
		Cfg:              sc.cfg,
		SQLStore:         sc.db,
		Features:         features,
		QuotaService:     quotaSrv,
		SearchService:    search.ProvideService(sc.cfg, sc.db, starSvc, dashboardSvc),
		folderService:    folderServiceWithFlagOn,
		DashboardService: dashboardSvc,
	}

	hs.AccessControl = acimpl.ProvideAccessControl(featuremgmt.WithFeatures())
	guardian.InitAccessControlGuardian(hs.Cfg, hs.AccessControl, hs.DashboardService)

	m.Get("/api/folders", hs.GetFolders)
	m.Get("/api/search", hs.Search)

	return m
}

type f struct {
	ID          int64   `xorm:"pk autoincr 'id'"`
	OrgID       int64   `xorm:"org_id"`
	UID         string  `xorm:"uid"`
	ParentUID   *string `xorm:"parent_uid"`
	Title       string
	Description string

	Created time.Time
	Updated time.Time
}

func (f *f) TableName() string {
	return "folder"
}

// SQL bean helper to save tags
type dashboardTag struct {
	ID          int64 `xorm:"pk autoincr 'id'"`
	DashboardID int64 `xorm:"dashboard_id"`
	Term        string
}

func addFolder(orgID int64, id int64, uid string, parentUID *string) (*f, *dashboards.Dashboard) {
	now := time.Now()
	title := uid
	f := &f{
		OrgID:     orgID,
		UID:       uid,
		Title:     title,
		ID:        id,
		Created:   now,
		Updated:   now,
		ParentUID: parentUID,
	}

	d := &dashboards.Dashboard{
		ID:       id,
		OrgID:    orgID,
		UID:      uid,
		Version:  1,
		Title:    title,
		Data:     simplejson.NewFromAny(map[string]any{"schemaVersion": 17, "title": title, "uid": uid, "version": 1}),
		IsFolder: true,
		Created:  now,
		Updated:  now,
	}
	return f, d
}

func generateID(reserved map[int64]struct{}) int64 {
	n := rand.Int63n(MAXIMUM_INT_POSTGRES)
	if _, existing := reserved[n]; existing {
		return generateID(reserved)
	}
	reserved[n] = struct{}{}
	return n
}<|MERGE_RESOLUTION|>--- conflicted
+++ resolved
@@ -471,13 +471,8 @@
 	require.NoError(b, err)
 	dashboardSvc, err := dashboardservice.ProvideDashboardServiceImpl(
 		sc.cfg, dashStore, folderStore,
-<<<<<<< HEAD
-		features, folderPermissions, dashboardPermissions, ac,
+		features, folderPermissions, ac,
 		folderServiceWithFlagOn, fStore, nil, nil, nil, nil, quotaSrv, nil, nil,
-=======
-		features, folderPermissions, ac,
-		folderServiceWithFlagOn, fStore, nil, nil, nil, nil, quotaSrv, nil,
->>>>>>> 974cec29
 	)
 	require.NoError(b, err)
 
