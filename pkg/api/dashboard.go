--- conflicted
+++ resolved
@@ -279,7 +279,6 @@
 	var err error
 	cmd.OrgId = c.OrgId
 	cmd.UserId = c.UserId
-<<<<<<< HEAD
 	trimDefaults := c.QueryBoolWithDefault("trimdefaults", false)
 	if trimDefaults && !hs.LoadSchemaService.IsDisabled() {
 		cmd.Dashboard, err = hs.LoadSchemaService.DashboardApplyDefaults(cmd.Dashboard)
@@ -298,8 +297,7 @@
 		}
 		cmd.FolderId = folder.Id
 	}
-=======
->>>>>>> 92ac2c40
+
 	dash := cmd.GetDashboardModel()
 	newDashboard := dash.Id == 0
 	if newDashboard {
