--- conflicted
+++ resolved
@@ -17,10 +17,7 @@
 	"github.com/grafana/grafana/pkg/services/annotations/annotationstest"
 	"github.com/grafana/grafana/pkg/services/dashboards"
 	"github.com/grafana/grafana/pkg/services/featuremgmt"
-<<<<<<< HEAD
 	"github.com/grafana/grafana/pkg/services/folder"
-=======
->>>>>>> 31dbf57a
 	"github.com/grafana/grafana/pkg/services/folder/foldertest"
 	"github.com/grafana/grafana/pkg/services/guardian"
 	"github.com/grafana/grafana/pkg/setting"
@@ -395,22 +392,18 @@
 				_ = repo.Save(context.Background(), &annotations.Item{ID: 1, DashboardID: 0})
 				_ = repo.Save(context.Background(), &annotations.Item{ID: 2, DashboardID: 1})
 				hs.annotationsRepo = repo
-				hs.AccessControl = acimpl.ProvideAccessControl(hs.Cfg)
-<<<<<<< HEAD
-				hs.AccessControl.RegisterScopeAttributeResolver(AnnotationTypeScopeResolver(hs.annotationsRepo))
 				hs.Features = featuremgmt.WithFeatures(tt.featureFlags...)
 				dashService := &dashboards.FakeDashboardService{}
-				dashService.On("GetDashboard", mock.Anything, mock.Anything).Return(&dashboards.Dashboard{UID: dashUID, FolderUID: folderUID}, nil)
+				dashService.On("GetDashboard", mock.Anything, mock.Anything).Return(&dashboards.Dashboard{UID: dashUID, FolderUID: folderUID, FolderID: 1}, nil)
 				folderService := &foldertest.FakeService{}
-				folderService.ExpectedFolder = &folder.Folder{UID: folderUID}
+				folderService.ExpectedFolder = &folder.Folder{UID: folderUID, ID: 1}
+				folderDB := &foldertest.FakeFolderStore{}
+				folderDB.On("GetFolderByID", mock.Anything, mock.Anything, mock.Anything).Return(&folder.Folder{UID: folderUID, ID: 1}, nil)
 				hs.DashboardService = dashService
 				hs.folderService = folderService
-=======
-				features := featuremgmt.WithFeatures()
-				dashSvc := &dashboards.FakeDashboardService{}
-				folderSvc := &foldertest.FakeService{}
-				hs.AccessControl.RegisterScopeAttributeResolver(AnnotationTypeScopeResolver(hs.annotationsRepo, features, dashSvc, folderSvc))
->>>>>>> 31dbf57a
+				hs.AccessControl = acimpl.ProvideAccessControl(hs.Cfg)
+				hs.AccessControl.RegisterScopeAttributeResolver(AnnotationTypeScopeResolver(hs.annotationsRepo, hs.Features, dashService, folderService))
+				hs.AccessControl.RegisterScopeAttributeResolver(dashboards.NewDashboardIDScopeResolver(folderDB, dashService, folderService))
 			})
 			var body io.Reader
 			if tt.body != "" {
@@ -425,6 +418,7 @@
 		})
 	}
 }
+
 func TestService_AnnotationTypeScopeResolver(t *testing.T) {
 	rootDashUID := "root-dashboard"
 	folderDashUID := "folder-dashboard"
