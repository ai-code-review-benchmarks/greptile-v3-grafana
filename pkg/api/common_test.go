--- conflicted
+++ resolved
@@ -208,14 +208,10 @@
 	hs := &HTTPServer{
 		Cfg:           cfg,
 		RouteRegister: routing.NewRouteRegister(),
-<<<<<<< HEAD
-		AccessControl: &fakeAccessControl{permissions: permissions},
 		QuotaService: &quota.QuotaService{
 			Cfg: cfg,
 		},
-=======
 		AccessControl: accesscontrolmock.New().WithPermissions(permissions),
->>>>>>> 7c97b9d0
 	}
 
 	sc := setupScenarioContext(t, url)
