--- conflicted
+++ resolved
@@ -274,14 +274,6 @@
 		return nil
 	})
 
-<<<<<<< HEAD
-=======
-	bus.AddHandlerCtx("test", func(ctx context.Context, cmd *models.GetTeamsForLDAPGroupCommand) error {
-		cmd.Result = []models.TeamOrgGroupDTO{}
-		return nil
-	})
-
->>>>>>> 9880a843
 	getLDAPConfig = func(*setting.Cfg) (*ldap.Config, error) {
 		return &ldap.Config{}, nil
 	}
