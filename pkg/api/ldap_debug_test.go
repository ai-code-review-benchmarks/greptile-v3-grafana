--- conflicted
+++ resolved
@@ -274,14 +274,6 @@
 		return nil
 	})
 
-<<<<<<< HEAD
-=======
-	bus.AddHandler("test", func(ctx context.Context, cmd *models.GetTeamsForLDAPGroupCommand) error {
-		cmd.Result = []models.TeamOrgGroupDTO{}
-		return nil
-	})
-
->>>>>>> 3625c617
 	getLDAPConfig = func(*setting.Cfg) (*ldap.Config, error) {
 		return &ldap.Config{}, nil
 	}
