--- conflicted
+++ resolved
@@ -103,13 +103,8 @@
 
 	// publish signup event
 	if err := hs.bus.Publish(c.Req.Context(), &events.SignUpCompleted{
-<<<<<<< HEAD
-		Email: user.Email,
-		Name:  user.NameOrFallback(),
-=======
 		Email: usr.Email,
 		Name:  usr.NameOrFallback(),
->>>>>>> 82e32447
 	}); err != nil {
 		return response.Error(500, "Failed to publish event", err)
 	}
