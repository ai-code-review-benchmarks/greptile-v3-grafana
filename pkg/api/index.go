--- conflicted
+++ resolved
@@ -50,11 +50,7 @@
 	// Locale is used for some number and date/time formatting, whereas language is used just for
 	// translating words in the interface
 	acceptLangHeader := c.Req.Header.Get("Accept-Language")
-<<<<<<< HEAD
-	locale := "en-US" // frontend will set the default locale, but we set English as default
-=======
 	locale := "en-US" // default to en-US formatting, but use the accept-lang header or user's preference
->>>>>>> 1ebcb3f6
 	language := ""    // frontend will set the default language
 
 	if prefs.JSONData.Language != "" {
