package api

import (
	"fmt"
	"net/http"
	"path"
	"sort"
	"strings"

	"github.com/grafana/grafana/pkg/api/dtos"
	"github.com/grafana/grafana/pkg/api/navlinks"
	"github.com/grafana/grafana/pkg/models"
	"github.com/grafana/grafana/pkg/plugins"
	ac "github.com/grafana/grafana/pkg/services/accesscontrol"
	"github.com/grafana/grafana/pkg/services/dashboards"
	"github.com/grafana/grafana/pkg/services/datasources"
	"github.com/grafana/grafana/pkg/services/featuremgmt"
	pref "github.com/grafana/grafana/pkg/services/preference"
	"github.com/grafana/grafana/pkg/services/star"
	"github.com/grafana/grafana/pkg/setting"
)

const (
	// Themes
	lightName = "light"
	darkName  = "dark"
)

func (hs *HTTPServer) getProfileNode(c *models.ReqContext) *dtos.NavLink {
	// Only set login if it's different from the name
	var login string
	if c.SignedInUser.Login != c.SignedInUser.NameOrFallback() {
		login = c.SignedInUser.Login
	}
	gravatarURL := dtos.GetGravatarUrl(c.Email)

	children := []*dtos.NavLink{
		{
			Text: "Preferences", Id: "profile-settings", Url: hs.Cfg.AppSubURL + "/profile", Icon: "sliders-v-alt",
		},
	}

	children = append(children, &dtos.NavLink{
		Text: "Notification history", Id: "notifications", Url: hs.Cfg.AppSubURL + "/notifications", Icon: "bell",
	})

	if setting.AddChangePasswordLink() {
		children = append(children, &dtos.NavLink{
			Text: "Change password", Id: "change-password", Url: hs.Cfg.AppSubURL + "/profile/password",
			Icon: "lock",
		})
	}

	if !setting.DisableSignoutMenu {
		// add sign out first
		children = append(children, &dtos.NavLink{
			Text:         "Sign out",
			Id:           "sign-out",
			Url:          hs.Cfg.AppSubURL + "/logout",
			Icon:         "arrow-from-right",
			Target:       "_self",
			HideFromTabs: true,
		})
	}

	return &dtos.NavLink{
		Text:       c.SignedInUser.NameOrFallback(),
		SubTitle:   login,
		Id:         "profile",
		Img:        gravatarURL,
		Url:        hs.Cfg.AppSubURL + "/profile",
		Section:    dtos.NavSectionConfig,
		SortWeight: dtos.WeightProfile,
		Children:   children,
	}
}

func (hs *HTTPServer) getAppLinks(c *models.ReqContext) ([]*dtos.NavLink, error) {
	enabledPlugins, err := hs.enabledPlugins(c.Req.Context(), c.OrgId)
	if err != nil {
		return nil, err
	}

	appLinks := []*dtos.NavLink{}
	for _, plugin := range enabledPlugins[plugins.App] {
		if !plugin.Pinned {
			continue
		}

		appLink := &dtos.NavLink{
			Text:       plugin.Name,
			Id:         "plugin-page-" + plugin.ID,
			Url:        path.Join(hs.Cfg.AppSubURL, plugin.DefaultNavURL),
			Img:        plugin.Info.Logos.Small,
			Section:    dtos.NavSectionPlugin,
			SortWeight: dtos.WeightPlugin,
		}

		for _, include := range plugin.Includes {
			if !c.HasUserRole(include.Role) {
				continue
			}

			if include.Type == "page" && include.AddToNav {
				var link *dtos.NavLink
				if len(include.Path) > 0 {
					link = &dtos.NavLink{
						Url:  hs.Cfg.AppSubURL + include.Path,
						Text: include.Name,
					}
					if include.DefaultNav {
						appLink.Url = link.Url // Overwrite the hardcoded page logic
					}
				} else {
					link = &dtos.NavLink{
						Url:  hs.Cfg.AppSubURL + "/plugins/" + plugin.ID + "/page/" + include.Slug,
						Text: include.Name,
					}
				}
				link.Icon = include.Icon
				appLink.Children = append(appLink.Children, link)
			}

			if include.Type == "dashboard" && include.AddToNav {
				dboardURL := include.DashboardURLPath()
				if dboardURL != "" {
					link := &dtos.NavLink{
						Url:  path.Join(hs.Cfg.AppSubURL, dboardURL),
						Text: include.Name,
					}
					appLink.Children = append(appLink.Children, link)
				}
			}
		}

		if len(appLink.Children) > 0 {
			// If we only have one child and it's the app default nav then remove it from children
			if len(appLink.Children) == 1 && appLink.Children[0].Url == appLink.Url {
				appLink.Children = []*dtos.NavLink{}
			}
			appLinks = append(appLinks, appLink)
		}
	}

	if len(appLinks) > 0 {
		sort.SliceStable(appLinks, func(i, j int) bool {
			return appLinks[i].Text < appLinks[j].Text
		})
	}
	return appLinks, nil
}

func enableServiceAccount(hs *HTTPServer, c *models.ReqContext) bool {
	hasAccess := ac.HasAccess(hs.AccessControl, c)
	return hasAccess(ac.ReqOrgAdmin, serviceAccountAccessEvaluator)
}

func (hs *HTTPServer) ReqCanAdminTeams(c *models.ReqContext) bool {
	return c.OrgRole == models.ROLE_ADMIN || (hs.Cfg.EditorsCanAdmin && c.OrgRole == models.ROLE_EDITOR)
}

func (hs *HTTPServer) getNavTree(c *models.ReqContext, hasEditPerm bool, prefs *pref.Preference) ([]*dtos.NavLink, error) {
	hasAccess := ac.HasAccess(hs.AccessControl, c)
	navTree := []*dtos.NavLink{}

	starredItemsLinks, err := hs.buildStarredItemsNavLinks(c, prefs)
	if err != nil {
		return nil, err
	}

	navTree = append(navTree, &dtos.NavLink{
		Text:           "Starred",
		Id:             "starred",
		Icon:           "star",
		SortWeight:     dtos.WeightSavedItems,
		Section:        dtos.NavSectionCore,
		Children:       starredItemsLinks,
		EmptyMessageId: "starred-empty",
	})

	dashboardChildLinks := hs.buildDashboardNavLinks(c, hasEditPerm)

	dashboardsUrl := "/dashboards"

	navTree = append(navTree, &dtos.NavLink{
		Text:       "Dashboards",
		Id:         "dashboards",
		SubTitle:   "Manage dashboards and folders",
		Icon:       "apps",
		Url:        hs.Cfg.AppSubURL + dashboardsUrl,
		SortWeight: dtos.WeightDashboard,
		Section:    dtos.NavSectionCore,
		Children:   dashboardChildLinks,
	})

	canExplore := func(context *models.ReqContext) bool {
		return c.OrgRole == models.ROLE_ADMIN || c.OrgRole == models.ROLE_EDITOR || setting.ViewersCanEdit
	}

	if setting.ExploreEnabled && hasAccess(canExplore, ac.EvalPermission(ac.ActionDatasourcesExplore)) {
		navTree = append(navTree, &dtos.NavLink{
			Text:       "Explore",
			Id:         "explore",
			SubTitle:   "Explore your data",
			Icon:       "compass",
			SortWeight: dtos.WeightExplore,
			Section:    dtos.NavSectionCore,
			Url:        hs.Cfg.AppSubURL + "/explore",
		})
	}

	navTree = hs.addProfile(navTree, c)

	_, uaIsDisabledForOrg := hs.Cfg.UnifiedAlerting.DisabledOrgs[c.OrgId]
	uaVisibleForOrg := hs.Cfg.UnifiedAlerting.IsEnabled() && !uaIsDisabledForOrg

<<<<<<< HEAD
	if setting.AlertingEnabled != nil && *setting.AlertingEnabled || uaVisibleForOrg {
		alertChildNavs := hs.buildAlertNavLinks(c, uaVisibleForOrg)
		navTree = append(navTree, &dtos.NavLink{
			Text:       "Alerting",
			SubTitle:   "Alert rules and notifications",
			Id:         "alerting",
			Icon:       "bell",
			Url:        hs.Cfg.AppSubURL + "/alerting/list",
			Children:   alertChildNavs,
			Section:    dtos.NavSectionCore,
			SortWeight: dtos.WeightAlerting,
		})
=======
	if setting.AlertingEnabled != nil && *setting.AlertingEnabled {
		navTree = append(navTree, hs.buildLegacyAlertNavLinks(c)...)
	} else if uaVisibleForOrg {
		navTree = append(navTree, hs.buildAlertNavLinks(c)...)
	}

	if hs.Features.IsEnabled(featuremgmt.FlagDataConnectionsConsole) {
		navTree = append(navTree, hs.buildDataConnectionsNavLink(c))
>>>>>>> 0ca4ccfa
	}

	appLinks, err := hs.getAppLinks(c)
	if err != nil {
		return nil, err
	}
	navTree = append(navTree, appLinks...)

	configNodes := []*dtos.NavLink{}

	if hasAccess(ac.ReqOrgAdmin, datasources.ConfigurationPageAccess) {
		configNodes = append(configNodes, &dtos.NavLink{
			Text:        "Data sources",
			Icon:        "database",
			Description: "Add and configure data sources",
			Id:          "datasources",
			Url:         hs.Cfg.AppSubURL + "/datasources",
		})
	}

	if hasAccess(ac.ReqOrgAdmin, ac.EvalPermission(ac.ActionOrgUsersRead)) {
		configNodes = append(configNodes, &dtos.NavLink{
			Text:        "Users",
			Id:          "users",
			Description: "Manage org members",
			Icon:        "user",
			Url:         hs.Cfg.AppSubURL + "/org/users",
		})
	}

	if hasAccess(hs.ReqCanAdminTeams, teamsAccessEvaluator) {
		configNodes = append(configNodes, &dtos.NavLink{
			Text:        "Teams",
			Id:          "teams",
			Description: "Manage org groups",
			Icon:        "users-alt",
			Url:         hs.Cfg.AppSubURL + "/org/teams",
		})
	}

	if c.OrgRole == models.ROLE_ADMIN {
		configNodes = append(configNodes, &dtos.NavLink{
			Text:        "Plugins",
			Id:          "plugins",
			Description: "View and configure plugins",
			Icon:        "plug",
			Url:         hs.Cfg.AppSubURL + "/plugins",
		})
	}

	if hasAccess(ac.ReqOrgAdmin, orgPreferencesAccessEvaluator) {
		configNodes = append(configNodes, &dtos.NavLink{
			Text:        "Preferences",
			Id:          "org-settings",
			Description: "Organization preferences",
			Icon:        "sliders-v-alt",
			Url:         hs.Cfg.AppSubURL + "/org",
		})
	}

<<<<<<< HEAD
	if c.OrgRole == models.ROLE_ADMIN {
=======
	hideApiKeys, _, _ := hs.kvStore.Get(c.Req.Context(), c.OrgId, "serviceaccounts", "hideApiKeys")
	apiKeys := hs.SQLStore.GetAllAPIKeys(c.Req.Context(), c.OrgId)
	apiKeysHidden := hideApiKeys == "1" && len(apiKeys) == 0
	if hasAccess(ac.ReqOrgAdmin, apiKeyAccessEvaluator) && !apiKeysHidden {
>>>>>>> 0ca4ccfa
		configNodes = append(configNodes, &dtos.NavLink{
			Text:        "API keys",
			Id:          "apikeys",
			Description: "Create & manage API keys",
			Icon:        "key-skeleton-alt",
			Url:         hs.Cfg.AppSubURL + "/org/apikeys",
		})
	}
	if enableServiceAccount(hs, c) {
		configNodes = append(configNodes, &dtos.NavLink{
			Text:        "Service accounts",
			Id:          "serviceaccounts",
			Description: "Manage service accounts",
			Icon:        "gf-service-account",
			Url:         hs.Cfg.AppSubURL + "/org/serviceaccounts",
		})
	}

	if hs.Features.IsEnabled(featuremgmt.FlagLivePipeline) {
		liveNavLinks := []*dtos.NavLink{}

		liveNavLinks = append(liveNavLinks, &dtos.NavLink{
			Text: "Status", Id: "live-status", Url: hs.Cfg.AppSubURL + "/live", Icon: "exchange-alt",
		})
		liveNavLinks = append(liveNavLinks, &dtos.NavLink{
			Text: "Pipeline", Id: "live-pipeline", Url: hs.Cfg.AppSubURL + "/live/pipeline", Icon: "arrow-to-right",
		})
		liveNavLinks = append(liveNavLinks, &dtos.NavLink{
			Text: "Cloud", Id: "live-cloud", Url: hs.Cfg.AppSubURL + "/live/cloud", Icon: "cloud-upload",
		})
		navTree = append(navTree, &dtos.NavLink{
			Id:           "live",
			Text:         "Live",
			SubTitle:     "Event streaming",
			Icon:         "exchange-alt",
			Url:          hs.Cfg.AppSubURL + "/live",
			Children:     liveNavLinks,
			Section:      dtos.NavSectionConfig,
			HideFromTabs: true,
		})
	}

	if len(configNodes) > 0 {
		configNode := &dtos.NavLink{
			Id:         dtos.NavIDCfg,
			Text:       "Configuration",
			SubTitle:   "Organization: " + c.OrgName,
			Icon:       "cog",
			Url:        configNodes[0].Url,
			Section:    dtos.NavSectionConfig,
			SortWeight: dtos.WeightConfig,
			Children:   configNodes,
		}
		navTree = append(navTree, configNode)
	}

	adminNavLinks := hs.buildAdminNavLinks(c)

	if len(adminNavLinks) > 0 {
<<<<<<< HEAD
		navSection := dtos.NavSectionCore
		if hs.Cfg.IsNewNavigationEnabled() {
			navSection = dtos.NavSectionConfig
		}
		serverAdminNode := navlinks.GetServerAdminNode(adminNavLinks, navSection)
=======
		serverAdminNode := navlinks.GetServerAdminNode(adminNavLinks)
>>>>>>> 0ca4ccfa
		navTree = append(navTree, serverAdminNode)
	}

	navTree = hs.addHelpLinks(navTree, c)

	return navTree, nil
}

func (hs *HTTPServer) addProfile(navTree []*dtos.NavLink, c *models.ReqContext) []*dtos.NavLink {
	if setting.ProfileEnabled && c.IsSignedIn {
		navTree = append(navTree, hs.getProfileNode(c))
	}
	return navTree
}

func (hs *HTTPServer) addHelpLinks(navTree []*dtos.NavLink, c *models.ReqContext) []*dtos.NavLink {
	if setting.HelpEnabled {
		helpVersion := fmt.Sprintf(`%s v%s (%s)`, setting.ApplicationName, setting.BuildVersion, setting.BuildCommit)
		if hs.Cfg.AnonymousHideVersion && !c.IsSignedIn {
			helpVersion = setting.ApplicationName
		}

		navTree = append(navTree, &dtos.NavLink{
			Text:       "Help",
			SubTitle:   helpVersion,
			Id:         "help",
			Url:        "#",
			Icon:       "question-circle",
			SortWeight: dtos.WeightHelp,
			Section:    dtos.NavSectionConfig,
			Children:   []*dtos.NavLink{},
		})
	}
	return navTree
}

func (hs *HTTPServer) buildStarredItemsNavLinks(c *models.ReqContext, prefs *pref.Preference) ([]*dtos.NavLink, error) {
	starredItemsChildNavs := []*dtos.NavLink{}

	query := star.GetUserStarsQuery{
		UserID: c.SignedInUser.UserId,
	}

	starredDashboardResult, err := hs.starService.GetByUser(c.Req.Context(), &query)
	if err != nil {
		return nil, err
	}

	starredDashboards := []*models.Dashboard{}
	starredDashboardsCounter := 0
	for dashboardId := range starredDashboardResult.UserStars {
		// Set a loose limit to the first 50 starred dashboards found
		if starredDashboardsCounter > 50 {
			break
		}
		starredDashboardsCounter++
		query := &models.GetDashboardQuery{
			Id:    dashboardId,
			OrgId: c.OrgId,
		}
		err := hs.dashboardService.GetDashboard(c.Req.Context(), query)
		if err == nil {
			starredDashboards = append(starredDashboards, query.Result)
		}
	}

	if len(starredDashboards) > 0 {
		sort.Slice(starredDashboards, func(i, j int) bool {
			return starredDashboards[i].Title < starredDashboards[j].Title
		})
		for _, starredItem := range starredDashboards {
			starredItemsChildNavs = append(starredItemsChildNavs, &dtos.NavLink{
				Id:   starredItem.Uid,
				Text: starredItem.Title,
				Url:  starredItem.GetUrl(),
			})
		}
	}

	return starredItemsChildNavs, nil
}

func (hs *HTTPServer) buildDashboardNavLinks(c *models.ReqContext, hasEditPerm bool) []*dtos.NavLink {
	hasAccess := ac.HasAccess(hs.AccessControl, c)
	hasEditPermInAnyFolder := func(c *models.ReqContext) bool {
		return hasEditPerm
	}

	dashboardChildNavs := []*dtos.NavLink{}
	dashboardChildNavs = append(dashboardChildNavs, &dtos.NavLink{
		Text: "Browse", Id: "manage-dashboards", Url: hs.Cfg.AppSubURL + "/dashboards", Icon: "sitemap",
	})
	dashboardChildNavs = append(dashboardChildNavs, &dtos.NavLink{
		Text: "Playlists", Id: "playlists", Url: hs.Cfg.AppSubURL + "/playlists", Icon: "presentation-play",
	})

	if c.IsSignedIn {
		dashboardChildNavs = append(dashboardChildNavs, &dtos.NavLink{
			Text: "Snapshots",
			Id:   "snapshots",
			Url:  hs.Cfg.AppSubURL + "/dashboard/snapshots",
			Icon: "camera",
		})

		dashboardChildNavs = append(dashboardChildNavs, &dtos.NavLink{
			Text: "Library panels",
			Id:   "library-panels",
			Url:  hs.Cfg.AppSubURL + "/library-panels",
			Icon: "library-panel",
		})
	}

	if hasEditPerm {
		dashboardChildNavs = append(dashboardChildNavs, &dtos.NavLink{
			Text: "Divider", Divider: true, Id: "divider", HideFromTabs: true,
		})

		if hasAccess(hasEditPermInAnyFolder, ac.EvalPermission(dashboards.ActionDashboardsCreate)) {
			dashboardChildNavs = append(dashboardChildNavs, &dtos.NavLink{
				Text: "New dashboard", Icon: "plus", Url: hs.Cfg.AppSubURL + "/dashboard/new", HideFromTabs: true, Id: "new-dashboard", ShowIconInNavbar: true,
			})
		}

		if hasAccess(ac.ReqOrgAdminOrEditor, ac.EvalPermission(dashboards.ActionFoldersCreate)) {
			dashboardChildNavs = append(dashboardChildNavs, &dtos.NavLink{
				Text: "New folder", SubTitle: "Create a new folder to organize your dashboards", Id: "new-folder",
				Icon: "plus", Url: hs.Cfg.AppSubURL + "/dashboards/folder/new", HideFromTabs: true, ShowIconInNavbar: true,
			})
		}

		if hasAccess(hasEditPermInAnyFolder, ac.EvalPermission(dashboards.ActionDashboardsCreate)) {
			dashboardChildNavs = append(dashboardChildNavs, &dtos.NavLink{
				Text: "Import", SubTitle: "Import dashboard from file or Grafana.com", Id: "import", Icon: "plus",
				Url: hs.Cfg.AppSubURL + "/dashboard/import", HideFromTabs: true, ShowIconInNavbar: true,
			})
		}
	}
	return dashboardChildNavs
}

func (hs *HTTPServer) buildLegacyAlertNavLinks(c *models.ReqContext) []*dtos.NavLink {
	var alertChildNavs []*dtos.NavLink
	alertChildNavs = append(alertChildNavs, &dtos.NavLink{
		Text: "Alert rules", Id: "alert-list", Url: hs.Cfg.AppSubURL + "/alerting/list", Icon: "list-ul",
	})

	if c.HasRole(models.ROLE_EDITOR) {
		alertChildNavs = append(alertChildNavs, &dtos.NavLink{
			Text: "Notification channels", Id: "channels", Url: hs.Cfg.AppSubURL + "/alerting/notifications",
			Icon: "comment-alt-share",
		})
	}

<<<<<<< HEAD
	if c.OrgRole == models.ROLE_ADMIN || c.OrgRole == models.ROLE_EDITOR {
		if uaVisibleForOrg {
			alertChildNavs = append(alertChildNavs, &dtos.NavLink{
				Text: "Contact points", Id: "receivers", Url: hs.Cfg.AppSubURL + "/alerting/notifications",
				Icon: "comment-alt-share",
			})
			alertChildNavs = append(alertChildNavs, &dtos.NavLink{Text: "Notification policies", Id: "am-routes", Url: hs.Cfg.AppSubURL + "/alerting/routes", Icon: "sitemap"})
		} else {
			alertChildNavs = append(alertChildNavs, &dtos.NavLink{
				Text: "Notification channels", Id: "channels", Url: hs.Cfg.AppSubURL + "/alerting/notifications",
				Icon: "comment-alt-share",
			})
		}
	}
	if uaVisibleForOrg {
		alertChildNavs = append(alertChildNavs, &dtos.NavLink{Text: "Silences", Id: "silences", Url: hs.Cfg.AppSubURL + "/alerting/silences", Icon: "bell-slash"})
		alertChildNavs = append(alertChildNavs, &dtos.NavLink{Text: "Alert groups", Id: "groups", Url: hs.Cfg.AppSubURL + "/alerting/groups", Icon: "layer-group"})
	}
	if c.OrgRole == models.ROLE_ADMIN && uaVisibleForOrg {
=======
	return []*dtos.NavLink{
		{
			Text:       "Alerting",
			SubTitle:   "Alert rules and notifications",
			Id:         "alerting-legacy",
			Icon:       "bell",
			Url:        hs.Cfg.AppSubURL + "/alerting/list",
			Children:   alertChildNavs,
			Section:    dtos.NavSectionCore,
			SortWeight: dtos.WeightAlerting,
		},
	}
}

func (hs *HTTPServer) buildAlertNavLinks(c *models.ReqContext) []*dtos.NavLink {
	hasAccess := ac.HasAccess(hs.AccessControl, c)
	var alertChildNavs []*dtos.NavLink

	if hasAccess(ac.ReqViewer, ac.EvalAny(ac.EvalPermission(ac.ActionAlertingRuleRead), ac.EvalPermission(ac.ActionAlertingRuleExternalRead))) {
		alertChildNavs = append(alertChildNavs, &dtos.NavLink{
			Text: "Alert rules", Id: "alert-list", Url: hs.Cfg.AppSubURL + "/alerting/list", Icon: "list-ul",
		})
	}

	if hasAccess(ac.ReqOrgAdminOrEditor, ac.EvalAny(ac.EvalPermission(ac.ActionAlertingNotificationsRead), ac.EvalPermission(ac.ActionAlertingNotificationsExternalRead))) {
		alertChildNavs = append(alertChildNavs, &dtos.NavLink{
			Text: "Contact points", Id: "receivers", Url: hs.Cfg.AppSubURL + "/alerting/notifications",
			Icon: "comment-alt-share",
		})
		alertChildNavs = append(alertChildNavs, &dtos.NavLink{Text: "Notification policies", Id: "am-routes", Url: hs.Cfg.AppSubURL + "/alerting/routes", Icon: "sitemap"})
	}

	if hasAccess(ac.ReqViewer, ac.EvalAny(ac.EvalPermission(ac.ActionAlertingInstanceRead), ac.EvalPermission(ac.ActionAlertingInstancesExternalRead))) {
		alertChildNavs = append(alertChildNavs, &dtos.NavLink{Text: "Silences", Id: "silences", Url: hs.Cfg.AppSubURL + "/alerting/silences", Icon: "bell-slash"})
		alertChildNavs = append(alertChildNavs, &dtos.NavLink{Text: "Alert groups", Id: "groups", Url: hs.Cfg.AppSubURL + "/alerting/groups", Icon: "layer-group"})
	}

	if c.OrgRole == models.ROLE_ADMIN {
>>>>>>> 0ca4ccfa
		alertChildNavs = append(alertChildNavs, &dtos.NavLink{
			Text: "Admin", Id: "alerting-admin", Url: hs.Cfg.AppSubURL + "/alerting/admin",
			Icon: "cog",
		})
	}

	if hasAccess(hs.editorInAnyFolder, ac.EvalAny(ac.EvalPermission(ac.ActionAlertingRuleCreate), ac.EvalPermission(ac.ActionAlertingRuleExternalWrite))) {
		alertChildNavs = append(alertChildNavs, &dtos.NavLink{
			Text: "Divider", Divider: true, Id: "divider", HideFromTabs: true,
		})

		alertChildNavs = append(alertChildNavs, &dtos.NavLink{
			Text: "New alert rule", SubTitle: "Create an alert rule", Id: "alert",
			Icon: "plus", Url: hs.Cfg.AppSubURL + "/alerting/new", HideFromTabs: true, ShowIconInNavbar: true,
		})
	}

	if len(alertChildNavs) > 0 {
		return []*dtos.NavLink{
			{
				Text:       "Alerting",
				SubTitle:   "Alert rules and notifications",
				Id:         "alerting",
				Icon:       "bell",
				Url:        hs.Cfg.AppSubURL + "/alerting/list",
				Children:   alertChildNavs,
				Section:    dtos.NavSectionCore,
				SortWeight: dtos.WeightAlerting,
			},
		}
	}
	return nil
}

func (hs *HTTPServer) buildDataConnectionsNavLink(c *models.ReqContext) *dtos.NavLink {
	var children []*dtos.NavLink
	var navLink *dtos.NavLink

	baseId := "data-connections"
	baseUrl := hs.Cfg.AppSubURL + "/" + baseId

	children = append(children, &dtos.NavLink{
		Id:          baseId + "-datasources",
		Text:        "Data sources",
		Icon:        "database",
		Description: "Add and configure data sources",
		Url:         baseUrl + "/datasources",
	})

<<<<<<< HEAD
	_, uaIsDisabledForOrg := hs.Cfg.UnifiedAlerting.DisabledOrgs[c.OrgId]
	uaVisibleForOrg := hs.Cfg.UnifiedAlerting.IsEnabled() && !uaIsDisabledForOrg

	if setting.AlertingEnabled != nil && *setting.AlertingEnabled || uaVisibleForOrg {
		children = append(children, &dtos.NavLink{
			Text: "Alert rule", SubTitle: "Create an alert rule", Id: "alert",
			Icon: "bell", Url: hs.Cfg.AppSubURL + "/alerting/new",
		})
=======
	children = append(children, &dtos.NavLink{
		Id:          baseId + "-plugins",
		Text:        "Plugins",
		Icon:        "plug",
		Description: "Manage plugins",
		Url:         baseUrl + "/plugins",
	})

	children = append(children, &dtos.NavLink{
		Id:          baseId + "-cloud-integrations",
		Text:        "Cloud integrations",
		Icon:        "bolt",
		Description: "Manage your cloud integrations",
		Url:         baseUrl + "/cloud-integrations",
	})

	children = append(children, &dtos.NavLink{
		Id:          baseId + "-recorded-queries",
		Text:        "Recorded queries",
		Icon:        "record-audio",
		Description: "Manage your recorded queries",
		Url:         baseUrl + "/recorded-queries",
	})

	navLink = &dtos.NavLink{
		Text:       "Data Connections",
		Icon:       "link",
		Id:         baseId,
		Url:        baseUrl,
		Children:   children,
		Section:    dtos.NavSectionCore,
		SortWeight: dtos.WeightDataConnections,
>>>>>>> 0ca4ccfa
	}

	return navLink
}

func (hs *HTTPServer) buildAdminNavLinks(c *models.ReqContext) []*dtos.NavLink {
	hasAccess := ac.HasAccess(hs.AccessControl, c)
	hasGlobalAccess := ac.HasGlobalAccess(hs.AccessControl, c)
	adminNavLinks := []*dtos.NavLink{}

	if hasAccess(ac.ReqGrafanaAdmin, ac.EvalPermission(ac.ActionUsersRead, ac.ScopeGlobalUsersAll)) {
		adminNavLinks = append(adminNavLinks, &dtos.NavLink{
			Text: "Users", Id: "global-users", Url: hs.Cfg.AppSubURL + "/admin/users", Icon: "user",
		})
	}

	if hasGlobalAccess(ac.ReqGrafanaAdmin, orgsAccessEvaluator) {
		adminNavLinks = append(adminNavLinks, &dtos.NavLink{
			Text: "Orgs", Id: "global-orgs", Url: hs.Cfg.AppSubURL + "/admin/orgs", Icon: "building",
		})
	}

	if hasAccess(ac.ReqGrafanaAdmin, ac.EvalPermission(ac.ActionSettingsRead)) {
		adminNavLinks = append(adminNavLinks, &dtos.NavLink{
			Text: "Settings", Id: "server-settings", Url: hs.Cfg.AppSubURL + "/admin/settings", Icon: "sliders-v-alt",
		})
	}

	if hs.Cfg.LDAPEnabled && hasAccess(ac.ReqGrafanaAdmin, ac.EvalPermission(ac.ActionLDAPStatusRead)) {
		adminNavLinks = append(adminNavLinks, &dtos.NavLink{
			Text: "LDAP", Id: "ldap", Url: hs.Cfg.AppSubURL + "/admin/ldap", Icon: "book",
		})
	}

	if hs.Cfg.PluginAdminEnabled && ac.ReqGrafanaAdmin(c) {
		adminNavLinks = append(adminNavLinks, &dtos.NavLink{
			Text: "Plugins", Id: "admin-plugins", Url: hs.Cfg.AppSubURL + "/admin/plugins", Icon: "plug",
		})
	}

	return adminNavLinks
}

func (hs *HTTPServer) editorInAnyFolder(c *models.ReqContext) bool {
	hasEditPermissionInFoldersQuery := models.HasEditPermissionInFoldersQuery{SignedInUser: c.SignedInUser}
	if err := hs.dashboardService.HasEditPermissionInFolders(c.Req.Context(), &hasEditPermissionInFoldersQuery); err != nil {
		return false
	}
	return hasEditPermissionInFoldersQuery.Result
}

func (hs *HTTPServer) setIndexViewData(c *models.ReqContext) (*dtos.IndexViewData, error) {
	hasAccess := ac.HasAccess(hs.AccessControl, c)
	hasEditPerm := hasAccess(hs.editorInAnyFolder, ac.EvalAny(ac.EvalPermission(dashboards.ActionDashboardsCreate), ac.EvalPermission(dashboards.ActionFoldersCreate)))

	settings, err := hs.getFrontendSettingsMap(c)
	if err != nil {
		return nil, err
	}

	settings["dateFormats"] = hs.Cfg.DateFormats

	prefsQuery := pref.GetPreferenceWithDefaultsQuery{UserID: c.UserId, OrgID: c.OrgId, Teams: c.Teams}
	prefs, err := hs.preferenceService.GetWithDefaults(c.Req.Context(), &prefsQuery)
	if err != nil {
		return nil, err
	}

	// Set locale to the preference, otherwise fall back to the accept language header.
	// In practice, because the preference has configuration-backed default, the header
	// shouldn't frequently be used
	acceptLangHeader := c.Req.Header.Get("Accept-Language")
	locale := "en-US"

	if hs.Features.IsEnabled(featuremgmt.FlagInternationalization) && prefs.JSONData.Locale != "" {
		locale = prefs.JSONData.Locale
	} else if len(acceptLangHeader) > 0 {
		parts := strings.Split(acceptLangHeader, ",")
		locale = parts[0]
	}

	appURL := setting.AppUrl
	appSubURL := hs.Cfg.AppSubURL

	// special case when doing localhost call from image renderer
	if c.IsRenderCall && !hs.Cfg.ServeFromSubPath {
		appURL = fmt.Sprintf("%s://localhost:%s", hs.Cfg.Protocol, hs.Cfg.HTTPPort)
		appSubURL = ""
		settings["appSubUrl"] = ""
	}

	navTree, err := hs.getNavTree(c, hasEditPerm, prefs)
	if err != nil {
		return nil, err
	}

	if c.IsPublicDashboardView {
		settings["isPublicDashboardView"] = true
	}

	data := dtos.IndexViewData{
		User: &dtos.CurrentUser{
			Id:                         c.UserId,
			IsSignedIn:                 c.IsSignedIn,
			Login:                      c.Login,
			Email:                      c.Email,
			ExternalUserId:             c.SignedInUser.ExternalAuthId,
			Name:                       c.Name,
			OrgCount:                   c.OrgCount,
			OrgId:                      c.OrgId,
			OrgName:                    c.OrgName,
			OrgRole:                    c.OrgRole,
			GravatarUrl:                dtos.GetGravatarUrl(c.Email),
			IsGrafanaAdmin:             c.IsGrafanaAdmin,
			LightTheme:                 prefs.Theme == lightName,
			Timezone:                   prefs.Timezone,
			WeekStart:                  prefs.WeekStart,
			Locale:                     locale,
			HelpFlags1:                 c.HelpFlags1,
			HasEditPermissionInFolders: hasEditPerm,
		},
		Settings:                settings,
		Theme:                   prefs.Theme,
		AppUrl:                  appURL,
		AppSubUrl:               appSubURL,
		GoogleAnalyticsId:       setting.GoogleAnalyticsId,
		GoogleTagManagerId:      setting.GoogleTagManagerId,
		BuildVersion:            setting.BuildVersion,
		BuildCommit:             setting.BuildCommit,
		NewGrafanaVersion:       hs.grafanaUpdateChecker.LatestVersion(),
		NewGrafanaVersionExists: hs.grafanaUpdateChecker.UpdateAvailable(),
		AppName:                 setting.ApplicationName,
		AppNameBodyClass:        "app-grafana",
		FavIcon:                 "public/img/fav32.png",
		AppleTouchIcon:          "public/img/apple-touch-icon.png",
		AppTitle:                "Grafana",
		NavTree:                 navTree,
		Sentry:                  &hs.Cfg.Sentry,
		Nonce:                   c.RequestNonce,
		ContentDeliveryURL:      hs.Cfg.GetContentDeliveryURL(hs.License.ContentDeliveryPrefix()),
		LoadingLogo:             "public/img/grafana_icon.svg",
	}

	if !hs.AccessControl.IsDisabled() {
		userPermissions, err := hs.AccessControl.GetUserPermissions(c.Req.Context(), c.SignedInUser, ac.Options{ReloadCache: false})
		if err != nil {
			return nil, err
		}

		data.User.Permissions = ac.BuildPermissionsMap(userPermissions)
	}

	if setting.DisableGravatar {
		data.User.GravatarUrl = hs.Cfg.AppSubURL + "/public/img/user_profile.png"
	}

	if len(data.User.Name) == 0 {
		data.User.Name = data.User.Login
	}

	themeURLParam := c.Query("theme")
	if themeURLParam == lightName {
		data.User.LightTheme = true
		data.Theme = lightName
	} else if themeURLParam == darkName {
		data.User.LightTheme = false
		data.Theme = darkName
	}

	hs.HooksService.RunIndexDataHooks(&data, c)

	sort.SliceStable(data.NavTree, func(i, j int) bool {
		return data.NavTree[i].SortWeight < data.NavTree[j].SortWeight
	})

	return &data, nil
}

func (hs *HTTPServer) Index(c *models.ReqContext) {
	data, err := hs.setIndexViewData(c)
	if err != nil {
		c.Handle(hs.Cfg, 500, "Failed to get settings", err)
		return
	}
	c.HTML(http.StatusOK, "index", data)
}

func (hs *HTTPServer) NotFoundHandler(c *models.ReqContext) {
	if c.IsApiRequest() {
		c.JsonApiErr(404, "Not found", nil)
		return
	}

	data, err := hs.setIndexViewData(c)
	if err != nil {
		c.Handle(hs.Cfg, 500, "Failed to get settings", err)
		return
	}

	c.HTML(404, "index", data)
}<|MERGE_RESOLUTION|>--- conflicted
+++ resolved
@@ -214,20 +214,6 @@
 	_, uaIsDisabledForOrg := hs.Cfg.UnifiedAlerting.DisabledOrgs[c.OrgId]
 	uaVisibleForOrg := hs.Cfg.UnifiedAlerting.IsEnabled() && !uaIsDisabledForOrg
 
-<<<<<<< HEAD
-	if setting.AlertingEnabled != nil && *setting.AlertingEnabled || uaVisibleForOrg {
-		alertChildNavs := hs.buildAlertNavLinks(c, uaVisibleForOrg)
-		navTree = append(navTree, &dtos.NavLink{
-			Text:       "Alerting",
-			SubTitle:   "Alert rules and notifications",
-			Id:         "alerting",
-			Icon:       "bell",
-			Url:        hs.Cfg.AppSubURL + "/alerting/list",
-			Children:   alertChildNavs,
-			Section:    dtos.NavSectionCore,
-			SortWeight: dtos.WeightAlerting,
-		})
-=======
 	if setting.AlertingEnabled != nil && *setting.AlertingEnabled {
 		navTree = append(navTree, hs.buildLegacyAlertNavLinks(c)...)
 	} else if uaVisibleForOrg {
@@ -236,7 +222,6 @@
 
 	if hs.Features.IsEnabled(featuremgmt.FlagDataConnectionsConsole) {
 		navTree = append(navTree, hs.buildDataConnectionsNavLink(c))
->>>>>>> 0ca4ccfa
 	}
 
 	appLinks, err := hs.getAppLinks(c)
@@ -297,14 +282,10 @@
 		})
 	}
 
-<<<<<<< HEAD
-	if c.OrgRole == models.ROLE_ADMIN {
-=======
 	hideApiKeys, _, _ := hs.kvStore.Get(c.Req.Context(), c.OrgId, "serviceaccounts", "hideApiKeys")
 	apiKeys := hs.SQLStore.GetAllAPIKeys(c.Req.Context(), c.OrgId)
 	apiKeysHidden := hideApiKeys == "1" && len(apiKeys) == 0
 	if hasAccess(ac.ReqOrgAdmin, apiKeyAccessEvaluator) && !apiKeysHidden {
->>>>>>> 0ca4ccfa
 		configNodes = append(configNodes, &dtos.NavLink{
 			Text:        "API keys",
 			Id:          "apikeys",
@@ -364,15 +345,7 @@
 	adminNavLinks := hs.buildAdminNavLinks(c)
 
 	if len(adminNavLinks) > 0 {
-<<<<<<< HEAD
-		navSection := dtos.NavSectionCore
-		if hs.Cfg.IsNewNavigationEnabled() {
-			navSection = dtos.NavSectionConfig
-		}
-		serverAdminNode := navlinks.GetServerAdminNode(adminNavLinks, navSection)
-=======
 		serverAdminNode := navlinks.GetServerAdminNode(adminNavLinks)
->>>>>>> 0ca4ccfa
 		navTree = append(navTree, serverAdminNode)
 	}
 
@@ -526,27 +499,6 @@
 		})
 	}
 
-<<<<<<< HEAD
-	if c.OrgRole == models.ROLE_ADMIN || c.OrgRole == models.ROLE_EDITOR {
-		if uaVisibleForOrg {
-			alertChildNavs = append(alertChildNavs, &dtos.NavLink{
-				Text: "Contact points", Id: "receivers", Url: hs.Cfg.AppSubURL + "/alerting/notifications",
-				Icon: "comment-alt-share",
-			})
-			alertChildNavs = append(alertChildNavs, &dtos.NavLink{Text: "Notification policies", Id: "am-routes", Url: hs.Cfg.AppSubURL + "/alerting/routes", Icon: "sitemap"})
-		} else {
-			alertChildNavs = append(alertChildNavs, &dtos.NavLink{
-				Text: "Notification channels", Id: "channels", Url: hs.Cfg.AppSubURL + "/alerting/notifications",
-				Icon: "comment-alt-share",
-			})
-		}
-	}
-	if uaVisibleForOrg {
-		alertChildNavs = append(alertChildNavs, &dtos.NavLink{Text: "Silences", Id: "silences", Url: hs.Cfg.AppSubURL + "/alerting/silences", Icon: "bell-slash"})
-		alertChildNavs = append(alertChildNavs, &dtos.NavLink{Text: "Alert groups", Id: "groups", Url: hs.Cfg.AppSubURL + "/alerting/groups", Icon: "layer-group"})
-	}
-	if c.OrgRole == models.ROLE_ADMIN && uaVisibleForOrg {
-=======
 	return []*dtos.NavLink{
 		{
 			Text:       "Alerting",
@@ -585,7 +537,6 @@
 	}
 
 	if c.OrgRole == models.ROLE_ADMIN {
->>>>>>> 0ca4ccfa
 		alertChildNavs = append(alertChildNavs, &dtos.NavLink{
 			Text: "Admin", Id: "alerting-admin", Url: hs.Cfg.AppSubURL + "/alerting/admin",
 			Icon: "cog",
@@ -635,16 +586,6 @@
 		Url:         baseUrl + "/datasources",
 	})
 
-<<<<<<< HEAD
-	_, uaIsDisabledForOrg := hs.Cfg.UnifiedAlerting.DisabledOrgs[c.OrgId]
-	uaVisibleForOrg := hs.Cfg.UnifiedAlerting.IsEnabled() && !uaIsDisabledForOrg
-
-	if setting.AlertingEnabled != nil && *setting.AlertingEnabled || uaVisibleForOrg {
-		children = append(children, &dtos.NavLink{
-			Text: "Alert rule", SubTitle: "Create an alert rule", Id: "alert",
-			Icon: "bell", Url: hs.Cfg.AppSubURL + "/alerting/new",
-		})
-=======
 	children = append(children, &dtos.NavLink{
 		Id:          baseId + "-plugins",
 		Text:        "Plugins",
@@ -677,7 +618,6 @@
 		Children:   children,
 		Section:    dtos.NavSectionCore,
 		SortWeight: dtos.WeightDataConnections,
->>>>>>> 0ca4ccfa
 	}
 
 	return navLink
