--- conflicted
+++ resolved
@@ -37,23 +37,15 @@
 }
 
 type EntryPointAssets struct {
-<<<<<<< HEAD
-	JSFiles []EntryPointAsset `json:"jsFiles"`
-	Dark    string            `json:"dark"`
-	Light   string            `json:"light"`
-=======
 	ContentDeliveryURL string            `json:"cdn,omitempty"`
 	JSFiles            []EntryPointAsset `json:"jsFiles"`
 	Dark               string            `json:"dark"`
 	Light              string            `json:"light"`
->>>>>>> 3e535044
 }
 
 type EntryPointAsset struct {
 	FilePath  string `json:"filePath"`
 	Integrity string `json:"integrity"`
-<<<<<<< HEAD
-=======
 }
 
 func (a *EntryPointAssets) SetContentDeliveryURL(prefix string) {
@@ -66,5 +58,4 @@
 	for i, p := range a.JSFiles {
 		a.JSFiles[i].FilePath = prefix + p.FilePath
 	}
->>>>>>> 3e535044
 }