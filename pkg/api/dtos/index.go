--- conflicted
+++ resolved
@@ -21,14 +21,6 @@
 	AppleTouchIcon          string
 	AppTitle                string
 	Sentry                  *setting.Sentry
-<<<<<<< HEAD
-}
-
-type PluginCss struct {
-	Light string `json:"light"`
-	Dark  string `json:"dark"`
-=======
->>>>>>> 9913ac73
 }
 
 const (
