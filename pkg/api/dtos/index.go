package dtos

import (
	"html/template"

	"github.com/grafana/grafana/pkg/services/navtree"
)

type IndexViewData struct {
	User                                *CurrentUser
	Settings                            *FrontendSettingsDTO
	AppUrl                              string
	AppSubUrl                           string
	GoogleAnalyticsId                   string
	GoogleAnalytics4Id                  string
	GoogleAnalytics4SendManualPageViews bool
	GoogleTagManagerId                  string
	NavTree                             *navtree.NavTreeRoot
	BuildVersion                        string
	BuildCommit                         string
	ThemeType                           string
	NewGrafanaVersionExists             bool
	NewGrafanaVersion                   string
	AppName                             string
	AppNameBodyClass                    string
	FavIcon                             template.URL
	AppleTouchIcon                      template.URL
	AppTitle                            string
	ContentDeliveryURL                  string
	LoadingLogo                         template.URL
	CSPContent                          string
	CSPEnabled                          bool
	IsDevelopmentEnv                    bool
	// Nonce is a cryptographic identifier for use with Content Security Policy.
<<<<<<< HEAD
	Nonce string

	// @PERCONA
	Env string
=======
	Nonce           string
	NewsFeedEnabled bool
>>>>>>> ae830f68
}<|MERGE_RESOLUTION|>--- conflicted
+++ resolved
@@ -32,13 +32,9 @@
 	CSPEnabled                          bool
 	IsDevelopmentEnv                    bool
 	// Nonce is a cryptographic identifier for use with Content Security Policy.
-<<<<<<< HEAD
-	Nonce string
+	Nonce           string
+	NewsFeedEnabled bool
 
 	// @PERCONA
 	Env string
-=======
-	Nonce           string
-	NewsFeedEnabled bool
->>>>>>> ae830f68
 }