--- conflicted
+++ resolved
@@ -75,12 +75,7 @@
 		return GetGravatarUrl(text)
 	}
 
-<<<<<<< HEAD
-	reg := regexp.MustCompile("[^a-zA-Z0-9]+")
-	text = reg.ReplaceAllString(defaultText, "") + "@localhost"
-=======
 	text = regNonAlphaNumeric.ReplaceAllString(defaultText, "") + "@localhost"
->>>>>>> 1124da56
 
 	return GetGravatarUrl(text)
 }