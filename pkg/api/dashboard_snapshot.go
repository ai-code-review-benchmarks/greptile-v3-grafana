--- conflicted
+++ resolved
@@ -151,27 +151,10 @@
 
 	err := dashboardsnapshots.DeleteWithKey(c.Req.Context(), key, hs.dashboardsnapshotsService)
 	if err != nil {
-<<<<<<< HEAD
-		return response.Err(err)
-	}
-
-	if queryResult.External {
-		err := deleteExternalDashboardSnapshot(queryResult.ExternalDeleteURL)
-		if err != nil {
-			return response.Error(http.StatusInternalServerError, "Failed to delete external dashboard", err)
-		}
-	}
-
-	cmd := &dashboardsnapshots.DeleteDashboardSnapshotCommand{DeleteKey: queryResult.DeleteKey}
-
-	if err := hs.dashboardsnapshotsService.DeleteDashboardSnapshot(c.Req.Context(), cmd); err != nil {
+		if errors.Is(err, dashboardsnapshots.ErrBaseNotFound) {
+			return response.Error(http.StatusNotFound, "Snapshot not found", err)
+		}
 		return response.Error(http.StatusInternalServerError, "Failed to delete dashboard snapshot", err)
-=======
-		if errors.Is(err, dashboardsnapshots.ErrBaseNotFound) {
-			return response.Error(404, "Snapshot not found", err)
-		}
-		return response.Error(500, "Failed to delete dashboard snapshot", err)
->>>>>>> e5640248
 	}
 
 	return response.JSON(http.StatusOK, util.DynMap{
