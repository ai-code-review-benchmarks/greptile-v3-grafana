--- conflicted
+++ resolved
@@ -155,16 +155,6 @@
 		return apierrors.ToFolderErrorResponse(err)
 	}
 
-<<<<<<< HEAD
-	// Clear permission cache for the user who's created the folder, so that new permissions are fetched for their next call
-	// Required for cases when caller wants to immediately interact with the newly created object
-	if !hs.AccessControl.IsDisabled() {
-		hs.accesscontrolService.ClearUserPermissionCache(c.SignedInUser)
-	}
-
-	g := guardian.New(c.Req.Context(), folder.Id, c.OrgID, c.SignedInUser)
-	return response.JSON(http.StatusOK, hs.toFolderDto(c, g, folder))
-=======
 	if err := hs.setDefaultFolderPermissions(c.Req.Context(), cmd.OrgID, cmd.SignedInUser, folder); err != nil {
 		hs.log.Error("Could not set the default folder permissions", "folder", folder.Title, "user", cmd.SignedInUser, "error", err)
 	}
@@ -246,7 +236,6 @@
 	result := map[string]string{}
 	result["message"] = "To use this service, you need to activate nested folder feature."
 	return response.JSON(http.StatusNotFound, result)
->>>>>>> ae830f68
 }
 
 // swagger:route PUT /folders/{folder_uid} folders updateFolder
