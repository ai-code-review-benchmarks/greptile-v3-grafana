--- conflicted
+++ resolved
@@ -253,11 +253,7 @@
 	requestedFile := filepath.Clean(filepath.Join("/", web.Params(c.Req)["*"]))
 	rel, err := filepath.Rel("/", requestedFile)
 	if err != nil {
-<<<<<<< HEAD
-		// slash is prepended above therefore this is not expected to fail 
-=======
 		// slash is prepended above therefore this is not expected to fail
->>>>>>> 0ca4ccfa
 		c.JsonApiErr(500, "Failed to get the relative path", err)
 		return
 	}
@@ -272,11 +268,7 @@
 		c.JsonApiErr(500, "Failed to get plugin absolute path", nil)
 		return
 	}
-<<<<<<< HEAD
-	
-=======
-
->>>>>>> 0ca4ccfa
+
 	pluginFilePath := filepath.Join(absPluginDir, rel)
 	// It's safe to ignore gosec warning G304 since we already clean the requested file path and subsequently
 	// use this with a prefix of the plugin's directory, which is set during plugin loading
