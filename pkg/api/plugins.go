package api

import (
	"encoding/json"
	"errors"
	"net/http"
	"sort"

	"github.com/grafana/grafana-plugin-sdk-go/backend"

	"github.com/grafana/grafana/pkg/api/dtos"
	"github.com/grafana/grafana/pkg/api/response"
	"github.com/grafana/grafana/pkg/bus"
	"github.com/grafana/grafana/pkg/models"
	"github.com/grafana/grafana/pkg/plugins"
	"github.com/grafana/grafana/pkg/plugins/backendplugin"
	"github.com/grafana/grafana/pkg/plugins/manager"
<<<<<<< HEAD
	"github.com/grafana/grafana/pkg/plugins/plugincontext"
	"github.com/grafana/grafana/pkg/setting"
)

=======
	"github.com/grafana/grafana/pkg/util/errutil"
)

// ErrPluginNotFound is returned when an requested plugin is not installed.
var ErrPluginNotFound error = errors.New("plugin not found, no installed plugin with that id")

func (hs *HTTPServer) getPluginContext(pluginID string, user *models.SignedInUser) (backend.PluginContext, error) {
	pc := backend.PluginContext{}
	plugin := hs.PluginManager.GetPlugin(pluginID)
	if plugin == nil {
		return pc, ErrPluginNotFound
	}

	jsonData := json.RawMessage{}
	decryptedSecureJSONData := map[string]string{}
	var updated time.Time

	ps, err := hs.getCachedPluginSettings(pluginID, user)
	if err != nil {
		// models.ErrPluginSettingNotFound is expected if there's no row found for plugin setting in database (if non-app plugin).
		// If it's not this expected error something is wrong with cache or database and we return the error to the client.
		if !errors.Is(err, models.ErrPluginSettingNotFound) {
			return pc, errutil.Wrap("Failed to get plugin settings", err)
		}
	} else {
		jsonData, err = json.Marshal(ps.JsonData)
		if err != nil {
			return pc, errutil.Wrap("Failed to unmarshal plugin json data", err)
		}
		decryptedSecureJSONData = ps.DecryptedValues()
		updated = ps.Updated
	}

	return backend.PluginContext{
		OrgID:    user.OrgId,
		PluginID: plugin.Id,
		User:     adapters.BackendUserFromSignedInUser(user),
		AppInstanceSettings: &backend.AppInstanceSettings{
			JSONData:                jsonData,
			DecryptedSecureJSONData: decryptedSecureJSONData,
			Updated:                 updated,
		},
	}, nil
}

>>>>>>> 8fafe957
func (hs *HTTPServer) GetPluginList(c *models.ReqContext) response.Response {
	typeFilter := c.Query("type")
	enabledFilter := c.Query("enabled")
	embeddedFilter := c.Query("embedded")
	coreFilter := c.Query("core")

	// For users with viewer role we only return core plugins
	if !c.HasRole(models.ROLE_ADMIN) {
		coreFilter = "1"
	}

	pluginSettingsMap, err := hs.PluginManager.GetPluginSettings(c.OrgId)
	if err != nil {
		return response.Error(500, "Failed to get list of plugins", err)
	}

	result := make(dtos.PluginList, 0)
	for _, pluginDef := range hs.PluginManager.Plugins() {
		// filter out app sub plugins
		if embeddedFilter == "0" && pluginDef.IncludedInAppId != "" {
			continue
		}

		// filter out core plugins
		if (coreFilter == "0" && pluginDef.IsCorePlugin) || (coreFilter == "1" && !pluginDef.IsCorePlugin) {
			continue
		}

		// filter on type
		if typeFilter != "" && typeFilter != pluginDef.Type {
			continue
		}

		if pluginDef.State == plugins.PluginStateAlpha && !hs.Cfg.PluginsEnableAlpha {
			continue
		}

		listItem := dtos.PluginListItem{
			Id:            pluginDef.Id,
			Name:          pluginDef.Name,
			Type:          pluginDef.Type,
			Category:      pluginDef.Category,
			Info:          &pluginDef.Info,
			LatestVersion: pluginDef.GrafanaNetVersion,
			HasUpdate:     pluginDef.GrafanaNetHasUpdate,
			DefaultNavUrl: pluginDef.DefaultNavUrl,
			State:         pluginDef.State,
			Signature:     pluginDef.Signature,
			SignatureType: pluginDef.SignatureType,
			SignatureOrg:  pluginDef.SignatureOrg,
		}

		if pluginSetting, exists := pluginSettingsMap[pluginDef.Id]; exists {
			listItem.Enabled = pluginSetting.Enabled
			listItem.Pinned = pluginSetting.Pinned
		}

		if listItem.DefaultNavUrl == "" || !listItem.Enabled {
			listItem.DefaultNavUrl = hs.Cfg.AppSubURL + "/plugins/" + listItem.Id + "/"
		}

		// filter out disabled plugins
		if enabledFilter == "1" && !listItem.Enabled {
			continue
		}

		// filter out built in data sources
		if ds := hs.PluginManager.GetDataSource(pluginDef.Id); ds != nil {
			if ds.BuiltIn {
				continue
			}
		}

		result = append(result, listItem)
	}

	sort.Sort(result)
	return response.JSON(200, result)
}

func (hs *HTTPServer) GetPluginSettingByID(c *models.ReqContext) response.Response {
	pluginID := c.Params(":pluginId")

	def := hs.PluginManager.GetPlugin(pluginID)
	if def == nil {
		return response.Error(404, "Plugin not found, no installed plugin with that id", nil)
	}

	dto := &dtos.PluginSetting{
		Type:          def.Type,
		Id:            def.Id,
		Name:          def.Name,
		Info:          &def.Info,
		Dependencies:  &def.Dependencies,
		Includes:      def.Includes,
		BaseUrl:       def.BaseUrl,
		Module:        def.Module,
		DefaultNavUrl: def.DefaultNavUrl,
		LatestVersion: def.GrafanaNetVersion,
		HasUpdate:     def.GrafanaNetHasUpdate,
		State:         def.State,
		Signature:     def.Signature,
		SignatureType: def.SignatureType,
		SignatureOrg:  def.SignatureOrg,
	}

	if app, ok := manager.Apps[def.Id]; ok {
		dto.Enabled = app.AutoEnabled
		dto.Pinned = app.AutoEnabled
	}

	query := models.GetPluginSettingByIdQuery{PluginId: pluginID, OrgId: c.OrgId}
	if err := bus.Dispatch(&query); err != nil {
		if !errors.Is(err, models.ErrPluginSettingNotFound) {
			return response.Error(500, "Failed to get login settings", nil)
		}
	} else {
		dto.Enabled = query.Result.Enabled
		dto.Pinned = query.Result.Pinned
		dto.JsonData = query.Result.JsonData
	}

	return response.JSON(200, dto)
}

func UpdatePluginSetting(c *models.ReqContext, cmd models.UpdatePluginSettingCmd) response.Response {
	pluginID := c.Params(":pluginId")

	cmd.OrgId = c.OrgId
	cmd.PluginId = pluginID

	if _, ok := manager.Apps[cmd.PluginId]; !ok {
		return response.Error(404, "Plugin not installed.", nil)
	}

	if err := bus.Dispatch(&cmd); err != nil {
		return response.Error(500, "Failed to update plugin setting", err)
	}

	return response.Success("Plugin settings updated")
}

func (hs *HTTPServer) GetPluginDashboards(c *models.ReqContext) response.Response {
	pluginID := c.Params(":pluginId")

	list, err := hs.PluginManager.GetPluginDashboards(c.OrgId, pluginID)
	if err != nil {
		var notFound plugins.PluginNotFoundError
		if errors.As(err, &notFound) {
			return response.Error(404, notFound.Error(), nil)
		}

		return response.Error(500, "Failed to get plugin dashboards", err)
	}

	return response.JSON(200, list)
}

func (hs *HTTPServer) GetPluginMarkdown(c *models.ReqContext) response.Response {
	pluginID := c.Params(":pluginId")
	name := c.Params(":name")

	content, err := hs.PluginManager.GetPluginMarkdown(pluginID, name)
	if err != nil {
		var notFound plugins.PluginNotFoundError
		if errors.As(err, &notFound) {
			return response.Error(404, notFound.Error(), nil)
		}

		return response.Error(500, "Could not get markdown file", err)
	}

	// fallback try readme
	if len(content) == 0 {
		content, err = hs.PluginManager.GetPluginMarkdown(pluginID, "readme")
		if err != nil {
			return response.Error(501, "Could not get markdown file", err)
		}
	}

	resp := response.Respond(200, content)
	resp.SetHeader("Content-Type", "text/plain; charset=utf-8")
	return resp
}

func (hs *HTTPServer) ImportDashboard(c *models.ReqContext, apiCmd dtos.ImportDashboardCommand) response.Response {
	if apiCmd.PluginId == "" && apiCmd.Dashboard == nil {
		return response.Error(422, "Dashboard must be set", nil)
	}

	dashInfo, err := hs.PluginManager.ImportDashboard(apiCmd.PluginId, apiCmd.Path, c.OrgId, apiCmd.FolderId,
		apiCmd.Dashboard, apiCmd.Overwrite, apiCmd.Inputs, c.SignedInUser, hs.DataService)
	if err != nil {
		return hs.dashboardSaveErrorToApiResponse(err)
	}

	return response.JSON(200, dashInfo)
}

// CollectPluginMetrics collect metrics from a plugin.
//
// /api/plugins/:pluginId/metrics
func (hs *HTTPServer) CollectPluginMetrics(c *models.ReqContext) response.Response {
	pluginID := c.Params("pluginId")
	plugin := hs.PluginManager.GetPlugin(pluginID)
	if plugin == nil {
		return response.Error(404, "Plugin not found", nil)
	}

	resp, err := hs.BackendPluginManager.CollectMetrics(c.Req.Context(), plugin.Id)
	if err != nil {
		return translatePluginRequestErrorToAPIError(err)
	}

	headers := make(http.Header)
	headers.Set("Content-Type", "text/plain")

	return response.CreateNormalResponse(headers, resp.PrometheusMetrics, http.StatusOK)
}

// CheckHealth returns the health of a plugin.
// /api/plugins/:pluginId/health
func (hs *HTTPServer) CheckHealth(c *models.ReqContext) response.Response {
	pluginID := c.Params("pluginId")

	pCtx, found, err := plugincontext.Get(pluginID, 0, c.SignedInUser, hs.CacheService, hs.Bus, hs.DatasourceCache)
	if err != nil {
		return response.Error(500, "Failed to get plugin settings", err)
	}
	if !found {
		return response.Error(404, "Plugin not found", nil)
	}

	resp, err := hs.BackendPluginManager.CheckHealth(c.Req.Context(), pCtx)
	if err != nil {
		return translatePluginRequestErrorToAPIError(err)
	}

	payload := map[string]interface{}{
		"status":  resp.Status.String(),
		"message": resp.Message,
	}

	// Unmarshal JSONDetails if it's not empty.
	if len(resp.JSONDetails) > 0 {
		var jsonDetails map[string]interface{}
		err = json.Unmarshal(resp.JSONDetails, &jsonDetails)
		if err != nil {
			return response.Error(500, "Failed to unmarshal detailed response from backend plugin", err)
		}

		payload["details"] = jsonDetails
	}

	if resp.Status != backend.HealthStatusOk {
		return response.JSON(503, payload)
	}

	return response.JSON(200, payload)
}

// CallResource passes a resource call from a plugin to the backend plugin.
//
// /api/plugins/:pluginId/resources/*
func (hs *HTTPServer) CallResource(c *models.ReqContext) {
	pluginID := c.Params("pluginId")

	pCtx, found, err := plugincontext.Get(pluginID, 0, c.SignedInUser, hs.CacheService, hs.Bus, hs.DatasourceCache)
	if err != nil {
		c.JsonApiErr(500, "Failed to get plugin settings", err)
		return
	}
	if !found {
		c.JsonApiErr(404, "Plugin not found", nil)
		return
	}
	hs.BackendPluginManager.CallResource(pCtx, c, c.Params("*"))
}

func (hs *HTTPServer) GetPluginErrorsList(c *models.ReqContext) response.Response {
	return response.JSON(200, hs.PluginManager.ScanningErrors())
}

func translatePluginRequestErrorToAPIError(err error) response.Response {
	if errors.Is(err, backendplugin.ErrPluginNotRegistered) {
		return response.Error(404, "Plugin not found", err)
	}

	if errors.Is(err, backendplugin.ErrMethodNotImplemented) {
		return response.Error(404, "Not found", err)
	}

	if errors.Is(err, backendplugin.ErrHealthCheckFailed) {
		return response.Error(500, "Plugin health check failed", err)
	}

	if errors.Is(err, backendplugin.ErrPluginUnavailable) {
		return response.Error(503, "Plugin unavailable", err)
	}

	return response.Error(500, "Plugin request failed", err)
}<|MERGE_RESOLUTION|>--- conflicted
+++ resolved
@@ -15,58 +15,9 @@
 	"github.com/grafana/grafana/pkg/plugins"
 	"github.com/grafana/grafana/pkg/plugins/backendplugin"
 	"github.com/grafana/grafana/pkg/plugins/manager"
-<<<<<<< HEAD
 	"github.com/grafana/grafana/pkg/plugins/plugincontext"
-	"github.com/grafana/grafana/pkg/setting"
 )
 
-=======
-	"github.com/grafana/grafana/pkg/util/errutil"
-)
-
-// ErrPluginNotFound is returned when an requested plugin is not installed.
-var ErrPluginNotFound error = errors.New("plugin not found, no installed plugin with that id")
-
-func (hs *HTTPServer) getPluginContext(pluginID string, user *models.SignedInUser) (backend.PluginContext, error) {
-	pc := backend.PluginContext{}
-	plugin := hs.PluginManager.GetPlugin(pluginID)
-	if plugin == nil {
-		return pc, ErrPluginNotFound
-	}
-
-	jsonData := json.RawMessage{}
-	decryptedSecureJSONData := map[string]string{}
-	var updated time.Time
-
-	ps, err := hs.getCachedPluginSettings(pluginID, user)
-	if err != nil {
-		// models.ErrPluginSettingNotFound is expected if there's no row found for plugin setting in database (if non-app plugin).
-		// If it's not this expected error something is wrong with cache or database and we return the error to the client.
-		if !errors.Is(err, models.ErrPluginSettingNotFound) {
-			return pc, errutil.Wrap("Failed to get plugin settings", err)
-		}
-	} else {
-		jsonData, err = json.Marshal(ps.JsonData)
-		if err != nil {
-			return pc, errutil.Wrap("Failed to unmarshal plugin json data", err)
-		}
-		decryptedSecureJSONData = ps.DecryptedValues()
-		updated = ps.Updated
-	}
-
-	return backend.PluginContext{
-		OrgID:    user.OrgId,
-		PluginID: plugin.Id,
-		User:     adapters.BackendUserFromSignedInUser(user),
-		AppInstanceSettings: &backend.AppInstanceSettings{
-			JSONData:                jsonData,
-			DecryptedSecureJSONData: decryptedSecureJSONData,
-			Updated:                 updated,
-		},
-	}, nil
-}
-
->>>>>>> 8fafe957
 func (hs *HTTPServer) GetPluginList(c *models.ReqContext) response.Response {
 	typeFilter := c.Query("type")
 	enabledFilter := c.Query("enabled")
