--- conflicted
+++ resolved
@@ -252,13 +252,9 @@
 
 				originalClient := client
 				client = newFakeHTTPClient(t, json)
-<<<<<<< HEAD
+				defer func() { client = originalClient }()
+
 				proxy, err := NewDataSourceProxy(ds, plugin, ctx, "pathwithtoken1", &setting.Cfg{}, httpClientProvider)
-=======
-				defer func() { client = originalClient }()
-
-				proxy, err := NewDataSourceProxy(ds, plugin, ctx, "pathwithtoken1", &setting.Cfg{})
->>>>>>> 070627d1
 				require.NoError(t, err)
 				ApplyRoute(proxy.ctx.Req.Context(), req, proxy.proxyPath, plugin.Routes[0], proxy.ds)
 
