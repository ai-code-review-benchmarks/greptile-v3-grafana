package pluginproxy

import (
	"context"

	googletokenprovider "github.com/grafana/grafana-google-sdk-go/pkg/tokenprovider"
	"github.com/grafana/grafana/pkg/plugins"
)

type jwtAccessTokenProvider struct {
<<<<<<< HEAD
	datasourceId      int64
	datasourceUpdated time.Time
	ctx               context.Context
	route             *plugins.Route
	authParams        *plugins.JWTTokenAuth
}

func newJwtAccessTokenProvider(ctx context.Context, ds DSInfo, pluginRoute *plugins.Route,
	authParams *plugins.JWTTokenAuth) *jwtAccessTokenProvider {
	return &jwtAccessTokenProvider{
		datasourceId:      ds.ID,
		datasourceUpdated: ds.Updated,
		ctx:               ctx,
		route:             pluginRoute,
		authParams:        authParams,
=======
	source googletokenprovider.TokenProvider
	ctx    context.Context
}

func newJwtAccessTokenProvider(ctx context.Context, ds DSInfo, pluginRoute *plugins.AppPluginRoute,
	authParams *plugins.JwtTokenAuth) *jwtAccessTokenProvider {
	jwtConf := &googletokenprovider.JwtTokenConfig{}
	if val, ok := authParams.Params["client_email"]; ok {
		jwtConf.Email = val
>>>>>>> 3f5dcbfd
	}

	if val, ok := authParams.Params["private_key"]; ok {
		jwtConf.PrivateKey = []byte(val)
	}

	if val, ok := authParams.Params["token_uri"]; ok {
		jwtConf.URI = val
	}

	cfg := googletokenprovider.Config{
		RoutePath:         pluginRoute.Path,
		RouteMethod:       pluginRoute.Method,
		DataSourceID:      ds.ID,
		DataSourceUpdated: ds.Updated,
		Scopes:            authParams.Scopes,
		JwtTokenConfig:    jwtConf,
	}

	return &jwtAccessTokenProvider{
		source: googletokenprovider.NewJwtAccessTokenProvider(cfg),
		ctx:    ctx,
	}
}

func (provider *jwtAccessTokenProvider) GetAccessToken() (string, error) {
	return provider.source.GetAccessToken(provider.ctx)
}<|MERGE_RESOLUTION|>--- conflicted
+++ resolved
@@ -8,33 +8,15 @@
 )
 
 type jwtAccessTokenProvider struct {
-<<<<<<< HEAD
-	datasourceId      int64
-	datasourceUpdated time.Time
-	ctx               context.Context
-	route             *plugins.Route
-	authParams        *plugins.JWTTokenAuth
+	source googletokenprovider.TokenProvider
+	ctx    context.Context
 }
 
 func newJwtAccessTokenProvider(ctx context.Context, ds DSInfo, pluginRoute *plugins.Route,
 	authParams *plugins.JWTTokenAuth) *jwtAccessTokenProvider {
-	return &jwtAccessTokenProvider{
-		datasourceId:      ds.ID,
-		datasourceUpdated: ds.Updated,
-		ctx:               ctx,
-		route:             pluginRoute,
-		authParams:        authParams,
-=======
-	source googletokenprovider.TokenProvider
-	ctx    context.Context
-}
-
-func newJwtAccessTokenProvider(ctx context.Context, ds DSInfo, pluginRoute *plugins.AppPluginRoute,
-	authParams *plugins.JwtTokenAuth) *jwtAccessTokenProvider {
 	jwtConf := &googletokenprovider.JwtTokenConfig{}
 	if val, ok := authParams.Params["client_email"]; ok {
 		jwtConf.Email = val
->>>>>>> 3f5dcbfd
 	}
 
 	if val, ok := authParams.Params["private_key"]; ok {
