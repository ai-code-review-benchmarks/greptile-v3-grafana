--- conflicted
+++ resolved
@@ -138,11 +138,6 @@
 	cmd.Email = strings.TrimSpace(cmd.Email)
 	cmd.Login = strings.TrimSpace(cmd.Login)
 
-<<<<<<< HEAD
-	if setting.AuthProxyEnabled {
-		if setting.AuthProxyHeaderProperty == "email" && cmd.Email != c.Email {
-			return response.Error(400, "Not allowed to change email when auth proxy is using email property", nil)
-=======
 	userID, errResponse := getUserID(c)
 	if errResponse != nil {
 		return errResponse
@@ -151,7 +146,6 @@
 	if hs.Cfg.AuthProxyEnabled {
 		if hs.Cfg.AuthProxyHeaderProperty == "email" && cmd.Email != c.SignedInUser.GetEmail() {
 			return response.Error(http.StatusBadRequest, "Not allowed to change email when auth proxy is using email property", nil)
->>>>>>> ae830f68
 		}
 		if hs.Cfg.AuthProxyHeaderProperty == "username" && cmd.Login != c.SignedInUser.GetLogin() {
 			return response.Error(http.StatusBadRequest, "Not allowed to change username when auth proxy is using username property", nil)
@@ -225,16 +219,6 @@
 
 	if isExternal {
 		return response.Error(http.StatusForbidden, "User info cannot be updated for external Users", nil)
-<<<<<<< HEAD
-	}
-
-	if len(cmd.Login) == 0 {
-		cmd.Login = cmd.Email
-		if len(cmd.Login) == 0 {
-			return response.Error(http.StatusBadRequest, "Validation error, need to specify either username or email", nil)
-		}
-=======
->>>>>>> ae830f68
 	}
 
 	if err := hs.userService.Update(ctx, &cmd); err != nil {
@@ -248,15 +232,9 @@
 }
 
 func (hs *HTTPServer) isExternalUser(ctx context.Context, userID int64) (bool, error) {
-<<<<<<< HEAD
-	getAuthQuery := models.GetAuthInfoQuery{UserId: userID}
-	var err error
-	if err = hs.authInfoService.GetAuthInfo(ctx, &getAuthQuery); err == nil {
-=======
 	getAuthQuery := login.GetAuthInfoQuery{UserId: userID}
 	var err error
 	if _, err = hs.authInfoService.GetAuthInfo(ctx, &getAuthQuery); err == nil {
->>>>>>> ae830f68
 		return true, nil
 	}
 
