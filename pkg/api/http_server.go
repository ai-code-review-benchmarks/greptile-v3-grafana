--- conflicted
+++ resolved
@@ -12,9 +12,6 @@
 	"path/filepath"
 	"strings"
 	"sync"
-
-	"github.com/grafana/grafana/pkg/services/query"
-	"github.com/grafana/grafana/pkg/services/thumbs"
 
 	"github.com/grafana/grafana/pkg/api/routing"
 	httpstatic "github.com/grafana/grafana/pkg/api/static"
@@ -46,6 +43,7 @@
 	"github.com/grafana/grafana/pkg/services/login"
 	"github.com/grafana/grafana/pkg/services/ngalert"
 	"github.com/grafana/grafana/pkg/services/provisioning"
+	"github.com/grafana/grafana/pkg/services/query"
 	"github.com/grafana/grafana/pkg/services/quota"
 	"github.com/grafana/grafana/pkg/services/rendering"
 	"github.com/grafana/grafana/pkg/services/schemaloader"
@@ -54,6 +52,7 @@
 	"github.com/grafana/grafana/pkg/services/secrets"
 	"github.com/grafana/grafana/pkg/services/shorturls"
 	"github.com/grafana/grafana/pkg/services/sqlstore"
+	"github.com/grafana/grafana/pkg/services/thumbs"
 	"github.com/grafana/grafana/pkg/services/updatechecker"
 	"github.com/grafana/grafana/pkg/setting"
 	"github.com/grafana/grafana/pkg/util/errutil"
@@ -113,12 +112,8 @@
 	tracingService            tracing.Tracer
 	updateChecker             *updatechecker.Service
 	searchUsersService        searchusers.Service
-<<<<<<< HEAD
-	expressionService         *expr.Service
 	ldapGroups                ldap.Groups
-=======
 	queryDataService          *query.Service
->>>>>>> 3625c617
 }
 
 type ServerOptions struct {
@@ -142,13 +137,8 @@
 	libraryPanelService librarypanels.Service, libraryElementService libraryelements.Service,
 	quotaService *quota.QuotaService, socialService social.Service, tracingService tracing.Tracer,
 	encryptionService encryption.Internal, updateChecker *updatechecker.Service, searchUsersService searchusers.Service,
-<<<<<<< HEAD
-	dataSourcesService *datasources.Service, secretsService secrets.Service, expressionService *expr.Service,
+	dataSourcesService *datasources.Service, secretsService secrets.Service, queryDataService *query.Service,
 	ldapGroups ldap.Groups) (*HTTPServer, error) {
-=======
-	dataSourcesService *datasources.Service, secretsService secrets.Service,
-	queryDataService *query.Service) (*HTTPServer, error) {
->>>>>>> 3625c617
 	web.Env = cfg.Env
 	m := web.New()
 
@@ -199,12 +189,8 @@
 		SecretsService:            secretsService,
 		DataSourcesService:        dataSourcesService,
 		searchUsersService:        searchUsersService,
-<<<<<<< HEAD
-		expressionService:         expressionService,
 		ldapGroups:                ldapGroups,
-=======
 		queryDataService:          queryDataService,
->>>>>>> 3625c617
 	}
 	if hs.Listener != nil {
 		hs.log.Debug("Using provided listener")
