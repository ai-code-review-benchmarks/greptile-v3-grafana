package api

import (
	"context"
	"crypto/tls"
	"errors"
	"fmt"
	"net"
	"net/http"
	"os"
	"path"
	"path/filepath"
	"strings"
	"sync"

	"github.com/grafana/grafana/pkg/api/routing"
	httpstatic "github.com/grafana/grafana/pkg/api/static"
	"github.com/grafana/grafana/pkg/bus"
	"github.com/grafana/grafana/pkg/components/simplejson"
	"github.com/grafana/grafana/pkg/infra/localcache"
	"github.com/grafana/grafana/pkg/infra/log"
	"github.com/grafana/grafana/pkg/infra/metrics"
	"github.com/grafana/grafana/pkg/infra/remotecache"
	"github.com/grafana/grafana/pkg/infra/tracing"
	"github.com/grafana/grafana/pkg/login/social"
	"github.com/grafana/grafana/pkg/middleware"
	"github.com/grafana/grafana/pkg/models"
	"github.com/grafana/grafana/pkg/plugins"
	"github.com/grafana/grafana/pkg/plugins/plugincontext"
	"github.com/grafana/grafana/pkg/services/accesscontrol"
	"github.com/grafana/grafana/pkg/services/alerting"
	"github.com/grafana/grafana/pkg/services/cleanup"
	"github.com/grafana/grafana/pkg/services/contexthandler"
	"github.com/grafana/grafana/pkg/services/datasourceproxy"
	"github.com/grafana/grafana/pkg/services/datasources"
	"github.com/grafana/grafana/pkg/services/encryption"
	"github.com/grafana/grafana/pkg/services/hooks"
	"github.com/grafana/grafana/pkg/services/libraryelements"
	"github.com/grafana/grafana/pkg/services/librarypanels"
	"github.com/grafana/grafana/pkg/services/live"
	"github.com/grafana/grafana/pkg/services/live/pushhttp"
	"github.com/grafana/grafana/pkg/services/login"
	"github.com/grafana/grafana/pkg/services/ngalert"
	"github.com/grafana/grafana/pkg/services/notifications"
	"github.com/grafana/grafana/pkg/services/oauthtoken"
	"github.com/grafana/grafana/pkg/services/provisioning"
	"github.com/grafana/grafana/pkg/services/quota"
	"github.com/grafana/grafana/pkg/services/rendering"
	"github.com/grafana/grafana/pkg/services/schemaloader"
	"github.com/grafana/grafana/pkg/services/search"
	"github.com/grafana/grafana/pkg/services/searchusers"
	"github.com/grafana/grafana/pkg/services/shorturls"
	"github.com/grafana/grafana/pkg/services/sqlstore"
	"github.com/grafana/grafana/pkg/services/updatechecker"
	"github.com/grafana/grafana/pkg/setting"
	"github.com/grafana/grafana/pkg/tsdb"
	"github.com/grafana/grafana/pkg/util/errutil"
	"github.com/prometheus/client_golang/prometheus"
	"github.com/prometheus/client_golang/prometheus/promhttp"
	"gopkg.in/macaron.v1"
)

type HTTPServer struct {
	log         log.Logger
	macaron     *macaron.Macaron
	context     context.Context
	httpSrv     *http.Server
	middlewares []macaron.Handler

<<<<<<< HEAD
	PluginContextProvider     *plugincontext.Provider
	RouteRegister             routing.RouteRegister
	Bus                       bus.Bus
	RenderService             rendering.Service
	Cfg                       *setting.Cfg
	SettingsProvider          setting.Provider
	HooksService              *hooks.HooksService
	CacheService              *localcache.CacheService
	DataSourceCache           datasources.CacheService
	AuthTokenService          models.UserTokenService
	QuotaService              *quota.QuotaService
	RemoteCacheService        *remotecache.RemoteCache
	ProvisioningService       provisioning.ProvisioningService
	Login                     login.Service
	License                   models.Licensing
	AccessControl             accesscontrol.AccessControl
	DataProxy                 *datasourceproxy.DataSourceProxyService
	PluginRequestValidator    models.PluginRequestValidator
	pluginClient              plugins.Client
	pluginStore               plugins.Store
	pluginDashboardManager    plugins.PluginDashboardManager
	pluginStaticRouteResolver plugins.StaticRouteResolver
	SearchService             *search.SearchService
	ShortURLService           shorturls.Service
	Live                      *live.GrafanaLive
	LivePushGateway           *pushhttp.Gateway
	ContextHandler            *contexthandler.ContextHandler
	SQLStore                  *sqlstore.SQLStore
	DataService               *tsdb.Service
	AlertEngine               *alerting.AlertEngine
	LoadSchemaService         *schemaloader.SchemaLoaderService
	AlertNG                   *ngalert.AlertNG
	LibraryPanelService       librarypanels.Service
	LibraryElementService     libraryelements.Service
	notificationService       *notifications.NotificationService
	SocialService             social.Service
	OAuthTokenService         oauthtoken.OAuthTokenService
	Listener                  net.Listener
	EncryptionService         encryption.Service
	cleanUpService            *cleanup.CleanUpService
	tracingService            *tracing.TracingService
	internalMetricsSvc        *metrics.InternalMetricsService
	updateChecker             *updatechecker.Service
	searchUsersService        searchusers.Service
=======
	PluginContextProvider  *plugincontext.Provider
	RouteRegister          routing.RouteRegister
	Bus                    bus.Bus
	RenderService          rendering.Service
	Cfg                    *setting.Cfg
	SettingsProvider       setting.Provider
	HooksService           *hooks.HooksService
	CacheService           *localcache.CacheService
	DataSourceCache        datasources.CacheService
	AuthTokenService       models.UserTokenService
	QuotaService           *quota.QuotaService
	RemoteCacheService     *remotecache.RemoteCache
	ProvisioningService    provisioning.ProvisioningService
	Login                  login.Service
	License                models.Licensing
	AccessControl          accesscontrol.AccessControl
	BackendPluginManager   backendplugin.Manager
	DataProxy              *datasourceproxy.DataSourceProxyService
	PluginRequestValidator models.PluginRequestValidator
	PluginManager          plugins.Manager
	SearchService          *search.SearchService
	ShortURLService        shorturls.Service
	Live                   *live.GrafanaLive
	LivePushGateway        *pushhttp.Gateway
	ContextHandler         *contexthandler.ContextHandler
	SQLStore               *sqlstore.SQLStore
	DataService            *tsdb.Service
	AlertEngine            *alerting.AlertEngine
	LoadSchemaService      *schemaloader.SchemaLoaderService
	AlertNG                *ngalert.AlertNG
	LibraryPanelService    librarypanels.Service
	LibraryElementService  libraryelements.Service
	notificationService    *notifications.NotificationService
	SocialService          social.Service
	OAuthTokenService      oauthtoken.OAuthTokenService
	Listener               net.Listener
	EncryptionService      encryption.Service
	DataSourcesService     *datasources.Service
	cleanUpService         *cleanup.CleanUpService
	tracingService         *tracing.TracingService
	internalMetricsSvc     *metrics.InternalMetricsService
	searchUsersService     searchusers.Service
>>>>>>> 821d92b8
}

type ServerOptions struct {
	Listener net.Listener
}

func ProvideHTTPServer(opts ServerOptions, cfg *setting.Cfg, routeRegister routing.RouteRegister, bus bus.Bus,
	renderService rendering.Service, licensing models.Licensing, hooksService *hooks.HooksService,
	cacheService *localcache.CacheService, sqlStore *sqlstore.SQLStore,
	dataService *tsdb.Service, alertEngine *alerting.AlertEngine,
	pluginRequestValidator models.PluginRequestValidator, pluginStaticRouteResolver plugins.StaticRouteResolver,
	pluginDashboardManager plugins.PluginDashboardManager,
	pluginStore plugins.Store, pluginClient plugins.Client, settingsProvider setting.Provider,
	dataSourceCache datasources.CacheService, userTokenService models.UserTokenService,
	cleanUpService *cleanup.CleanUpService, shortURLService shorturls.Service,
	remoteCache *remotecache.RemoteCache, provisioningService provisioning.ProvisioningService,
	loginService login.Service, accessControl accesscontrol.AccessControl,
	dataSourceProxy *datasourceproxy.DataSourceProxyService, searchService *search.SearchService,
	live *live.GrafanaLive, livePushGateway *pushhttp.Gateway, plugCtxProvider *plugincontext.Provider,
	contextHandler *contexthandler.ContextHandler,
	schemaService *schemaloader.SchemaLoaderService, alertNG *ngalert.AlertNG,
	libraryPanelService librarypanels.Service, libraryElementService libraryelements.Service,
	notificationService *notifications.NotificationService, tracingService *tracing.TracingService,
	internalMetricsSvc *metrics.InternalMetricsService, quotaService *quota.QuotaService,
	socialService social.Service, oauthTokenService oauthtoken.OAuthTokenService,
<<<<<<< HEAD
	encryptionService encryption.Service, updateChecker *updatechecker.Service, searchUsersService searchusers.Service) (*HTTPServer, error) {
=======
	encryptionService encryption.Service, searchUsersService searchusers.Service,
	dataSourcesService *datasources.Service) (*HTTPServer, error) {
>>>>>>> 821d92b8
	macaron.Env = cfg.Env
	m := macaron.New()

	hs := &HTTPServer{
<<<<<<< HEAD
		Cfg:                       cfg,
		RouteRegister:             routeRegister,
		Bus:                       bus,
		RenderService:             renderService,
		License:                   licensing,
		HooksService:              hooksService,
		CacheService:              cacheService,
		SQLStore:                  sqlStore,
		DataService:               dataService,
		AlertEngine:               alertEngine,
		PluginRequestValidator:    pluginRequestValidator,
		pluginClient:              pluginClient,
		pluginStore:               pluginStore,
		pluginStaticRouteResolver: pluginStaticRouteResolver,
		pluginDashboardManager:    pluginDashboardManager,
		updateChecker:             updateChecker,
		SettingsProvider:          settingsProvider,
		DataSourceCache:           dataSourceCache,
		AuthTokenService:          userTokenService,
		cleanUpService:            cleanUpService,
		ShortURLService:           shortURLService,
		RemoteCacheService:        remoteCache,
		ProvisioningService:       provisioningService,
		Login:                     loginService,
		AccessControl:             accessControl,
		DataProxy:                 dataSourceProxy,
		SearchService:             searchService,
		Live:                      live,
		LivePushGateway:           livePushGateway,
		PluginContextProvider:     plugCtxProvider,
		ContextHandler:            contextHandler,
		LoadSchemaService:         schemaService,
		AlertNG:                   alertNG,
		LibraryPanelService:       libraryPanelService,
		LibraryElementService:     libraryElementService,
		QuotaService:              quotaService,
		notificationService:       notificationService,
		tracingService:            tracingService,
		internalMetricsSvc:        internalMetricsSvc,
		log:                       log.New("http.server"),
		macaron:                   m,
		Listener:                  opts.Listener,
		SocialService:             socialService,
		OAuthTokenService:         oauthTokenService,
		EncryptionService:         encryptionService,
		searchUsersService:        searchUsersService,
=======
		Cfg:                    cfg,
		RouteRegister:          routeRegister,
		Bus:                    bus,
		RenderService:          renderService,
		License:                licensing,
		HooksService:           hooksService,
		CacheService:           cacheService,
		SQLStore:               sqlStore,
		DataService:            dataService,
		AlertEngine:            alertEngine,
		PluginRequestValidator: pluginRequestValidator,
		PluginManager:          pluginManager,
		BackendPluginManager:   backendPM,
		SettingsProvider:       settingsProvider,
		DataSourceCache:        dataSourceCache,
		AuthTokenService:       userTokenService,
		cleanUpService:         cleanUpService,
		ShortURLService:        shortURLService,
		RemoteCacheService:     remoteCache,
		ProvisioningService:    provisioningService,
		Login:                  loginService,
		AccessControl:          accessControl,
		DataProxy:              dataSourceProxy,
		SearchService:          searchService,
		Live:                   live,
		LivePushGateway:        livePushGateway,
		PluginContextProvider:  plugCtxProvider,
		ContextHandler:         contextHandler,
		LoadSchemaService:      schemaService,
		AlertNG:                alertNG,
		LibraryPanelService:    libraryPanelService,
		LibraryElementService:  libraryElementService,
		QuotaService:           quotaService,
		notificationService:    notificationService,
		tracingService:         tracingService,
		internalMetricsSvc:     internalMetricsSvc,
		log:                    log.New("http.server"),
		macaron:                m,
		Listener:               opts.Listener,
		SocialService:          socialService,
		OAuthTokenService:      oauthTokenService,
		EncryptionService:      encryptionService,
		DataSourcesService:     dataSourcesService,
		searchUsersService:     searchUsersService,
>>>>>>> 821d92b8
	}
	if hs.Listener != nil {
		hs.log.Debug("Using provided listener")
	}
	hs.registerRoutes()

	if err := hs.declareFixedRoles(); err != nil {
		return nil, err
	}
	return hs, nil
}

func (hs *HTTPServer) AddMiddleware(middleware macaron.Handler) {
	hs.middlewares = append(hs.middlewares, middleware)
}

func (hs *HTTPServer) Run(ctx context.Context) error {
	hs.context = ctx

	hs.applyRoutes()

	// Remove any square brackets enclosing IPv6 addresses, a format we support for backwards compatibility
	host := strings.TrimSuffix(strings.TrimPrefix(hs.Cfg.HTTPAddr, "["), "]")
	hs.httpSrv = &http.Server{
		Addr:        net.JoinHostPort(host, hs.Cfg.HTTPPort),
		Handler:     hs.macaron,
		ReadTimeout: hs.Cfg.ReadTimeout,
	}
	switch hs.Cfg.Protocol {
	case setting.HTTP2Scheme:
		if err := hs.configureHttp2(); err != nil {
			return err
		}
	case setting.HTTPSScheme:
		if err := hs.configureHttps(); err != nil {
			return err
		}
	default:
	}

	listener, err := hs.getListener()
	if err != nil {
		return err
	}

	hs.log.Info("HTTP Server Listen", "address", listener.Addr().String(), "protocol",
		hs.Cfg.Protocol, "subUrl", hs.Cfg.AppSubURL, "socket", hs.Cfg.SocketPath)

	var wg sync.WaitGroup
	wg.Add(1)

	// handle http shutdown on server context done
	go func() {
		defer wg.Done()

		<-ctx.Done()
		if err := hs.httpSrv.Shutdown(context.Background()); err != nil {
			hs.log.Error("Failed to shutdown server", "error", err)
		}
	}()

	switch hs.Cfg.Protocol {
	case setting.HTTPScheme, setting.SocketScheme:
		if err := hs.httpSrv.Serve(listener); err != nil {
			if errors.Is(err, http.ErrServerClosed) {
				hs.log.Debug("server was shutdown gracefully")
				return nil
			}
			return err
		}
	case setting.HTTP2Scheme, setting.HTTPSScheme:
		if err := hs.httpSrv.ServeTLS(listener, hs.Cfg.CertFile, hs.Cfg.KeyFile); err != nil {
			if errors.Is(err, http.ErrServerClosed) {
				hs.log.Debug("server was shutdown gracefully")
				return nil
			}
			return err
		}
	default:
		panic(fmt.Sprintf("Unhandled protocol %q", hs.Cfg.Protocol))
	}

	wg.Wait()

	return nil
}

func (hs *HTTPServer) getListener() (net.Listener, error) {
	if hs.Listener != nil {
		return hs.Listener, nil
	}

	switch hs.Cfg.Protocol {
	case setting.HTTPScheme, setting.HTTPSScheme, setting.HTTP2Scheme:
		listener, err := net.Listen("tcp", hs.httpSrv.Addr)
		if err != nil {
			return nil, errutil.Wrapf(err, "failed to open listener on address %s", hs.httpSrv.Addr)
		}
		return listener, nil
	case setting.SocketScheme:
		listener, err := net.ListenUnix("unix", &net.UnixAddr{Name: hs.Cfg.SocketPath, Net: "unix"})
		if err != nil {
			return nil, errutil.Wrapf(err, "failed to open listener for socket %s", hs.Cfg.SocketPath)
		}

		// Make socket writable by group
		// nolint:gosec
		if err := os.Chmod(hs.Cfg.SocketPath, 0660); err != nil {
			return nil, errutil.Wrapf(err, "failed to change socket permissions")
		}

		return listener, nil
	default:
		hs.log.Error("Invalid protocol", "protocol", hs.Cfg.Protocol)
		return nil, fmt.Errorf("invalid protocol %q", hs.Cfg.Protocol)
	}
}

func (hs *HTTPServer) configureHttps() error {
	if hs.Cfg.CertFile == "" {
		return fmt.Errorf("cert_file cannot be empty when using HTTPS")
	}

	if hs.Cfg.KeyFile == "" {
		return fmt.Errorf("cert_key cannot be empty when using HTTPS")
	}

	if _, err := os.Stat(hs.Cfg.CertFile); os.IsNotExist(err) {
		return fmt.Errorf(`cannot find SSL cert_file at %q`, hs.Cfg.CertFile)
	}

	if _, err := os.Stat(hs.Cfg.KeyFile); os.IsNotExist(err) {
		return fmt.Errorf(`cannot find SSL key_file at %q`, hs.Cfg.KeyFile)
	}

	tlsCfg := &tls.Config{
		MinVersion:               tls.VersionTLS12,
		PreferServerCipherSuites: true,
		CipherSuites: []uint16{
			tls.TLS_ECDHE_ECDSA_WITH_AES_128_GCM_SHA256,
			tls.TLS_ECDHE_RSA_WITH_AES_128_GCM_SHA256,
			tls.TLS_ECDHE_ECDSA_WITH_AES_256_GCM_SHA384,
			tls.TLS_ECDHE_RSA_WITH_AES_256_GCM_SHA384,
			tls.TLS_ECDHE_RSA_WITH_AES_128_CBC_SHA,
			tls.TLS_ECDHE_ECDSA_WITH_AES_256_CBC_SHA,
			tls.TLS_ECDHE_RSA_WITH_AES_256_CBC_SHA,
			tls.TLS_RSA_WITH_AES_128_GCM_SHA256,
			tls.TLS_RSA_WITH_AES_256_GCM_SHA384,
			tls.TLS_RSA_WITH_AES_128_CBC_SHA,
			tls.TLS_RSA_WITH_AES_256_CBC_SHA,
		},
	}

	hs.httpSrv.TLSConfig = tlsCfg
	hs.httpSrv.TLSNextProto = make(map[string]func(*http.Server, *tls.Conn, http.Handler))

	return nil
}

func (hs *HTTPServer) configureHttp2() error {
	if hs.Cfg.CertFile == "" {
		return fmt.Errorf("cert_file cannot be empty when using HTTP2")
	}

	if hs.Cfg.KeyFile == "" {
		return fmt.Errorf("cert_key cannot be empty when using HTTP2")
	}

	if _, err := os.Stat(hs.Cfg.CertFile); os.IsNotExist(err) {
		return fmt.Errorf(`cannot find SSL cert_file at %q`, hs.Cfg.CertFile)
	}

	if _, err := os.Stat(hs.Cfg.KeyFile); os.IsNotExist(err) {
		return fmt.Errorf(`cannot find SSL key_file at %q`, hs.Cfg.KeyFile)
	}

	tlsCfg := &tls.Config{
		MinVersion:               tls.VersionTLS12,
		PreferServerCipherSuites: true,
		CipherSuites: []uint16{
			tls.TLS_CHACHA20_POLY1305_SHA256,
			tls.TLS_AES_128_GCM_SHA256,
			tls.TLS_AES_256_GCM_SHA384,
			tls.TLS_ECDHE_ECDSA_WITH_AES_128_GCM_SHA256,
			tls.TLS_ECDHE_RSA_WITH_AES_128_GCM_SHA256,
			tls.TLS_ECDHE_ECDSA_WITH_AES_256_GCM_SHA384,
			tls.TLS_ECDHE_RSA_WITH_AES_256_GCM_SHA384,
			tls.TLS_ECDHE_ECDSA_WITH_CHACHA20_POLY1305,
			tls.TLS_ECDHE_RSA_WITH_CHACHA20_POLY1305,
		},
		NextProtos: []string{"h2", "http/1.1"},
	}

	hs.httpSrv.TLSConfig = tlsCfg

	return nil
}

func (hs *HTTPServer) applyRoutes() {
	// start with middlewares & static routes
	hs.addMiddlewaresAndStaticRoutes()
	// then add view routes & api routes
	hs.RouteRegister.Register(hs.macaron)
	// then custom app proxy routes
	hs.initAppPluginRoutes(hs.macaron)
	// lastly not found route
	hs.macaron.NotFound(middleware.ReqSignedIn, hs.NotFoundHandler)
}

func (hs *HTTPServer) addMiddlewaresAndStaticRoutes() {
	m := hs.macaron

	m.Use(middleware.RequestTracing())

	m.Use(middleware.Logger(hs.Cfg))

	if hs.Cfg.EnableGzip {
		m.UseMiddleware(middleware.Gziper())
	}

	m.Use(middleware.Recovery(hs.Cfg))

	hs.mapStatic(m, hs.Cfg.StaticRootPath, "build", "public/build")
	hs.mapStatic(m, hs.Cfg.StaticRootPath, "", "public")
	hs.mapStatic(m, hs.Cfg.StaticRootPath, "robots.txt", "robots.txt")

	if hs.Cfg.ImageUploadProvider == "local" {
		hs.mapStatic(m, hs.Cfg.ImagesDir, "", "/public/img/attachments")
	}

	m.Use(middleware.AddDefaultResponseHeaders(hs.Cfg))

	if hs.Cfg.ServeFromSubPath && hs.Cfg.AppSubURL != "" {
		m.SetURLPrefix(hs.Cfg.AppSubURL)
	}

	m.UseMiddleware(macaron.Renderer(filepath.Join(hs.Cfg.StaticRootPath, "views"), "[[", "]]"))

	// These endpoints are used for monitoring the Grafana instance
	// and should not be redirected or rejected.
	m.Use(hs.healthzHandler)
	m.Use(hs.apiHealthHandler)
	m.Use(hs.metricsEndpoint)

	m.Use(hs.ContextHandler.Middleware)
	m.Use(middleware.OrgRedirect(hs.Cfg))

	// needs to be after context handler
	if hs.Cfg.EnforceDomain {
		m.Use(middleware.ValidateHostHeader(hs.Cfg))
	}

	m.Use(middleware.HandleNoCacheHeader)
	m.UseMiddleware(middleware.AddCSPHeader(hs.Cfg, hs.log))

	for _, mw := range hs.middlewares {
		m.Use(mw)
	}
}

func (hs *HTTPServer) metricsEndpoint(ctx *macaron.Context) {
	if !hs.Cfg.MetricsEndpointEnabled {
		return
	}

	if ctx.Req.Method != http.MethodGet || ctx.Req.URL.Path != "/metrics" {
		return
	}

	if hs.metricsEndpointBasicAuthEnabled() && !BasicAuthenticatedRequest(ctx.Req, hs.Cfg.MetricsEndpointBasicAuthUsername, hs.Cfg.MetricsEndpointBasicAuthPassword) {
		ctx.Resp.WriteHeader(http.StatusUnauthorized)
		return
	}

	promhttp.
		HandlerFor(prometheus.DefaultGatherer, promhttp.HandlerOpts{EnableOpenMetrics: true}).
		ServeHTTP(ctx.Resp, ctx.Req)
}

// healthzHandler always return 200 - Ok if Grafana's web server is running
func (hs *HTTPServer) healthzHandler(ctx *macaron.Context) {
	notHeadOrGet := ctx.Req.Method != http.MethodGet && ctx.Req.Method != http.MethodHead
	if notHeadOrGet || ctx.Req.URL.Path != "/healthz" {
		return
	}

	ctx.Resp.WriteHeader(200)
	_, err := ctx.Resp.Write([]byte("Ok"))
	if err != nil {
		hs.log.Error("could not write to response", "err", err)
	}
}

// apiHealthHandler will return ok if Grafana's web server is running and it
// can access the database. If the database cannot be accessed it will return
// http status code 503.
func (hs *HTTPServer) apiHealthHandler(ctx *macaron.Context) {
	notHeadOrGet := ctx.Req.Method != http.MethodGet && ctx.Req.Method != http.MethodHead
	if notHeadOrGet || ctx.Req.URL.Path != "/api/health" {
		return
	}

	data := simplejson.New()
	data.Set("database", "ok")
	if !hs.Cfg.AnonymousHideVersion {
		data.Set("version", hs.Cfg.BuildVersion)
		data.Set("commit", hs.Cfg.BuildCommit)
	}

	if !hs.databaseHealthy() {
		data.Set("database", "failing")
		ctx.Resp.Header().Set("Content-Type", "application/json; charset=UTF-8")
		ctx.Resp.WriteHeader(503)
	} else {
		ctx.Resp.Header().Set("Content-Type", "application/json; charset=UTF-8")
		ctx.Resp.WriteHeader(200)
	}

	dataBytes, err := data.EncodePretty()
	if err != nil {
		hs.log.Error("Failed to encode data", "err", err)
		return
	}

	if _, err := ctx.Resp.Write(dataBytes); err != nil {
		hs.log.Error("Failed to write to response", "err", err)
	}
}

func (hs *HTTPServer) mapStatic(m *macaron.Macaron, rootDir string, dir string, prefix string) {
	headers := func(c *macaron.Context) {
		c.Resp.Header().Set("Cache-Control", "public, max-age=3600")
	}

	if prefix == "public/build" {
		headers = func(c *macaron.Context) {
			c.Resp.Header().Set("Cache-Control", "public, max-age=31536000")
		}
	}

	if hs.Cfg.Env == setting.Dev {
		headers = func(c *macaron.Context) {
			c.Resp.Header().Set("Cache-Control", "max-age=0, must-revalidate, no-cache")
		}
	}

	m.Use(httpstatic.Static(
		path.Join(rootDir, dir),
		httpstatic.StaticOptions{
			SkipLogging: true,
			Prefix:      prefix,
			AddHeaders:  headers,
		},
	))
}

func (hs *HTTPServer) metricsEndpointBasicAuthEnabled() bool {
	return hs.Cfg.MetricsEndpointBasicAuthUsername != "" && hs.Cfg.MetricsEndpointBasicAuthPassword != ""
}<|MERGE_RESOLUTION|>--- conflicted
+++ resolved
@@ -67,7 +67,6 @@
 	httpSrv     *http.Server
 	middlewares []macaron.Handler
 
-<<<<<<< HEAD
 	PluginContextProvider     *plugincontext.Provider
 	RouteRegister             routing.RouteRegister
 	Bus                       bus.Bus
@@ -107,55 +106,12 @@
 	OAuthTokenService         oauthtoken.OAuthTokenService
 	Listener                  net.Listener
 	EncryptionService         encryption.Service
+	DataSourcesService        *datasources.Service
 	cleanUpService            *cleanup.CleanUpService
 	tracingService            *tracing.TracingService
 	internalMetricsSvc        *metrics.InternalMetricsService
 	updateChecker             *updatechecker.Service
 	searchUsersService        searchusers.Service
-=======
-	PluginContextProvider  *plugincontext.Provider
-	RouteRegister          routing.RouteRegister
-	Bus                    bus.Bus
-	RenderService          rendering.Service
-	Cfg                    *setting.Cfg
-	SettingsProvider       setting.Provider
-	HooksService           *hooks.HooksService
-	CacheService           *localcache.CacheService
-	DataSourceCache        datasources.CacheService
-	AuthTokenService       models.UserTokenService
-	QuotaService           *quota.QuotaService
-	RemoteCacheService     *remotecache.RemoteCache
-	ProvisioningService    provisioning.ProvisioningService
-	Login                  login.Service
-	License                models.Licensing
-	AccessControl          accesscontrol.AccessControl
-	BackendPluginManager   backendplugin.Manager
-	DataProxy              *datasourceproxy.DataSourceProxyService
-	PluginRequestValidator models.PluginRequestValidator
-	PluginManager          plugins.Manager
-	SearchService          *search.SearchService
-	ShortURLService        shorturls.Service
-	Live                   *live.GrafanaLive
-	LivePushGateway        *pushhttp.Gateway
-	ContextHandler         *contexthandler.ContextHandler
-	SQLStore               *sqlstore.SQLStore
-	DataService            *tsdb.Service
-	AlertEngine            *alerting.AlertEngine
-	LoadSchemaService      *schemaloader.SchemaLoaderService
-	AlertNG                *ngalert.AlertNG
-	LibraryPanelService    librarypanels.Service
-	LibraryElementService  libraryelements.Service
-	notificationService    *notifications.NotificationService
-	SocialService          social.Service
-	OAuthTokenService      oauthtoken.OAuthTokenService
-	Listener               net.Listener
-	EncryptionService      encryption.Service
-	DataSourcesService     *datasources.Service
-	cleanUpService         *cleanup.CleanUpService
-	tracingService         *tracing.TracingService
-	internalMetricsSvc     *metrics.InternalMetricsService
-	searchUsersService     searchusers.Service
->>>>>>> 821d92b8
 }
 
 type ServerOptions struct {
@@ -181,17 +137,12 @@
 	notificationService *notifications.NotificationService, tracingService *tracing.TracingService,
 	internalMetricsSvc *metrics.InternalMetricsService, quotaService *quota.QuotaService,
 	socialService social.Service, oauthTokenService oauthtoken.OAuthTokenService,
-<<<<<<< HEAD
-	encryptionService encryption.Service, updateChecker *updatechecker.Service, searchUsersService searchusers.Service) (*HTTPServer, error) {
-=======
-	encryptionService encryption.Service, searchUsersService searchusers.Service,
+	encryptionService encryption.Service, updateChecker *updatechecker.Service, searchUsersService searchusers.Service,
 	dataSourcesService *datasources.Service) (*HTTPServer, error) {
->>>>>>> 821d92b8
 	macaron.Env = cfg.Env
 	m := macaron.New()
 
 	hs := &HTTPServer{
-<<<<<<< HEAD
 		Cfg:                       cfg,
 		RouteRegister:             routeRegister,
 		Bus:                       bus,
@@ -237,53 +188,8 @@
 		SocialService:             socialService,
 		OAuthTokenService:         oauthTokenService,
 		EncryptionService:         encryptionService,
+		DataSourcesService:        dataSourcesService,
 		searchUsersService:        searchUsersService,
-=======
-		Cfg:                    cfg,
-		RouteRegister:          routeRegister,
-		Bus:                    bus,
-		RenderService:          renderService,
-		License:                licensing,
-		HooksService:           hooksService,
-		CacheService:           cacheService,
-		SQLStore:               sqlStore,
-		DataService:            dataService,
-		AlertEngine:            alertEngine,
-		PluginRequestValidator: pluginRequestValidator,
-		PluginManager:          pluginManager,
-		BackendPluginManager:   backendPM,
-		SettingsProvider:       settingsProvider,
-		DataSourceCache:        dataSourceCache,
-		AuthTokenService:       userTokenService,
-		cleanUpService:         cleanUpService,
-		ShortURLService:        shortURLService,
-		RemoteCacheService:     remoteCache,
-		ProvisioningService:    provisioningService,
-		Login:                  loginService,
-		AccessControl:          accessControl,
-		DataProxy:              dataSourceProxy,
-		SearchService:          searchService,
-		Live:                   live,
-		LivePushGateway:        livePushGateway,
-		PluginContextProvider:  plugCtxProvider,
-		ContextHandler:         contextHandler,
-		LoadSchemaService:      schemaService,
-		AlertNG:                alertNG,
-		LibraryPanelService:    libraryPanelService,
-		LibraryElementService:  libraryElementService,
-		QuotaService:           quotaService,
-		notificationService:    notificationService,
-		tracingService:         tracingService,
-		internalMetricsSvc:     internalMetricsSvc,
-		log:                    log.New("http.server"),
-		macaron:                m,
-		Listener:               opts.Listener,
-		SocialService:          socialService,
-		OAuthTokenService:      oauthTokenService,
-		EncryptionService:      encryptionService,
-		DataSourcesService:     dataSourcesService,
-		searchUsersService:     searchUsersService,
->>>>>>> 821d92b8
 	}
 	if hs.Listener != nil {
 		hs.log.Debug("Using provided listener")
