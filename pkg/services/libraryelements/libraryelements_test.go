--- conflicted
+++ resolved
@@ -314,15 +314,7 @@
 	dashboardStore, err := database.ProvideDashboardStore(sqlStore, cfg, featuremgmt.WithFeatures(), tagimpl.ProvideService(sqlStore, cfg), quotaService)
 	require.NoError(t, err)
 
-<<<<<<< HEAD
-	d := dashboardservice.ProvideDashboardService(
-		cfg, dashboardStore, dashboardStore, nil,
-		features, folderPermissions, dashboardPermissions, ac,
-	)
-	s := folderimpl.ProvideService(ac, bus.ProvideBus(tracing.InitializeTracerForTest()), cfg, d, dashboardStore, dashboardStore, nil, features, folderPermissions, nil)
-=======
-	s := folderimpl.ProvideService(ac, bus.ProvideBus(tracing.InitializeTracerForTest()), cfg, dashboardStore, nil, features, folderPermissions, nil)
->>>>>>> 4b634fad
+	s := folderimpl.ProvideService(ac, bus.ProvideBus(tracing.InitializeTracerForTest()), cfg, dashboardStore, dashboardStore, nil, features, folderPermissions, nil)
 	t.Logf("Creating folder with title and UID %q", title)
 	ctx := appcontext.WithUser(context.Background(), &user)
 	folder, err := s.Create(ctx, &folder.CreateFolderCommand{
@@ -450,11 +442,7 @@
 		service := LibraryElementService{
 			Cfg:           sqlStore.Cfg,
 			SQLStore:      sqlStore,
-<<<<<<< HEAD
-			folderService: folderimpl.ProvideService(ac, bus.ProvideBus(tracing.InitializeTracerForTest()), sqlStore.Cfg, dashboardService, dashboardStore, dashboardStore, nil, features, folderPermissions, nil),
-=======
-			folderService: folderimpl.ProvideService(ac, bus.ProvideBus(tracing.InitializeTracerForTest()), sqlStore.Cfg, dashboardStore, nil, features, folderPermissions, nil),
->>>>>>> 4b634fad
+			folderService: folderimpl.ProvideService(ac, bus.ProvideBus(tracing.InitializeTracerForTest()), sqlStore.Cfg, dashboardStore, dashboardStore, nil, features, folderPermissions, nil),
 		}
 
 		// deliberate difference between signed in user and user in db to make it crystal clear
