package libraryelements

import (
	"bytes"
	"context"
	"encoding/json"
	"io"
	"net/http"
	"testing"
	"time"

	"github.com/google/go-cmp/cmp"
	"github.com/stretchr/testify/mock"
	"github.com/stretchr/testify/require"

	"github.com/grafana/grafana/pkg/api/response"
	"github.com/grafana/grafana/pkg/apimachinery/identity"
	"github.com/grafana/grafana/pkg/bus"
	"github.com/grafana/grafana/pkg/components/simplejson"
	"github.com/grafana/grafana/pkg/infra/db"
	"github.com/grafana/grafana/pkg/infra/log"
	"github.com/grafana/grafana/pkg/infra/tracing"
	"github.com/grafana/grafana/pkg/kinds/librarypanel"
	"github.com/grafana/grafana/pkg/services/accesscontrol"
	"github.com/grafana/grafana/pkg/services/accesscontrol/acimpl"
	"github.com/grafana/grafana/pkg/services/accesscontrol/actest"
	acmock "github.com/grafana/grafana/pkg/services/accesscontrol/mock"
	contextmodel "github.com/grafana/grafana/pkg/services/contexthandler/model"
	"github.com/grafana/grafana/pkg/services/dashboards"
	"github.com/grafana/grafana/pkg/services/dashboards/database"
	dashboardservice "github.com/grafana/grafana/pkg/services/dashboards/service"
	"github.com/grafana/grafana/pkg/services/featuremgmt"
	"github.com/grafana/grafana/pkg/services/folder"
	"github.com/grafana/grafana/pkg/services/folder/folderimpl"
	"github.com/grafana/grafana/pkg/services/guardian"
	"github.com/grafana/grafana/pkg/services/libraryelements/model"
	"github.com/grafana/grafana/pkg/services/org"
	"github.com/grafana/grafana/pkg/services/org/orgimpl"
	"github.com/grafana/grafana/pkg/services/quota/quotatest"
	"github.com/grafana/grafana/pkg/services/supportbundles/supportbundlestest"
	"github.com/grafana/grafana/pkg/services/tag/tagimpl"
	"github.com/grafana/grafana/pkg/services/user"
	"github.com/grafana/grafana/pkg/services/user/userimpl"
	"github.com/grafana/grafana/pkg/setting"
	"github.com/grafana/grafana/pkg/tests/testsuite"
	"github.com/grafana/grafana/pkg/web"
)

const userInDbName = "user_in_db"
const userInDbAvatar = "/avatar/402d08de060496d6b6874495fe20f5ad"

func TestMain(m *testing.M) {
	testsuite.Run(m)
}

func TestDeleteLibraryPanelsInFolder(t *testing.T) {
	scenarioWithPanel(t, "When an admin tries to delete a folder that contains connected library elements, it should fail",
		func(t *testing.T, sc scenarioContext) {
			dashJSON := map[string]any{
				"panels": []any{
					map[string]any{
						"id": int64(1),
						"gridPos": map[string]any{
							"h": 6,
							"w": 6,
							"x": 0,
							"y": 0,
						},
					},
					map[string]any{
						"id": int64(2),
						"gridPos": map[string]any{
							"h": 6,
							"w": 6,
							"x": 6,
							"y": 0,
						},
						"libraryPanel": map[string]any{
							"uid":  sc.initialResult.Result.UID,
							"name": sc.initialResult.Result.Name,
						},
					},
				},
			}
			dash := dashboards.Dashboard{
				Title: "Testing DeleteLibraryElementsInFolder",
				Data:  simplejson.NewFromAny(dashJSON),
			}
			// nolint:staticcheck
			dashInDB := createDashboard(t, sc.sqlStore, sc.user, &dash, sc.folder.ID, sc.folder.UID)
			err := sc.service.ConnectElementsToDashboard(sc.reqContext.Req.Context(), sc.reqContext.SignedInUser, []string{sc.initialResult.Result.UID}, dashInDB.ID)
			require.NoError(t, err)

			err = sc.service.DeleteLibraryElementsInFolder(sc.reqContext.Req.Context(), sc.reqContext.SignedInUser, sc.folder.UID)
			require.EqualError(t, err, model.ErrFolderHasConnectedLibraryElements.Error())
		})

	scenarioWithPanel(t, "When an admin tries to delete a folder uid that doesn't exist, it should fail",
		func(t *testing.T, sc scenarioContext) {
			err := sc.service.DeleteLibraryElementsInFolder(sc.reqContext.Req.Context(), sc.reqContext.SignedInUser, sc.folder.UID+"xxxx")
			require.EqualError(t, err, guardian.ErrGuardianFolderNotFound.Errorf("failed to get folder: %w", dashboards.ErrFolderNotFound).Error())
		})

	scenarioWithPanel(t, "When an admin tries to delete a folder that contains disconnected elements, it should delete all disconnected elements too",
		func(t *testing.T, sc scenarioContext) {
			// nolint:staticcheck
			command := getCreateVariableCommand(sc.folder.ID, sc.folder.UID, "query0")
			sc.reqContext.Req.Body = mockRequestBody(command)
			resp := sc.service.createHandler(sc.reqContext)
			require.Equal(t, 200, resp.Status())

			resp = sc.service.getAllHandler(sc.reqContext)
			require.Equal(t, 200, resp.Status())
			var result libraryElementsSearch
			err := json.Unmarshal(resp.Body(), &result)
			require.NoError(t, err)
			require.NotNil(t, result.Result)
			require.Equal(t, 2, len(result.Result.Elements))

			err = sc.service.DeleteLibraryElementsInFolder(sc.reqContext.Req.Context(), sc.reqContext.SignedInUser, sc.folder.UID)
			require.NoError(t, err)
			resp = sc.service.getAllHandler(sc.reqContext)
			require.Equal(t, 200, resp.Status())
			err = json.Unmarshal(resp.Body(), &result)
			require.NoError(t, err)
			require.NotNil(t, result.Result)
			require.Equal(t, 0, len(result.Result.Elements))
		})
}

func TestGetLibraryPanelConnections(t *testing.T) {
	scenarioWithPanel(t, "When an admin tries to get connections of library panel, it should succeed and return correct result",
		func(t *testing.T, sc scenarioContext) {
			dashJSON := map[string]any{
				"panels": []any{
					map[string]any{
						"id": int64(1),
						"gridPos": map[string]any{
							"h": 6,
							"w": 6,
							"x": 0,
							"y": 0,
						},
					},
					map[string]any{
						"id": int64(2),
						"gridPos": map[string]any{
							"h": 6,
							"w": 6,
							"x": 6,
							"y": 0,
						},
						"libraryPanel": map[string]any{
							"uid":  sc.initialResult.Result.UID,
							"name": sc.initialResult.Result.Name,
						},
					},
				},
			}
			dash := dashboards.Dashboard{
				Title: "Testing GetLibraryPanelConnections",
				Data:  simplejson.NewFromAny(dashJSON),
			}
			// nolint:staticcheck
			dashInDB := createDashboard(t, sc.sqlStore, sc.user, &dash, sc.folder.ID, sc.folder.UID)
			err := sc.service.ConnectElementsToDashboard(sc.reqContext.Req.Context(), sc.reqContext.SignedInUser, []string{sc.initialResult.Result.UID}, dashInDB.ID)
			require.NoError(t, err)

			var expected = func(res model.LibraryElementConnectionsResponse) model.LibraryElementConnectionsResponse {
				return model.LibraryElementConnectionsResponse{
					Result: []model.LibraryElementConnectionDTO{
						{
							ID:            sc.initialResult.Result.ID,
							Kind:          sc.initialResult.Result.Kind,
							ElementID:     1,
							ConnectionID:  dashInDB.ID,
							ConnectionUID: dashInDB.UID,
							Created:       res.Result[0].Created,
							CreatedBy: librarypanel.LibraryElementDTOMetaUser{
								Id:        1,
								Name:      userInDbName,
								AvatarUrl: userInDbAvatar,
							},
						},
					},
				}
			}

			sc.ctx.Req = web.SetURLParams(sc.ctx.Req, map[string]string{":uid": sc.initialResult.Result.UID})
			resp := sc.service.getConnectionsHandler(sc.reqContext)
			var result = validateAndUnMarshalConnectionResponse(t, resp)

			if diff := cmp.Diff(expected(result), result, getCompareOptions()...); diff != "" {
				t.Fatalf("Result mismatch (-want +got):\n%s", diff)
			}
		})
}

type libraryElement struct {
	ID    int64 `json:"id"`
	OrgID int64 `json:"orgId"`
	// Deprecated: use FolderUID instead
	FolderID    int64                       `json:"folderId"`
	FolderUID   string                      `json:"folderUid"`
	UID         string                      `json:"uid"`
	Name        string                      `json:"name"`
	Kind        int64                       `json:"kind"`
	Type        string                      `json:"type"`
	Description string                      `json:"description"`
	Model       map[string]any              `json:"model"`
	Version     int64                       `json:"version"`
	Meta        model.LibraryElementDTOMeta `json:"meta"`
}

type libraryElementResult struct {
	Result libraryElement `json:"result"`
}

type libraryElementArrayResult struct {
	Result []libraryElement `json:"result"`
}

type libraryElementsSearch struct {
	Result libraryElementsSearchResult `json:"result"`
}

type libraryElementsSearchResult struct {
	TotalCount int64            `json:"totalCount"`
	Elements   []libraryElement `json:"elements"`
	Page       int              `json:"page"`
	PerPage    int              `json:"perPage"`
}

func getCreatePanelCommand(folderID int64, folderUID string, name string) model.CreateLibraryElementCommand {
	command := getCreateCommandWithModel(folderID, folderUID, name, model.PanelElement, []byte(`
			{
			  "datasource": "${DS_GDEV-TESTDATA}",
			  "id": 1,
			  "title": "Text - Library Panel",
			  "type": "text",
			  "description": "A description"
			}
		`))

	return command
}

func getCreateVariableCommand(folderID int64, folderUID, name string) model.CreateLibraryElementCommand {
	command := getCreateCommandWithModel(folderID, folderUID, name, model.VariableElement, []byte(`
			{
			  "datasource": "${DS_GDEV-TESTDATA}",
			  "name": "query0",
			  "type": "query",
			  "description": "A description"
			}
		`))

	return command
}

func getCreateCommandWithModel(folderID int64, folderUID, name string, kind model.LibraryElementKind, byteModel []byte) model.CreateLibraryElementCommand {
	command := model.CreateLibraryElementCommand{
		FolderUID: &folderUID,
		Name:      name,
		Model:     byteModel,
		Kind:      int64(kind),
	}

	return command
}

type scenarioContext struct {
	ctx           *web.Context
	service       *LibraryElementService
	reqContext    *contextmodel.ReqContext
	user          user.SignedInUser
	folder        *folder.Folder
	initialResult libraryElementResult
	sqlStore      db.DB
	log           log.Logger
}

func createDashboard(t *testing.T, sqlStore db.DB, user user.SignedInUser, dash *dashboards.Dashboard, folderID int64, folderUID string) *dashboards.Dashboard {
	// nolint:staticcheck
	dash.FolderID = folderID
	dash.FolderUID = folderUID
	dashItem := &dashboards.SaveDashboardDTO{
		Dashboard: dash,
		Message:   "",
		OrgID:     user.OrgID,
		User:      &user,
		Overwrite: false,
	}

	features := featuremgmt.WithFeatures()
	cfg := setting.NewCfg()
	quotaService := quotatest.New(false, nil)
	dashboardStore, err := database.ProvideDashboardStore(sqlStore, cfg, features, tagimpl.ProvideService(sqlStore))
	require.NoError(t, err)
	ac := actest.FakeAccessControl{ExpectedEvaluate: true}
	folderPermissions := acmock.NewMockedPermissionsService()
	folderPermissions.On("SetPermissions", mock.Anything, mock.Anything, mock.Anything, mock.Anything).Return([]accesscontrol.ResourcePermission{}, nil)
	dashboardPermissions := acmock.NewMockedPermissionsService()
	dashboardPermissions.On("SetPermissions", mock.Anything, mock.Anything, mock.Anything, mock.Anything).Return([]accesscontrol.ResourcePermission{}, nil)
	folderStore := folderimpl.ProvideDashboardFolderStore(sqlStore)
	fStore := folderimpl.ProvideStore(sqlStore)
	folderSvc := folderimpl.ProvideService(fStore, ac, bus.ProvideBus(tracing.InitializeTracerForTest()), dashboardStore,
		folderStore, sqlStore, features, supportbundlestest.NewFakeBundleService(), cfg, nil, tracing.InitializeTracerForTest())
	folderSvc.Create(context.Background(), &folder.CreateFolderCommand{UID: folderUID})
	service, err := dashboardservice.ProvideDashboardServiceImpl(
		cfg, dashboardStore, folderStore,
<<<<<<< HEAD
		features, folderPermissions, dashboardPermissions, ac,
		folderSvc,
=======
		features, folderPermissions, ac,
		&foldertest.FakeService{ExpectedFolder: expectedFolder},
>>>>>>> f1e9c5b1
		folder.NewFakeStore(),
		nil,
		nil,
		nil,
		nil,
		quotaService,
		nil,
	)
	require.NoError(t, err)
	service.RegisterDashboardPermissions(dashboardPermissions)
	dashboard, err := service.SaveDashboard(context.Background(), dashItem, true)
	require.NoError(t, err)

	return dashboard
}

func createFolder(t *testing.T, sc scenarioContext, title string, folderSvc folder.Service) *folder.Folder {
	t.Helper()

	if folderSvc == nil {
		features := featuremgmt.WithFeatures()
		cfg := setting.NewCfg()
		ac := actest.FakeAccessControl{ExpectedEvaluate: true}
		dashboardStore, err := database.ProvideDashboardStore(sc.sqlStore, cfg, features, tagimpl.ProvideService(sc.sqlStore))
		require.NoError(t, err)

		folderStore := folderimpl.ProvideDashboardFolderStore(sc.sqlStore)
		store := folderimpl.ProvideStore(sc.sqlStore)
		folderSvc = folderimpl.ProvideService(store, ac, bus.ProvideBus(tracing.InitializeTracerForTest()), dashboardStore, folderStore, sc.sqlStore,
			features, supportbundlestest.NewFakeBundleService(), cfg, nil, tracing.InitializeTracerForTest())
		t.Logf("Creating folder with title and UID %q", title)
	}
	ctx := identity.WithRequester(context.Background(), &sc.user)
	folder, err := folderSvc.Create(ctx, &folder.CreateFolderCommand{
		OrgID: sc.user.OrgID, Title: title, UID: title, SignedInUser: &sc.user,
	})
	require.NoError(t, err)

	// Set user permissions on the newly created folder so that they can interact with library elements stored in it
	sc.reqContext.SignedInUser.Permissions[sc.user.OrgID][dashboards.ActionFoldersWrite] = append(sc.reqContext.SignedInUser.Permissions[sc.user.OrgID][dashboards.ActionFoldersWrite], dashboards.ScopeFoldersProvider.GetResourceScopeUID(folder.UID))
	sc.reqContext.SignedInUser.Permissions[sc.user.OrgID][dashboards.ActionFoldersRead] = append(sc.reqContext.SignedInUser.Permissions[sc.user.OrgID][dashboards.ActionFoldersRead], dashboards.ScopeFoldersProvider.GetResourceScopeUID(folder.UID))
	sc.reqContext.SignedInUser.Permissions[sc.user.OrgID][dashboards.ActionDashboardsCreate] = append(sc.reqContext.SignedInUser.Permissions[sc.user.OrgID][dashboards.ActionDashboardsCreate], dashboards.ScopeFoldersProvider.GetResourceScopeUID(folder.UID))

	return folder
}

func validateAndUnMarshalResponse(t *testing.T, resp response.Response) libraryElementResult {
	t.Helper()

	require.Equal(t, 200, resp.Status())

	var result = libraryElementResult{}
	err := json.Unmarshal(resp.Body(), &result)
	require.NoError(t, err)

	return result
}

func validateAndUnMarshalConnectionResponse(t *testing.T, resp response.Response) model.LibraryElementConnectionsResponse {
	t.Helper()
	require.Equal(t, 200, resp.Status())
	var result = model.LibraryElementConnectionsResponse{}
	err := json.Unmarshal(resp.Body(), &result)
	require.NoError(t, err)
	return result
}

func validateAndUnMarshalArrayResponse(t *testing.T, resp response.Response) libraryElementArrayResult {
	t.Helper()

	require.Equal(t, 200, resp.Status())
	var result = libraryElementArrayResult{}
	err := json.Unmarshal(resp.Body(), &result)
	require.NoError(t, err)

	return result
}

func scenarioWithPanel(t *testing.T, desc string, fn func(t *testing.T, sc scenarioContext)) {
	t.Helper()

	features := featuremgmt.WithFeatures()
	sqlStore, cfg := db.InitTestDBWithCfg(t)
	ac := actest.FakeAccessControl{}
	quotaService := quotatest.New(false, nil)
	dashboardStore, err := database.ProvideDashboardStore(sqlStore, cfg, features, tagimpl.ProvideService(sqlStore))
	require.NoError(t, err)
	folderPermissions := acmock.NewMockedPermissionsService()
	dashboardPermissions := acmock.NewMockedPermissionsService()
	folderStore := folderimpl.ProvideDashboardFolderStore(sqlStore)
	fStore := folderimpl.ProvideStore(sqlStore)
	folderSvc := folderimpl.ProvideService(fStore, ac, bus.ProvideBus(tracing.InitializeTracerForTest()), dashboardStore,
		folderStore, sqlStore, features, supportbundlestest.NewFakeBundleService(), cfg, nil, tracing.InitializeTracerForTest())
	dashboardService, svcErr := dashboardservice.ProvideDashboardServiceImpl(
		cfg, dashboardStore, folderStore,
<<<<<<< HEAD
		features, folderPermissions, dashboardPermissions, ac,
		folderSvc, fStore,
		nil, nil, nil, nil, quotaService, nil,
	)
	require.NoError(t, svcErr)
	guardian.InitAccessControlGuardian(cfg, ac, dashboardService, folderSvc)
=======
		features, folderPermissions, ac,
		foldertest.NewFakeService(), folder.NewFakeStore(),
		nil, nil, nil, nil, quotaService, nil,
	)
	require.NoError(t, svcErr)
	dashboardService.RegisterDashboardPermissions(dashboardPermissions)
	guardian.InitAccessControlGuardian(cfg, ac, dashboardService)
>>>>>>> f1e9c5b1

	testScenario(t, desc, func(t *testing.T, sc scenarioContext) {
		// nolint:staticcheck
		command := getCreatePanelCommand(sc.folder.ID, sc.folder.UID, "Text - Library Panel")
		sc.reqContext.Req.Body = mockRequestBody(command)
		resp := sc.service.createHandler(sc.reqContext)
		sc.initialResult = validateAndUnMarshalResponse(t, resp)
		sc.log = log.New("libraryelements-test")

		fn(t, sc)
	})
}

// testScenario is a wrapper around t.Run performing common setup for library panel tests.
// It takes your real test function as a callback.
func testScenario(t *testing.T, desc string, fn func(t *testing.T, sc scenarioContext)) {
	t.Helper()

	t.Run(desc, func(t *testing.T) {
		orgID := int64(1)
		role := org.RoleAdmin
		usr := user.SignedInUser{
			UserID:     1,
			Name:       "Signed In User",
			Login:      "signed_in_user",
			Email:      "signed.in.user@test.com",
			OrgID:      orgID,
			OrgRole:    role,
			LastSeenAt: time.Now(),
			// Allow user to create folders
			Permissions: map[int64]map[string][]string{
				1: {dashboards.ActionFoldersCreate: {dashboards.ScopeFoldersAll}},
			},
		}
		req := &http.Request{
			Header: http.Header{
				"Content-Type": []string{"application/json"},
			},
		}
		ctx := identity.WithRequester(context.Background(), &usr)
		req = req.WithContext(ctx)
		webCtx := web.Context{Req: req}

		features := featuremgmt.WithFeatures()
		tracer := tracing.InitializeTracerForTest()
		sqlStore, cfg := db.InitTestDBWithCfg(t)
		quotaService := quotatest.New(false, nil)
		dashboardStore, err := database.ProvideDashboardStore(sqlStore, cfg, features, tagimpl.ProvideService(sqlStore))
		require.NoError(t, err)
		ac := acimpl.ProvideAccessControl(features)
		folderPermissions := acmock.NewMockedPermissionsService()
		folderPermissions.On("SetPermissions", mock.Anything, mock.Anything, mock.Anything, mock.Anything).Return([]accesscontrol.ResourcePermission{}, nil)
		dashboardPermissions := acmock.NewMockedPermissionsService()
		folderStore := folderimpl.ProvideDashboardFolderStore(sqlStore)
		fStore := folderimpl.ProvideStore(sqlStore)
		folderSvc := folderimpl.ProvideService(fStore, ac, bus.ProvideBus(tracing.InitializeTracerForTest()), dashboardStore,
			folderStore, sqlStore, features, supportbundlestest.NewFakeBundleService(), cfg, nil, tracing.InitializeTracerForTest())
		dashService, dashSvcErr := dashboardservice.ProvideDashboardServiceImpl(
			cfg, dashboardStore, folderStore,
<<<<<<< HEAD
			features, folderPermissions, dashboardPermissions, ac,
			folderSvc, fStore,
			nil, nil, nil, nil, quotaService, nil,
		)
		require.NoError(t, dashSvcErr)
		guardian.InitAccessControlGuardian(cfg, ac, dashService, folderSvc)
=======
			features, folderPermissions, ac,
			foldertest.NewFakeService(), folder.NewFakeStore(),
			nil, nil, nil, nil, quotaService, nil,
		)
		require.NoError(t, dashSvcErr)
		dashService.RegisterDashboardPermissions(dashboardPermissions)
		guardian.InitAccessControlGuardian(cfg, ac, dashService)
		fStore := folderimpl.ProvideStore(sqlStore)
		folderSrv := folderimpl.ProvideService(fStore, ac, bus.ProvideBus(tracer), dashboardStore, folderStore, sqlStore,
			features, supportbundlestest.NewFakeBundleService(), cfg, nil, tracing.InitializeTracerForTest())
>>>>>>> f1e9c5b1
		service := LibraryElementService{
			Cfg:           cfg,
			features:      featuremgmt.WithFeatures(),
			SQLStore:      sqlStore,
			folderService: folderSvc,
		}

		// deliberate difference between signed in user and user in db to make it crystal clear
		// what to expect in the tests
		// In the real world these are identical
		cmd := user.CreateUserCommand{
			Email: "user.in.db@test.com",
			Name:  "User In DB",
			Login: userInDbName,
		}
		orgSvc, err := orgimpl.ProvideService(sqlStore, cfg, quotaService)
		require.NoError(t, err)
		usrSvc, err := userimpl.ProvideService(
			sqlStore, orgSvc, cfg, nil, nil, tracer,
			quotaService, supportbundlestest.NewFakeBundleService(),
		)
		require.NoError(t, err)
		_, err = usrSvc.Create(context.Background(), &cmd)
		require.NoError(t, err)

		sc := scenarioContext{
			user:     usr,
			ctx:      &webCtx,
			service:  &service,
			sqlStore: sqlStore,
			reqContext: &contextmodel.ReqContext{
				Context:      &webCtx,
				SignedInUser: &usr,
			},
		}

		sc.folder = createFolder(t, sc, "ScenarioFolder", folderSvc)

		fn(t, sc)
	})
}

func getCompareOptions() []cmp.Option {
	return []cmp.Option{
		cmp.Transformer("Time", func(in time.Time) int64 {
			return in.UTC().Unix()
		}),
	}
}

func mockRequestBody(v any) io.ReadCloser {
	b, _ := json.Marshal(v)
	return io.NopCloser(bytes.NewReader(b))
}<|MERGE_RESOLUTION|>--- conflicted
+++ resolved
@@ -309,13 +309,8 @@
 	folderSvc.Create(context.Background(), &folder.CreateFolderCommand{UID: folderUID})
 	service, err := dashboardservice.ProvideDashboardServiceImpl(
 		cfg, dashboardStore, folderStore,
-<<<<<<< HEAD
-		features, folderPermissions, dashboardPermissions, ac,
+		features, folderPermissions, ac,
 		folderSvc,
-=======
-		features, folderPermissions, ac,
-		&foldertest.FakeService{ExpectedFolder: expectedFolder},
->>>>>>> f1e9c5b1
 		folder.NewFakeStore(),
 		nil,
 		nil,
@@ -411,22 +406,13 @@
 		folderStore, sqlStore, features, supportbundlestest.NewFakeBundleService(), cfg, nil, tracing.InitializeTracerForTest())
 	dashboardService, svcErr := dashboardservice.ProvideDashboardServiceImpl(
 		cfg, dashboardStore, folderStore,
-<<<<<<< HEAD
-		features, folderPermissions, dashboardPermissions, ac,
+		features, folderPermissions, ac,
 		folderSvc, fStore,
 		nil, nil, nil, nil, quotaService, nil,
 	)
 	require.NoError(t, svcErr)
+	dashboardService.RegisterDashboardPermissions(dashboardPermissions)
 	guardian.InitAccessControlGuardian(cfg, ac, dashboardService, folderSvc)
-=======
-		features, folderPermissions, ac,
-		foldertest.NewFakeService(), folder.NewFakeStore(),
-		nil, nil, nil, nil, quotaService, nil,
-	)
-	require.NoError(t, svcErr)
-	dashboardService.RegisterDashboardPermissions(dashboardPermissions)
-	guardian.InitAccessControlGuardian(cfg, ac, dashboardService)
->>>>>>> f1e9c5b1
 
 	testScenario(t, desc, func(t *testing.T, sc scenarioContext) {
 		// nolint:staticcheck
@@ -486,25 +472,13 @@
 			folderStore, sqlStore, features, supportbundlestest.NewFakeBundleService(), cfg, nil, tracing.InitializeTracerForTest())
 		dashService, dashSvcErr := dashboardservice.ProvideDashboardServiceImpl(
 			cfg, dashboardStore, folderStore,
-<<<<<<< HEAD
-			features, folderPermissions, dashboardPermissions, ac,
+			features, folderPermissions, ac,
 			folderSvc, fStore,
 			nil, nil, nil, nil, quotaService, nil,
 		)
 		require.NoError(t, dashSvcErr)
+		dashService.RegisterDashboardPermissions(dashboardPermissions)
 		guardian.InitAccessControlGuardian(cfg, ac, dashService, folderSvc)
-=======
-			features, folderPermissions, ac,
-			foldertest.NewFakeService(), folder.NewFakeStore(),
-			nil, nil, nil, nil, quotaService, nil,
-		)
-		require.NoError(t, dashSvcErr)
-		dashService.RegisterDashboardPermissions(dashboardPermissions)
-		guardian.InitAccessControlGuardian(cfg, ac, dashService)
-		fStore := folderimpl.ProvideStore(sqlStore)
-		folderSrv := folderimpl.ProvideService(fStore, ac, bus.ProvideBus(tracer), dashboardStore, folderStore, sqlStore,
-			features, supportbundlestest.NewFakeBundleService(), cfg, nil, tracing.InitializeTracerForTest())
->>>>>>> f1e9c5b1
 		service := LibraryElementService{
 			Cfg:           cfg,
 			features:      featuremgmt.WithFeatures(),
