--- conflicted
+++ resolved
@@ -334,12 +334,8 @@
 		return
 	}
 
-<<<<<<< HEAD
 	//nolint:prealloc // for test purposes
-	var aclItems []*models.DashboardACL
-=======
 	var aclItems []*dashboards.DashboardACL
->>>>>>> 6bf1d06d
 	for _, item := range items {
 		role := item.roleType
 		permission := item.permission
