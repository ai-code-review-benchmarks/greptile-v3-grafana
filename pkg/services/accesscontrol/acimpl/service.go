package acimpl

import (
	"context"
	"fmt"
	"strconv"
	"strings"
	"time"

	"github.com/prometheus/client_golang/prometheus"

	"github.com/grafana/grafana/pkg/api/routing"
	"github.com/grafana/grafana/pkg/infra/db"
	"github.com/grafana/grafana/pkg/infra/localcache"
	"github.com/grafana/grafana/pkg/infra/log"
	"github.com/grafana/grafana/pkg/infra/metrics"
	"github.com/grafana/grafana/pkg/plugins"
	"github.com/grafana/grafana/pkg/services/accesscontrol"
	"github.com/grafana/grafana/pkg/services/accesscontrol/api"
	"github.com/grafana/grafana/pkg/services/accesscontrol/database"
	"github.com/grafana/grafana/pkg/services/accesscontrol/ossaccesscontrol"
<<<<<<< HEAD
=======
	"github.com/grafana/grafana/pkg/services/accesscontrol/pluginutils"
>>>>>>> 58fd0a8b
	"github.com/grafana/grafana/pkg/services/featuremgmt"
	"github.com/grafana/grafana/pkg/services/user"
	"github.com/grafana/grafana/pkg/setting"
)

var _ plugins.RoleRegistry = &Service{}

const (
	cacheTTL = 10 * time.Second
)

func ProvideService(cfg *setting.Cfg, store db.DB, routeRegister routing.RouteRegister, cache *localcache.CacheService,
<<<<<<< HEAD
	accessControl accesscontrol.AccessControl, features *featuremgmt.FeatureManager) (*Service, error) {
	service := ProvideOSSService(cfg, database.ProvideService(store), cache)
=======
	features *featuremgmt.FeatureManager) (*Service, error) {
	service := ProvideOSSService(cfg, database.ProvideService(store), cache, features)
>>>>>>> 58fd0a8b

	if !accesscontrol.IsDisabled(cfg) {
		api.NewAccessControlAPI(routeRegister, accessControl, service, features).RegisterAPIEndpoints()
		if err := accesscontrol.DeclareFixedRoles(service); err != nil {
			return nil, err
		}
	}

	return service, nil
}

func ProvideOSSService(cfg *setting.Cfg, store store, cache *localcache.CacheService, features *featuremgmt.FeatureManager) *Service {
	s := &Service{
		cfg:      cfg,
		store:    store,
		log:      log.New("accesscontrol.service"),
		cache:    cache,
		roles:    accesscontrol.BuildBasicRoleDefinitions(),
		features: features,
	}

	return s
}

type store interface {
	GetUserPermissions(ctx context.Context, query accesscontrol.GetUserPermissionsQuery) ([]accesscontrol.Permission, error)
	GetUsersPermissions(ctx context.Context, orgID int64, actionPrefix string) (map[int64][]accesscontrol.Permission, error)
	GetUsersBasicRoles(ctx context.Context, orgID int64) (map[int64][]string, error)
	DeleteUserPermissions(ctx context.Context, orgID, userID int64) error
}

// Service is the service implementing role based access control.
type Service struct {
	log           log.Logger
	cfg           *setting.Cfg
	store         store
	cache         *localcache.CacheService
	registrations accesscontrol.RegistrationList
	roles         map[string]*accesscontrol.RoleDTO
	features      *featuremgmt.FeatureManager
}

func (s *Service) GetUsageStats(_ context.Context) map[string]interface{} {
	enabled := 0
	if !accesscontrol.IsDisabled(s.cfg) {
		enabled = 1
	}

	return map[string]interface{}{
		"stats.oss.accesscontrol.enabled.count": enabled,
	}
}

var actionsToFetch = append(
	ossaccesscontrol.TeamAdminActions, append(ossaccesscontrol.DashboardAdminActions, append(ossaccesscontrol.FolderAdminActions, ossaccesscontrol.ServiceAccountAdminActions...)...)...,
)

// GetUserPermissions returns user permissions based on built-in roles
func (s *Service) GetUserPermissions(ctx context.Context, user *user.SignedInUser, options accesscontrol.Options) ([]accesscontrol.Permission, error) {
	timer := prometheus.NewTimer(metrics.MAccessPermissionsSummary)
	defer timer.ObserveDuration()

	if !s.cfg.RBACPermissionCache || !user.HasUniqueId() {
		return s.getUserPermissions(ctx, user, options)
	}

	return s.getCachedUserPermissions(ctx, user, options)
}

func (s *Service) getUserPermissions(ctx context.Context, user *user.SignedInUser, options accesscontrol.Options) ([]accesscontrol.Permission, error) {
	permissions := make([]accesscontrol.Permission, 0)
	for _, builtin := range accesscontrol.GetOrgRoles(user) {
		if basicRole, ok := s.roles[builtin]; ok {
			permissions = append(permissions, basicRole.Permissions...)
		}
	}

	dbPermissions, err := s.store.GetUserPermissions(ctx, accesscontrol.GetUserPermissionsQuery{
		OrgID:   user.OrgID,
		UserID:  user.UserID,
		Roles:   accesscontrol.GetOrgRoles(user),
		TeamIDs: user.Teams,
		Actions: actionsToFetch,
	})
	if err != nil {
		return nil, err
	}

	return append(permissions, dbPermissions...), nil
}

func (s *Service) getCachedUserPermissions(ctx context.Context, user *user.SignedInUser, options accesscontrol.Options) ([]accesscontrol.Permission, error) {
	key, err := permissionCacheKey(user)
	if err != nil {
		return nil, err
	}

	if !options.ReloadCache {
		permissions, ok := s.cache.Get(key)
		if ok {
			s.log.Debug("using cached permissions", "key", key)
			return permissions.([]accesscontrol.Permission), nil
		}
	}

	s.log.Debug("fetch permissions from store", "key", key)
	permissions, err := s.getUserPermissions(ctx, user, options)
	if err != nil {
		return nil, err
	}

	s.log.Debug("cache permissions", "key", key)
	s.cache.Set(key, permissions, cacheTTL)

	return permissions, nil
}

func (s *Service) ClearUserPermissionCache(user *user.SignedInUser) {
	key, err := permissionCacheKey(user)
	if err != nil {
		return
	}
	s.cache.Delete(key)
}

func (s *Service) DeleteUserPermissions(ctx context.Context, orgID int64, userID int64) error {
	return s.store.DeleteUserPermissions(ctx, orgID, userID)
}

// DeclareFixedRoles allow the caller to declare, to the service, fixed roles and their assignments
// to organization roles ("Viewer", "Editor", "Admin") or "Grafana Admin"
func (s *Service) DeclareFixedRoles(registrations ...accesscontrol.RoleRegistration) error {
	// If accesscontrol is disabled no need to register roles
	if accesscontrol.IsDisabled(s.cfg) {
		return nil
	}

	for _, r := range registrations {
		err := accesscontrol.ValidateFixedRole(r.Role)
		if err != nil {
			return err
		}

		err = accesscontrol.ValidateBuiltInRoles(r.Grants)
		if err != nil {
			return err
		}

		s.registrations.Append(r)
	}

	return nil
}

// RegisterFixedRoles registers all declared roles in RAM
func (s *Service) RegisterFixedRoles(ctx context.Context) error {
	// If accesscontrol is disabled no need to register roles
	if accesscontrol.IsDisabled(s.cfg) {
		return nil
	}
	s.registrations.Range(func(registration accesscontrol.RoleRegistration) bool {
		for br := range accesscontrol.BuiltInRolesWithParents(registration.Grants) {
			if basicRole, ok := s.roles[br]; ok {
				basicRole.Permissions = append(basicRole.Permissions, registration.Role.Permissions...)
			} else {
				s.log.Error("Unknown builtin role", "builtInRole", br)
			}
		}
		return true
	})
	return nil
}

func (s *Service) IsDisabled() bool {
	return accesscontrol.IsDisabled(s.cfg)
}

func permissionCacheKey(user *user.SignedInUser) (string, error) {
	key, err := user.GetCacheKey()
	if err != nil {
		return "", err
	}
	return fmt.Sprintf("rbac-permissions-%s", key), nil
}

<<<<<<< HEAD
// GetUsersPermissions returns all users' permissions filtered by action prefixes
func (s *Service) GetUsersPermissions(ctx context.Context, user *user.SignedInUser, orgID int64,
	actionPrefix string) (map[int64][]accesscontrol.Permission, error) {
	// Filter ram permissions
	basicPermissions := map[string][]accesscontrol.Permission{}
	for role, basicRole := range s.roles {
		for i := range basicRole.Permissions {
			if strings.HasPrefix(basicRole.Permissions[i].Action, actionPrefix) {
				basicPermissions[role] = append(basicPermissions[role], basicRole.Permissions[i])
			}
		}
	}

	usersRoles, err := s.store.GetUsersBasicRoles(ctx, orgID)
	if err != nil {
		return nil, err
	}

	// Get managed permissions (DB)
	usersPermissions, err := s.store.GetUsersPermissions(ctx, orgID, actionPrefix)
	if err != nil {
		return nil, err
	}

	// helper to filter out permissions the signed in users cannot see
	canView := func() func(userID int64) bool {
		siuPermissions, ok := user.Permissions[orgID]
		if !ok {
			return func(_ int64) bool { return false }
		}
		scopes, ok := siuPermissions[accesscontrol.ActionUsersPermissionsRead]
		if !ok {
			return func(_ int64) bool { return false }
		}

		ids := map[int64]bool{}
		for i := range scopes {
			if strings.HasSuffix(scopes[i], "*") {
				return func(_ int64) bool { return true }
			}
			parts := strings.Split(scopes[i], ":")
			if len(parts) != 3 {
				continue
			}
			id, err := strconv.ParseInt(parts[2], 10, 64)
			if err != nil {
				continue
			}
			ids[id] = true
		}

		return func(userID int64) bool { return ids[userID] }
	}()

	// Merge stored (DB) and basic role permissions (RAM)
	res := map[int64][]accesscontrol.Permission{}
	for userID, perms := range usersPermissions {
		if !canView(userID) {
			continue
		}
		if roles, ok := usersRoles[userID]; ok {
			for i := range roles {
				if basicPermission, ok := basicPermissions[roles[i]]; ok {
					perms = append(perms, basicPermission...)
				}
			}
			delete(usersRoles, userID)
		}
		res[userID] = append(res[userID], perms...)
	}

	// Handle the remaining users that had no stored permissions
	for userID, roles := range usersRoles {
		if !canView(userID) {
			continue
		}
		perms := []accesscontrol.Permission{}
		for i := range roles {
			basicPermission, ok := basicPermissions[roles[i]]
			if !ok {
				continue
			}
			perms = append(perms, basicPermission...)
		}
		if len(perms) > 0 {
			res[userID] = append(res[userID], perms...)
		}
	}

	return res, nil
=======
// DeclarePluginRoles allow the caller to declare, to the service, plugin roles and their assignments
// to organization roles ("Viewer", "Editor", "Admin") or "Grafana Admin"
func (s *Service) DeclarePluginRoles(_ context.Context, ID, name string, regs []plugins.RoleRegistration) error {
	// If accesscontrol is disabled no need to register roles
	if accesscontrol.IsDisabled(s.cfg) {
		return nil
	}

	// Protect behind feature toggle
	if !s.features.IsEnabled(featuremgmt.FlagAccessControlOnCall) {
		return nil
	}

	acRegs := pluginutils.ToRegistrations(ID, name, regs)
	for _, r := range acRegs {
		if err := pluginutils.ValidatePluginRole(ID, r.Role); err != nil {
			return err
		}

		if err := accesscontrol.ValidateBuiltInRoles(r.Grants); err != nil {
			return err
		}

		s.log.Debug("Registering plugin role", "role", r.Role.Name)
		s.registrations.Append(r)
	}

	return nil
>>>>>>> 58fd0a8b
}<|MERGE_RESOLUTION|>--- conflicted
+++ resolved
@@ -19,10 +19,7 @@
 	"github.com/grafana/grafana/pkg/services/accesscontrol/api"
 	"github.com/grafana/grafana/pkg/services/accesscontrol/database"
 	"github.com/grafana/grafana/pkg/services/accesscontrol/ossaccesscontrol"
-<<<<<<< HEAD
-=======
 	"github.com/grafana/grafana/pkg/services/accesscontrol/pluginutils"
->>>>>>> 58fd0a8b
 	"github.com/grafana/grafana/pkg/services/featuremgmt"
 	"github.com/grafana/grafana/pkg/services/user"
 	"github.com/grafana/grafana/pkg/setting"
@@ -35,13 +32,8 @@
 )
 
 func ProvideService(cfg *setting.Cfg, store db.DB, routeRegister routing.RouteRegister, cache *localcache.CacheService,
-<<<<<<< HEAD
 	accessControl accesscontrol.AccessControl, features *featuremgmt.FeatureManager) (*Service, error) {
-	service := ProvideOSSService(cfg, database.ProvideService(store), cache)
-=======
-	features *featuremgmt.FeatureManager) (*Service, error) {
 	service := ProvideOSSService(cfg, database.ProvideService(store), cache, features)
->>>>>>> 58fd0a8b
 
 	if !accesscontrol.IsDisabled(cfg) {
 		api.NewAccessControlAPI(routeRegister, accessControl, service, features).RegisterAPIEndpoints()
@@ -227,7 +219,36 @@
 	return fmt.Sprintf("rbac-permissions-%s", key), nil
 }
 
-<<<<<<< HEAD
+// DeclarePluginRoles allow the caller to declare, to the service, plugin roles and their assignments
+// to organization roles ("Viewer", "Editor", "Admin") or "Grafana Admin"
+func (s *Service) DeclarePluginRoles(_ context.Context, ID, name string, regs []plugins.RoleRegistration) error {
+	// If accesscontrol is disabled no need to register roles
+	if accesscontrol.IsDisabled(s.cfg) {
+		return nil
+	}
+
+	// Protect behind feature toggle
+	if !s.features.IsEnabled(featuremgmt.FlagAccessControlOnCall) {
+		return nil
+	}
+
+	acRegs := pluginutils.ToRegistrations(ID, name, regs)
+	for _, r := range acRegs {
+		if err := pluginutils.ValidatePluginRole(ID, r.Role); err != nil {
+			return err
+		}
+
+		if err := accesscontrol.ValidateBuiltInRoles(r.Grants); err != nil {
+			return err
+		}
+
+		s.log.Debug("Registering plugin role", "role", r.Role.Name)
+		s.registrations.Append(r)
+	}
+
+	return nil
+}
+
 // GetUsersPermissions returns all users' permissions filtered by action prefixes
 func (s *Service) GetUsersPermissions(ctx context.Context, user *user.SignedInUser, orgID int64,
 	actionPrefix string) (map[int64][]accesscontrol.Permission, error) {
@@ -318,34 +339,4 @@
 	}
 
 	return res, nil
-=======
-// DeclarePluginRoles allow the caller to declare, to the service, plugin roles and their assignments
-// to organization roles ("Viewer", "Editor", "Admin") or "Grafana Admin"
-func (s *Service) DeclarePluginRoles(_ context.Context, ID, name string, regs []plugins.RoleRegistration) error {
-	// If accesscontrol is disabled no need to register roles
-	if accesscontrol.IsDisabled(s.cfg) {
-		return nil
-	}
-
-	// Protect behind feature toggle
-	if !s.features.IsEnabled(featuremgmt.FlagAccessControlOnCall) {
-		return nil
-	}
-
-	acRegs := pluginutils.ToRegistrations(ID, name, regs)
-	for _, r := range acRegs {
-		if err := pluginutils.ValidatePluginRole(ID, r.Role); err != nil {
-			return err
-		}
-
-		if err := accesscontrol.ValidateBuiltInRoles(r.Grants); err != nil {
-			return err
-		}
-
-		s.log.Debug("Registering plugin role", "role", r.Role.Name)
-		s.registrations.Append(r)
-	}
-
-	return nil
->>>>>>> 58fd0a8b
 }