--- conflicted
+++ resolved
@@ -798,13 +798,11 @@
 }
 
 func (s *InMemoryActionSets) StoreActionSet(resource, permission string, actions []string) {
-	s.log.Debug("storing action set\n")
 	name := GetActionSetName(resource, permission)
 	actionSet := &ActionSet{
 		Action:  name,
 		Actions: actions,
 	}
-<<<<<<< HEAD
 	s.actionSetToActions[actionSet.Action] = actions
 
 	for _, action := range actions {
@@ -813,11 +811,7 @@
 		}
 		s.actionToActionSets[action] = append(s.actionToActionSets[action], actionSet.Action)
 	}
-
 	s.log.Debug("stored action set", "action set name", actionSet.Action)
-=======
-	s.actionSets[actionSet.Action] = actions
->>>>>>> 8ca4d73c
 }
 
 // GetActionSetName function creates an action set from a list of actions and stores it inmemory.
