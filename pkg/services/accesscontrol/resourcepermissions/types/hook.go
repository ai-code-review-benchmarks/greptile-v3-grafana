--- conflicted
+++ resolved
@@ -5,17 +5,13 @@
 	"github.com/grafana/grafana/pkg/services/sqlstore"
 )
 
-<<<<<<< HEAD
 type ResourceHooks struct {
 	User        UserResourceHookFunc
 	Team        TeamResourceHookFunc
 	BuiltInRole BuiltinResourceHookFunc
 }
 
-type UserResourceHookFunc func(session *sqlstore.DBSession, orgID, userID int64, resourceID, permission string) error
-=======
 type UserResourceHookFunc func(session *sqlstore.DBSession, orgID int64, user accesscontrol.User, resourceID, permission string) error
->>>>>>> 058e3ffc
 type TeamResourceHookFunc func(session *sqlstore.DBSession, orgID, teamID int64, resourceID, permission string) error
 type BuiltinResourceHookFunc func(session *sqlstore.DBSession, orgID int64, builtInRole, resourceID, permission string) error
 
