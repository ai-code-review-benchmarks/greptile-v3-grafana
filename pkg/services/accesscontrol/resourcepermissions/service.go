--- conflicted
+++ resolved
@@ -12,9 +12,6 @@
 	"github.com/grafana/grafana/pkg/services/accesscontrol"
 )
 
-<<<<<<< HEAD
-func New(options Options, router routing.RouteRegister, ac accesscontrol.AccessControl, store accesscontrol.ResourcePermissionsStore, sqlStore *sqlstore.SQLStore) (*Service, error) {
-=======
 type Store interface {
 	// SetUserResourcePermission sets permission for managed user role on a resource
 	SetUserResourcePermission(
@@ -42,7 +39,6 @@
 }
 
 func New(options Options, router routing.RouteRegister, ac accesscontrol.AccessControl, store Store, sqlStore *sqlstore.SQLStore) (*Service, error) {
->>>>>>> af0ece12
 	var permissions []string
 	actionSet := make(map[string]struct{})
 	for permission, actions := range options.PermissionsToActions {
@@ -63,22 +59,12 @@
 	}
 
 	s := &Service{
-<<<<<<< HEAD
-		ac:           ac,
-		store:        store,
-		options:      options,
-		permissions:  permissions,
-		actions:      actions,
-		validActions: validActions,
-		sqlStore:     sqlStore,
-=======
 		ac:          ac,
 		store:       store,
 		options:     options,
 		permissions: permissions,
 		actions:     actions,
 		sqlStore:    sqlStore,
->>>>>>> af0ece12
 	}
 
 	s.api = newApi(ac, router, s)
@@ -98,18 +84,10 @@
 	store Store
 	api   *api
 
-<<<<<<< HEAD
-	options      Options
-	permissions  []string
-	actions      []string
-	validActions map[string]struct{}
-	sqlStore     *sqlstore.SQLStore
-=======
 	options     Options
 	permissions []string
 	actions     []string
 	sqlStore    *sqlstore.SQLStore
->>>>>>> af0ece12
 }
 
 func (s *Service) GetPermissions(ctx context.Context, orgID int64, resourceID string) ([]accesscontrol.ResourcePermission, error) {
