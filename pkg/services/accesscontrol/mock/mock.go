package mock

import (
	"context"
	"errors"

	"github.com/grafana/grafana/pkg/infra/log"
	"github.com/grafana/grafana/pkg/plugins"
	"github.com/grafana/grafana/pkg/services/accesscontrol"
	"github.com/grafana/grafana/pkg/services/auth/identity"
	"github.com/grafana/grafana/pkg/services/user"
)

type fullAccessControl interface {
	accesscontrol.AccessControl
	accesscontrol.Service
	plugins.RoleRegistry
	RegisterFixedRoles(context.Context) error
}

type Calls struct {
	Evaluate                       []interface{}
	GetUserPermissions             []interface{}
	ClearUserPermissionCache       []interface{}
	DeclareFixedRoles              []interface{}
	DeclarePluginRoles             []interface{}
	GetUserBuiltInRoles            []interface{}
	RegisterFixedRoles             []interface{}
	RegisterAttributeScopeResolver []interface{}
	DeleteUserPermissions          []interface{}
	SearchUsersPermissions         []interface{}
	SearchUserPermissions          []interface{}
	SaveExternalServiceRole        []interface{}
	DeleteExternalServiceRole      []interface{}
}

type Mock struct {
	// Unless an override is provided, permissions will be returned by GetUserPermissions
	permissions []accesscontrol.Permission
	// Unless an override is provided, builtInRoles will be returned by GetUserBuiltInRoles
	builtInRoles []string

	// Track the list of calls
	Calls Calls

	// Override functions
<<<<<<< HEAD
	EvaluateFunc                       func(context.Context, identity.Requester, accesscontrol.Evaluator) (bool, error)
	GetUserPermissionsFunc             func(context.Context, identity.Requester, accesscontrol.Options) ([]accesscontrol.Permission, error)
	ClearUserPermissionCacheFunc       func(identity.Requester)
	IsDisabledFunc                     func() bool
=======
	EvaluateFunc                       func(context.Context, *user.SignedInUser, accesscontrol.Evaluator) (bool, error)
	GetUserPermissionsFunc             func(context.Context, *user.SignedInUser, accesscontrol.Options) ([]accesscontrol.Permission, error)
	ClearUserPermissionCacheFunc       func(*user.SignedInUser)
>>>>>>> 58efa499
	DeclareFixedRolesFunc              func(...accesscontrol.RoleRegistration) error
	DeclarePluginRolesFunc             func(context.Context, string, string, []plugins.RoleRegistration) error
	GetUserBuiltInRolesFunc            func(user identity.Requester) []string
	RegisterFixedRolesFunc             func() error
	RegisterScopeAttributeResolverFunc func(string, accesscontrol.ScopeAttributeResolver)
	DeleteUserPermissionsFunc          func(context.Context, int64) error
	SearchUsersPermissionsFunc         func(context.Context, identity.Requester, int64, accesscontrol.SearchOptions) (map[int64][]accesscontrol.Permission, error)
	SearchUserPermissionsFunc          func(ctx context.Context, orgID int64, searchOptions accesscontrol.SearchOptions) ([]accesscontrol.Permission, error)
	SaveExternalServiceRoleFunc        func(ctx context.Context, cmd accesscontrol.SaveExternalServiceRoleCommand) error
	DeleteExternalServiceRoleFunc      func(ctx context.Context, externalServiceID string) error

	scopeResolvers accesscontrol.Resolvers
}

// Ensure the mock stays in line with the interface
var _ fullAccessControl = New()

// Deprecated: use fake service and real access control evaluator instead
func New() *Mock {
	mock := &Mock{
		Calls:          Calls{},
		permissions:    []accesscontrol.Permission{},
		builtInRoles:   []string{},
		scopeResolvers: accesscontrol.NewResolvers(log.NewNopLogger()),
	}

	return mock
}

func (m *Mock) GetUsageStats(ctx context.Context) map[string]interface{} {
	return make(map[string]interface{})
}

func (m *Mock) WithPermissions(permissions []accesscontrol.Permission) *Mock {
	m.permissions = permissions
	return m
}

func (m *Mock) WithBuiltInRoles(builtInRoles []string) *Mock {
	m.builtInRoles = builtInRoles
	return m
}

// Evaluate evaluates access to the given resource.
// This mock uses GetUserPermissions to then call the evaluator Evaluate function.
func (m *Mock) Evaluate(ctx context.Context, usr identity.Requester, evaluator accesscontrol.Evaluator) (bool, error) {
	m.Calls.Evaluate = append(m.Calls.Evaluate, []interface{}{ctx, usr, evaluator})
	// Use override if provided
	if m.EvaluateFunc != nil {
		return m.EvaluateFunc(ctx, usr, evaluator)
	}

	var permissions map[string][]string
	permissions = usr.GetPermissions()

	if len(permissions) == 0 {
		userPermissions, err := m.GetUserPermissions(ctx, usr, accesscontrol.Options{ReloadCache: true})
		if err != nil {
			return false, err
		}
		permissions = accesscontrol.GroupScopesByAction(userPermissions)
	}

	if evaluator.Evaluate(permissions) {
		return true, nil
	}

	resolvedEvaluator, err := evaluator.MutateScopes(ctx, m.scopeResolvers.GetScopeAttributeMutator(usr.GetOrgID()))
	if err != nil {
		if errors.Is(err, accesscontrol.ErrResolverNotFound) {
			return false, nil
		}
		return false, err
	}

	return resolvedEvaluator.Evaluate(permissions), nil
}

// GetUserPermissions returns user permissions.
// This mock return m.permissions unless an override is provided.
func (m *Mock) GetUserPermissions(ctx context.Context, user identity.Requester, opts accesscontrol.Options) ([]accesscontrol.Permission, error) {
	m.Calls.GetUserPermissions = append(m.Calls.GetUserPermissions, []interface{}{ctx, user, opts})
	// Use override if provided
	if m.GetUserPermissionsFunc != nil {
		return m.GetUserPermissionsFunc(ctx, user, opts)
	}
	// Otherwise return the Permissions list
	return m.permissions, nil
}

func (m *Mock) ClearUserPermissionCache(user identity.Requester) {
	m.Calls.ClearUserPermissionCache = append(m.Calls.ClearUserPermissionCache, []interface{}{user})
	// Use override if provided
	if m.ClearUserPermissionCacheFunc != nil {
		m.ClearUserPermissionCacheFunc(user)
	}
}

// DeclareFixedRoles allow the caller to declare, to the service, fixed roles and their
// assignments to organization roles ("Viewer", "Editor", "Admin") or "Grafana Admin"
// This mock returns no error unless an override is provided.
func (m *Mock) DeclareFixedRoles(registrations ...accesscontrol.RoleRegistration) error {
	m.Calls.DeclareFixedRoles = append(m.Calls.DeclareFixedRoles, []interface{}{registrations})
	// Use override if provided
	if m.DeclareFixedRolesFunc != nil {
		return m.DeclareFixedRolesFunc(registrations...)
	}
	return nil
}

// RegisterFixedRoles registers all roles declared to AccessControl
// This mock returns no error unless an override is provided.
func (m *Mock) RegisterFixedRoles(ctx context.Context) error {
	m.Calls.RegisterFixedRoles = append(m.Calls.RegisterFixedRoles, []struct{}{})
	// Use override if provided
	if m.RegisterFixedRolesFunc != nil {
		return m.RegisterFixedRolesFunc()
	}
	return nil
}

// DeclarePluginRoles allow the caller to declare, to the service, plugin roles and their
// assignments to organization roles ("Viewer", "Editor", "Admin") or "Grafana Admin"
// This mock returns no error unless an override is provided.
func (m *Mock) DeclarePluginRoles(ctx context.Context, ID, name string, regs []plugins.RoleRegistration) error {
	m.Calls.DeclarePluginRoles = append(m.Calls.DeclarePluginRoles, []interface{}{ctx, ID, name, regs})
	// Use override if provided
	if m.DeclarePluginRolesFunc != nil {
		return m.DeclarePluginRolesFunc(ctx, ID, name, regs)
	}
	return nil
}

func (m *Mock) RegisterScopeAttributeResolver(scopePrefix string, resolver accesscontrol.ScopeAttributeResolver) {
	m.scopeResolvers.AddScopeAttributeResolver(scopePrefix, resolver)
	m.Calls.RegisterAttributeScopeResolver = append(m.Calls.RegisterAttributeScopeResolver, []struct{}{})
	// Use override if provided
	if m.RegisterScopeAttributeResolverFunc != nil {
		m.RegisterScopeAttributeResolverFunc(scopePrefix, resolver)
	}
}

func (m *Mock) DeleteUserPermissions(ctx context.Context, orgID, userID int64) error {
	m.Calls.DeleteUserPermissions = append(m.Calls.DeleteUserPermissions, []interface{}{ctx, orgID, userID})
	// Use override if provided
	if m.DeleteUserPermissionsFunc != nil {
		return m.DeleteUserPermissionsFunc(ctx, userID)
	}
	return nil
}

// SearchUsersPermissions returns all users' permissions filtered by an action prefix
func (m *Mock) SearchUsersPermissions(ctx context.Context, usr identity.Requester, options accesscontrol.SearchOptions) (map[int64][]accesscontrol.Permission, error) {
	user := usr.(*user.SignedInUser)
	m.Calls.SearchUsersPermissions = append(m.Calls.SearchUsersPermissions, []interface{}{ctx, user, options})
	// Use override if provided
	if m.SearchUsersPermissionsFunc != nil {
		return m.SearchUsersPermissionsFunc(ctx, user, usr.GetOrgID(), options)
	}
	return nil, nil
}

func (m *Mock) SearchUserPermissions(ctx context.Context, orgID int64, searchOptions accesscontrol.SearchOptions) ([]accesscontrol.Permission, error) {
	m.Calls.SearchUserPermissions = append(m.Calls.SearchUserPermissions, []interface{}{ctx, orgID, searchOptions})
	// Use override if provided
	if m.SearchUserPermissionsFunc != nil {
		return m.SearchUserPermissionsFunc(ctx, orgID, searchOptions)
	}
	return nil, nil
}

func (m *Mock) SaveExternalServiceRole(ctx context.Context, cmd accesscontrol.SaveExternalServiceRoleCommand) error {
	m.Calls.SaveExternalServiceRole = append(m.Calls.SaveExternalServiceRole, []interface{}{ctx, cmd})
	// Use override if provided
	if m.SaveExternalServiceRoleFunc != nil {
		return m.SaveExternalServiceRoleFunc(ctx, cmd)
	}
	return nil
}

func (m *Mock) DeleteExternalServiceRole(ctx context.Context, externalServiceID string) error {
	m.Calls.DeleteExternalServiceRole = append(m.Calls.DeleteExternalServiceRole, []interface{}{ctx, externalServiceID})
	// Use override if provided
	if m.DeleteExternalServiceRoleFunc != nil {
		return m.DeleteExternalServiceRoleFunc(ctx, externalServiceID)
	}
	return nil
}<|MERGE_RESOLUTION|>--- conflicted
+++ resolved
@@ -44,16 +44,9 @@
 	Calls Calls
 
 	// Override functions
-<<<<<<< HEAD
 	EvaluateFunc                       func(context.Context, identity.Requester, accesscontrol.Evaluator) (bool, error)
 	GetUserPermissionsFunc             func(context.Context, identity.Requester, accesscontrol.Options) ([]accesscontrol.Permission, error)
 	ClearUserPermissionCacheFunc       func(identity.Requester)
-	IsDisabledFunc                     func() bool
-=======
-	EvaluateFunc                       func(context.Context, *user.SignedInUser, accesscontrol.Evaluator) (bool, error)
-	GetUserPermissionsFunc             func(context.Context, *user.SignedInUser, accesscontrol.Options) ([]accesscontrol.Permission, error)
-	ClearUserPermissionCacheFunc       func(*user.SignedInUser)
->>>>>>> 58efa499
 	DeclareFixedRolesFunc              func(...accesscontrol.RoleRegistration) error
 	DeclarePluginRolesFunc             func(context.Context, string, string, []plugins.RoleRegistration) error
 	GetUserBuiltInRolesFunc            func(user identity.Requester) []string
