package accesscontrol

import "github.com/grafana/grafana/pkg/models"

var ldapAdminReadRole = RoleDTO{
	Name:    ldapAdminRead,
	Version: 1,
	Permissions: []Permission{
		{
			Action: ActionLDAPUsersRead,
		},
		{
			Action: ActionLDAPStatusRead,
		},
	},
}

var ldapAdminEditRole = RoleDTO{
	Name:    ldapAdminEdit,
	Version: 1,
	Permissions: concat(ldapAdminReadRole.Permissions, []Permission{
		{
			Action: ActionLDAPUsersSync,
		},
	}),
}

var orgsAdminReadRole = RoleDTO{
	Name:    orgsAdminRead,
	Version: 1,
	Permissions: []Permission{
		{
			Action: ActionOrgUsersRead,
			Scope:  ScopeOrgAllUsersAll,
		},
	},
}

var orgsAdminEditRole = RoleDTO{
	Name:    orgsAdminEdit,
	Version: 1,
	Permissions: concat(orgsAdminReadRole.Permissions, []Permission{
		{
			Action: ActionOrgUsersAdd,
			Scope:  ScopeOrgAllUsersAll,
		},
		{
			Action: ActionOrgUsersRemove,
			Scope:  ScopeOrgAllUsersAll,
		},
		{
			Action: ActionOrgUsersRoleUpdate,
			Scope:  ScopeOrgAllUsersAll,
		},
	}),
}

var orgsCurrentReadRole = RoleDTO{
	Name:    orgsCurrentRead,
	Version: 1,
	Permissions: []Permission{
		{
			Action: ActionOrgUsersRead,
			Scope:  ScopeOrgCurrentUsersAll,
		},
	},
}

var orgsCurrentEditRole = RoleDTO{
	Name:    orgsCurrentEdit,
	Version: 1,
	Permissions: concat(orgsCurrentReadRole.Permissions, []Permission{
		{
			Action: ActionOrgUsersAdd,
			Scope:  ScopeOrgCurrentUsersAll,
		},
		{
			Action: ActionOrgUsersRoleUpdate,
			Scope:  ScopeOrgCurrentUsersAll,
		},
		{
			Action: ActionOrgUsersRemove,
			Scope:  ScopeOrgCurrentUsersAll,
		},
<<<<<<< HEAD
		{
			Action: ActionOrgUsersAdd,
			Scope:  ScopeOrgCurrentUsersAll,
		},
=======
>>>>>>> d76c0566
	}),
}

var usersAdminReadRole = RoleDTO{
	Name:    usersAdminRead,
	Version: 1,
	Permissions: []Permission{
		{
			Action: ActionUsersRead,
			Scope:  ScopeUsersAll,
		},
		{
			Action: ActionUsersTeamRead,
			Scope:  ScopeUsersAll,
		},
		{
			Action: ActionUsersAuthTokenList,
			Scope:  ScopeUsersAll,
		},
		{
			Action: ActionUsersQuotasList,
			Scope:  ScopeUsersAll,
		},
	},
}

var usersAdminEditRole = RoleDTO{
	Name:    usersAdminEdit,
	Version: 1,
	Permissions: concat(usersAdminReadRole.Permissions, []Permission{
		{
			Action: ActionUsersPasswordUpdate,
			Scope:  ScopeUsersAll,
		},
		{
			Action: ActionUsersCreate,
		},
		{
			Action: ActionUsersWrite,
			Scope:  ScopeUsersAll,
		},
		{
			Action: ActionUsersDelete,
			Scope:  ScopeUsersAll,
		},
		{
			Action: ActionUsersEnable,
			Scope:  ScopeUsersAll,
		},
		{
			Action: ActionUsersDisable,
			Scope:  ScopeUsersAll,
		},
		{
			Action: ActionUsersPermissionsUpdate,
			Scope:  ScopeUsersAll,
		},
		{
			Action: ActionUsersLogout,
			Scope:  ScopeUsersAll,
		},
		{
			Action: ActionUsersAuthTokenUpdate,
			Scope:  ScopeUsersAll,
		},
		{
			Action: ActionUsersQuotasUpdate,
			Scope:  ScopeUsersAll,
		},
	}),
}

<<<<<<< HEAD
var accessControlRolesReadRole = RoleDTO{
	Name:    accessControlAdminRolesRead,
	Version: 1,
	Permissions: []Permission{
		{
			Action: ActionAccessControlRolesRead,
			Scope:  ScopeOrgAllRolesAll,
		},
		{
			Action: ActionAccessControlRolesList,
			Scope:  ScopeOrgAllRolesAll,
		},
	},
}

var accessControlRolesEditRole = RoleDTO{
	Name:    accessControlAdminRolesEdit,
	Version: 1,
	Permissions: concat(accessControlRolesReadRole.Permissions, []Permission{
		{
			Action: ActionAccessControlRolesCreate,
			Scope:  ScopeOrgAllRolesAll,
		},
	}),
}

=======
>>>>>>> d76c0566
// PredefinedRoles provides a map of permission sets/roles which can be
// assigned to a set of users. When adding a new resource protected by
// Grafana access control the default permissions should be added to a
// new predefined role in this set so that users can access the new
// resource. PredefinedRoleGrants lists which organization roles are
// assigned which predefined roles in this list.
var PredefinedRoles = map[string]RoleDTO{
<<<<<<< HEAD
	accessControlAdminRolesRead: accessControlRolesReadRole,
	accessControlAdminRolesEdit: accessControlRolesEditRole,

=======
>>>>>>> d76c0566
	usersAdminRead: usersAdminReadRole,
	usersAdminEdit: usersAdminEditRole,

	orgsAdminRead: orgsAdminReadRole,
	orgsAdminEdit: orgsAdminEditRole,

	orgsCurrentRead: orgsCurrentReadRole,
	orgsCurrentEdit: orgsCurrentEditRole,

	ldapAdminRead: ldapAdminReadRole,
	ldapAdminEdit: ldapAdminEditRole,
}

const (
	usersAdminEdit = "grafana:roles:users:admin:edit"
	usersAdminRead = "grafana:roles:users:admin:read"

	orgsAdminEdit = "grafana:roles:orgs:admin:edit"
	orgsAdminRead = "grafana:roles:orgs:admin:read"

	orgsCurrentEdit = "grafana:roles:orgs:current:edit"
	orgsCurrentRead = "grafana:roles:orgs:current:read"

	ldapAdminEdit = "grafana:roles:ldap:admin:edit"
	ldapAdminRead = "grafana:roles:ldap:admin:read"
<<<<<<< HEAD

	accessControlAdminRolesEdit = "grafana:roles:accesscontrol:admin:edit"
	accessControlAdminRolesRead = "grafana:roles:accesscontrol:admin:read"
=======
>>>>>>> d76c0566
)

// PredefinedRoleGrants specifies which organization roles are assigned
// to which set of PredefinedRoles by default. Alphabetically sorted.
var PredefinedRoleGrants = map[string][]string{
	RoleGrafanaAdmin: {
<<<<<<< HEAD
		accessControlAdminRolesEdit,
		accessControlAdminRolesRead,
=======
>>>>>>> d76c0566
		ldapAdminEdit,
		ldapAdminRead,
		orgsAdminEdit,
		orgsAdminRead,
		usersAdminEdit,
		usersAdminRead,
	},
	string(models.ROLE_ADMIN): {
		orgsCurrentEdit,
		orgsCurrentRead,
	},
}

func concat(permissions ...[]Permission) []Permission {
	if permissions == nil {
		return nil
	}
	perms := make([]Permission, 0)
	for _, p := range permissions {
		pCopy := make([]Permission, 0, len(p))
		copy(pCopy, p)
		perms = append(perms, p...)
	}
	return perms
}<|MERGE_RESOLUTION|>--- conflicted
+++ resolved
@@ -82,13 +82,6 @@
 			Action: ActionOrgUsersRemove,
 			Scope:  ScopeOrgCurrentUsersAll,
 		},
-<<<<<<< HEAD
-		{
-			Action: ActionOrgUsersAdd,
-			Scope:  ScopeOrgCurrentUsersAll,
-		},
-=======
->>>>>>> d76c0566
 	}),
 }
 
@@ -161,7 +154,6 @@
 	}),
 }
 
-<<<<<<< HEAD
 var accessControlRolesReadRole = RoleDTO{
 	Name:    accessControlAdminRolesRead,
 	Version: 1,
@@ -188,8 +180,6 @@
 	}),
 }
 
-=======
->>>>>>> d76c0566
 // PredefinedRoles provides a map of permission sets/roles which can be
 // assigned to a set of users. When adding a new resource protected by
 // Grafana access control the default permissions should be added to a
@@ -197,12 +187,9 @@
 // resource. PredefinedRoleGrants lists which organization roles are
 // assigned which predefined roles in this list.
 var PredefinedRoles = map[string]RoleDTO{
-<<<<<<< HEAD
 	accessControlAdminRolesRead: accessControlRolesReadRole,
 	accessControlAdminRolesEdit: accessControlRolesEditRole,
 
-=======
->>>>>>> d76c0566
 	usersAdminRead: usersAdminReadRole,
 	usersAdminEdit: usersAdminEditRole,
 
@@ -228,23 +215,17 @@
 
 	ldapAdminEdit = "grafana:roles:ldap:admin:edit"
 	ldapAdminRead = "grafana:roles:ldap:admin:read"
-<<<<<<< HEAD
 
 	accessControlAdminRolesEdit = "grafana:roles:accesscontrol:admin:edit"
 	accessControlAdminRolesRead = "grafana:roles:accesscontrol:admin:read"
-=======
->>>>>>> d76c0566
 )
 
 // PredefinedRoleGrants specifies which organization roles are assigned
 // to which set of PredefinedRoles by default. Alphabetically sorted.
 var PredefinedRoleGrants = map[string][]string{
 	RoleGrafanaAdmin: {
-<<<<<<< HEAD
 		accessControlAdminRolesEdit,
 		accessControlAdminRolesRead,
-=======
->>>>>>> d76c0566
 		ldapAdminEdit,
 		ldapAdminRead,
 		orgsAdminEdit,
