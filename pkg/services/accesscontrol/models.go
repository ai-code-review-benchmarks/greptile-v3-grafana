--- conflicted
+++ resolved
@@ -74,10 +74,7 @@
 	Group       string       `xorm:"group_name" json:"group"`
 	Permissions []Permission `json:"permissions,omitempty"`
 	Delegatable *bool        `json:"delegatable,omitempty"`
-<<<<<<< HEAD
-=======
 	Hidden      bool         `json:"hidden,omitempty"`
->>>>>>> 0ca4ccfa
 
 	ID    int64 `json:"-" xorm:"pk autoincr 'id'"`
 	OrgID int64 `json:"-" xorm:"org_id"`
