package database

import (
	"context"
	"fmt"
	"strings"
	"testing"

	"github.com/stretchr/testify/assert"
	"github.com/stretchr/testify/require"

	"github.com/grafana/grafana/pkg/infra/db"
	"github.com/grafana/grafana/pkg/infra/localcache"
	"github.com/grafana/grafana/pkg/services/accesscontrol"
	rs "github.com/grafana/grafana/pkg/services/accesscontrol/resourcepermissions"
	"github.com/grafana/grafana/pkg/services/dashboards"
	"github.com/grafana/grafana/pkg/services/featuremgmt"
	"github.com/grafana/grafana/pkg/services/org"
	"github.com/grafana/grafana/pkg/services/org/orgimpl"
	"github.com/grafana/grafana/pkg/services/quota/quotatest"
	"github.com/grafana/grafana/pkg/services/supportbundles/supportbundlestest"
	"github.com/grafana/grafana/pkg/services/team"
	"github.com/grafana/grafana/pkg/services/team/teamimpl"
	"github.com/grafana/grafana/pkg/services/user"
	"github.com/grafana/grafana/pkg/services/user/userimpl"
)

type getUserPermissionsTestCase struct {
	desc               string
	anonymousUser      bool
	orgID              int64
	role               string
	userPermissions    []string
	teamPermissions    []string
	builtinPermissions []string
	expected           int
	policyCount        int
}

func TestAccessControlStore_GetUserPermissions(t *testing.T) {
	tests := []getUserPermissionsTestCase{
		{
			desc:               "should successfully get user, team and builtin permissions",
			orgID:              1,
			role:               "Admin",
			userPermissions:    []string{"1", "2", "10"},
			teamPermissions:    []string{"100", "2"},
			builtinPermissions: []string{"5", "6"},
			expected:           7,
			policyCount:        7,
		},
		{
			desc:               "Should not get admin roles",
			orgID:              1,
			role:               "Viewer",
			userPermissions:    []string{"1", "2", "10"},
			teamPermissions:    []string{"100", "2"},
			builtinPermissions: []string{"5", "6"},
			expected:           5,
			policyCount:        7,
		},
		{
			desc:               "Should work without org role",
			orgID:              1,
			role:               "",
			userPermissions:    []string{"1", "2", "10"},
			teamPermissions:    []string{"100", "2"},
			builtinPermissions: []string{"5", "6"},
			expected:           5,
<<<<<<< HEAD
=======
			policyCount:        7,
>>>>>>> ae830f68
		},
		{
			desc:               "should only get br permissions for anonymous user",
			anonymousUser:      true,
			orgID:              1,
			role:               "Admin",
			userPermissions:    []string{"1", "2", "10"},
			teamPermissions:    []string{"100", "2"},
			builtinPermissions: []string{"5", "6"},
			expected:           2,
			policyCount:        7,
		},
	}
	for _, tt := range tests {
		t.Run(tt.desc, func(t *testing.T) {
			store, permissionStore, sql, teamSvc, _ := setupTestEnv(t)

			user, team := createUserAndTeam(t, sql, teamSvc, tt.orgID)

			for _, id := range tt.userPermissions {
				_, err := permissionStore.SetUserResourcePermission(context.Background(), tt.orgID, accesscontrol.User{ID: user.ID}, rs.SetResourcePermissionCommand{
					Actions:    []string{"dashboards:write"},
					Resource:   "dashboards",
					ResourceID: id,
				}, nil)
				require.NoError(t, err)
			}

			for _, id := range tt.teamPermissions {
				_, err := permissionStore.SetTeamResourcePermission(context.Background(), tt.orgID, team.ID, rs.SetResourcePermissionCommand{
					Actions:    []string{"dashboards:read"},
					Resource:   "dashboards",
					ResourceID: id,
				}, nil)
				require.NoError(t, err)
			}

			for _, id := range tt.builtinPermissions {
				_, err := permissionStore.SetBuiltInResourcePermission(context.Background(), tt.orgID, "Admin", rs.SetResourcePermissionCommand{
					Actions:    []string{"dashboards:read"},
					Resource:   "dashboards",
					ResourceID: id,
				}, nil)
				require.NoError(t, err)
			}

			var roles []string
			role := org.RoleType(tt.role)

			if role.IsValid() {
				roles = append(roles, string(role))
				for _, c := range role.Children() {
					roles = append(roles, string(c))
				}
			}

			userID := user.ID
			teamIDs := []int64{team.ID}
			if tt.anonymousUser {
				userID = 0
				teamIDs = []int64{}
			}
			permissions, err := store.GetUserPermissions(context.Background(), accesscontrol.GetUserPermissionsQuery{
				OrgID:   tt.orgID,
				UserID:  userID,
				Roles:   roles,
				TeamIDs: teamIDs,
			})

			require.NoError(t, err)
			assert.Len(t, permissions, tt.expected)

			policies, err := GetAccessPolicies(context.Background(), user.OrgID, store.sql.GetSqlxSession(),
				func(ctx context.Context, orgID int64, scope string) ([]string, error) {
					return strings.Split(scope, ":"), nil
				})
			require.NoError(t, err)
			assert.Len(t, policies, tt.policyCount)

			for idx, p := range policies {
				fmt.Printf("POLICIES[%d] %+v\n", idx, p.Spec)
			}
		})
	}
}

func TestAccessControlStore_DeleteUserPermissions(t *testing.T) {
	t.Run("expect permissions in all orgs to be deleted", func(t *testing.T) {
		store, permissionsStore, sql, teamSvc, _ := setupTestEnv(t)
		user, _ := createUserAndTeam(t, sql, teamSvc, 1)

		// generate permissions in org 1
		_, err := permissionsStore.SetUserResourcePermission(context.Background(), 1, accesscontrol.User{ID: user.ID}, rs.SetResourcePermissionCommand{
			Actions:    []string{"dashboards:write"},
			Resource:   "dashboards",
			ResourceID: "1",
		}, nil)
		require.NoError(t, err)

		// generate permissions in org 2
		_, err = permissionsStore.SetUserResourcePermission(context.Background(), 2, accesscontrol.User{ID: user.ID}, rs.SetResourcePermissionCommand{
			Actions:    []string{"dashboards:write"},
			Resource:   "dashboards",
			ResourceID: "1",
		}, nil)
		require.NoError(t, err)

		err = store.DeleteUserPermissions(context.Background(), accesscontrol.GlobalOrgID, user.ID)
		require.NoError(t, err)

		permissions, err := store.GetUserPermissions(context.Background(), accesscontrol.GetUserPermissionsQuery{
			OrgID:  1,
			UserID: user.ID,
			Roles:  []string{"Admin"},
		})
		require.NoError(t, err)
		assert.Len(t, permissions, 0)

		permissions, err = store.GetUserPermissions(context.Background(), accesscontrol.GetUserPermissionsQuery{
			OrgID:  2,
			UserID: user.ID,
			Roles:  []string{"Admin"},
		})
		require.NoError(t, err)
		assert.Len(t, permissions, 0)
	})

	t.Run("expect permissions in org 1 to be deleted", func(t *testing.T) {
		store, permissionsStore, sql, teamSvc, _ := setupTestEnv(t)
		user, _ := createUserAndTeam(t, sql, teamSvc, 1)

		// generate permissions in org 1
		_, err := permissionsStore.SetUserResourcePermission(context.Background(), 1, accesscontrol.User{ID: user.ID}, rs.SetResourcePermissionCommand{
			Actions:    []string{"dashboards:write"},
			Resource:   "dashboards",
			ResourceID: "1",
		}, nil)
		require.NoError(t, err)

		// generate permissions in org 2
		_, err = permissionsStore.SetUserResourcePermission(context.Background(), 2, accesscontrol.User{ID: user.ID}, rs.SetResourcePermissionCommand{
			Actions:    []string{"dashboards:write"},
			Resource:   "dashboards",
			ResourceID: "1",
		}, nil)
		require.NoError(t, err)

		err = store.DeleteUserPermissions(context.Background(), 1, user.ID)
		require.NoError(t, err)

		permissions, err := store.GetUserPermissions(context.Background(), accesscontrol.GetUserPermissionsQuery{
			OrgID:  1,
			UserID: user.ID,
			Roles:  []string{"Admin"},
		})
		require.NoError(t, err)
		assert.Len(t, permissions, 0)

		permissions, err = store.GetUserPermissions(context.Background(), accesscontrol.GetUserPermissionsQuery{
			OrgID:  2,
			UserID: user.ID,
			Roles:  []string{"Admin"},
		})
		require.NoError(t, err)
		assert.Len(t, permissions, 1)
	})
}

func createUserAndTeam(t *testing.T, userSrv user.Service, teamSvc team.Service, orgID int64) (*user.User, team.Team) {
	t.Helper()

	user, err := userSrv.Create(context.Background(), &user.CreateUserCommand{
		Login: "user",
		OrgID: orgID,
	})
	require.NoError(t, err)

	team, err := teamSvc.CreateTeam("team", "", orgID)
	require.NoError(t, err)

	err = teamSvc.AddTeamMember(user.ID, orgID, team.ID, false, dashboards.PERMISSION_VIEW)
	require.NoError(t, err)

	return user, team
}

type helperServices struct {
	userSvc user.Service
	teamSvc team.Service
	orgSvc  org.Service
}

type testUser struct {
	orgRole org.RoleType
	isAdmin bool
}

type dbUser struct {
	userID int64
	teamID int64
}

func createUsersAndTeams(t *testing.T, svcs helperServices, orgID int64, users []testUser) []dbUser {
	t.Helper()
	res := []dbUser{}

	for i := range users {
		user, err := svcs.userSvc.Create(context.Background(), &user.CreateUserCommand{
			Login:   fmt.Sprintf("user%v", i+1),
			OrgID:   orgID,
			IsAdmin: users[i].isAdmin,
		})
		require.NoError(t, err)
		require.Equal(t, orgID, user.OrgID)

		// User is not member of the org
		if users[i].orgRole == "" {
			err = svcs.orgSvc.RemoveOrgUser(context.Background(),
				&org.RemoveOrgUserCommand{OrgID: orgID, UserID: user.ID})
			require.NoError(t, err)

			res = append(res, dbUser{userID: user.ID})
			continue
		}

		team, err := svcs.teamSvc.CreateTeam(fmt.Sprintf("team%v", i+1), "", orgID)
		require.NoError(t, err)

		err = svcs.teamSvc.AddTeamMember(user.ID, orgID, team.ID, false, dashboards.PERMISSION_VIEW)
		require.NoError(t, err)

		err = svcs.orgSvc.UpdateOrgUser(context.Background(),
			&org.UpdateOrgUserCommand{Role: users[i].orgRole, OrgID: orgID, UserID: user.ID})
		require.NoError(t, err)

		res = append(res, dbUser{userID: user.ID, teamID: team.ID})
	}

	return res
}

func setupTestEnv(t testing.TB) (*AccessControlStore, rs.Store, user.Service, team.Service, org.Service) {
	sql, cfg := db.InitTestDBwithCfg(t)
	cfg.AutoAssignOrg = true
	cfg.AutoAssignOrgRole = "Viewer"
	cfg.AutoAssignOrgId = 1
	acstore := ProvideService(sql)
	permissionStore := rs.NewStore(sql, featuremgmt.WithFeatures())
	teamService := teamimpl.ProvideService(sql, cfg)
	orgService, err := orgimpl.ProvideService(sql, cfg, quotatest.New(false, nil))
	require.NoError(t, err)

	orgID, err := orgService.GetOrCreate(context.Background(), "test")
	require.Equal(t, int64(1), orgID)
	require.NoError(t, err)

	userService, err := userimpl.ProvideService(sql, orgService, cfg, teamService, localcache.ProvideService(), quotatest.New(false, nil), supportbundlestest.NewFakeBundleService())
	require.NoError(t, err)
	return acstore, permissionStore, userService, teamService, orgService
}

func TestIntegrationAccessControlStore_SearchUsersPermissions(t *testing.T) {
	ctx := context.Background()
	readTeamPerm := func(teamID string) rs.SetResourcePermissionCommand {
		return rs.SetResourcePermissionCommand{
			Actions:           []string{"teams:read"},
			Resource:          "teams",
			ResourceAttribute: "id",
			ResourceID:        teamID,
		}
	}
	writeTeamPerm := func(teamID string) rs.SetResourcePermissionCommand {
		return rs.SetResourcePermissionCommand{
			Actions:           []string{"teams:read", "teams:write"},
			Resource:          "teams",
			ResourceAttribute: "id",
			ResourceID:        teamID,
		}
	}
	readDashPerm := func(dashUID string) rs.SetResourcePermissionCommand {
		return rs.SetResourcePermissionCommand{
			Actions:           []string{"dashboards:read"},
			Resource:          "dashboards",
			ResourceAttribute: "uid",
			ResourceID:        dashUID,
		}
	}
	tests := []struct {
		name     string
		users    []testUser
		permCmds []rs.SetResourcePermissionsCommand
		options  accesscontrol.SearchOptions
		wantPerm map[int64][]accesscontrol.Permission
		wantErr  bool
	}{
		{
			name:  "user assignment by actionPrefix",
			users: []testUser{{orgRole: org.RoleAdmin, isAdmin: false}},
			permCmds: []rs.SetResourcePermissionsCommand{
				{User: accesscontrol.User{ID: 1, IsExternal: false}, SetResourcePermissionCommand: readTeamPerm("1")},
			},
			options:  accesscontrol.SearchOptions{ActionPrefix: "teams:"},
			wantPerm: map[int64][]accesscontrol.Permission{1: {{Action: "teams:read", Scope: "teams:id:1"}}},
		},
		{
			name: "users assignment by actionPrefix",
			users: []testUser{
				{orgRole: org.RoleAdmin, isAdmin: false},
				{orgRole: org.RoleEditor, isAdmin: false},
			},
			permCmds: []rs.SetResourcePermissionsCommand{
				{User: accesscontrol.User{ID: 1, IsExternal: false}, SetResourcePermissionCommand: writeTeamPerm("1")},
				{User: accesscontrol.User{ID: 2, IsExternal: false}, SetResourcePermissionCommand: readTeamPerm("2")},
			},
			options: accesscontrol.SearchOptions{ActionPrefix: "teams:"},
			wantPerm: map[int64][]accesscontrol.Permission{
				1: {{Action: "teams:read", Scope: "teams:id:1"}, {Action: "teams:write", Scope: "teams:id:1"}},
				2: {{Action: "teams:read", Scope: "teams:id:2"}},
			},
		},
		{
			name:     "team assignment by actionPrefix",
			users:    []testUser{{orgRole: org.RoleAdmin, isAdmin: false}},
			permCmds: []rs.SetResourcePermissionsCommand{{TeamID: 1, SetResourcePermissionCommand: readTeamPerm("1")}},
			options:  accesscontrol.SearchOptions{ActionPrefix: "teams:"},
			wantPerm: map[int64][]accesscontrol.Permission{1: {{Action: "teams:read", Scope: "teams:id:1"}}},
		},
		{
			name:  "basic role assignment by actionPrefix",
			users: []testUser{{orgRole: org.RoleAdmin, isAdmin: false}},
			permCmds: []rs.SetResourcePermissionsCommand{
				{BuiltinRole: string(org.RoleAdmin), SetResourcePermissionCommand: readTeamPerm("1")},
			},
			options:  accesscontrol.SearchOptions{ActionPrefix: "teams:"},
			wantPerm: map[int64][]accesscontrol.Permission{1: {{Action: "teams:read", Scope: "teams:id:1"}}},
		},
		{
			name:  "server admin assignment by actionPrefix",
			users: []testUser{{orgRole: org.RoleAdmin, isAdmin: true}},
			permCmds: []rs.SetResourcePermissionsCommand{
				{BuiltinRole: accesscontrol.RoleGrafanaAdmin, SetResourcePermissionCommand: readTeamPerm("1")},
			},
			options:  accesscontrol.SearchOptions{ActionPrefix: "teams:"},
			wantPerm: map[int64][]accesscontrol.Permission{1: {{Action: "teams:read", Scope: "teams:id:1"}}},
		},
		{
			name: "all assignments by actionPrefix",
			users: []testUser{
				{orgRole: org.RoleAdmin, isAdmin: true},
				{orgRole: org.RoleEditor, isAdmin: false},
			},
			permCmds: []rs.SetResourcePermissionsCommand{
				// User assignments
				{User: accesscontrol.User{ID: 1, IsExternal: false}, SetResourcePermissionCommand: readTeamPerm("1")},
				{User: accesscontrol.User{ID: 2, IsExternal: false}, SetResourcePermissionCommand: readTeamPerm("2")},
				// Team assignments
				{TeamID: 1, SetResourcePermissionCommand: readTeamPerm("10")},
				{TeamID: 2, SetResourcePermissionCommand: readTeamPerm("20")},
				// Basic Assignments
				{BuiltinRole: string(org.RoleAdmin), SetResourcePermissionCommand: readTeamPerm("100")},
				{BuiltinRole: string(org.RoleEditor), SetResourcePermissionCommand: readTeamPerm("200")},
				// Server Admin Assignment
				{BuiltinRole: accesscontrol.RoleGrafanaAdmin, SetResourcePermissionCommand: readTeamPerm("1000")},
			},
			options: accesscontrol.SearchOptions{ActionPrefix: "teams:"},
			wantPerm: map[int64][]accesscontrol.Permission{
				1: {{Action: "teams:read", Scope: "teams:id:1"}, {Action: "teams:read", Scope: "teams:id:10"},
					{Action: "teams:read", Scope: "teams:id:100"}, {Action: "teams:read", Scope: "teams:id:1000"}},
				2: {{Action: "teams:read", Scope: "teams:id:2"}, {Action: "teams:read", Scope: "teams:id:20"},
					{Action: "teams:read", Scope: "teams:id:200"}},
			},
		},
		{
			name: "all assignments for one user by actionPrefix",
			users: []testUser{
				{orgRole: org.RoleAdmin, isAdmin: true},
				{orgRole: org.RoleEditor, isAdmin: false},
			},
			permCmds: []rs.SetResourcePermissionsCommand{
				// User assignments
				{User: accesscontrol.User{ID: 1, IsExternal: false}, SetResourcePermissionCommand: readTeamPerm("1")},
				{User: accesscontrol.User{ID: 2, IsExternal: false}, SetResourcePermissionCommand: readTeamPerm("2")},
				// Team assignments
				{TeamID: 1, SetResourcePermissionCommand: readTeamPerm("10")},
				{TeamID: 2, SetResourcePermissionCommand: readTeamPerm("20")},
				// Basic Assignments
				{BuiltinRole: string(org.RoleAdmin), SetResourcePermissionCommand: readTeamPerm("100")},
				{BuiltinRole: string(org.RoleEditor), SetResourcePermissionCommand: readTeamPerm("200")},
				// Server Admin Assignment
				{BuiltinRole: accesscontrol.RoleGrafanaAdmin, SetResourcePermissionCommand: readTeamPerm("1000")},
			},
			options: accesscontrol.SearchOptions{
				ActionPrefix: "teams:",
				UserID:       1,
			},
			wantPerm: map[int64][]accesscontrol.Permission{
				1: {{Action: "teams:read", Scope: "teams:id:1"}, {Action: "teams:read", Scope: "teams:id:10"},
					{Action: "teams:read", Scope: "teams:id:100"}, {Action: "teams:read", Scope: "teams:id:1000"}},
			},
		},
		{
			name:  "filter permissions by action prefix",
			users: []testUser{{orgRole: org.RoleAdmin, isAdmin: true}},
			permCmds: []rs.SetResourcePermissionsCommand{
				// User assignments
				{User: accesscontrol.User{ID: 1, IsExternal: false}, SetResourcePermissionCommand: readTeamPerm("1")},
				{User: accesscontrol.User{ID: 1, IsExternal: false}, SetResourcePermissionCommand: readDashPerm("d1")},
				// Team assignments
				{TeamID: 1, SetResourcePermissionCommand: readTeamPerm("10")},
				{TeamID: 1, SetResourcePermissionCommand: readDashPerm("d10")},
				// Basic Assignments
				{BuiltinRole: string(org.RoleAdmin), SetResourcePermissionCommand: readTeamPerm("100")},
				{BuiltinRole: string(org.RoleAdmin), SetResourcePermissionCommand: readDashPerm("d100")},
				// Server Admin Assignment
				{BuiltinRole: accesscontrol.RoleGrafanaAdmin, SetResourcePermissionCommand: readTeamPerm("1000")},
				{BuiltinRole: accesscontrol.RoleGrafanaAdmin, SetResourcePermissionCommand: readDashPerm("d1000")},
			},
			options: accesscontrol.SearchOptions{ActionPrefix: "teams:"},
			wantPerm: map[int64][]accesscontrol.Permission{
				1: {{Action: "teams:read", Scope: "teams:id:1"}, {Action: "teams:read", Scope: "teams:id:10"},
					{Action: "teams:read", Scope: "teams:id:100"}, {Action: "teams:read", Scope: "teams:id:1000"}},
			},
		},
		{
			name: "include not org member server admin permissions by actionPrefix",
			// Three users, one member, one not member but Server Admin, one not member and not server admin
			users:    []testUser{{orgRole: org.RoleAdmin, isAdmin: false}, {isAdmin: true}, {}},
			permCmds: []rs.SetResourcePermissionsCommand{{BuiltinRole: accesscontrol.RoleGrafanaAdmin, SetResourcePermissionCommand: readTeamPerm("1")}},
			wantPerm: map[int64][]accesscontrol.Permission{
				2: {{Action: "teams:read", Scope: "teams:id:1"}},
			},
		},
		{
			name:  "user assignment by action",
			users: []testUser{{orgRole: org.RoleAdmin, isAdmin: false}},
			permCmds: []rs.SetResourcePermissionsCommand{
				{User: accesscontrol.User{ID: 1, IsExternal: false}, SetResourcePermissionCommand: readTeamPerm("1")},
				{User: accesscontrol.User{ID: 1, IsExternal: false}, SetResourcePermissionCommand: readTeamPerm("2")},
			},
			options: accesscontrol.SearchOptions{Action: "teams:read"},
			wantPerm: map[int64][]accesscontrol.Permission{1: {
				{Action: "teams:read", Scope: "teams:id:1"},
				{Action: "teams:read", Scope: "teams:id:2"}},
			},
		},
		{
			name:  "user assignment by scope",
			users: []testUser{{orgRole: org.RoleAdmin, isAdmin: false}},
			permCmds: []rs.SetResourcePermissionsCommand{
				{User: accesscontrol.User{ID: 1, IsExternal: false}, SetResourcePermissionCommand: readTeamPerm("1")},
				{User: accesscontrol.User{ID: 1, IsExternal: false}, SetResourcePermissionCommand: writeTeamPerm("1")},
			},
			options: accesscontrol.SearchOptions{Scope: "teams:id:1"},
			wantPerm: map[int64][]accesscontrol.Permission{1: {
				{Action: "teams:read", Scope: "teams:id:1"},
				{Action: "teams:write", Scope: "teams:id:1"},
			}},
		},
		{
			name:  "user assignment by action and scope",
			users: []testUser{{orgRole: org.RoleAdmin, isAdmin: false}},
			permCmds: []rs.SetResourcePermissionsCommand{
				{User: accesscontrol.User{ID: 1, IsExternal: false}, SetResourcePermissionCommand: readTeamPerm("1")},
				{User: accesscontrol.User{ID: 1, IsExternal: false}, SetResourcePermissionCommand: readTeamPerm("2")},
			},
			options:  accesscontrol.SearchOptions{Action: "teams:read", Scope: "teams:id:1"},
			wantPerm: map[int64][]accesscontrol.Permission{1: {{Action: "teams:read", Scope: "teams:id:1"}}},
		},
	}
	for _, tt := range tests {
		t.Run(tt.name, func(t *testing.T) {
			acStore, permissionsStore, userSvc, teamSvc, orgSvc := setupTestEnv(t)
			dbUsers := createUsersAndTeams(t, helperServices{userSvc, teamSvc, orgSvc}, 1, tt.users)

			// Switch userID and TeamID by the real stored ones
			for i := range tt.permCmds {
				if tt.permCmds[i].User.ID != 0 {
					tt.permCmds[i].User.ID = dbUsers[tt.permCmds[i].User.ID-1].userID
				}
				if tt.permCmds[i].TeamID != 0 {
					tt.permCmds[i].TeamID = dbUsers[tt.permCmds[i].TeamID-1].teamID
				}
			}
			_, err := permissionsStore.SetResourcePermissions(ctx, 1, tt.permCmds, rs.ResourceHooks{})
			require.NoError(t, err)

			// Test
			dbPermissions, err := acStore.SearchUsersPermissions(ctx, 1, tt.options)
			if tt.wantErr {
				require.NotNil(t, err)
				return
			}
			require.Nil(t, err)
			require.Len(t, dbPermissions, len(tt.wantPerm))

			for userID, expectedUserPerms := range tt.wantPerm {
				dbUserPerms, ok := dbPermissions[dbUsers[userID-1].userID]
				require.True(t, ok, "expected permissions for user", userID)
				require.ElementsMatch(t, expectedUserPerms, dbUserPerms)
			}
		})
	}
}

func TestAccessControlStore_GetUsersBasicRoles(t *testing.T) {
	ctx := context.Background()
	tests := []struct {
		name       string
		users      []testUser
		userFilter []int64
		wantRoles  map[int64][]string
		wantErr    bool
	}{
		{
			name:      "user with basic role",
			users:     []testUser{{orgRole: org.RoleAdmin, isAdmin: false}},
			wantRoles: map[int64][]string{1: {string(org.RoleAdmin)}},
		},
		{
			name: "one admin, one editor",
			users: []testUser{
				{orgRole: org.RoleAdmin, isAdmin: false},
				{orgRole: org.RoleEditor, isAdmin: false},
			},
			wantRoles: map[int64][]string{
				1: {string(org.RoleAdmin)},
				2: {string(org.RoleEditor)},
			},
		},
		{
			name:  "one org member, one not member but Server Admin, one not member and not server admin",
			users: []testUser{{orgRole: org.RoleAdmin, isAdmin: false}, {isAdmin: true}, {}},
			wantRoles: map[int64][]string{
				1: {string(org.RoleAdmin)},
				2: {accesscontrol.RoleGrafanaAdmin},
			},
		},
		{
			name:       "when filtered to one user, returns results only for that user",
			userFilter: []int64{2},
			users: []testUser{
				{orgRole: org.RoleAdmin, isAdmin: false},
				{orgRole: org.RoleEditor, isAdmin: true},
			},
			wantRoles: map[int64][]string{
				2: {string(org.RoleEditor), accesscontrol.RoleGrafanaAdmin},
			},
		},
	}
	for _, tt := range tests {
		t.Run(tt.name, func(t *testing.T) {
			acStore, _, userSvc, teamSvc, orgSvc := setupTestEnv(t)
			dbUsers := createUsersAndTeams(t, helperServices{userSvc, teamSvc, orgSvc}, 1, tt.users)

			// Test
			dbRoles, err := acStore.GetUsersBasicRoles(ctx, tt.userFilter, 1)
			if tt.wantErr {
				require.NotNil(t, err)
				return
			}
			require.Nil(t, err)
			require.Len(t, dbRoles, len(tt.wantRoles))

			for userID, expectedUserRoles := range tt.wantRoles {
				dbUserRoles, ok := dbRoles[dbUsers[userID-1].userID]
				require.True(t, ok, "expected organization role for user", userID)
				require.ElementsMatch(t, expectedUserRoles, dbUserRoles)
			}
		})
	}
}<|MERGE_RESOLUTION|>--- conflicted
+++ resolved
@@ -67,10 +67,7 @@
 			teamPermissions:    []string{"100", "2"},
 			builtinPermissions: []string{"5", "6"},
 			expected:           5,
-<<<<<<< HEAD
-=======
 			policyCount:        7,
->>>>>>> ae830f68
 		},
 		{
 			desc:               "should only get br permissions for anonymous user",
