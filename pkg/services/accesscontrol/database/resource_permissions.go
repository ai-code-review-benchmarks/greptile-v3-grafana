package database

import (
	"context"
	"fmt"
	"strings"
	"time"

	"github.com/grafana/grafana/pkg/models"
	"github.com/grafana/grafana/pkg/services/accesscontrol"
	"github.com/grafana/grafana/pkg/services/accesscontrol/resourcepermissions/types"
	"github.com/grafana/grafana/pkg/services/sqlstore"
)

type flatResourcePermission struct {
	ID          int64  `xorm:"id"`
	ResourceID  string `xorm:"resource_id"`
	RoleName    string
	Action      string
	Scope       string
	UserId      int64
	UserLogin   string
	UserEmail   string
	TeamId      int64
	TeamEmail   string
	Team        string
	BuiltInRole string
	Created     time.Time
	Updated     time.Time
}

func (p *flatResourcePermission) Managed() bool {
	return strings.HasPrefix(p.RoleName, "managed:")
}

func (s *AccessControlStore) SetUserResourcePermission(
<<<<<<< HEAD
	ctx context.Context, orgID, userID int64,
	cmd types.SetResourcePermissionCommand,
=======
	ctx context.Context, orgID int64, user accesscontrol.User,
	cmd accesscontrol.SetResourcePermissionCommand,
>>>>>>> 058e3ffc
	hook types.UserResourceHookFunc,
) (*accesscontrol.ResourcePermission, error) {
	if user.ID == 0 {
		return nil, models.ErrUserNotFound
	}

	var err error
	var permission *accesscontrol.ResourcePermission
	err = s.sql.WithTransactionalDbSession(ctx, func(sess *sqlstore.DBSession) error {
<<<<<<< HEAD
		permission, err = s.setUserResourcePermission(sess, orgID, userID, cmd, hook)
=======
		permission, err = s.setResourcePermission(sess, orgID, managedUserRoleName(user.ID), s.userAdder(sess, orgID, user.ID), cmd)
		if err == nil && hook != nil {
			return hook(sess, orgID, user, cmd.ResourceID, cmd.Permission)
		}

>>>>>>> 058e3ffc
		return err
	})

	return permission, err
}
func (s *AccessControlStore) setUserResourcePermission(
	sess *sqlstore.DBSession, orgID, userID int64,
	cmd types.SetResourcePermissionCommand,
	hook types.UserResourceHookFunc,
) (*accesscontrol.ResourcePermission, error) {
	permission, err := s.setResourcePermission(sess, orgID, managedUserRoleName(userID), s.userAdder(sess, orgID, userID), cmd)
	if err != nil {
		return nil, err
	}

	if hook != nil {
		if err := hook(sess, orgID, userID, cmd.ResourceID, cmd.Permission); err != nil {
			return nil, err
		}
	}

	return permission, nil
}

func (s *AccessControlStore) SetTeamResourcePermission(
	ctx context.Context, orgID, teamID int64,
	cmd types.SetResourcePermissionCommand,
	hook types.TeamResourceHookFunc,
) (*accesscontrol.ResourcePermission, error) {
	if teamID == 0 {
		return nil, models.ErrTeamNotFound
	}

	var err error
	var permission *accesscontrol.ResourcePermission

	err = s.sql.WithTransactionalDbSession(ctx, func(sess *sqlstore.DBSession) error {
		permission, err = s.setTeamResourcePermission(sess, orgID, teamID, cmd, hook)
		return err
	})

	return permission, err
}

func (s *AccessControlStore) setTeamResourcePermission(
	sess *sqlstore.DBSession, orgID, teamID int64,
	cmd types.SetResourcePermissionCommand,
	hook types.TeamResourceHookFunc,
) (*accesscontrol.ResourcePermission, error) {
	permission, err := s.setResourcePermission(sess, orgID, managedTeamRoleName(teamID), s.teamAdder(sess, orgID, teamID), cmd)
	if err != nil {
		return nil, err
	}

	if hook != nil {
		if err := hook(sess, orgID, teamID, cmd.ResourceID, cmd.Permission); err != nil {
			return nil, err
		}
	}

	return permission, nil
}

func (s *AccessControlStore) SetBuiltInResourcePermission(
	ctx context.Context, orgID int64, builtInRole string,
	cmd types.SetResourcePermissionCommand,
	hook types.BuiltinResourceHookFunc,
) (*accesscontrol.ResourcePermission, error) {
	if !models.RoleType(builtInRole).IsValid() || builtInRole == accesscontrol.RoleGrafanaAdmin {
		return nil, fmt.Errorf("invalid role: %s", builtInRole)
	}

	var err error
	var permission *accesscontrol.ResourcePermission

	err = s.sql.WithTransactionalDbSession(ctx, func(sess *sqlstore.DBSession) error {
		permission, err = s.setBuiltInResourcePermission(sess, orgID, builtInRole, cmd, hook)
		return err
	})

	if err != nil {
		return nil, err
	}

	return permission, nil
}

func (s *AccessControlStore) setBuiltInResourcePermission(
	sess *sqlstore.DBSession, orgID int64, builtInRole string,
	cmd types.SetResourcePermissionCommand,
	hook types.BuiltinResourceHookFunc,
) (*accesscontrol.ResourcePermission, error) {
	permission, err := s.setResourcePermission(sess, orgID, managedBuiltInRoleName(builtInRole), s.builtInRoleAdder(sess, orgID, builtInRole), cmd)
	if err != nil {
		return nil, err
	}

	if hook != nil {
		if err := hook(sess, orgID, builtInRole, cmd.ResourceID, cmd.Permission); err != nil {
			return nil, err
		}
	}

	return permission, nil
}

func (s *AccessControlStore) SetResourcePermissions(
	ctx context.Context, orgID int64,
	commands []types.SetResourcePermissionsCommand,
	hooks types.ResourceHooks,
) ([]accesscontrol.ResourcePermission, error) {
	var err error
	var permissions []accesscontrol.ResourcePermission

	err = s.sql.WithTransactionalDbSession(ctx, func(sess *sqlstore.DBSession) error {
		for _, cmd := range commands {
			var p *accesscontrol.ResourcePermission
			if cmd.UserID != 0 {
				p, err = s.setUserResourcePermission(sess, orgID, cmd.UserID, cmd.SetResourcePermissionCommand, hooks.User)
			} else if cmd.TeamID != 0 {
				p, err = s.setTeamResourcePermission(sess, orgID, cmd.TeamID, cmd.SetResourcePermissionCommand, hooks.Team)
			} else if models.RoleType(cmd.BuiltinRole).IsValid() || cmd.BuiltinRole == accesscontrol.RoleGrafanaAdmin {
				p, err = s.setBuiltInResourcePermission(sess, orgID, cmd.BuiltinRole, cmd.SetResourcePermissionCommand, hooks.BuiltInRole)
			}
			if err != nil {
				return err
			}
			if p != nil {
				permissions = append(permissions, *p)
			}
		}

		return nil
	})

	return permissions, err
}

type roleAdder func(roleID int64) error

func (s *AccessControlStore) setResourcePermission(
	sess *sqlstore.DBSession, orgID int64, roleName string, adder roleAdder, cmd types.SetResourcePermissionCommand,
) (*accesscontrol.ResourcePermission, error) {
	role, err := s.getOrCreateManagedRole(sess, orgID, roleName, adder)
	if err != nil {
		return nil, err
	}

	rawSQL := `
	SELECT
		p.*
	FROM permission as p
		INNER JOIN role r on r.id = p.role_id
	WHERE r.id = ?
		AND p.scope = ?
	`

	var current []accesscontrol.Permission
	if err := sess.SQL(rawSQL, role.ID, accesscontrol.GetResourceScope(cmd.Resource, cmd.ResourceID)).Find(&current); err != nil {
		return nil, err
	}

	missing := make(map[string]struct{}, len(cmd.Actions))
	for _, a := range cmd.Actions {
		missing[a] = struct{}{}
	}

	var keep []int64
	var remove []int64
	for _, p := range current {
		if _, ok := missing[p.Action]; ok {
			keep = append(keep, p.ID)
			delete(missing, p.Action)
		} else if !ok {
			remove = append(remove, p.ID)
		}
	}

	if err := deletePermissions(sess, remove); err != nil {
		return nil, err
	}

	for action := range missing {
		id, err := s.createResourcePermission(sess, role.ID, action, cmd.Resource, cmd.ResourceID)
		if err != nil {
			return nil, err
		}
		keep = append(keep, id)
	}

	permissions, err := s.getResourcePermissions(sess, cmd.ResourceID, keep)
	if err != nil {
		return nil, err
	}

	permission := flatPermissionsToResourcePermission(permissions)
	if permission == nil {
		return &accesscontrol.ResourcePermission{}, nil
	}

	return permission, nil
}

func (s *AccessControlStore) GetResourcesPermissions(ctx context.Context, orgID int64, query types.GetResourcesPermissionsQuery) ([]accesscontrol.ResourcePermission, error) {
	var result []accesscontrol.ResourcePermission

	err := s.sql.WithDbSession(ctx, func(sess *sqlstore.DBSession) error {
		var err error
		result, err = s.getResourcesPermissions(sess, orgID, query)
		return err
	})

	return result, err
}

func (s *AccessControlStore) createResourcePermission(sess *sqlstore.DBSession, roleID int64, action, resource string, resourceID string) (int64, error) {
	permission := managedPermission(action, resource, resourceID)
	permission.RoleID = roleID
	permission.Created = time.Now()
	permission.Updated = time.Now()

	if _, err := sess.Insert(&permission); err != nil {
		return 0, err
	}
	return permission.ID, nil
}

func (s *AccessControlStore) getResourcesPermissions(sess *sqlstore.DBSession, orgID int64, query types.GetResourcesPermissionsQuery) ([]accesscontrol.ResourcePermission, error) {
	if len(query.Actions) == 0 {
		return nil, nil
	}

	if len(query.ResourceIDs) == 0 {
		return nil, nil
	}

	rawSelect := `
	SELECT
		p.*,
		r.name as role_name,
	`

	userSelect := rawSelect + `
		ur.user_id AS user_id,
		u.login AS user_login,
		u.email AS user_email,
		0 AS team_id,
		'' AS team,
		'' AS team_email,
		'' AS built_in_role
	`

	teamSelect := rawSelect + `
		0 AS user_id,
		'' AS user_login,
		'' AS user_email,
		tr.team_id AS team_id,
		t.name AS team,
		t.email AS team_email,
		'' AS built_in_role
	`

	builtinSelect := rawSelect + `
		0 AS user_id,
		'' AS user_login,
		'' AS user_email,
		0 as team_id,
		'' AS team,
		'' AS team_email,
		br.role AS built_in_role
	`

	rawFrom := `
	FROM permission p
		INNER JOIN role r ON p.role_id = r.id
    `
	userFrom := rawFrom + `
		INNER JOIN user_role ur ON r.id = ur.role_id AND (ur.org_id = 0 OR ur.org_id = ?)
		INNER JOIN ` + s.sql.Dialect.Quote("user") + ` u ON ur.user_id = u.id
	`
	teamFrom := rawFrom + `
		INNER JOIN team_role tr ON r.id = tr.role_id AND (tr.org_id = 0 OR tr.org_id = ?)
		INNER JOIN team t ON tr.team_id = t.id
	`

	builtinFrom := rawFrom + `
		INNER JOIN builtin_role br ON r.id = br.role_id AND (br.org_id = 0 OR br.org_id = ?)
	`
	where := `
	WHERE (r.org_id = ? OR r.org_id = 0)
		AND (p.scope = '*' OR p.scope = ? OR p.scope = ? OR p.scope IN (?` + strings.Repeat(",?", len(query.ResourceIDs)-1) + `))
		AND p.action IN (?` + strings.Repeat(",?", len(query.Actions)-1) + `)
	`

	if query.OnlyManaged {
		where += `AND r.name LIKE 'managed:%'`
	}

	args := []interface{}{
		orgID,
		orgID,
		accesscontrol.GetResourceAllScope(query.Resource),
		accesscontrol.GetResourceAllIDScope(query.Resource),
	}

	for _, id := range query.ResourceIDs {
		args = append(args, accesscontrol.GetResourceScope(query.Resource, id))
	}

	for _, a := range query.Actions {
		args = append(args, a)
	}

	// Need args x3 due to union
	initialLength := len(args)
	args = append(args, args[:initialLength]...)
	args = append(args, args[:initialLength]...)

	user := userSelect + userFrom + where
	team := teamSelect + teamFrom + where
	builtin := builtinSelect + builtinFrom + where
	sql := user + "UNION" + team + "UNION" + builtin

	queryResults := make([]flatResourcePermission, 0)
	if err := sess.SQL(sql, args...).Find(&queryResults); err != nil {
		return nil, err
	}

	scopeAll := accesscontrol.GetResourceAllScope(query.Resource)
	scopeAllIDs := accesscontrol.GetResourceAllIDScope(query.Resource)

	byResource := make(map[string][]flatResourcePermission)
	// Add resourceIds and generate permissions for `*`, `resource:*` and `resource:id:*`
	for _, id := range query.ResourceIDs {
		scope := accesscontrol.GetResourceScope(query.Resource, id)
		for _, p := range queryResults {
			if p.Scope == scope || p.Scope == scopeAll || p.Scope == scopeAllIDs || p.Scope == "*" {
				p.ResourceID = id
				byResource[p.ResourceID] = append(byResource[p.ResourceID], p)
			}
		}
	}

	var result []accesscontrol.ResourcePermission
	for _, permissions := range byResource {
		users, teams, builtins := groupPermissionsByAssignment(permissions)
		for _, p := range users {
			result = append(result, flatPermissionsToResourcePermissions(p)...)
		}
		for _, p := range teams {
			result = append(result, flatPermissionsToResourcePermissions(p)...)
		}
		for _, p := range builtins {
			result = append(result, flatPermissionsToResourcePermissions(p)...)
		}
	}

	return result, nil
}

func groupPermissionsByAssignment(permissions []flatResourcePermission) (map[int64][]flatResourcePermission, map[int64][]flatResourcePermission, map[string][]flatResourcePermission) {
	users := make(map[int64][]flatResourcePermission)
	teams := make(map[int64][]flatResourcePermission)
	builtins := make(map[string][]flatResourcePermission)

	for _, p := range permissions {
		if p.UserId != 0 {
			users[p.UserId] = append(users[p.UserId], p)
		} else if p.TeamId != 0 {
			teams[p.TeamId] = append(teams[p.TeamId], p)
		} else if p.BuiltInRole != "" {
			builtins[p.BuiltInRole] = append(builtins[p.BuiltInRole], p)
		}
	}

	return users, teams, builtins
}

func flatPermissionsToResourcePermissions(permissions []flatResourcePermission) []accesscontrol.ResourcePermission {
	var managed, provisioned []flatResourcePermission
	for _, p := range permissions {
		if p.Managed() {
			managed = append(managed, p)
		} else {
			provisioned = append(provisioned, p)
		}
	}

	var result []accesscontrol.ResourcePermission
	if g := flatPermissionsToResourcePermission(managed); g != nil {
		result = append(result, *g)
	}
	if g := flatPermissionsToResourcePermission(provisioned); g != nil {
		result = append(result, *g)
	}

	return result
}

func flatPermissionsToResourcePermission(permissions []flatResourcePermission) *accesscontrol.ResourcePermission {
	if len(permissions) == 0 {
		return nil
	}

	actions := make([]string, 0, len(permissions))
	for _, p := range permissions {
		actions = append(actions, p.Action)
	}

	first := permissions[0]
	return &accesscontrol.ResourcePermission{
		ID:          first.ID,
		ResourceID:  first.ResourceID,
		RoleName:    first.RoleName,
		Actions:     actions,
		Scope:       first.Scope,
		UserId:      first.UserId,
		UserLogin:   first.UserLogin,
		UserEmail:   first.UserEmail,
		TeamId:      first.TeamId,
		TeamEmail:   first.TeamEmail,
		Team:        first.Team,
		BuiltInRole: first.BuiltInRole,
		Created:     first.Created,
		Updated:     first.Updated,
	}
}

func (s *AccessControlStore) userAdder(sess *sqlstore.DBSession, orgID, userID int64) roleAdder {
	return func(roleID int64) error {
		if res, err := sess.Query("SELECT 1 FROM user_role WHERE org_id=? AND user_id=? AND role_id=?", orgID, userID, roleID); err != nil {
			return err
		} else if len(res) == 1 {
			return fmt.Errorf("role is already added to this user")
		}

		userRole := &accesscontrol.UserRole{
			OrgID:   orgID,
			UserID:  userID,
			RoleID:  roleID,
			Created: time.Now(),
		}

		_, err := sess.Insert(userRole)

		return err
	}
}

func (s *AccessControlStore) teamAdder(sess *sqlstore.DBSession, orgID, teamID int64) roleAdder {
	return func(roleID int64) error {
		if res, err := sess.Query("SELECT 1 FROM team_role WHERE org_id=? AND team_id=? AND role_id=?", orgID, teamID, roleID); err != nil {
			return err
		} else if len(res) == 1 {
			return fmt.Errorf("role is already added to this team")
		}

		teamRole := &accesscontrol.TeamRole{
			OrgID:   orgID,
			TeamID:  teamID,
			RoleID:  roleID,
			Created: time.Now(),
		}

		_, err := sess.Insert(teamRole)
		return err
	}
}

func (s *AccessControlStore) builtInRoleAdder(sess *sqlstore.DBSession, orgID int64, builtinRole string) roleAdder {
	return func(roleID int64) error {
		if res, err := sess.Query("SELECT 1 FROM builtin_role WHERE role_id=? AND role=? AND org_id=?", roleID, builtinRole, orgID); err != nil {
			return err
		} else if len(res) == 1 {
			return fmt.Errorf("built-in role already has the role granted")
		}

		_, err := sess.Table("builtin_role").Insert(accesscontrol.BuiltinRole{
			RoleID:  roleID,
			OrgID:   orgID,
			Role:    builtinRole,
			Updated: time.Now(),
			Created: time.Now(),
		})

		return err
	}
}

func (s *AccessControlStore) getOrCreateManagedRole(sess *sqlstore.DBSession, orgID int64, name string, add roleAdder) (*accesscontrol.Role, error) {
	role := accesscontrol.Role{OrgID: orgID, Name: name}
	has, err := sess.Where("org_id = ? AND name = ?", orgID, name).Get(&role)

	// If managed role does not exist, create it and add it to user/team/builtin
	if !has {
		uid, err := generateNewRoleUID(sess, orgID)
		if err != nil {
			return nil, err
		}

		role = accesscontrol.Role{
			OrgID:   orgID,
			Name:    name,
			UID:     uid,
			Created: time.Now(),
			Updated: time.Now(),
		}

		if _, err := sess.Insert(&role); err != nil {
			return nil, err
		}

		if err := add(role.ID); err != nil {
			return nil, err
		}
	}

	if err != nil {
		return nil, err
	}

	return &role, nil
}

func (s *AccessControlStore) getResourcePermissions(sess *sqlstore.DBSession, resourceID string, ids []int64) ([]flatResourcePermission, error) {
	var result []flatResourcePermission
	if len(ids) == 0 {
		return result, nil
	}
	rawSql := `
	SELECT
		p.*,
		? AS resource_id,
		ur.user_id AS user_id,
		u.login AS user_login,
		u.email AS user_email,
		tr.team_id AS team_id,
		t.name AS team,
		t.email AS team_email,
		r.name as role_name,
		br.role AS built_in_role
	FROM permission p
		INNER JOIN role r ON p.role_id = r.id
		LEFT JOIN team_role tr ON r.id = tr.role_id
		LEFT JOIN team t ON tr.team_id = t.id
		LEFT JOIN user_role ur ON r.id = ur.role_id
		LEFT JOIN ` + s.sql.Dialect.Quote("user") + ` u ON ur.user_id = u.id
		LEFT JOIN builtin_role br ON r.id = br.role_id
	WHERE p.id IN (?` + strings.Repeat(",?", len(ids)-1) + `)
	`

	args := make([]interface{}, 0, len(ids)+1)
	args = append(args, resourceID)
	for _, id := range ids {
		args = append(args, id)
	}

	if err := sess.SQL(rawSql, args...).Find(&result); err != nil {
		return nil, err
	}

	return result, nil
}

func managedPermission(action, resource string, resourceID string) accesscontrol.Permission {
	return accesscontrol.Permission{
		Action: action,
		Scope:  accesscontrol.GetResourceScope(resource, resourceID),
	}
}

func managedUserRoleName(userID int64) string {
	return fmt.Sprintf("managed:users:%d:permissions", userID)
}

func managedTeamRoleName(teamID int64) string {
	return fmt.Sprintf("managed:teams:%d:permissions", teamID)
}

func managedBuiltInRoleName(builtInRole string) string {
	return fmt.Sprintf("managed:builtins:%s:permissions", strings.ToLower(builtInRole))
}<|MERGE_RESOLUTION|>--- conflicted
+++ resolved
@@ -34,13 +34,8 @@
 }
 
 func (s *AccessControlStore) SetUserResourcePermission(
-<<<<<<< HEAD
-	ctx context.Context, orgID, userID int64,
+	ctx context.Context, orgID int64, user accesscontrol.User,
 	cmd types.SetResourcePermissionCommand,
-=======
-	ctx context.Context, orgID int64, user accesscontrol.User,
-	cmd accesscontrol.SetResourcePermissionCommand,
->>>>>>> 058e3ffc
 	hook types.UserResourceHookFunc,
 ) (*accesscontrol.ResourcePermission, error) {
 	if user.ID == 0 {
@@ -50,32 +45,24 @@
 	var err error
 	var permission *accesscontrol.ResourcePermission
 	err = s.sql.WithTransactionalDbSession(ctx, func(sess *sqlstore.DBSession) error {
-<<<<<<< HEAD
-		permission, err = s.setUserResourcePermission(sess, orgID, userID, cmd, hook)
-=======
-		permission, err = s.setResourcePermission(sess, orgID, managedUserRoleName(user.ID), s.userAdder(sess, orgID, user.ID), cmd)
-		if err == nil && hook != nil {
-			return hook(sess, orgID, user, cmd.ResourceID, cmd.Permission)
-		}
-
->>>>>>> 058e3ffc
+		permission, err = s.setUserResourcePermission(sess, orgID, user, cmd, hook)
 		return err
 	})
 
 	return permission, err
 }
 func (s *AccessControlStore) setUserResourcePermission(
-	sess *sqlstore.DBSession, orgID, userID int64,
+	sess *sqlstore.DBSession, orgID int64, user accesscontrol.User,
 	cmd types.SetResourcePermissionCommand,
 	hook types.UserResourceHookFunc,
 ) (*accesscontrol.ResourcePermission, error) {
-	permission, err := s.setResourcePermission(sess, orgID, managedUserRoleName(userID), s.userAdder(sess, orgID, userID), cmd)
+	permission, err := s.setResourcePermission(sess, orgID, managedUserRoleName(user.ID), s.userAdder(sess, orgID, user.ID), cmd)
 	if err != nil {
 		return nil, err
 	}
 
 	if hook != nil {
-		if err := hook(sess, orgID, userID, cmd.ResourceID, cmd.Permission); err != nil {
+		if err := hook(sess, orgID, user, cmd.ResourceID, cmd.Permission); err != nil {
 			return nil, err
 		}
 	}
@@ -176,8 +163,8 @@
 	err = s.sql.WithTransactionalDbSession(ctx, func(sess *sqlstore.DBSession) error {
 		for _, cmd := range commands {
 			var p *accesscontrol.ResourcePermission
-			if cmd.UserID != 0 {
-				p, err = s.setUserResourcePermission(sess, orgID, cmd.UserID, cmd.SetResourcePermissionCommand, hooks.User)
+			if cmd.User.ID != 0 {
+				p, err = s.setUserResourcePermission(sess, orgID, cmd.User, cmd.SetResourcePermissionCommand, hooks.User)
 			} else if cmd.TeamID != 0 {
 				p, err = s.setTeamResourcePermission(sess, orgID, cmd.TeamID, cmd.SetResourcePermissionCommand, hooks.Team)
 			} else if models.RoleType(cmd.BuiltinRole).IsValid() || cmd.BuiltinRole == accesscontrol.RoleGrafanaAdmin {
