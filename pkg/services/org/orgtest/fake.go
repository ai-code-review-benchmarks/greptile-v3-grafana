--- conflicted
+++ resolved
@@ -27,10 +27,6 @@
 	return f.ExpectedOrgUserID, f.ExpectedError
 }
 
-<<<<<<< HEAD
-func (f *FakeOrgService) DeleteOrgUser(ctx context.Context, userID int64) error {
-=======
 func (f *FakeOrgService) DeleteUserFromAll(ctx context.Context, userID int64) error {
->>>>>>> f5cace8b
 	return f.ExpectedError
 }