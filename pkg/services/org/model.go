--- conflicted
+++ resolved
@@ -12,20 +12,12 @@
 
 // Typed errors
 var (
-<<<<<<< HEAD
-	ErrOrgNotFound                             = errors.New("organization not found")
 	ErrOrgNameTaken                            = errors.New("organization name is taken")
 	ErrLastOrgAdmin                            = errors.New("cannot remove last organization admin")
 	ErrOrgUserNotFound                         = errors.New("cannot find the organization user")
 	ErrOrgUserAlreadyAdded                     = errors.New("user is already added to organization")
-	ErrCannotChangeRoleForExternallySyncedUser = errors.New("cannot change role for externally synced user")
-=======
-	ErrOrgNameTaken        = errors.New("organization name is taken")
-	ErrLastOrgAdmin        = errors.New("cannot remove last organization admin")
-	ErrOrgUserNotFound     = errors.New("cannot find the organization user")
-	ErrOrgUserAlreadyAdded = errors.New("user is already added to organization")
-	ErrOrgNotFound         = errutil.NewBase(errutil.StatusNotFound, "org.notFound", errutil.WithPublicMessage("organization not found"))
->>>>>>> 43e28127
+	ErrOrgNotFound                             = errutil.NewBase(errutil.StatusNotFound, "org.notFound", errutil.WithPublicMessage("organization not found"))
+	ErrCannotChangeRoleForExternallySyncedUser = errutil.NewBase(errutil.StatusBadRequest, "org.externallySynced", errutil.WithPublicMessage("cannot change role for externally synced user"))
 )
 
 type Org struct {
