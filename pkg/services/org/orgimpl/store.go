package orgimpl

import (
	"context"

	"github.com/grafana/grafana/pkg/events"
	"github.com/grafana/grafana/pkg/services/org"
	"github.com/grafana/grafana/pkg/services/sqlstore"
	"github.com/grafana/grafana/pkg/services/sqlstore/db"
	"github.com/grafana/grafana/pkg/services/sqlstore/migrator"
)

const MainOrgName = "Main Org."

type store interface {
	Get(context.Context, int64) (*org.Org, error)
	Insert(context.Context, *org.Org) (int64, error)
	InsertOrgUser(context.Context, *org.OrgUser) (int64, error)
<<<<<<< HEAD
	DeleteOrgUser(context.Context, int64) error
=======
	DeleteUserFromAll(context.Context, int64) error
>>>>>>> f5cace8b
}

type sqlStore struct {
	db      db.DB
	dialect migrator.Dialect
}

func (ss *sqlStore) Get(ctx context.Context, orgID int64) (*org.Org, error) {
	var orga org.Org
	err := ss.db.WithDbSession(ctx, func(sess *sqlstore.DBSession) error {
		has, err := sess.Where("id=?", orgID).Get(&orga)
		if err != nil {
			return err
		}
		if !has {
			return org.ErrOrgNotFound
		}
		return nil
	})
	if err != nil {
		return nil, err
	}
	return &orga, nil
}

func (ss *sqlStore) Insert(ctx context.Context, org *org.Org) (int64, error) {
	var orgID int64
	var err error
	err = ss.db.WithDbSession(ctx, func(sess *sqlstore.DBSession) error {
		if orgID, err = sess.InsertOne(org); err != nil {
			return err
		}
		if org.ID != 0 {
			// it sets the setval in the sequence
			if err := ss.dialect.PostInsertId("org", sess.Session); err != nil {
				return err
			}
		}
		sess.PublishAfterCommit(&events.OrgCreated{
			Timestamp: org.Created,
			Id:        org.ID,
			Name:      org.Name,
		})
		return nil
	})
	if err != nil {
		return 0, err
	}
	return orgID, nil
}

func (ss *sqlStore) InsertOrgUser(ctx context.Context, cmd *org.OrgUser) (int64, error) {
	var orgID int64
	var err error
	err = ss.db.WithDbSession(ctx, func(sess *sqlstore.DBSession) error {
		if orgID, err = sess.Insert(cmd); err != nil {
			return err
		}
		return nil
	})
	if err != nil {
		return 0, err
	}
	return orgID, nil
}

<<<<<<< HEAD
func (ss *sqlStore) DeleteOrgUser(ctx context.Context, userID int64) error {
=======
func (ss *sqlStore) DeleteUserFromAll(ctx context.Context, userID int64) error {
>>>>>>> f5cace8b
	return ss.db.WithDbSession(ctx, func(sess *sqlstore.DBSession) error {
		if _, err := sess.Exec("DELETE FROM org_user WHERE user_id = ?", userID); err != nil {
			return err
		}
		return nil
	})
}<|MERGE_RESOLUTION|>--- conflicted
+++ resolved
@@ -16,11 +16,7 @@
 	Get(context.Context, int64) (*org.Org, error)
 	Insert(context.Context, *org.Org) (int64, error)
 	InsertOrgUser(context.Context, *org.OrgUser) (int64, error)
-<<<<<<< HEAD
-	DeleteOrgUser(context.Context, int64) error
-=======
 	DeleteUserFromAll(context.Context, int64) error
->>>>>>> f5cace8b
 }
 
 type sqlStore struct {
@@ -87,11 +83,7 @@
 	return orgID, nil
 }
 
-<<<<<<< HEAD
-func (ss *sqlStore) DeleteOrgUser(ctx context.Context, userID int64) error {
-=======
 func (ss *sqlStore) DeleteUserFromAll(ctx context.Context, userID int64) error {
->>>>>>> f5cace8b
 	return ss.db.WithDbSession(ctx, func(sess *sqlstore.DBSession) error {
 		if _, err := sess.Exec("DELETE FROM org_user WHERE user_id = ?", userID); err != nil {
 			return err
