--- conflicted
+++ resolved
@@ -539,28 +539,8 @@
 	if testSQLStore == nil {
 		dbType := sqlutil.GetTestDBType()
 
-<<<<<<< HEAD
-		if testSQLStoreSkipTestsOnBackend != "" && testSQLStoreSkipTestsOnBackend == dbType {
-			t.Skipf("test skipped when using DB type %s", testSQLStoreSkipTestsOnBackend)
-		}
-
 		cfgDBSec := testCfg.Raw.Section("database")
 		cfgDBSec.Key("type").SetValue(dbType)
-=======
-		// set test db config
-		cfg := setting.NewCfg()
-		// nolint:staticcheck
-		cfg.IsFeatureToggleEnabled = features.IsEnabledGlobally
-
-		sec, err := cfg.Raw.NewSection("database")
-		if err != nil {
-			return nil, err
-		}
-
-		if _, err := sec.NewKey("type", dbType); err != nil {
-			return nil, err
-		}
->>>>>>> f511b313
 
 		testDB, err := sqlutil.GetTestDB(dbType)
 		if err != nil {
