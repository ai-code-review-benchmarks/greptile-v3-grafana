package mockstore

import (
	"context"

	"github.com/grafana/grafana/pkg/models"
	"github.com/grafana/grafana/pkg/services/search"
	"github.com/grafana/grafana/pkg/services/sqlstore"
)

type SQLStoreMock struct {
	LastGetAlertsQuery *models.GetAlertsQuery
	LatestUserId       int64

	ExpectedUser          *models.User
	ExpectedDatasource    *models.DataSource
	ExpectedAlert         *models.Alert
	ExpectedPluginSetting *models.PluginSetting

	ExpectedError error
}

func NewSQLStoreMock() *SQLStoreMock {
	return &SQLStoreMock{}
}

func (m *SQLStoreMock) GetAdminStats(ctx context.Context, query *models.GetAdminStatsQuery) error {
	return m.ExpectedError
}

func (m *SQLStoreMock) DeleteExpiredSnapshots(ctx context.Context, cmd *models.DeleteExpiredSnapshotsCommand) error {
	return m.ExpectedError
}

func (m *SQLStoreMock) CreateDashboardSnapshot(ctx context.Context, cmd *models.CreateDashboardSnapshotCommand) error {
	return m.ExpectedError
}

func (m *SQLStoreMock) DeleteDashboardSnapshot(ctx context.Context, cmd *models.DeleteDashboardSnapshotCommand) error {
	return m.ExpectedError
}

func (m *SQLStoreMock) GetDashboardSnapshot(query *models.GetDashboardSnapshotQuery) error {
	return m.ExpectedError
}

func (m *SQLStoreMock) HasEditPermissionInFolders(ctx context.Context, query *models.HasEditPermissionInFoldersQuery) error {
	return m.ExpectedError
}

func (m *SQLStoreMock) SearchDashboardSnapshots(query *models.GetDashboardSnapshotsQuery) error {
	return m.ExpectedError
}

func (m *SQLStoreMock) GetOrgByName(name string) (*models.Org, error) {
	return nil, m.ExpectedError
}

func (m *SQLStoreMock) CreateOrgWithMember(name string, userID int64) (models.Org, error) {
	return models.Org{}, nil
}

func (m *SQLStoreMock) UpdateOrg(ctx context.Context, cmd *models.UpdateOrgCommand) error {
	return m.ExpectedError
}

func (m *SQLStoreMock) UpdateOrgAddress(ctx context.Context, cmd *models.UpdateOrgAddressCommand) error {
	return m.ExpectedError
}

func (m *SQLStoreMock) DeleteOrg(ctx context.Context, cmd *models.DeleteOrgCommand) error {
	return m.ExpectedError
}

<<<<<<< HEAD
func (m SQLStoreMock) DeleteOrphanedProvisionedDashboards(ctx context.Context, cmd *models.DeleteOrphanedProvisionedDashboardsCommand) error {
=======
func (m *SQLStoreMock) GetProvisionedDataByDashboardID(dashboardID int64) (*models.DashboardProvisioning, error) {
	return nil, m.ExpectedError
}

func (m *SQLStoreMock) GetProvisionedDataByDashboardUID(orgID int64, dashboardUID string) (*models.DashboardProvisioning, error) {
	return nil, m.ExpectedError
}

func (m *SQLStoreMock) SaveProvisionedDashboard(cmd models.SaveDashboardCommand, provisioning *models.DashboardProvisioning) (*models.Dashboard, error) {
	return nil, m.ExpectedError
}

func (m *SQLStoreMock) GetProvisionedDashboardData(name string) ([]*models.DashboardProvisioning, error) {
	return nil, m.ExpectedError
}

func (m *SQLStoreMock) DeleteOrphanedProvisionedDashboards(ctx context.Context, cmd *models.DeleteOrphanedProvisionedDashboardsCommand) error {
>>>>>>> f96a6c10
	return m.ExpectedError
}

func (m *SQLStoreMock) CreateLoginAttempt(ctx context.Context, cmd *models.CreateLoginAttemptCommand) error {
	return m.ExpectedError
}

func (m *SQLStoreMock) DeleteOldLoginAttempts(ctx context.Context, cmd *models.DeleteOldLoginAttemptsCommand) error {
	return m.ExpectedError
}

func (m *SQLStoreMock) CloneUserToServiceAccount(ctx context.Context, siUser *models.SignedInUser) (*models.User, error) {
	return nil, m.ExpectedError
}

func (m *SQLStoreMock) CreateServiceAccountForApikey(ctx context.Context, orgId int64, keyname string, role models.RoleType) (*models.User, error) {
	return nil, m.ExpectedError
}

func (m *SQLStoreMock) CreateUser(ctx context.Context, cmd models.CreateUserCommand) (*models.User, error) {
	return nil, m.ExpectedError
}

func (m *SQLStoreMock) GetUserById(ctx context.Context, query *models.GetUserByIdQuery) error {
	query.Result = m.ExpectedUser
	return m.ExpectedError
}

func (m *SQLStoreMock) GetUserByLogin(ctx context.Context, query *models.GetUserByLoginQuery) error {
	return m.ExpectedError
}

func (m *SQLStoreMock) GetUserByEmail(ctx context.Context, query *models.GetUserByEmailQuery) error {
	return m.ExpectedError
}

func (m *SQLStoreMock) UpdateUser(ctx context.Context, cmd *models.UpdateUserCommand) error {
	return m.ExpectedError
}

func (m *SQLStoreMock) ChangeUserPassword(ctx context.Context, cmd *models.ChangeUserPasswordCommand) error {
	return m.ExpectedError
}

func (m *SQLStoreMock) UpdateUserLastSeenAt(ctx context.Context, cmd *models.UpdateUserLastSeenAtCommand) error {
	return m.ExpectedError
}

func (m *SQLStoreMock) SetUsingOrg(ctx context.Context, cmd *models.SetUsingOrgCommand) error {
	return m.ExpectedError
}

func (m *SQLStoreMock) GetUserProfile(ctx context.Context, query *models.GetUserProfileQuery) error {
	return m.ExpectedError
}

func (m *SQLStoreMock) GetUserOrgList(ctx context.Context, query *models.GetUserOrgListQuery) error {
	return m.ExpectedError
}

func (m *SQLStoreMock) GetSignedInUserWithCacheCtx(ctx context.Context, query *models.GetSignedInUserQuery) error {
	return m.ExpectedError
}

func (m *SQLStoreMock) GetSignedInUser(ctx context.Context, query *models.GetSignedInUserQuery) error {
	return m.ExpectedError
}

func (m *SQLStoreMock) DisableUser(ctx context.Context, cmd *models.DisableUserCommand) error {
	m.LatestUserId = cmd.UserId
	return m.ExpectedError
}

func (m *SQLStoreMock) BatchDisableUsers(ctx context.Context, cmd *models.BatchDisableUsersCommand) error {
	return m.ExpectedError
}

func (m *SQLStoreMock) DeleteUser(ctx context.Context, cmd *models.DeleteUserCommand) error {
	m.LatestUserId = cmd.UserId
	return m.ExpectedError
}

func (m *SQLStoreMock) UpdateUserPermissions(userID int64, isAdmin bool) error {
	return m.ExpectedError
}

func (m *SQLStoreMock) SetUserHelpFlag(ctx context.Context, cmd *models.SetUserHelpFlagCommand) error {
	return m.ExpectedError
}

func (m *SQLStoreMock) CreateTeam(name string, email string, orgID int64) (models.Team, error) {
	return models.Team{
		Name:  name,
		Email: email,
		OrgId: orgID,
	}, nil
}

func (m *SQLStoreMock) UpdateTeam(ctx context.Context, cmd *models.UpdateTeamCommand) error {
	return m.ExpectedError
}

func (m *SQLStoreMock) DeleteTeam(ctx context.Context, cmd *models.DeleteTeamCommand) error {
	return m.ExpectedError
}

func (m *SQLStoreMock) SearchTeams(ctx context.Context, query *models.SearchTeamsQuery) error {
	return m.ExpectedError
}

func (m *SQLStoreMock) GetTeamById(ctx context.Context, query *models.GetTeamByIdQuery) error {
	return m.ExpectedError
}

func (m *SQLStoreMock) GetTeamsByUser(ctx context.Context, query *models.GetTeamsByUserQuery) error {
	return m.ExpectedError
}

func (m *SQLStoreMock) AddTeamMember(userID int64, orgID int64, teamID int64, isExternal bool, permission models.PermissionType) error {
	return m.ExpectedError
}

func (m *SQLStoreMock) UpdateTeamMember(ctx context.Context, cmd *models.UpdateTeamMemberCommand) error {
	return m.ExpectedError
}

func (m *SQLStoreMock) IsTeamMember(orgId int64, teamId int64, userId int64) (bool, error) {
	return false, nil
}

func (m *SQLStoreMock) RemoveTeamMember(ctx context.Context, cmd *models.RemoveTeamMemberCommand) error {
	return m.ExpectedError
}

func (m *SQLStoreMock) GetTeamMembers(ctx context.Context, query *models.GetTeamMembersQuery) error {
	return m.ExpectedError
}

func (m *SQLStoreMock) NewSession(ctx context.Context) *sqlstore.DBSession {
	return nil
}

func (m *SQLStoreMock) WithDbSession(ctx context.Context, callback sqlstore.DBTransactionFunc) error {
	return m.ExpectedError
}

func (m *SQLStoreMock) GetPreferencesWithDefaults(ctx context.Context, query *models.GetPreferencesWithDefaultsQuery) error {
	return m.ExpectedError
}

func (m *SQLStoreMock) GetPreferences(ctx context.Context, query *models.GetPreferencesQuery) error {
	return m.ExpectedError
}

func (m *SQLStoreMock) SavePreferences(ctx context.Context, cmd *models.SavePreferencesCommand) error {
	return m.ExpectedError
}

func (m *SQLStoreMock) GetPluginSettings(ctx context.Context, orgID int64) ([]*models.PluginSettingInfoDTO, error) {
	return nil, m.ExpectedError
}

func (m *SQLStoreMock) GetPluginSettingById(ctx context.Context, query *models.GetPluginSettingByIdQuery) error {
	query.Result = m.ExpectedPluginSetting
	return m.ExpectedError
}

func (m *SQLStoreMock) UpdatePluginSetting(ctx context.Context, cmd *models.UpdatePluginSettingCmd) error {
	return m.ExpectedError
}

func (m *SQLStoreMock) UpdatePluginSettingVersion(ctx context.Context, cmd *models.UpdatePluginSettingVersionCmd) error {
	return m.ExpectedError
}

func (m *SQLStoreMock) IsStarredByUserCtx(ctx context.Context, query *models.IsStarredByUserQuery) error {
	return m.ExpectedError
}

func (m *SQLStoreMock) StarDashboard(ctx context.Context, cmd *models.StarDashboardCommand) error {
	return m.ExpectedError
}

func (m *SQLStoreMock) UnstarDashboard(ctx context.Context, cmd *models.UnstarDashboardCommand) error {
	return m.ExpectedError
}

func (m *SQLStoreMock) GetUserStars(ctx context.Context, query *models.GetUserStarsQuery) error {
	return m.ExpectedError
}

func (m *SQLStoreMock) GetOrgQuotaByTarget(ctx context.Context, query *models.GetOrgQuotaByTargetQuery) error {
	return m.ExpectedError
}

func (m *SQLStoreMock) GetOrgQuotas(ctx context.Context, query *models.GetOrgQuotasQuery) error {
	return m.ExpectedError
}

func (m *SQLStoreMock) UpdateOrgQuota(ctx context.Context, cmd *models.UpdateOrgQuotaCmd) error {
	return m.ExpectedError
}

func (m *SQLStoreMock) GetUserQuotaByTarget(ctx context.Context, query *models.GetUserQuotaByTargetQuery) error {
	return m.ExpectedError
}

func (m *SQLStoreMock) GetUserQuotas(ctx context.Context, query *models.GetUserQuotasQuery) error {
	return m.ExpectedError
}

func (m *SQLStoreMock) UpdateUserQuota(ctx context.Context, cmd *models.UpdateUserQuotaCmd) error {
	return m.ExpectedError
}

func (m *SQLStoreMock) GetGlobalQuotaByTarget(ctx context.Context, query *models.GetGlobalQuotaByTargetQuery) error {
	return m.ExpectedError
}

func (m *SQLStoreMock) WithTransactionalDbSession(ctx context.Context, callback sqlstore.DBTransactionFunc) error {
	return m.ExpectedError
}

func (m *SQLStoreMock) InTransaction(ctx context.Context, fn func(ctx context.Context) error) error {
	return m.ExpectedError
}

func (m *SQLStoreMock) GetDashboardVersion(ctx context.Context, query *models.GetDashboardVersionQuery) error {
	return m.ExpectedError
}

func (m *SQLStoreMock) GetDashboardVersions(ctx context.Context, query *models.GetDashboardVersionsQuery) error {
	return m.ExpectedError
}

func (m *SQLStoreMock) DeleteExpiredVersions(ctx context.Context, cmd *models.DeleteExpiredVersionsCommand) error {
	return m.ExpectedError
}

<<<<<<< HEAD
func (m SQLStoreMock) GetDashboardAclInfoList(ctx context.Context, query *models.GetDashboardAclInfoListQuery) error {
=======
func (m *SQLStoreMock) UpdateDashboardACL(ctx context.Context, dashboardID int64, items []*models.DashboardAcl) error {
	return m.ExpectedError
}

func (m *SQLStoreMock) UpdateDashboardACLCtx(ctx context.Context, dashboardID int64, items []*models.DashboardAcl) error {
	return m.ExpectedError
}

func (m *SQLStoreMock) GetDashboardAclInfoList(ctx context.Context, query *models.GetDashboardAclInfoListQuery) error {
>>>>>>> f96a6c10
	return m.ExpectedError
}

func (m *SQLStoreMock) CreatePlaylist(ctx context.Context, cmd *models.CreatePlaylistCommand) error {
	return m.ExpectedError
}

func (m *SQLStoreMock) UpdatePlaylist(ctx context.Context, cmd *models.UpdatePlaylistCommand) error {
	return m.ExpectedError
}

func (m *SQLStoreMock) GetPlaylist(ctx context.Context, query *models.GetPlaylistByIdQuery) error {
	return m.ExpectedError
}

func (m *SQLStoreMock) DeletePlaylist(ctx context.Context, cmd *models.DeletePlaylistCommand) error {
	return m.ExpectedError
}

func (m *SQLStoreMock) SearchPlaylists(ctx context.Context, query *models.GetPlaylistsQuery) error {
	return m.ExpectedError
}

func (m *SQLStoreMock) GetPlaylistItem(ctx context.Context, query *models.GetPlaylistItemsByIdQuery) error {
	return m.ExpectedError
}

func (m *SQLStoreMock) GetAlertById(ctx context.Context, query *models.GetAlertByIdQuery) error {
	query.Result = m.ExpectedAlert
	return m.ExpectedError
}

func (m *SQLStoreMock) GetAllAlertQueryHandler(ctx context.Context, query *models.GetAllAlertsQuery) error {
	return m.ExpectedError
}

func (m *SQLStoreMock) HandleAlertsQuery(ctx context.Context, query *models.GetAlertsQuery) error {
	m.LastGetAlertsQuery = query
	return m.ExpectedError
}

<<<<<<< HEAD
func (m SQLStoreMock) SetAlertState(ctx context.Context, cmd *models.SetAlertStateCommand) error {
=======
func (m *SQLStoreMock) SaveAlerts(ctx context.Context, dashID int64, alerts []*models.Alert) error {
	return m.ExpectedError
}

func (m *SQLStoreMock) SetAlertState(ctx context.Context, cmd *models.SetAlertStateCommand) error {
>>>>>>> f96a6c10
	return m.ExpectedError
}

func (m *SQLStoreMock) PauseAlert(ctx context.Context, cmd *models.PauseAlertCommand) error {
	return m.ExpectedError
}

func (m *SQLStoreMock) PauseAllAlerts(ctx context.Context, cmd *models.PauseAllAlertCommand) error {
	return m.ExpectedError
}

func (m *SQLStoreMock) GetAlertStatesForDashboard(ctx context.Context, query *models.GetAlertStatesForDashboardQuery) error {
	return m.ExpectedError
}

func (m *SQLStoreMock) AddOrgUser(ctx context.Context, cmd *models.AddOrgUserCommand) error {
	return m.ExpectedError
}

func (m *SQLStoreMock) UpdateOrgUser(ctx context.Context, cmd *models.UpdateOrgUserCommand) error {
	return m.ExpectedError
}

func (m *SQLStoreMock) GetOrgUsers(ctx context.Context, query *models.GetOrgUsersQuery) error {
	return m.ExpectedError
}

func (m *SQLStoreMock) SearchOrgUsers(ctx context.Context, query *models.SearchOrgUsersQuery) error {
	return m.ExpectedError
}

func (m *SQLStoreMock) RemoveOrgUser(ctx context.Context, cmd *models.RemoveOrgUserCommand) error {
	return m.ExpectedError
}

func (m *SQLStoreMock) SaveDashboard(cmd models.SaveDashboardCommand) (*models.Dashboard, error) {
	return nil, m.ExpectedError
}

func (m *SQLStoreMock) GetDashboard(ctx context.Context, query *models.GetDashboardQuery) error {
	return m.ExpectedError
}

<<<<<<< HEAD
func (m SQLStoreMock) SearchDashboards(ctx context.Context, query *search.FindPersistedDashboardsQuery) error {
=======
func (m *SQLStoreMock) GetFolderByTitle(orgID int64, title string) (*models.Dashboard, error) {
	return nil, m.ExpectedError
}

func (m *SQLStoreMock) SearchDashboards(ctx context.Context, query *search.FindPersistedDashboardsQuery) error {
>>>>>>> f96a6c10
	return m.ExpectedError
}

func (m *SQLStoreMock) DeleteDashboard(ctx context.Context, cmd *models.DeleteDashboardCommand) error {
	return m.ExpectedError
}

func (m *SQLStoreMock) GetDashboards(ctx context.Context, query *models.GetDashboardsQuery) error {
	return m.ExpectedError
}

func (m *SQLStoreMock) GetDashboardUIDById(ctx context.Context, query *models.GetDashboardRefByIdQuery) error {
	return m.ExpectedError
}

<<<<<<< HEAD
func (m SQLStoreMock) GetDataSource(ctx context.Context, query *models.GetDataSourceQuery) error {
=======
func (m *SQLStoreMock) ValidateDashboardBeforeSave(dashboard *models.Dashboard, overwrite bool) (bool, error) {
	return false, nil
}

func (m *SQLStoreMock) GetDataSource(ctx context.Context, query *models.GetDataSourceQuery) error {
>>>>>>> f96a6c10
	query.Result = m.ExpectedDatasource
	return m.ExpectedError
}

func (m *SQLStoreMock) GetDataSources(ctx context.Context, query *models.GetDataSourcesQuery) error {
	return m.ExpectedError
}

func (m *SQLStoreMock) GetDataSourcesByType(ctx context.Context, query *models.GetDataSourcesByTypeQuery) error {
	return m.ExpectedError
}

func (m *SQLStoreMock) GetDefaultDataSource(ctx context.Context, query *models.GetDefaultDataSourceQuery) error {
	return m.ExpectedError
}

func (m *SQLStoreMock) DeleteDataSource(ctx context.Context, cmd *models.DeleteDataSourceCommand) error {
	return m.ExpectedError
}

func (m *SQLStoreMock) AddDataSource(ctx context.Context, cmd *models.AddDataSourceCommand) error {
	return m.ExpectedError
}

func (m *SQLStoreMock) UpdateDataSource(ctx context.Context, cmd *models.UpdateDataSourceCommand) error {
	return m.ExpectedError
}

func (m *SQLStoreMock) Migrate() error {
	return m.ExpectedError
}

func (m *SQLStoreMock) Sync() error {
	return m.ExpectedError
}

func (m *SQLStoreMock) Reset() error {
	return m.ExpectedError
}

func (m *SQLStoreMock) Quote(value string) string {
	return ""
}

func (m *SQLStoreMock) DeleteAlertNotification(ctx context.Context, cmd *models.DeleteAlertNotificationCommand) error {
	return m.ExpectedError
}

func (m *SQLStoreMock) DeleteAlertNotificationWithUid(ctx context.Context, cmd *models.DeleteAlertNotificationWithUidCommand) error {
	return m.ExpectedError
}

func (m *SQLStoreMock) GetAlertNotifications(ctx context.Context, query *models.GetAlertNotificationsQuery) error {
	return m.ExpectedError
}

func (m *SQLStoreMock) GetAlertNotificationUidWithId(ctx context.Context, query *models.GetAlertNotificationUidQuery) error {
	return m.ExpectedError
}

func (m *SQLStoreMock) GetAlertNotificationsWithUid(ctx context.Context, query *models.GetAlertNotificationsWithUidQuery) error {
	return m.ExpectedError
}

func (m *SQLStoreMock) GetAllAlertNotifications(ctx context.Context, query *models.GetAllAlertNotificationsQuery) error {
	return m.ExpectedError
}

func (m *SQLStoreMock) GetAlertNotificationsWithUidToSend(ctx context.Context, query *models.GetAlertNotificationsWithUidToSendQuery) error {
	return m.ExpectedError
}

func (m *SQLStoreMock) CreateAlertNotificationCommand(ctx context.Context, cmd *models.CreateAlertNotificationCommand) error {
	return m.ExpectedError
}

func (m *SQLStoreMock) UpdateAlertNotification(ctx context.Context, cmd *models.UpdateAlertNotificationCommand) error {
	return m.ExpectedError
}

func (m *SQLStoreMock) UpdateAlertNotificationWithUid(ctx context.Context, cmd *models.UpdateAlertNotificationWithUidCommand) error {
	return m.ExpectedError
}

func (m *SQLStoreMock) SetAlertNotificationStateToCompleteCommand(ctx context.Context, cmd *models.SetAlertNotificationStateToCompleteCommand) error {
	return m.ExpectedError
}

func (m *SQLStoreMock) SetAlertNotificationStateToPendingCommand(ctx context.Context, cmd *models.SetAlertNotificationStateToPendingCommand) error {
	return m.ExpectedError
}

func (m *SQLStoreMock) GetOrCreateAlertNotificationState(ctx context.Context, cmd *models.GetOrCreateNotificationStateQuery) error {
	return m.ExpectedError
}

func (m *SQLStoreMock) GetAPIKeys(ctx context.Context, query *models.GetApiKeysQuery) error {
	return m.ExpectedError
}

func (m *SQLStoreMock) GetNonServiceAccountAPIKeys(ctx context.Context) []*models.ApiKey {
	return nil
}

func (m *SQLStoreMock) DeleteApiKey(ctx context.Context, cmd *models.DeleteApiKeyCommand) error {
	return m.ExpectedError
}

func (m *SQLStoreMock) AddAPIKey(ctx context.Context, cmd *models.AddApiKeyCommand) error {
	return m.ExpectedError
}

func (m *SQLStoreMock) UpdateApikeyServiceAccount(ctx context.Context, apikeyId int64, saccountId int64) error {
	return m.ExpectedError
}

func (m *SQLStoreMock) GetApiKeyById(ctx context.Context, query *models.GetApiKeyByIdQuery) error {
	return m.ExpectedError
}

func (m *SQLStoreMock) GetApiKeyByName(ctx context.Context, query *models.GetApiKeyByNameQuery) error {
	return m.ExpectedError
}

func (m *SQLStoreMock) UpdateTempUserStatus(ctx context.Context, cmd *models.UpdateTempUserStatusCommand) error {
	return m.ExpectedError
}

func (m *SQLStoreMock) CreateTempUser(ctx context.Context, cmd *models.CreateTempUserCommand) error {
	return m.ExpectedError
}

func (m *SQLStoreMock) UpdateTempUserWithEmailSent(ctx context.Context, cmd *models.UpdateTempUserWithEmailSentCommand) error {
	return m.ExpectedError
}

func (m *SQLStoreMock) GetTempUsersQuery(ctx context.Context, query *models.GetTempUsersQuery) error {
	return m.ExpectedError
}

func (m *SQLStoreMock) GetTempUserByCode(ctx context.Context, query *models.GetTempUserByCodeQuery) error {
	return m.ExpectedError
}

func (m *SQLStoreMock) ExpireOldUserInvites(ctx context.Context, cmd *models.ExpireTempUsersCommand) error {
	return m.ExpectedError
}

func (m *SQLStoreMock) GetDBHealthQuery(ctx context.Context, query *models.GetDBHealthQuery) error {
	return m.ExpectedError
}<|MERGE_RESOLUTION|>--- conflicted
+++ resolved
@@ -72,27 +72,7 @@
 	return m.ExpectedError
 }
 
-<<<<<<< HEAD
 func (m SQLStoreMock) DeleteOrphanedProvisionedDashboards(ctx context.Context, cmd *models.DeleteOrphanedProvisionedDashboardsCommand) error {
-=======
-func (m *SQLStoreMock) GetProvisionedDataByDashboardID(dashboardID int64) (*models.DashboardProvisioning, error) {
-	return nil, m.ExpectedError
-}
-
-func (m *SQLStoreMock) GetProvisionedDataByDashboardUID(orgID int64, dashboardUID string) (*models.DashboardProvisioning, error) {
-	return nil, m.ExpectedError
-}
-
-func (m *SQLStoreMock) SaveProvisionedDashboard(cmd models.SaveDashboardCommand, provisioning *models.DashboardProvisioning) (*models.Dashboard, error) {
-	return nil, m.ExpectedError
-}
-
-func (m *SQLStoreMock) GetProvisionedDashboardData(name string) ([]*models.DashboardProvisioning, error) {
-	return nil, m.ExpectedError
-}
-
-func (m *SQLStoreMock) DeleteOrphanedProvisionedDashboards(ctx context.Context, cmd *models.DeleteOrphanedProvisionedDashboardsCommand) error {
->>>>>>> f96a6c10
 	return m.ExpectedError
 }
 
@@ -332,19 +312,7 @@
 	return m.ExpectedError
 }
 
-<<<<<<< HEAD
 func (m SQLStoreMock) GetDashboardAclInfoList(ctx context.Context, query *models.GetDashboardAclInfoListQuery) error {
-=======
-func (m *SQLStoreMock) UpdateDashboardACL(ctx context.Context, dashboardID int64, items []*models.DashboardAcl) error {
-	return m.ExpectedError
-}
-
-func (m *SQLStoreMock) UpdateDashboardACLCtx(ctx context.Context, dashboardID int64, items []*models.DashboardAcl) error {
-	return m.ExpectedError
-}
-
-func (m *SQLStoreMock) GetDashboardAclInfoList(ctx context.Context, query *models.GetDashboardAclInfoListQuery) error {
->>>>>>> f96a6c10
 	return m.ExpectedError
 }
 
@@ -386,15 +354,7 @@
 	return m.ExpectedError
 }
 
-<<<<<<< HEAD
 func (m SQLStoreMock) SetAlertState(ctx context.Context, cmd *models.SetAlertStateCommand) error {
-=======
-func (m *SQLStoreMock) SaveAlerts(ctx context.Context, dashID int64, alerts []*models.Alert) error {
-	return m.ExpectedError
-}
-
-func (m *SQLStoreMock) SetAlertState(ctx context.Context, cmd *models.SetAlertStateCommand) error {
->>>>>>> f96a6c10
 	return m.ExpectedError
 }
 
@@ -438,15 +398,7 @@
 	return m.ExpectedError
 }
 
-<<<<<<< HEAD
 func (m SQLStoreMock) SearchDashboards(ctx context.Context, query *search.FindPersistedDashboardsQuery) error {
-=======
-func (m *SQLStoreMock) GetFolderByTitle(orgID int64, title string) (*models.Dashboard, error) {
-	return nil, m.ExpectedError
-}
-
-func (m *SQLStoreMock) SearchDashboards(ctx context.Context, query *search.FindPersistedDashboardsQuery) error {
->>>>>>> f96a6c10
 	return m.ExpectedError
 }
 
@@ -462,15 +414,7 @@
 	return m.ExpectedError
 }
 
-<<<<<<< HEAD
 func (m SQLStoreMock) GetDataSource(ctx context.Context, query *models.GetDataSourceQuery) error {
-=======
-func (m *SQLStoreMock) ValidateDashboardBeforeSave(dashboard *models.Dashboard, overwrite bool) (bool, error) {
-	return false, nil
-}
-
-func (m *SQLStoreMock) GetDataSource(ctx context.Context, query *models.GetDataSourceQuery) error {
->>>>>>> f96a6c10
 	query.Result = m.ExpectedDatasource
 	return m.ExpectedError
 }
