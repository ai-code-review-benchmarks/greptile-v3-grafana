--- conflicted
+++ resolved
@@ -77,51 +77,7 @@
 	require.NoError(t, err)
 }
 
-<<<<<<< HEAD
-func TestGetDashboardVersions(t *testing.T) {
-=======
-func TestIntegrationGetDashboardVersion(t *testing.T) {
-	sqlStore := InitTestDB(t)
-
-	t.Run("Get a Dashboard ID and version ID", func(t *testing.T) {
-		savedDash := insertTestDashboard(t, sqlStore, "test dash 26", 1, 0, false, "diff")
-
-		query := models.GetDashboardVersionQuery{
-			DashboardId: savedDash.Id,
-			Version:     savedDash.Version,
-			OrgId:       1,
-		}
-
-		err := sqlStore.GetDashboardVersion(context.Background(), &query)
-		require.Nil(t, err)
-		require.Equal(t, query.DashboardId, savedDash.Id)
-		require.Equal(t, query.Version, savedDash.Version)
-
-		dashCmd := &models.Dashboard{
-			Uid:   savedDash.Uid,
-			OrgId: savedDash.OrgId,
-		}
-		err = getDashboard(t, sqlStore, dashCmd)
-		require.Nil(t, err)
-		eq := reflect.DeepEqual(dashCmd.Data, query.Result.Data)
-		require.Equal(t, true, eq)
-	})
-
-	t.Run("Attempt to get a version that doesn't exist", func(t *testing.T) {
-		query := models.GetDashboardVersionQuery{
-			DashboardId: int64(999),
-			Version:     123,
-			OrgId:       1,
-		}
-
-		err := sqlStore.GetDashboardVersion(context.Background(), &query)
-		require.Error(t, err)
-		require.Equal(t, models.ErrDashboardVersionNotFound, err)
-	})
-}
-
 func TestIntegrationGetDashboardVersions(t *testing.T) {
->>>>>>> 73a729bb
 	sqlStore := InitTestDB(t)
 	savedDash := insertTestDashboard(t, sqlStore, "test dash 43", 1, 0, false, "diff-all")
 
