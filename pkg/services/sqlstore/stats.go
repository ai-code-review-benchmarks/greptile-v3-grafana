package sqlstore

import (
	"context"
	"strconv"
	"time"

	"github.com/grafana/grafana/pkg/models"
	"github.com/grafana/grafana/pkg/services/sqlstore/migrator"
)

const activeUserTimeLimit = time.Hour * 24 * 30
const dailyActiveUserTimeLimit = time.Hour * 24

func (ss *SQLStore) GetAlertNotifiersUsageStats(ctx context.Context, query *models.GetAlertNotifierUsageStatsQuery) error {
	return ss.WithDbSession(ctx, func(dbSession *DBSession) error {
		var rawSQL = `SELECT COUNT(*) AS count, type FROM ` + dialect.Quote("alert_notification") + ` GROUP BY type`
		query.Result = make([]*models.NotifierUsageStats, 0)
		err := dbSession.SQL(rawSQL).Find(&query.Result)
		return err
	})
}

func (ss *SQLStore) GetDataSourceStats(ctx context.Context, query *models.GetDataSourceStatsQuery) error {
	return ss.WithDbSession(ctx, func(dbSession *DBSession) error {
		var rawSQL = `SELECT COUNT(*) AS count, type FROM ` + dialect.Quote("data_source") + ` GROUP BY type`
		query.Result = make([]*models.DataSourceStats, 0)
		err := dbSession.SQL(rawSQL).Find(&query.Result)
		return err
	})
}

func (ss *SQLStore) GetDataSourceAccessStats(ctx context.Context, query *models.GetDataSourceAccessStatsQuery) error {
	return ss.WithDbSession(ctx, func(dbSession *DBSession) error {
		var rawSQL = `SELECT COUNT(*) AS count, type, access FROM ` + dialect.Quote("data_source") + ` GROUP BY type, access`
		query.Result = make([]*models.DataSourceAccessStats, 0)
		err := dbSession.SQL(rawSQL).Find(&query.Result)
		return err
	})
}

func notServiceAccount(dialect migrator.Dialect) string {
	return `is_service_account = ` +
		dialect.BooleanStr(false)
}

func (ss *SQLStore) GetSystemStats(ctx context.Context, query *models.GetSystemStatsQuery) error {
	return ss.WithDbSession(ctx, func(dbSession *DBSession) error {
		sb := &SQLBuilder{}
		sb.Write("SELECT ")
		sb.Write(`(SELECT COUNT(*) FROM ` + dialect.Quote("user") + ` WHERE ` + notServiceAccount(dialect) + `) AS users,`)
		sb.Write(`(SELECT COUNT(*) FROM ` + dialect.Quote("org") + `) AS orgs,`)
		sb.Write(`(SELECT COUNT(*) FROM ` + dialect.Quote("data_source") + `) AS datasources,`)
		sb.Write(`(SELECT COUNT(*) FROM ` + dialect.Quote("star") + `) AS stars,`)
		sb.Write(`(SELECT COUNT(*) FROM ` + dialect.Quote("playlist") + `) AS playlists,`)
		sb.Write(`(SELECT COUNT(*) FROM ` + dialect.Quote("alert") + `) AS alerts,`)

		now := time.Now()
		activeUserDeadlineDate := now.Add(-activeUserTimeLimit)
		sb.Write(`(SELECT COUNT(*) FROM `+dialect.Quote("user")+` WHERE `+
			notServiceAccount(dialect)+` AND last_seen_at > ?) AS active_users,`, activeUserDeadlineDate)

		dailyActiveUserDeadlineDate := now.Add(-dailyActiveUserTimeLimit)
		sb.Write(`(SELECT COUNT(*) FROM `+dialect.Quote("user")+` WHERE `+
			notServiceAccount(dialect)+` AND last_seen_at > ?) AS daily_active_users,`, dailyActiveUserDeadlineDate)

		monthlyActiveUserDeadlineDate := time.Date(now.Year(), now.Month(), 1, 0, 0, 0, 0, now.Location())
		sb.Write(`(SELECT COUNT(*) FROM `+dialect.Quote("user")+` WHERE `+
			notServiceAccount(dialect)+` AND last_seen_at > ?) AS monthly_active_users,`, monthlyActiveUserDeadlineDate)

		sb.Write(`(SELECT COUNT(id) FROM `+dialect.Quote("dashboard")+` WHERE is_folder = ?) AS dashboards,`, dialect.BooleanStr(false))
		sb.Write(`(SELECT COUNT(id) FROM `+dialect.Quote("dashboard")+` WHERE is_folder = ?) AS folders,`, dialect.BooleanStr(true))

		sb.Write(`(
		SELECT COUNT(acl.id)
		FROM `+dialect.Quote("dashboard_acl")+` AS acl
			INNER JOIN `+dialect.Quote("dashboard")+` AS d
			ON d.id = acl.dashboard_id
		WHERE d.is_folder = ?
	) AS dashboard_permissions,`, dialect.BooleanStr(false))

		sb.Write(`(
		SELECT COUNT(acl.id)
		FROM `+dialect.Quote("dashboard_acl")+` AS acl
			INNER JOIN `+dialect.Quote("dashboard")+` AS d
			ON d.id = acl.dashboard_id
		WHERE d.is_folder = ?
	) AS folder_permissions,`, dialect.BooleanStr(true))

<<<<<<< HEAD
	sb.Write(viewersPermissionsCounterSQL("dashboards_viewers_can_edit", false, models.PERMISSION_EDIT))
	sb.Write(viewersPermissionsCounterSQL("dashboards_viewers_can_admin", false, models.PERMISSION_ADMIN))
	sb.Write(viewersPermissionsCounterSQL("folders_viewers_can_edit", true, models.PERMISSION_EDIT))
	sb.Write(viewersPermissionsCounterSQL("folders_viewers_can_admin", true, models.PERMISSION_ADMIN))

	sb.Write(`(SELECT COUNT(id) FROM ` + dialect.Quote("dashboard_provisioning") + `) AS provisioned_dashboards,`)
	sb.Write(`(SELECT COUNT(id) FROM ` + dialect.Quote("dashboard_snapshot") + `) AS snapshots,`)
	sb.Write(`(SELECT COUNT(id) FROM ` + dialect.Quote("dashboard_version") + `) AS dashboard_versions,`)
	sb.Write(`(SELECT COUNT(id) FROM ` + dialect.Quote("annotation") + `) AS annotations,`)
	sb.Write(`(SELECT COUNT(id) FROM ` + dialect.Quote("team") + `) AS teams,`)
	sb.Write(`(SELECT COUNT(id) FROM ` + dialect.Quote("user_auth_token") + `) AS auth_tokens,`)
	sb.Write(`(SELECT COUNT(id) FROM ` + dialect.Quote("alert_rule") + `) AS alert_rules,`)
	sb.Write(`(SELECT COUNT(id) FROM ` + dialect.Quote("api_key") + `) AS api_keys,`)
	sb.Write(`(SELECT COUNT(id) FROM `+dialect.Quote("library_element")+` WHERE kind = ?) AS library_panels,`, models.PanelElement)
	sb.Write(`(SELECT COUNT(id) FROM `+dialect.Quote("library_element")+` WHERE kind = ?) AS library_variables,`, models.VariableElement)

	sb.Write(roleCounterSQL(ctx))

	var stats models.SystemStats
	_, err := x.SQL(sb.GetSQLString(), sb.params...).Get(&stats)
	if err != nil {
		return err
	}
=======
		sb.Write(viewersPermissionsCounterSQL("dashboards_viewers_can_edit", false, models.PERMISSION_EDIT))
		sb.Write(viewersPermissionsCounterSQL("dashboards_viewers_can_admin", false, models.PERMISSION_ADMIN))
		sb.Write(viewersPermissionsCounterSQL("folders_viewers_can_edit", true, models.PERMISSION_EDIT))
		sb.Write(viewersPermissionsCounterSQL("folders_viewers_can_admin", true, models.PERMISSION_ADMIN))

		sb.Write(`(SELECT COUNT(id) FROM ` + dialect.Quote("dashboard_provisioning") + `) AS provisioned_dashboards,`)
		sb.Write(`(SELECT COUNT(id) FROM ` + dialect.Quote("dashboard_snapshot") + `) AS snapshots,`)
		sb.Write(`(SELECT COUNT(id) FROM ` + dialect.Quote("dashboard_version") + `) AS dashboard_versions,`)
		sb.Write(`(SELECT COUNT(id) FROM ` + dialect.Quote("annotation") + `) AS annotations,`)
		sb.Write(`(SELECT COUNT(id) FROM ` + dialect.Quote("team") + `) AS teams,`)
		sb.Write(`(SELECT COUNT(id) FROM ` + dialect.Quote("user_auth_token") + `) AS auth_tokens,`)
		sb.Write(`(SELECT COUNT(id) FROM ` + dialect.Quote("alert_rule") + `) AS alert_rules,`)
		sb.Write(`(SELECT COUNT(id) FROM ` + dialect.Quote("api_key") + `WHERE service_account_id IS NULL) AS api_keys,`)
		sb.Write(`(SELECT COUNT(id) FROM `+dialect.Quote("library_element")+` WHERE kind = ?) AS library_panels,`, models.PanelElement)
		sb.Write(`(SELECT COUNT(id) FROM `+dialect.Quote("library_element")+` WHERE kind = ?) AS library_variables,`, models.VariableElement)
		sb.Write(`(SELECT COUNT(*) FROM ` + dialect.Quote("data_keys") + `) AS data_keys,`)
		sb.Write(`(SELECT COUNT(*) FROM ` + dialect.Quote("data_keys") + `WHERE active = true) AS active_data_keys,`)

		// TODO: table name will change and filter should check only for is_enabled = true
		sb.Write(`(SELECT COUNT(*) FROM ` + dialect.Quote("dashboard_public") + `WHERE is_enabled = true) AS public_dashboards,`)

		sb.Write(ss.roleCounterSQL(ctx))

		var stats models.SystemStats
		_, err := dbSession.SQL(sb.GetSQLString(), sb.params...).Get(&stats)
		if err != nil {
			return err
		}
>>>>>>> 0ca4ccfa

		query.Result = &stats

		return nil
	})
}

func (ss *SQLStore) roleCounterSQL(ctx context.Context) string {
	const roleCounterTimeout = 20 * time.Second
	ctx, cancel := context.WithTimeout(ctx, roleCounterTimeout)
	defer cancel()
	_ = ss.updateUserRoleCountsIfNecessary(ctx, false)
	sqlQuery :=
		strconv.FormatInt(userStatsCache.total.Admins, 10) + ` AS admins, ` +
			strconv.FormatInt(userStatsCache.total.Editors, 10) + ` AS editors, ` +
			strconv.FormatInt(userStatsCache.total.Viewers, 10) + ` AS viewers, ` +
			strconv.FormatInt(userStatsCache.active.Admins, 10) + ` AS active_admins, ` +
			strconv.FormatInt(userStatsCache.active.Editors, 10) + ` AS active_editors, ` +
			strconv.FormatInt(userStatsCache.active.Viewers, 10) + ` AS active_viewers, ` +
			strconv.FormatInt(userStatsCache.dailyActive.Admins, 10) + ` AS daily_active_admins, ` +
			strconv.FormatInt(userStatsCache.dailyActive.Editors, 10) + ` AS daily_active_editors, ` +
			strconv.FormatInt(userStatsCache.dailyActive.Viewers, 10) + ` AS daily_active_viewers`

	return sqlQuery
}

func viewersPermissionsCounterSQL(statName string, isFolder bool, permission models.PermissionType) string {
	return `(
		SELECT COUNT(*)
		FROM ` + dialect.Quote("dashboard_acl") + ` AS acl
			INNER JOIN ` + dialect.Quote("dashboard") + ` AS d
			ON d.id = acl.dashboard_id
		WHERE acl.role = '` + string(models.ROLE_VIEWER) + `'
			AND d.is_folder = ` + dialect.BooleanStr(isFolder) + `
			AND acl.permission = ` + strconv.FormatInt(int64(permission), 10) + `
	) AS ` + statName + `, `
}

func (ss *SQLStore) GetAdminStats(ctx context.Context, query *models.GetAdminStatsQuery) error {
	return ss.WithDbSession(ctx, func(dbSession *DBSession) error {
		now := time.Now()
		activeEndDate := now.Add(-activeUserTimeLimit)
		dailyActiveEndDate := now.Add(-dailyActiveUserTimeLimit)
		monthlyActiveEndDate := time.Date(now.Year(), now.Month(), 1, 0, 0, 0, 0, now.Location())

		var rawSQL = `SELECT
		(
			SELECT COUNT(*)
			FROM ` + dialect.Quote("org") + `
		) AS orgs,
		(
			SELECT COUNT(*)
			FROM ` + dialect.Quote("dashboard") + `WHERE is_folder=` + dialect.BooleanStr(false) + `
		) AS dashboards,
		(
			SELECT COUNT(*)
			FROM ` + dialect.Quote("dashboard_snapshot") + `
		) AS snapshots,
		(
			SELECT COUNT( DISTINCT ( ` + dialect.Quote("term") + ` ))
			FROM ` + dialect.Quote("dashboard_tag") + `
		) AS tags,
		(
			SELECT COUNT(*)
			FROM ` + dialect.Quote("data_source") + `
		) AS datasources,
		(
			SELECT COUNT(*)
			FROM ` + dialect.Quote("playlist") + `
		) AS playlists,
		(
			SELECT COUNT(*)
			FROM ` + dialect.Quote("star") + `
		) AS stars,
		(
			SELECT COUNT(*)
			FROM ` + dialect.Quote("alert") + `
		) AS alerts,
		(
			SELECT COUNT(*)
			FROM ` + dialect.Quote("user") + ` WHERE ` + notServiceAccount(dialect) + `
		) AS users,
		(
			SELECT COUNT(*)
			FROM ` + dialect.Quote("user") + ` WHERE ` + notServiceAccount(dialect) + ` AND last_seen_at > ?
		) AS active_users,
		(
			SELECT COUNT(*)
			FROM ` + dialect.Quote("user") + ` WHERE ` + notServiceAccount(dialect) + ` AND last_seen_at > ?
		) AS daily_active_users,
		(
			SELECT COUNT(*)
			FROM ` + dialect.Quote("user") + ` WHERE ` + notServiceAccount(dialect) + ` AND last_seen_at > ?
		) AS monthly_active_users,
		` + ss.roleCounterSQL(ctx) + `,
		(
			SELECT COUNT(*)
			FROM ` + dialect.Quote("user_auth_token") + ` WHERE rotated_at > ?
		) AS active_sessions,
		(
			SELECT COUNT(*)
			FROM ` + dialect.Quote("user_auth_token") + ` WHERE rotated_at > ?
		) AS daily_active_sessions`

		var stats models.AdminStats
		_, err := dbSession.SQL(rawSQL, activeEndDate, dailyActiveEndDate, monthlyActiveEndDate, activeEndDate.Unix(), dailyActiveEndDate.Unix()).Get(&stats)
		if err != nil {
			return err
		}

		query.Result = &stats
		return nil
	})
}

func (ss *SQLStore) GetSystemUserCountStats(ctx context.Context, query *models.GetSystemUserCountStatsQuery) error {
	return ss.WithDbSession(ctx, func(sess *DBSession) error {
		var rawSQL = `SELECT COUNT(id) AS Count FROM ` + dialect.Quote("user")
		var stats models.SystemUserCountStats
		_, err := sess.SQL(rawSQL).Get(&stats)
		if err != nil {
			return err
		}

		query.Result = &stats

		return nil
	})
}

func (ss *SQLStore) updateUserRoleCountsIfNecessary(ctx context.Context, forced bool) error {
	memoizationPeriod := time.Now().Add(-userStatsCacheLimetime)
	if forced || userStatsCache.memoized.Before(memoizationPeriod) {
		err := ss.updateUserRoleCounts(ctx)
		if err != nil {
			return err
		}
	}
	return nil
}

type memoUserStats struct {
	active      models.UserStats
	dailyActive models.UserStats
	total       models.UserStats

	memoized time.Time
}

var (
	userStatsCache         = memoUserStats{}
	userStatsCacheLimetime = 5 * time.Minute
)

func (ss *SQLStore) updateUserRoleCounts(ctx context.Context) error {
	return ss.WithDbSession(ctx, func(dbSession *DBSession) error {
		query := `
SELECT role AS bitrole, active, COUNT(role) AS count FROM
  (SELECT last_seen_at>? AS active, last_seen_at>? AS daily_active, SUM(role) AS role
   FROM (SELECT
      u.id,
      CASE org_user.role
        WHEN 'Admin' THEN 4
        WHEN 'Editor' THEN 2
        ELSE 1
      END AS role,
      u.last_seen_at
    FROM ` + dialect.Quote("user") + ` AS u INNER JOIN org_user ON org_user.user_id = u.id
    GROUP BY u.id, u.last_seen_at, org_user.role) AS t2
  GROUP BY id, last_seen_at) AS t1
GROUP BY active, daily_active, role;`

		activeUserDeadline := time.Now().Add(-activeUserTimeLimit)
		dailyActiveUserDeadline := time.Now().Add(-dailyActiveUserTimeLimit)

		type rolebitmap struct {
			Active      bool
			DailyActive bool
			Bitrole     int64
			Count       int64
		}

		bitmap := []rolebitmap{}
		err := dbSession.Context(ctx).SQL(query, activeUserDeadline, dailyActiveUserDeadline).Find(&bitmap)
		if err != nil {
			return err
		}

		memo := memoUserStats{memoized: time.Now()}
		for _, role := range bitmap {
			roletype := models.ROLE_VIEWER
			if role.Bitrole&0b100 != 0 {
				roletype = models.ROLE_ADMIN
			} else if role.Bitrole&0b10 != 0 {
				roletype = models.ROLE_EDITOR
			}

			memo.total = addToStats(memo.total, roletype, role.Count)
			if role.Active {
				memo.active = addToStats(memo.active, roletype, role.Count)
			}
			if role.DailyActive {
				memo.dailyActive = addToStats(memo.dailyActive, roletype, role.Count)
			}
		}

		userStatsCache = memo
		return nil
	})
}

func addToStats(base models.UserStats, role models.RoleType, count int64) models.UserStats {
	base.Users += count

	switch role {
	case models.ROLE_ADMIN:
		base.Admins += count
	case models.ROLE_EDITOR:
		base.Editors += count
	default:
		base.Viewers += count
	}

	return base
}<|MERGE_RESOLUTION|>--- conflicted
+++ resolved
@@ -87,31 +87,6 @@
 		WHERE d.is_folder = ?
 	) AS folder_permissions,`, dialect.BooleanStr(true))
 
-<<<<<<< HEAD
-	sb.Write(viewersPermissionsCounterSQL("dashboards_viewers_can_edit", false, models.PERMISSION_EDIT))
-	sb.Write(viewersPermissionsCounterSQL("dashboards_viewers_can_admin", false, models.PERMISSION_ADMIN))
-	sb.Write(viewersPermissionsCounterSQL("folders_viewers_can_edit", true, models.PERMISSION_EDIT))
-	sb.Write(viewersPermissionsCounterSQL("folders_viewers_can_admin", true, models.PERMISSION_ADMIN))
-
-	sb.Write(`(SELECT COUNT(id) FROM ` + dialect.Quote("dashboard_provisioning") + `) AS provisioned_dashboards,`)
-	sb.Write(`(SELECT COUNT(id) FROM ` + dialect.Quote("dashboard_snapshot") + `) AS snapshots,`)
-	sb.Write(`(SELECT COUNT(id) FROM ` + dialect.Quote("dashboard_version") + `) AS dashboard_versions,`)
-	sb.Write(`(SELECT COUNT(id) FROM ` + dialect.Quote("annotation") + `) AS annotations,`)
-	sb.Write(`(SELECT COUNT(id) FROM ` + dialect.Quote("team") + `) AS teams,`)
-	sb.Write(`(SELECT COUNT(id) FROM ` + dialect.Quote("user_auth_token") + `) AS auth_tokens,`)
-	sb.Write(`(SELECT COUNT(id) FROM ` + dialect.Quote("alert_rule") + `) AS alert_rules,`)
-	sb.Write(`(SELECT COUNT(id) FROM ` + dialect.Quote("api_key") + `) AS api_keys,`)
-	sb.Write(`(SELECT COUNT(id) FROM `+dialect.Quote("library_element")+` WHERE kind = ?) AS library_panels,`, models.PanelElement)
-	sb.Write(`(SELECT COUNT(id) FROM `+dialect.Quote("library_element")+` WHERE kind = ?) AS library_variables,`, models.VariableElement)
-
-	sb.Write(roleCounterSQL(ctx))
-
-	var stats models.SystemStats
-	_, err := x.SQL(sb.GetSQLString(), sb.params...).Get(&stats)
-	if err != nil {
-		return err
-	}
-=======
 		sb.Write(viewersPermissionsCounterSQL("dashboards_viewers_can_edit", false, models.PERMISSION_EDIT))
 		sb.Write(viewersPermissionsCounterSQL("dashboards_viewers_can_admin", false, models.PERMISSION_ADMIN))
 		sb.Write(viewersPermissionsCounterSQL("folders_viewers_can_edit", true, models.PERMISSION_EDIT))
@@ -140,7 +115,6 @@
 		if err != nil {
 			return err
 		}
->>>>>>> 0ca4ccfa
 
 		query.Result = &stats
 
