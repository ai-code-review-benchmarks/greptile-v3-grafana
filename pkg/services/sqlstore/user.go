package sqlstore

import (
	"context"
	"fmt"
	"sort"
	"strconv"
	"strings"
	"time"

	"github.com/grafana/grafana/pkg/events"
	"github.com/grafana/grafana/pkg/models"
	ac "github.com/grafana/grafana/pkg/services/accesscontrol"
	"github.com/grafana/grafana/pkg/services/user"
	"github.com/grafana/grafana/pkg/util"
)

type ErrCaseInsensitiveLoginConflict struct {
	users []models.User
}

func (e *ErrCaseInsensitiveLoginConflict) Unwrap() error {
	return models.ErrCaseInsensitive
}

func (e *ErrCaseInsensitiveLoginConflict) Error() string {
	n := len(e.users)

	userStrings := make([]string, 0, n)
	for _, v := range e.users {
		userStrings = append(userStrings, fmt.Sprintf("%s (email:%s, id:%d)", v.Login, v.Email, v.Id))
	}

	return fmt.Sprintf(
		"Found a conflict in user login information. %d users already exist with either the same login or email: [%s].",
		n, strings.Join(userStrings, ", "))
}

func (ss *SQLStore) getOrgIDForNewUser(sess *DBSession, args models.CreateUserCommand) (int64, error) {
	if ss.Cfg.AutoAssignOrg && args.OrgId != 0 {
		if err := verifyExistingOrg(sess, args.OrgId); err != nil {
			return -1, err
		}
		return args.OrgId, nil
	}

	orgName := args.OrgName
	if orgName == "" {
		orgName = util.StringsFallback2(args.Email, args.Login)
	}

	return ss.getOrCreateOrg(sess, orgName)
}

func (ss *SQLStore) userCaseInsensitiveLoginConflict(ctx context.Context, sess *DBSession, login, email string) error {
	users := make([]models.User, 0)

	if err := sess.Where("LOWER(email)=LOWER(?) OR LOWER(login)=LOWER(?)",
		email, login).Find(&users); err != nil {
		return err
	}

	if len(users) > 1 {
		return &ErrCaseInsensitiveLoginConflict{users}
	}

	return nil
}

// createUser creates a user in the database
func (ss *SQLStore) createUser(ctx context.Context, sess *DBSession, args models.CreateUserCommand) (models.User, error) {
	var user models.User
	var orgID int64 = -1
	if !args.SkipOrgSetup {
		var err error
		orgID, err = ss.getOrgIDForNewUser(sess, args)
		if err != nil {
			return user, err
		}
	}

	if args.Email == "" {
		args.Email = args.Login
	}

	where := "email=? OR login=?"
	if ss.Cfg.CaseInsensitiveLogin {
		where = "LOWER(email)=LOWER(?) OR LOWER(login)=LOWER(?)"
		args.Login = strings.ToLower(args.Login)
		args.Email = strings.ToLower(args.Email)
	}

	exists, err := sess.Where(where, args.Email, args.Login).Get(&models.User{})
	if err != nil {
		return user, err
	}
	if exists {
		return user, models.ErrUserAlreadyExists
	}

	// create user
	user = models.User{
		Email:            args.Email,
		Name:             args.Name,
		Login:            args.Login,
		Company:          args.Company,
		IsAdmin:          args.IsAdmin,
		IsDisabled:       args.IsDisabled,
		OrgId:            orgID,
		EmailVerified:    args.EmailVerified,
		Created:          time.Now(),
		Updated:          time.Now(),
		LastSeenAt:       time.Now().AddDate(-10, 0, 0),
		IsServiceAccount: args.IsServiceAccount,
	}

	salt, err := util.GetRandomString(10)
	if err != nil {
		return user, err
	}
	user.Salt = salt
	rands, err := util.GetRandomString(10)
	if err != nil {
		return user, err
	}
	user.Rands = rands

	if len(args.Password) > 0 {
		encodedPassword, err := util.EncodePassword(args.Password, user.Salt)
		if err != nil {
			return user, err
		}
		user.Password = encodedPassword
	}

	sess.UseBool("is_admin")

	if _, err := sess.Insert(&user); err != nil {
		return user, err
	}

	sess.publishAfterCommit(&events.UserCreated{
		Timestamp: user.Created,
		Id:        user.Id,
		Name:      user.Name,
		Login:     user.Login,
		Email:     user.Email,
	})

	// create org user link
	if !args.SkipOrgSetup {
		orgUser := models.OrgUser{
			OrgId:   orgID,
			UserId:  user.Id,
			Role:    models.ROLE_ADMIN,
			Created: time.Now(),
			Updated: time.Now(),
		}

		if ss.Cfg.AutoAssignOrg && !user.IsAdmin {
			if len(args.DefaultOrgRole) > 0 {
				orgUser.Role = models.RoleType(args.DefaultOrgRole)
			} else {
				orgUser.Role = models.RoleType(ss.Cfg.AutoAssignOrgRole)
			}
		}

		if _, err = sess.Insert(&orgUser); err != nil {
			return user, err
		}
	}

	return user, nil
}

//  deprecated method, use only for tests
func (ss *SQLStore) CreateUser(ctx context.Context, cmd models.CreateUserCommand) (*models.User, error) {
	var user models.User
	createErr := ss.WithTransactionalDbSession(ctx, func(sess *DBSession) (err error) {
		user, err = ss.createUser(ctx, sess, cmd)
		return
	})
	return &user, createErr
}

func notServiceAccountFilter(ss *SQLStore) string {
	return fmt.Sprintf("%s.is_service_account = %s",
		ss.Dialect.Quote("user"),
		ss.Dialect.BooleanStr(false))
}

func (ss *SQLStore) GetUserById(ctx context.Context, query *models.GetUserByIdQuery) error {
	return ss.WithDbSession(ctx, func(sess *DBSession) error {
		user := new(user.User)

		has, err := sess.ID(query.Id).
			Where(notServiceAccountFilter(ss)).
			Get(user)

		if err != nil {
			return err
		} else if !has {
			return models.ErrUserNotFound
		}

		if ss.Cfg.CaseInsensitiveLogin {
			if err := ss.userCaseInsensitiveLoginConflict(ctx, sess, user.Login, user.Email); err != nil {
				return err
			}
		}

		query.Result = user

		return nil
	})
}

func (ss *SQLStore) GetUserByLogin(ctx context.Context, query *models.GetUserByLoginQuery) error {
	return ss.WithDbSession(ctx, func(sess *DBSession) error {
		if query.LoginOrEmail == "" {
			return models.ErrUserNotFound
		}

		// Try and find the user by login first.
		// It's not sufficient to assume that a LoginOrEmail with an "@" is an email.
<<<<<<< HEAD
		usr := &user.User{Login: query.LoginOrEmail}
		has, err := sess.Where(notServiceAccountFilter(ss)).Get(usr)
=======
		user := &models.User{}
		where := "login=?"
		if ss.Cfg.CaseInsensitiveLogin {
			where = "LOWER(login)=LOWER(?)"
		}
>>>>>>> f1661166

		has, err := sess.Where(notServiceAccountFilter(ss)).Where(where, query.LoginOrEmail).Get(user)
		if err != nil {
			return err
		}

		if !has && strings.Contains(query.LoginOrEmail, "@") {
			// If the user wasn't found, and it contains an "@" fallback to finding the
			// user by email.
<<<<<<< HEAD
			usr = &user.User{Email: query.LoginOrEmail}
			has, err = sess.Get(usr)
=======
			where = "email=?"
			if ss.Cfg.CaseInsensitiveLogin {
				where = "LOWER(email)=LOWER(?)"
			}
			user = &models.User{}
			has, err = sess.Where(notServiceAccountFilter(ss)).Where(where, query.LoginOrEmail).Get(user)
>>>>>>> f1661166
		}

		if err != nil {
			return err
		} else if !has {
			return models.ErrUserNotFound
		}

<<<<<<< HEAD
		query.Result = usr
=======
		if ss.Cfg.CaseInsensitiveLogin {
			if err := ss.userCaseInsensitiveLoginConflict(ctx, sess, user.Login, user.Email); err != nil {
				return err
			}
		}

		query.Result = user
>>>>>>> f1661166

		return nil
	})
}

func (ss *SQLStore) GetUserByEmail(ctx context.Context, query *models.GetUserByEmailQuery) error {
	return ss.WithDbSession(ctx, func(sess *DBSession) error {
		if query.Email == "" {
			return models.ErrUserNotFound
		}

<<<<<<< HEAD
		user := &user.User{Email: query.Email}
		has, err := sess.Where(notServiceAccountFilter(ss)).Get(user)
=======
		user := &models.User{}
		where := "email=?"
		if ss.Cfg.CaseInsensitiveLogin {
			where = "LOWER(email)=LOWER(?)"
		}

		has, err := sess.Where(notServiceAccountFilter(ss)).Where(where, query.Email).Get(user)
>>>>>>> f1661166

		if err != nil {
			return err
		} else if !has {
			return models.ErrUserNotFound
		}

		if ss.Cfg.CaseInsensitiveLogin {
			if err := ss.userCaseInsensitiveLoginConflict(ctx, sess, user.Login, user.Email); err != nil {
				return err
			}
		}

		query.Result = user

		return nil
	})
}

func (ss *SQLStore) UpdateUser(ctx context.Context, cmd *models.UpdateUserCommand) error {
	if ss.Cfg.CaseInsensitiveLogin {
		cmd.Login = strings.ToLower(cmd.Login)
		cmd.Email = strings.ToLower(cmd.Email)
	}

	return ss.WithTransactionalDbSession(ctx, func(sess *DBSession) error {
		user := models.User{
			Name:    cmd.Name,
			Email:   cmd.Email,
			Login:   cmd.Login,
			Theme:   cmd.Theme,
			Updated: time.Now(),
		}

		if _, err := sess.ID(cmd.UserId).Where(notServiceAccountFilter(ss)).Update(&user); err != nil {
			return err
		}

		if ss.Cfg.CaseInsensitiveLogin {
			if err := ss.userCaseInsensitiveLoginConflict(ctx, sess, user.Login, user.Email); err != nil {
				return err
			}
		}

		sess.publishAfterCommit(&events.UserUpdated{
			Timestamp: user.Created,
			Id:        user.Id,
			Name:      user.Name,
			Login:     user.Login,
			Email:     user.Email,
		})

		return nil
	})
}

func (ss *SQLStore) ChangeUserPassword(ctx context.Context, cmd *models.ChangeUserPasswordCommand) error {
	return ss.WithTransactionalDbSession(ctx, func(sess *DBSession) error {
		user := models.User{
			Password: cmd.NewPassword,
			Updated:  time.Now(),
		}

		_, err := sess.ID(cmd.UserId).Where(notServiceAccountFilter(ss)).Update(&user)
		return err
	})
}

func (ss *SQLStore) UpdateUserLastSeenAt(ctx context.Context, cmd *models.UpdateUserLastSeenAtCommand) error {
	return ss.WithTransactionalDbSession(ctx, func(sess *DBSession) error {
		user := models.User{
			Id:         cmd.UserId,
			LastSeenAt: time.Now(),
		}

		_, err := sess.ID(cmd.UserId).Update(&user)
		return err
	})
}

func (ss *SQLStore) SetUsingOrg(ctx context.Context, cmd *models.SetUsingOrgCommand) error {
	getOrgsForUserCmd := &models.GetUserOrgListQuery{UserId: cmd.UserId}
	if err := ss.GetUserOrgList(ctx, getOrgsForUserCmd); err != nil {
		return err
	}

	valid := false
	for _, other := range getOrgsForUserCmd.Result {
		if other.OrgId == cmd.OrgId {
			valid = true
		}
	}
	if !valid {
		return fmt.Errorf("user does not belong to org")
	}

	return ss.WithTransactionalDbSession(ctx, func(sess *DBSession) error {
		return setUsingOrgInTransaction(sess, cmd.UserId, cmd.OrgId)
	})
}

func setUsingOrgInTransaction(sess *DBSession, userID int64, orgID int64) error {
	user := models.User{
		Id:    userID,
		OrgId: orgID,
	}

	_, err := sess.ID(userID).Update(&user)
	return err
}

func removeUserOrg(sess *DBSession, userID int64) error {
	user := models.User{
		Id:    userID,
		OrgId: 0,
	}

	_, err := sess.ID(userID).MustCols("org_id").Update(&user)
	return err
}

func (ss *SQLStore) GetUserProfile(ctx context.Context, query *models.GetUserProfileQuery) error {
	return ss.WithDbSession(ctx, func(sess *DBSession) error {
		var user models.User
		has, err := sess.ID(query.UserId).Where(notServiceAccountFilter(ss)).Get(&user)

		if err != nil {
			return err
		} else if !has {
			return models.ErrUserNotFound
		}

		query.Result = models.UserProfileDTO{
			Id:             user.Id,
			Name:           user.Name,
			Email:          user.Email,
			Login:          user.Login,
			Theme:          user.Theme,
			IsGrafanaAdmin: user.IsAdmin,
			IsDisabled:     user.IsDisabled,
			OrgId:          user.OrgId,
			UpdatedAt:      user.Updated,
			CreatedAt:      user.Created,
		}

		return err
	})
}

type byOrgName []*models.UserOrgDTO

// Len returns the length of an array of organisations.
func (o byOrgName) Len() int {
	return len(o)
}

// Swap swaps two indices of an array of organizations.
func (o byOrgName) Swap(i, j int) {
	o[i], o[j] = o[j], o[i]
}

// Less returns whether element i of an array of organizations is less than element j.
func (o byOrgName) Less(i, j int) bool {
	if strings.ToLower(o[i].Name) < strings.ToLower(o[j].Name) {
		return true
	}

	return o[i].Name < o[j].Name
}

func (ss *SQLStore) GetUserOrgList(ctx context.Context, query *models.GetUserOrgListQuery) error {
	return ss.WithDbSession(ctx, func(dbSess *DBSession) error {
		query.Result = make([]*models.UserOrgDTO, 0)
		sess := dbSess.Table("org_user")
		sess.Join("INNER", "org", "org_user.org_id=org.id")
		sess.Join("INNER", ss.Dialect.Quote("user"), fmt.Sprintf("org_user.user_id=%s.id", ss.Dialect.Quote("user")))
		sess.Where("org_user.user_id=?", query.UserId)
		sess.Where(notServiceAccountFilter(ss))
		sess.Cols("org.name", "org_user.role", "org_user.org_id")
		sess.OrderBy("org.name")
		err := sess.Find(&query.Result)
		sort.Sort(byOrgName(query.Result))
		return err
	})
}

func newSignedInUserCacheKey(orgID, userID int64) string {
	return fmt.Sprintf("signed-in-user-%d-%d", userID, orgID)
}

func (ss *SQLStore) GetSignedInUserWithCacheCtx(ctx context.Context, query *models.GetSignedInUserQuery) error {
	cacheKey := newSignedInUserCacheKey(query.OrgId, query.UserId)
	if cached, found := ss.CacheService.Get(cacheKey); found {
		cachedUser := cached.(models.SignedInUser)
		query.Result = &cachedUser
		return nil
	}

	err := ss.GetSignedInUser(ctx, query)
	if err != nil {
		return err
	}

	cacheKey = newSignedInUserCacheKey(query.Result.OrgId, query.UserId)
	ss.CacheService.Set(cacheKey, *query.Result, time.Second*5)
	return nil
}

func (ss *SQLStore) GetSignedInUser(ctx context.Context, query *models.GetSignedInUserQuery) error {
	return ss.WithDbSession(ctx, func(dbSess *DBSession) error {
		orgId := "u.org_id"
		if query.OrgId > 0 {
			orgId = strconv.FormatInt(query.OrgId, 10)
		}

		var rawSQL = `SELECT
		u.id                  as user_id,
		u.is_admin            as is_grafana_admin,
		u.email               as email,
		u.login               as login,
		u.name                as name,
		u.is_disabled         as is_disabled,
		u.help_flags1         as help_flags1,
		u.last_seen_at        as last_seen_at,
		(SELECT COUNT(*) FROM org_user where org_user.user_id = u.id) as org_count,
		user_auth.auth_module as external_auth_module,
		user_auth.auth_id     as external_auth_id,
		org.name              as org_name,
		org_user.role         as org_role,
		org.id                as org_id
		FROM ` + dialect.Quote("user") + ` as u
		LEFT OUTER JOIN user_auth on user_auth.user_id = u.id
		LEFT OUTER JOIN org_user on org_user.org_id = ` + orgId + ` and org_user.user_id = u.id
		LEFT OUTER JOIN org on org.id = org_user.org_id `

		sess := dbSess.Table("user")
		sess = sess.Context(ctx)
		switch {
		case query.UserId > 0:
			sess.SQL(rawSQL+"WHERE u.id=?", query.UserId)
		case query.Login != "":
			if ss.Cfg.CaseInsensitiveLogin {
				sess.SQL(rawSQL+"WHERE LOWER(u.login)=LOWER(?)", query.Login)
			} else {
				sess.SQL(rawSQL+"WHERE u.login=?", query.Login)
			}
		case query.Email != "":
			if ss.Cfg.CaseInsensitiveLogin {
				sess.SQL(rawSQL+"WHERE LOWER(u.email)=LOWER(?)", query.Email)
			} else {
				sess.SQL(rawSQL+"WHERE u.email=?", query.Email)
			}
		}

		var user models.SignedInUser
		has, err := sess.Get(&user)
		if err != nil {
			return err
		} else if !has {
			return models.ErrUserNotFound
		}

		if user.OrgRole == "" {
			user.OrgId = -1
			user.OrgName = "Org missing"
		}

		if user.ExternalAuthModule != "oauth_grafana_com" {
			user.ExternalAuthId = ""
		}

		// tempUser is used to retrieve the teams for the signed in user for internal use.
		tempUser := &models.SignedInUser{
			OrgId: user.OrgId,
			Permissions: map[int64]map[string][]string{
				user.OrgId: {
					ac.ActionTeamsRead: {ac.ScopeTeamsAll},
				},
			},
		}
		getTeamsByUserQuery := &models.GetTeamsByUserQuery{
			OrgId:        user.OrgId,
			UserId:       user.UserId,
			SignedInUser: tempUser,
		}
		err = ss.GetTeamsByUser(ctx, getTeamsByUserQuery)
		if err != nil {
			return err
		}

		user.Teams = make([]int64, len(getTeamsByUserQuery.Result))
		for i, t := range getTeamsByUserQuery.Result {
			user.Teams[i] = t.Id
		}

		query.Result = &user
		return err
	})
}

func (ss *SQLStore) SearchUsers(ctx context.Context, query *models.SearchUsersQuery) error {
	return ss.WithDbSession(ctx, func(dbSess *DBSession) error {
		query.Result = models.SearchUserQueryResult{
			Users: make([]*models.UserSearchHitDTO, 0),
		}

		queryWithWildcards := "%" + query.Query + "%"

		whereConditions := make([]string, 0)
		whereParams := make([]interface{}, 0)
		sess := dbSess.Table("user").Alias("u")

		whereConditions = append(whereConditions, "u.is_service_account = ?")
		whereParams = append(whereParams, dialect.BooleanStr(false))

		// Join with only most recent auth module
		joinCondition := `(
		SELECT id from user_auth
			WHERE user_auth.user_id = u.id
			ORDER BY user_auth.created DESC `
		joinCondition = "user_auth.id=" + joinCondition + dialect.Limit(1) + ")"
		sess.Join("LEFT", "user_auth", joinCondition)
		if query.OrgId > 0 {
			whereConditions = append(whereConditions, "org_id = ?")
			whereParams = append(whereParams, query.OrgId)
		}

		// user only sees the users for which it has read permissions
		if !ac.IsDisabled(ss.Cfg) {
			acFilter, err := ac.Filter(query.SignedInUser, "u.id", "global.users:id:", ac.ActionUsersRead)
			if err != nil {
				return err
			}
			whereConditions = append(whereConditions, acFilter.Where)
			whereParams = append(whereParams, acFilter.Args...)
		}

		if query.Query != "" {
			whereConditions = append(whereConditions, "(email "+dialect.LikeStr()+" ? OR name "+dialect.LikeStr()+" ? OR login "+dialect.LikeStr()+" ?)")
			whereParams = append(whereParams, queryWithWildcards, queryWithWildcards, queryWithWildcards)
		}

		if query.IsDisabled != nil {
			whereConditions = append(whereConditions, "is_disabled = ?")
			whereParams = append(whereParams, query.IsDisabled)
		}

		if query.AuthModule != "" {
			whereConditions = append(whereConditions, `auth_module=?`)
			whereParams = append(whereParams, query.AuthModule)
		}

		if len(whereConditions) > 0 {
			sess.Where(strings.Join(whereConditions, " AND "), whereParams...)
		}

		for _, filter := range query.Filters {
			if jc := filter.JoinCondition(); jc != nil {
				sess.Join(jc.Operator, jc.Table, jc.Params)
			}
			if ic := filter.InCondition(); ic != nil {
				sess.In(ic.Condition, ic.Params)
			}
			if wc := filter.WhereCondition(); wc != nil {
				sess.Where(wc.Condition, wc.Params)
			}
		}

		if query.Limit > 0 {
			offset := query.Limit * (query.Page - 1)
			sess.Limit(query.Limit, offset)
		}

		sess.Cols("u.id", "u.email", "u.name", "u.login", "u.is_admin", "u.is_disabled", "u.last_seen_at", "user_auth.auth_module")
		sess.Asc("u.login", "u.email")
		if err := sess.Find(&query.Result.Users); err != nil {
			return err
		}

		// get total
		user := models.User{}
		countSess := dbSess.Table("user").Alias("u")

		// Join with user_auth table if users filtered by auth_module
		if query.AuthModule != "" {
			countSess.Join("LEFT", "user_auth", joinCondition)
		}

		if len(whereConditions) > 0 {
			countSess.Where(strings.Join(whereConditions, " AND "), whereParams...)
		}

		for _, filter := range query.Filters {
			if jc := filter.JoinCondition(); jc != nil {
				countSess.Join(jc.Operator, jc.Table, jc.Params)
			}
			if ic := filter.InCondition(); ic != nil {
				countSess.In(ic.Condition, ic.Params)
			}
			if wc := filter.WhereCondition(); wc != nil {
				countSess.Where(wc.Condition, wc.Params)
			}
		}

		count, err := countSess.Count(&user)
		query.Result.TotalCount = count

		for _, user := range query.Result.Users {
			user.LastSeenAtAge = util.GetAgeString(user.LastSeenAt)
		}

		return err
	})
}

func (ss *SQLStore) DisableUser(ctx context.Context, cmd *models.DisableUserCommand) error {
	return ss.WithDbSession(ctx, func(dbSess *DBSession) error {
		user := models.User{}
		sess := dbSess.Table("user")

		if has, err := sess.ID(cmd.UserId).Where(notServiceAccountFilter(ss)).Get(&user); err != nil {
			return err
		} else if !has {
			return models.ErrUserNotFound
		}

		user.IsDisabled = cmd.IsDisabled
		sess.UseBool("is_disabled")

		_, err := sess.ID(cmd.UserId).Update(&user)
		return err
	})
}

func (ss *SQLStore) BatchDisableUsers(ctx context.Context, cmd *models.BatchDisableUsersCommand) error {
	return ss.WithTransactionalDbSession(ctx, func(sess *DBSession) error {
		userIds := cmd.UserIds

		if len(userIds) == 0 {
			return nil
		}

		user_id_params := strings.Repeat(",?", len(userIds)-1)
		disableSQL := "UPDATE " + dialect.Quote("user") + " SET is_disabled=? WHERE Id IN (?" + user_id_params + ")"

		disableParams := []interface{}{disableSQL, cmd.IsDisabled}
		for _, v := range userIds {
			disableParams = append(disableParams, v)
		}

		_, err := sess.Where(notServiceAccountFilter(ss)).Exec(disableParams...)
		return err
	})
}

func (ss *SQLStore) DeleteUser(ctx context.Context, cmd *models.DeleteUserCommand) error {
	return ss.WithTransactionalDbSession(ctx, func(sess *DBSession) error {
		return deleteUserInTransaction(ss, sess, cmd)
	})
}

func deleteUserInTransaction(ss *SQLStore, sess *DBSession, cmd *models.DeleteUserCommand) error {
	// Check if user exists
	user := models.User{Id: cmd.UserId}
	has, err := sess.Where(notServiceAccountFilter(ss)).Get(&user)
	if err != nil {
		return err
	}
	if !has {
		return models.ErrUserNotFound
	}
	for _, sql := range UserDeletions() {
		_, err := sess.Exec(sql, cmd.UserId)
		if err != nil {
			return err
		}
	}

	return deleteUserAccessControl(sess, cmd.UserId)
}

func deleteUserAccessControl(sess *DBSession, userID int64) error {
	// Delete user role assignments
	if _, err := sess.Exec("DELETE FROM user_role WHERE user_id = ?", userID); err != nil {
		return err
	}

	// Delete permissions that are scoped to user
	if _, err := sess.Exec("DELETE FROM permission WHERE scope = ?", ac.Scope("users", "id", strconv.FormatInt(userID, 10))); err != nil {
		return err
	}

	var roleIDs []int64
	if err := sess.SQL("SELECT id FROM role WHERE name = ?", ac.ManagedUserRoleName(userID)).Find(&roleIDs); err != nil {
		return err
	}

	if len(roleIDs) == 0 {
		return nil
	}

	query := "DELETE FROM permission WHERE role_id IN(? " + strings.Repeat(",?", len(roleIDs)-1) + ")"
	args := make([]interface{}, 0, len(roleIDs)+1)
	args = append(args, query)
	for _, id := range roleIDs {
		args = append(args, id)
	}

	// Delete managed user permissions
	if _, err := sess.Exec(args...); err != nil {
		return err
	}

	// Delete managed user roles
	if _, err := sess.Exec("DELETE FROM role WHERE name = ?", ac.ManagedUserRoleName(userID)); err != nil {
		return err
	}

	return nil
}

func UserDeletions() []string {
	deletes := []string{
		"DELETE FROM star WHERE user_id = ?",
		"DELETE FROM " + dialect.Quote("user") + " WHERE id = ?",
		"DELETE FROM org_user WHERE user_id = ?",
		"DELETE FROM dashboard_acl WHERE user_id = ?",
		"DELETE FROM preferences WHERE user_id = ?",
		"DELETE FROM team_member WHERE user_id = ?",
		"DELETE FROM user_auth WHERE user_id = ?",
		"DELETE FROM user_auth_token WHERE user_id = ?",
		"DELETE FROM quota WHERE user_id = ?",
	}
	return deletes
}

// UpdateUserPermissions sets the user Server Admin flag
func (ss *SQLStore) UpdateUserPermissions(userID int64, isAdmin bool) error {
	return ss.WithTransactionalDbSession(context.Background(), func(sess *DBSession) error {
		var user models.User
		if _, err := sess.ID(userID).Where(notServiceAccountFilter(ss)).Get(&user); err != nil {
			return err
		}

		user.IsAdmin = isAdmin
		sess.UseBool("is_admin")

		_, err := sess.ID(user.Id).Update(&user)
		if err != nil {
			return err
		}

		// validate that after update there is at least one server admin
		if err := validateOneAdminLeft(sess); err != nil {
			return err
		}

		return nil
	})
}

func (ss *SQLStore) SetUserHelpFlag(ctx context.Context, cmd *models.SetUserHelpFlagCommand) error {
	return ss.WithTransactionalDbSession(ctx, func(sess *DBSession) error {
		user := models.User{
			Id:         cmd.UserId,
			HelpFlags1: cmd.HelpFlags1,
			Updated:    time.Now(),
		}

		_, err := sess.ID(cmd.UserId).Cols("help_flags1").Update(&user)
		return err
	})
}

// validateOneAdminLeft validate that there is an admin user left
func validateOneAdminLeft(sess *DBSession) error {
	count, err := sess.Where("is_admin=?", true).Count(&models.User{})
	if err != nil {
		return err
	}

	if count == 0 {
		return models.ErrLastGrafanaAdmin
	}

	return nil
}<|MERGE_RESOLUTION|>--- conflicted
+++ resolved
@@ -223,18 +223,13 @@
 
 		// Try and find the user by login first.
 		// It's not sufficient to assume that a LoginOrEmail with an "@" is an email.
-<<<<<<< HEAD
-		usr := &user.User{Login: query.LoginOrEmail}
-		has, err := sess.Where(notServiceAccountFilter(ss)).Get(usr)
-=======
-		user := &models.User{}
+		usr := &user.User{}
 		where := "login=?"
 		if ss.Cfg.CaseInsensitiveLogin {
 			where = "LOWER(login)=LOWER(?)"
 		}
->>>>>>> f1661166
-
-		has, err := sess.Where(notServiceAccountFilter(ss)).Where(where, query.LoginOrEmail).Get(user)
+
+		has, err := sess.Where(notServiceAccountFilter(ss)).Where(where, query.LoginOrEmail).Get(usr)
 		if err != nil {
 			return err
 		}
@@ -242,17 +237,13 @@
 		if !has && strings.Contains(query.LoginOrEmail, "@") {
 			// If the user wasn't found, and it contains an "@" fallback to finding the
 			// user by email.
-<<<<<<< HEAD
-			usr = &user.User{Email: query.LoginOrEmail}
-			has, err = sess.Get(usr)
-=======
+
 			where = "email=?"
 			if ss.Cfg.CaseInsensitiveLogin {
 				where = "LOWER(email)=LOWER(?)"
 			}
-			user = &models.User{}
-			has, err = sess.Where(notServiceAccountFilter(ss)).Where(where, query.LoginOrEmail).Get(user)
->>>>>>> f1661166
+			usr = &user.User{}
+			has, err = sess.Where(notServiceAccountFilter(ss)).Where(where, query.LoginOrEmail).Get(usr)
 		}
 
 		if err != nil {
@@ -261,17 +252,13 @@
 			return models.ErrUserNotFound
 		}
 
-<<<<<<< HEAD
+		if ss.Cfg.CaseInsensitiveLogin {
+			if err := ss.userCaseInsensitiveLoginConflict(ctx, sess, usr.Login, usr.Email); err != nil {
+				return err
+			}
+		}
+
 		query.Result = usr
-=======
-		if ss.Cfg.CaseInsensitiveLogin {
-			if err := ss.userCaseInsensitiveLoginConflict(ctx, sess, user.Login, user.Email); err != nil {
-				return err
-			}
-		}
-
-		query.Result = user
->>>>>>> f1661166
 
 		return nil
 	})
@@ -283,18 +270,13 @@
 			return models.ErrUserNotFound
 		}
 
-<<<<<<< HEAD
-		user := &user.User{Email: query.Email}
-		has, err := sess.Where(notServiceAccountFilter(ss)).Get(user)
-=======
-		user := &models.User{}
+		user := &user.User{}
 		where := "email=?"
 		if ss.Cfg.CaseInsensitiveLogin {
 			where = "LOWER(email)=LOWER(?)"
 		}
 
 		has, err := sess.Where(notServiceAccountFilter(ss)).Where(where, query.Email).Get(user)
->>>>>>> f1661166
 
 		if err != nil {
 			return err
