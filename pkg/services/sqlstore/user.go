package sqlstore

import (
	"context"
	"fmt"
	"strconv"
	"strings"
	"time"

	"github.com/grafana/grafana/pkg/bus"
	"github.com/grafana/grafana/pkg/events"
	"github.com/grafana/grafana/pkg/models"
	"github.com/grafana/grafana/pkg/setting"
	"github.com/grafana/grafana/pkg/util"
)

func (ss *SqlStore) addUserQueryAndCommandHandlers() {
	ss.Bus.AddHandler(ss.GetSignedInUserWithCache)

	bus.AddHandler("sql", GetUserById)
	bus.AddHandler("sql", UpdateUser)
	bus.AddHandler("sql", ChangeUserPassword)
	bus.AddHandler("sql", GetUserByLogin)
	bus.AddHandler("sql", GetUserByEmail)
	bus.AddHandler("sql", SetUsingOrg)
	bus.AddHandler("sql", UpdateUserLastSeenAt)
	bus.AddHandler("sql", GetUserProfile)
	bus.AddHandler("sql", SearchUsers)
	bus.AddHandler("sql", GetUserOrgList)
	bus.AddHandler("sql", DisableUser)
	bus.AddHandler("sql", BatchDisableUsers)
	bus.AddHandler("sql", DeleteUser)
	bus.AddHandler("sql", UpdateUserPermissions)
	bus.AddHandler("sql", SetUserHelpFlag)
	bus.AddHandlerCtx("sql", CreateUser)
}

func getOrgIdForNewUser(cmd *models.CreateUserCommand, sess *DBSession) (int64, error) {
	if cmd.SkipOrgSetup {
		return -1, nil
	}

	var org models.Org

	if setting.AutoAssignOrg {
		has, err := sess.Where("id=?", setting.AutoAssignOrgId).Get(&org)
		if err != nil {
			return 0, err
		}
		if has {
			return org.Id, nil
		}
		if setting.AutoAssignOrgId == 1 {
			org.Name = "Main Org."
			org.Id = int64(setting.AutoAssignOrgId)
		} else {
			sqlog.Info("Could not create user: organization id %v does not exist",
				setting.AutoAssignOrgId)
			return 0, fmt.Errorf("Could not create user: organization id %v does not exist",
				setting.AutoAssignOrgId)
		}
	} else {
		org.Name = cmd.OrgName
		if len(org.Name) == 0 {
			org.Name = util.StringsFallback2(cmd.Email, cmd.Login)
		}
	}

	org.Created = time.Now()
	org.Updated = time.Now()

	if org.Id != 0 {
		if _, err := sess.InsertId(&org); err != nil {
			return 0, err
		}
	} else {
		if _, err := sess.InsertOne(&org); err != nil {
			return 0, err
		}
	}

	sess.publishAfterCommit(&events.OrgCreated{
		Timestamp: org.Created,
		Id:        org.Id,
		Name:      org.Name,
	})

	return org.Id, nil
}

func CreateUser(ctx context.Context, cmd *models.CreateUserCommand) error {
	return inTransactionCtx(ctx, func(sess *DBSession) error {
		orgId, err := getOrgIdForNewUser(cmd, sess)
		if err != nil {
			return err
		}

		if cmd.Email == "" {
			cmd.Email = cmd.Login
		}

		// create user
		user := models.User{
			Email:         cmd.Email,
			Name:          cmd.Name,
			Login:         cmd.Login,
			Company:       cmd.Company,
			IsAdmin:       cmd.IsAdmin,
			OrgId:         orgId,
			EmailVerified: cmd.EmailVerified,
			Created:       time.Now(),
			Updated:       time.Now(),
			LastSeenAt:    time.Now().AddDate(-10, 0, 0),
		}

		user.Salt = util.GetRandomString(10)
		user.Rands = util.GetRandomString(10)

		if len(cmd.Password) > 0 {
			user.Password = util.EncodePassword(cmd.Password, user.Salt)
		}

		sess.UseBool("is_admin")

		if _, err := sess.Insert(&user); err != nil {
			return err
		}

		sess.publishAfterCommit(&events.UserCreated{
			Timestamp: user.Created,
			Id:        user.Id,
			Name:      user.Name,
			Login:     user.Login,
			Email:     user.Email,
		})

		cmd.Result = user

		// create org user link
		if !cmd.SkipOrgSetup {
			orgUser := models.OrgUser{
				OrgId:   orgId,
				UserId:  user.Id,
				Role:    models.ROLE_ADMIN,
				Created: time.Now(),
				Updated: time.Now(),
			}

			if setting.AutoAssignOrg && !user.IsAdmin {
				if len(cmd.DefaultOrgRole) > 0 {
					orgUser.Role = models.RoleType(cmd.DefaultOrgRole)
				} else {
					orgUser.Role = models.RoleType(setting.AutoAssignOrgRole)
				}
			}

			if _, err = sess.Insert(&orgUser); err != nil {
				return err
			}
		}

		return nil
	})
}

func GetUserById(query *models.GetUserByIdQuery) error {
	user := new(models.User)
	has, err := x.Id(query.Id).Get(user)

	if err != nil {
		return err
	} else if !has {
		return models.ErrUserNotFound
	}

	query.Result = user

	return nil
}

func GetUserByLogin(query *models.GetUserByLoginQuery) error {
	if query.LoginOrEmail == "" {
		return models.ErrUserNotFound
	}

	// Try and find the user by login first.
	// It's not sufficient to assume that a LoginOrEmail with an "@" is an email.
	user := &models.User{Login: query.LoginOrEmail}
	has, err := x.Get(user)

	if err != nil {
		return err
	}

	if !has && strings.Contains(query.LoginOrEmail, "@") {
		// If the user wasn't found, and it contains an "@" fallback to finding the
		// user by email.
		user = &models.User{Email: query.LoginOrEmail}
		has, err = x.Get(user)
	}

	if err != nil {
		return err
	} else if !has {
		return models.ErrUserNotFound
	}

	query.Result = user

	return nil
}

func GetUserByEmail(query *models.GetUserByEmailQuery) error {
	if query.Email == "" {
		return models.ErrUserNotFound
	}

	user := &models.User{Email: query.Email}
	has, err := x.Get(user)

	if err != nil {
		return err
	} else if !has {
		return models.ErrUserNotFound
	}

	query.Result = user

	return nil
}

func UpdateUser(cmd *models.UpdateUserCommand) error {
	return inTransaction(func(sess *DBSession) error {

		user := models.User{
			Name:    cmd.Name,
			Email:   cmd.Email,
			Login:   cmd.Login,
			Theme:   cmd.Theme,
			Updated: time.Now(),
		}

		if _, err := sess.ID(cmd.UserId).Update(&user); err != nil {
			return err
		}

		sess.publishAfterCommit(&events.UserUpdated{
			Timestamp: user.Created,
			Id:        user.Id,
			Name:      user.Name,
			Login:     user.Login,
			Email:     user.Email,
		})

		return nil
	})
}

func ChangeUserPassword(cmd *models.ChangeUserPasswordCommand) error {
	return inTransaction(func(sess *DBSession) error {

		user := models.User{
			Password: cmd.NewPassword,
			Updated:  time.Now(),
		}

		_, err := sess.ID(cmd.UserId).Update(&user)
		return err
	})
}

func UpdateUserLastSeenAt(cmd *models.UpdateUserLastSeenAtCommand) error {
	return inTransaction(func(sess *DBSession) error {
		user := models.User{
			Id:         cmd.UserId,
			LastSeenAt: time.Now(),
		}

		_, err := sess.ID(cmd.UserId).Update(&user)
		return err
	})
}

func SetUsingOrg(cmd *models.SetUsingOrgCommand) error {
	getOrgsForUserCmd := &models.GetUserOrgListQuery{UserId: cmd.UserId}
	GetUserOrgList(getOrgsForUserCmd)

	valid := false
	for _, other := range getOrgsForUserCmd.Result {
		if other.OrgId == cmd.OrgId {
			valid = true
		}
	}

	if !valid {
		return fmt.Errorf("user does not belong to org")
	}

	return inTransaction(func(sess *DBSession) error {
		return setUsingOrgInTransaction(sess, cmd.UserId, cmd.OrgId)
	})
}

func setUsingOrgInTransaction(sess *DBSession, userID int64, orgID int64) error {
	user := models.User{
		Id:    userID,
		OrgId: orgID,
	}

	_, err := sess.ID(userID).Update(&user)
	return err
}

func GetUserProfile(query *models.GetUserProfileQuery) error {
	var user models.User
	has, err := x.Id(query.UserId).Get(&user)

	if err != nil {
		return err
	} else if !has {
		return models.ErrUserNotFound
	}

	query.Result = models.UserProfileDTO{
		Id:             user.Id,
		Name:           user.Name,
		Email:          user.Email,
		Login:          user.Login,
		Theme:          user.Theme,
		IsGrafanaAdmin: user.IsAdmin,
		IsDisabled:     user.IsDisabled,
		OrgId:          user.OrgId,
	}

	return err
}

func GetUserOrgList(query *models.GetUserOrgListQuery) error {
	query.Result = make([]*models.UserOrgDTO, 0)
	sess := x.Table("org_user")
	sess.Join("INNER", "org", "org_user.org_id=org.id")
	sess.Where("org_user.user_id=?", query.UserId)
	sess.Cols("org.name", "org_user.role", "org_user.org_id")
	sess.OrderBy("org.name")
	err := sess.Find(&query.Result)
	return err
}

func newSignedInUserCacheKey(orgID, userID int64) string {
	return fmt.Sprintf("signed-in-user-%d-%d", userID, orgID)
}

func (ss *SqlStore) GetSignedInUserWithCache(query *models.GetSignedInUserQuery) error {
	cacheKey := newSignedInUserCacheKey(query.OrgId, query.UserId)
	if cached, found := ss.CacheService.Get(cacheKey); found {
		query.Result = cached.(*models.SignedInUser)
		return nil
	}

	err := GetSignedInUser(query)
	if err != nil {
		return err
	}

	cacheKey = newSignedInUserCacheKey(query.Result.OrgId, query.UserId)
	ss.CacheService.Set(cacheKey, query.Result, time.Second*5)
	return nil
}

func GetSignedInUser(query *models.GetSignedInUserQuery) error {
	orgId := "u.org_id"
	if query.OrgId > 0 {
		orgId = strconv.FormatInt(query.OrgId, 10)
	}

	var rawSql = `SELECT
		u.id             as user_id,
		u.is_admin       as is_grafana_admin,
		u.email          as email,
		u.login          as login,
		u.name           as name,
		u.help_flags1    as help_flags1,
		u.last_seen_at   as last_seen_at,
		(SELECT COUNT(*) FROM org_user where org_user.user_id = u.id) as org_count,
		org.name         as org_name,
		org_user.role    as org_role,
		org.id           as org_id
		FROM ` + dialect.Quote("user") + ` as u
		LEFT OUTER JOIN org_user on org_user.org_id = ` + orgId + ` and org_user.user_id = u.id
		LEFT OUTER JOIN org on org.id = org_user.org_id `

	sess := x.Table("user")
	if query.UserId > 0 {
		sess.SQL(rawSql+"WHERE u.id=?", query.UserId)
	} else if query.Login != "" {
		sess.SQL(rawSql+"WHERE u.login=?", query.Login)
	} else if query.Email != "" {
		sess.SQL(rawSql+"WHERE u.email=?", query.Email)
	}

	var user models.SignedInUser
	has, err := sess.Get(&user)
	if err != nil {
		return err
	} else if !has {
		return models.ErrUserNotFound
	}

	if user.OrgRole == "" {
		user.OrgId = -1
		user.OrgName = "Org missing"
	}

	getTeamsByUserQuery := &models.GetTeamsByUserQuery{OrgId: user.OrgId, UserId: user.UserId}
	err = GetTeamsByUser(getTeamsByUserQuery)
	if err != nil {
		return err
	}

	user.Teams = make([]int64, len(getTeamsByUserQuery.Result))
	for i, t := range getTeamsByUserQuery.Result {
		user.Teams[i] = t.Id
	}

	query.Result = &user
	return err
}

func SearchUsers(query *models.SearchUsersQuery) error {
	query.Result = models.SearchUserQueryResult{
		Users: make([]*models.UserSearchHitDTO, 0),
	}

	queryWithWildcards := "%" + query.Query + "%"

	whereConditions := make([]string, 0)
	whereParams := make([]interface{}, 0)
	sess := x.Table("user").Alias("u")
	sess.Join("LEFT", "user_auth", "user_auth.user_id=u.id")

	if query.OrgId > 0 {
		whereConditions = append(whereConditions, "org_id = ?")
		whereParams = append(whereParams, query.OrgId)
	}

	if query.Query != "" {
		whereConditions = append(whereConditions, "(email "+dialect.LikeStr()+" ? OR name "+dialect.LikeStr()+" ? OR login "+dialect.LikeStr()+" ?)")
		whereParams = append(whereParams, queryWithWildcards, queryWithWildcards, queryWithWildcards)
	}

	if query.AuthModule != "" {
		whereConditions = append(
			whereConditions,
			`id IN (SELECT user_id
			FROM user_auth
			WHERE auth_module=?)`,
		)

		whereParams = append(whereParams, query.AuthModule)
	}

	if len(whereConditions) > 0 {
		sess.Where(strings.Join(whereConditions, " AND "), whereParams...)
	}

	offset := query.Limit * (query.Page - 1)
	sess.Limit(query.Limit, offset)
	sess.Cols("u.id", "u.email", "u.name", "u.login", "u.is_admin", "u.is_disabled", "u.last_seen_at", "user_auth.auth_module")
	sess.OrderBy("u.id")
	if err := sess.Find(&query.Result.Users); err != nil {
		return err
	}

	// get total
	user := models.User{}
	countSess := x.Table("user")

	if len(whereConditions) > 0 {
		countSess.Where(strings.Join(whereConditions, " AND "), whereParams...)
	}

	count, err := countSess.Count(&user)
	query.Result.TotalCount = count

	for _, user := range query.Result.Users {
		user.LastSeenAtAge = util.GetAgeString(user.LastSeenAt)
	}

	return err
}

func DisableUser(cmd *models.DisableUserCommand) error {
	user := models.User{}
	sess := x.Table("user")
	sess.ID(cmd.UserId).Get(&user)

	user.IsDisabled = cmd.IsDisabled
	sess.UseBool("is_disabled")

	_, err := sess.ID(cmd.UserId).Update(&user)
	return err
}

<<<<<<< HEAD
func BatchDisableUsers(cmd *m.BatchDisableUsersCommand) error {
=======
func BatchDisableUsers(cmd *models.BatchDisableUsersCommand) error {
>>>>>>> 6fbca902
	return inTransaction(func(sess *DBSession) error {
		userIds := cmd.UserIds

		if len(userIds) == 0 {
			return nil
		}

		user_id_params := strings.Repeat(",?", len(userIds)-1)
		disableSQL := "UPDATE " + dialect.Quote("user") + " SET is_disabled=? WHERE Id IN (?" + user_id_params + ")"

		disableParams := []interface{}{disableSQL, cmd.IsDisabled}
		for _, v := range userIds {
			disableParams = append(disableParams, v)
		}

		_, err := sess.Exec(disableParams...)
		if err != nil {
			return err
		}

		return nil
	})
}

<<<<<<< HEAD
func DeleteUser(cmd *m.DeleteUserCommand) error {
=======
func DeleteUser(cmd *models.DeleteUserCommand) error {
>>>>>>> 6fbca902
	return inTransaction(func(sess *DBSession) error {
		return deleteUserInTransaction(sess, cmd)
	})
}

func deleteUserInTransaction(sess *DBSession, cmd *models.DeleteUserCommand) error {
	deletes := []string{
		"DELETE FROM star WHERE user_id = ?",
		"DELETE FROM " + dialect.Quote("user") + " WHERE id = ?",
		"DELETE FROM org_user WHERE user_id = ?",
		"DELETE FROM dashboard_acl WHERE user_id = ?",
		"DELETE FROM preferences WHERE user_id = ?",
		"DELETE FROM team_member WHERE user_id = ?",
		"DELETE FROM user_auth WHERE user_id = ?",
		"DELETE FROM user_auth_token WHERE user_id = ?",
		"DELETE FROM quota WHERE user_id = ?",
	}

	for _, sql := range deletes {
		_, err := sess.Exec(sql, cmd.UserId)
		if err != nil {
			return err
		}
	}

	return nil
}

func UpdateUserPermissions(cmd *models.UpdateUserPermissionsCommand) error {
	return inTransaction(func(sess *DBSession) error {
		user := models.User{}
		sess.ID(cmd.UserId).Get(&user)

		user.IsAdmin = cmd.IsGrafanaAdmin
		sess.UseBool("is_admin")

		_, err := sess.ID(user.Id).Update(&user)
		if err != nil {
			return err
		}

		// validate that after update there is at least one server admin
		if err := validateOneAdminLeft(sess); err != nil {
			return err
		}

		return nil
	})
}

func SetUserHelpFlag(cmd *models.SetUserHelpFlagCommand) error {
	return inTransaction(func(sess *DBSession) error {

		user := models.User{
			Id:         cmd.UserId,
			HelpFlags1: cmd.HelpFlags1,
			Updated:    time.Now(),
		}

		_, err := sess.ID(cmd.UserId).Cols("help_flags1").Update(&user)
		return err
	})
}

func validateOneAdminLeft(sess *DBSession) error {
	// validate that there is an admin user left
	count, err := sess.Where("is_admin=?", true).Count(&models.User{})
	if err != nil {
		return err
	}

	if count == 0 {
		return models.ErrLastGrafanaAdmin
	}

	return nil
}<|MERGE_RESOLUTION|>--- conflicted
+++ resolved
@@ -501,11 +501,7 @@
 	return err
 }
 
-<<<<<<< HEAD
-func BatchDisableUsers(cmd *m.BatchDisableUsersCommand) error {
-=======
 func BatchDisableUsers(cmd *models.BatchDisableUsersCommand) error {
->>>>>>> 6fbca902
 	return inTransaction(func(sess *DBSession) error {
 		userIds := cmd.UserIds
 
@@ -530,11 +526,7 @@
 	})
 }
 
-<<<<<<< HEAD
-func DeleteUser(cmd *m.DeleteUserCommand) error {
-=======
 func DeleteUser(cmd *models.DeleteUserCommand) error {
->>>>>>> 6fbca902
 	return inTransaction(func(sess *DBSession) error {
 		return deleteUserInTransaction(sess, cmd)
 	})
