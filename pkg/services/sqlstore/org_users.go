--- conflicted
+++ resolved
@@ -102,22 +102,10 @@
 		whereConditions = append(whereConditions, "org_user.org_id = ?")
 		whereParams = append(whereParams, query.OrgId)
 
-<<<<<<< HEAD
-	// TODO: add to chore, for cleaning up after we have created
-	// service accounts table in the modelling
-	whereConditions = append(whereConditions, fmt.Sprintf("%s.is_service_account = false", x.Dialect().Quote("user")))
-
-	if query.Query != "" {
-		queryWithWildcards := "%" + query.Query + "%"
-		whereConditions = append(whereConditions, "(email "+dialect.LikeStr()+" ? OR name "+dialect.LikeStr()+" ? OR login "+dialect.LikeStr()+" ?)")
-		whereParams = append(whereParams, queryWithWildcards, queryWithWildcards, queryWithWildcards)
-	}
-=======
 		if query.UserID != 0 {
 			whereConditions = append(whereConditions, "org_user.user_id = ?")
 			whereParams = append(whereParams, query.UserID)
 		}
->>>>>>> 0ca4ccfa
 
 		whereConditions = append(whereConditions, fmt.Sprintf("%s.is_service_account = ?", ss.Dialect.Quote("user")))
 		whereParams = append(whereParams, ss.Dialect.BooleanStr(false))
@@ -189,19 +177,7 @@
 		whereConditions = append(whereConditions, "org_user.org_id = ?")
 		whereParams = append(whereParams, query.OrgID)
 
-<<<<<<< HEAD
-	// TODO: add to chore, for cleaning up after we have created
-	// service accounts table in the modelling
-	whereConditions = append(whereConditions, fmt.Sprintf("%s.is_service_account = false", x.Dialect().Quote("user")))
-
-	if query.Query != "" {
-		queryWithWildcards := "%" + query.Query + "%"
-		whereConditions = append(whereConditions, "(email "+dialect.LikeStr()+" ? OR name "+dialect.LikeStr()+" ? OR login "+dialect.LikeStr()+" ?)")
-		whereParams = append(whereParams, queryWithWildcards, queryWithWildcards, queryWithWildcards)
-	}
-=======
 		whereConditions = append(whereConditions, fmt.Sprintf("%s.is_service_account = %s", ss.Dialect.Quote("user"), ss.Dialect.BooleanStr(false)))
->>>>>>> 0ca4ccfa
 
 		if !accesscontrol.IsDisabled(ss.Cfg) {
 			acFilter, err := accesscontrol.Filter(query.User, "org_user.user_id", "users:id:", accesscontrol.ActionOrgUsersRead)
@@ -222,17 +198,10 @@
 			sess.Where(strings.Join(whereConditions, " AND "), whereParams...)
 		}
 
-<<<<<<< HEAD
-	// get total count
-	orgUser := models.OrgUser{}
-	countSess := x.Table("org_user").
-		Join("INNER", x.Dialect().Quote("user"), fmt.Sprintf("org_user.user_id=%s.id", x.Dialect().Quote("user")))
-=======
 		if query.Limit > 0 {
 			offset := query.Limit * (query.Page - 1)
 			sess.Limit(query.Limit, offset)
 		}
->>>>>>> 0ca4ccfa
 
 		sess.Cols(
 			"org_user.org_id",
