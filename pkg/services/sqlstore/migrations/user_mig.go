--- conflicted
+++ resolved
@@ -5,11 +5,7 @@
 
 	"xorm.io/xorm"
 
-<<<<<<< HEAD
-	"github.com/grafana/grafana/pkg/services/sqlstore/migrations/user"
-=======
 	"github.com/grafana/grafana/pkg/services/sqlstore/migrations/usermig"
->>>>>>> 5b85c4c2
 	. "github.com/grafana/grafana/pkg/services/sqlstore/migrator"
 	"github.com/grafana/grafana/pkg/util"
 )
@@ -161,16 +157,12 @@
 
 	// Service accounts login were not unique per org. this migration is part of making it unique per org
 	// to be able to create service accounts that are unique per org
-<<<<<<< HEAD
-	mg.AddMigration(user.AllowSameLoginCrossOrgs, &user.ServiceAccountsSameLoginCrossOrgs{})
-=======
 	mg.AddMigration(usermig.AllowSameLoginCrossOrgs, &usermig.ServiceAccountsSameLoginCrossOrgs{})
 
 	// Users login and email should be in lower case
 	mg.AddMigration(usermig.LowerCaseUserLoginAndEmail, &usermig.UsersLowerCaseLoginAndEmail{})
 	// Users login and email should be in lower case - 2, fix for creating users not lowering login and email
 	mg.AddMigration(usermig.LowerCaseUserLoginAndEmail+"2", &usermig.UsersLowerCaseLoginAndEmail{})
->>>>>>> 5b85c4c2
 }
 
 const migSQLITEisServiceAccountNullable = `ALTER TABLE user ADD COLUMN tmp_service_account BOOLEAN DEFAULT 0;
