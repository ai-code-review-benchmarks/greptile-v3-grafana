--- conflicted
+++ resolved
@@ -61,10 +61,7 @@
 	_, migrationRun := logs[migTitle]
 
 	switch {
-<<<<<<< HEAD
-=======
 	// If unified alerting is enabled and the upgrade migration has not been run
->>>>>>> 0ca4ccfa
 	case mg.Cfg.UnifiedAlerting.IsEnabled() && !migrationRun:
 		// Remove the migration entry that removes all unified alerting data. This is so when the feature
 		// flag is removed in future the "remove unified alerting data" migration will be run again.
@@ -78,9 +75,6 @@
 			seenChannelUIDs: make(map[string]struct{}),
 			silences:        make(map[int64][]*pb.MeshSilence),
 		})
-<<<<<<< HEAD
-	case !mg.Cfg.UnifiedAlerting.IsEnabled() && migrationRun:
-=======
 	// If unified alerting is disabled and upgrade migration has been run
 	case !mg.Cfg.UnifiedAlerting.IsEnabled() && migrationRun:
 		// If legacy alerting is also disabled, there is nothing to do
@@ -92,7 +86,6 @@
 		if !mg.Cfg.ForceMigration {
 			panic("Grafana has already been migrated to Unified Alerting.\nAny alert rules created while using Unified Alerting will be deleted by rolling back.\n\nSet force_migration=true in your grafana.ini and restart Grafana to roll back and delete Unified Alerting configuration data.")
 		}
->>>>>>> 0ca4ccfa
 		// Remove the migration entry that creates unified alerting data. This is so when the feature
 		// flag is enabled in the future the migration "move dashboard alerts to unified alerting" will be run again.
 		mg.AddMigration(fmt.Sprintf(clearMigrationEntryTitle, migTitle), &clearMigrationEntry{
@@ -719,50 +712,6 @@
 }
 
 func (u *upgradeNgAlerting) SQL(migrator.Dialect) string {
-<<<<<<< HEAD
-	return "code migration"
-}
-
-// CheckUnifiedAlertingEnabledByDefault determines the final status of unified alerting, if it is not enabled explicitly.
-// Checks table `alert` and if it is empty, then it changes UnifiedAlerting.Enabled to true. Otherwise, it sets the flag to false.
-// After this method is executed the status of alerting should be determined, i.e. both flags will not be nil.
-// Note: this is not a real migration but a step that other migrations depend on.
-// TODO Delete when unified alerting is enabled by default unconditionally (Grafana v9)
-func CheckUnifiedAlertingEnabledByDefault(migrator *migrator.Migrator) error {
-	// if [unified_alerting][enabled] is explicitly set, we've got nothing to do here.
-	if migrator.Cfg.UnifiedAlerting.Enabled != nil {
-		return nil
-	}
-	var ualertEnabled bool
-	// this duplicates the logic in setting.ReadUnifiedAlertingSettings, and is put here just for logical completeness.
-	if setting.AlertingEnabled != nil && !*setting.AlertingEnabled {
-		ualertEnabled = true
-		migrator.Cfg.UnifiedAlerting.Enabled = &ualertEnabled
-		migrator.Logger.Debug("Unified alerting is enabled because the legacy is disabled explicitly")
-		return nil
-	}
-
-	resp := &struct {
-		Count int64
-	}{}
-	exist, err := migrator.DBEngine.IsTableExist("alert")
-	if err != nil {
-		return fmt.Errorf("failed to verify if the 'alert' table exists: %w", err)
-	}
-	if exist {
-		if _, err := migrator.DBEngine.SQL("SELECT COUNT(1) as count FROM alert").Get(resp); err != nil {
-			return fmt.Errorf("failed to read 'alert' table: %w", err)
-		}
-	}
-	// if table does not exist then we treat it as absence of legacy alerting and therefore enable unified alerting.
-
-	ualertEnabled = resp.Count == 0
-	legacyEnabled := !ualertEnabled
-	migrator.Cfg.UnifiedAlerting.Enabled = &ualertEnabled
-	setting.AlertingEnabled = &legacyEnabled
-
-	migrator.Logger.Debug(fmt.Sprintf("Found %d legacy alerts in the database. Unified alerting enabled is %v", resp.Count, ualertEnabled))
-=======
 	return codeMigration
 }
 
@@ -910,6 +859,5 @@
 		migrator.Logger.Error("failed to insert changes to alert_rule_version", "err", err)
 		return fmt.Errorf("unable to update alert rules with group index: %w", err)
 	}
->>>>>>> 0ca4ccfa
 	return nil
 }