--- conflicted
+++ resolved
@@ -68,13 +68,13 @@
 	addKVStoreMigrations(mg)
 	ualert.AddDashboardUIDPanelIDMigration(mg)
 	accesscontrol.AddMigration(mg)
-<<<<<<< HEAD
-	if mg.Cfg != nil && mg.Cfg.FeatureToggles["accesscontrol"] {
-		accesscontrol.AddTeamMembershipMigrations(mg)
+	addQueryHistoryMigrations(mg)
+
+	if mg.Cfg != nil && mg.Cfg.IsFeatureToggleEnabled != nil {
+		if mg.Cfg.IsFeatureToggleEnabled(featuremgmt.FlagAccesscontrol) {
+			accesscontrol.AddTeamMembershipMigrations(mg)
+		}
 	}
-=======
-	addQueryHistoryMigrations(mg)
->>>>>>> 12420260
 }
 
 func addMigrationLogMigrations(mg *Migrator) {
