--- conflicted
+++ resolved
@@ -1,12 +1,7 @@
 package migrations
 
 import (
-<<<<<<< HEAD
-	"os"
-
-=======
 	"github.com/grafana/grafana/pkg/services/featuremgmt"
->>>>>>> 0ca4ccfa
 	"github.com/grafana/grafana/pkg/services/sqlstore/migrations/accesscontrol"
 	"github.com/grafana/grafana/pkg/services/sqlstore/migrations/ualert"
 	. "github.com/grafana/grafana/pkg/services/sqlstore/migrator"
@@ -55,11 +50,6 @@
 	addUserAuthTokenMigrations(mg)
 	addCacheMigration(mg)
 	addShortURLMigrations(mg)
-	// TODO Delete when unified alerting is enabled by default unconditionally (Grafana v9)
-	if err := ualert.CheckUnifiedAlertingEnabledByDefault(mg); err != nil { // this should always go before any other ualert migration
-		mg.Logger.Error("failed to determine the status of alerting engine. Enable either legacy or unified alerting explicitly and try again", "err", err)
-		os.Exit(1)
-	}
 	ualert.AddTablesMigrations(mg)
 	ualert.AddDashAlertMigration(mg)
 	addLibraryElementsMigrations(mg)
