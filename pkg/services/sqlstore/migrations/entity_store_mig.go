package migrations

import (
	"fmt"
	"strings"

	"github.com/grafana/grafana/pkg/services/sqlstore/migrator"
	"github.com/grafana/grafana/pkg/setting"
)

func getLatinPathColumn(name string) *migrator.Column {
	return &migrator.Column{
		Name:     name,
		Type:     migrator.DB_NVarchar,
		Length:   1024,
		Nullable: false,
		IsLatin:  true, // only used in MySQL
	}
}

func addEntityStoreMigrations(mg *migrator.Migrator) {
	grnLength := 256 // len(tenant)~8 + len(kind)!16 + len(kind)~128 = 256
	tables := []migrator.Table{}
	tables = append(tables, migrator.Table{
		Name: "entity",
		Columns: []*migrator.Column{
			// Object ID (OID) will be unique across all objects/instances
			// uuid5( tenant_id, kind + uid )
			{Name: "grn", Type: migrator.DB_NVarchar, Length: grnLength, Nullable: false, IsPrimaryKey: true},

			// The entity identifier
			{Name: "tenant_id", Type: migrator.DB_BigInt, Nullable: false},
			{Name: "kind", Type: migrator.DB_NVarchar, Length: 255, Nullable: false},
			{Name: "uid", Type: migrator.DB_NVarchar, Length: 40, Nullable: false},
			{Name: "folder", Type: migrator.DB_NVarchar, Length: 40, Nullable: false},
			{Name: "access", Type: migrator.DB_Text, Nullable: true}, // JSON object

			// The raw entity body (any byte array)
			{Name: "body", Type: migrator.DB_LongBlob, Nullable: true}, // null when nested or remote
			{Name: "size", Type: migrator.DB_BigInt, Nullable: false},
			{Name: "etag", Type: migrator.DB_NVarchar, Length: 32, Nullable: false, IsLatin: true}, // md5(body)
			{Name: "version", Type: migrator.DB_NVarchar, Length: 128, Nullable: false},

			// Who changed what when -- We should avoid JOINs with other tables in the database
			{Name: "updated_at", Type: migrator.DB_BigInt, Nullable: false},
			{Name: "created_at", Type: migrator.DB_BigInt, Nullable: false},
			{Name: "updated_by", Type: migrator.DB_NVarchar, Length: 190, Nullable: false},
			{Name: "created_by", Type: migrator.DB_NVarchar, Length: 190, Nullable: false},

			// Mark objects with origin metadata
			{Name: "origin", Type: migrator.DB_NVarchar, Length: 40, Nullable: false},
			getLatinPathColumn("origin_key"), // index with length 1024
			{Name: "origin_ts", Type: migrator.DB_BigInt, Nullable: false},

			// Summary data (always extracted from the `body` column)
			{Name: "name", Type: migrator.DB_NVarchar, Length: 255, Nullable: false},
			{Name: "description", Type: migrator.DB_NVarchar, Length: 255, Nullable: true},
			{Name: "slug", Type: migrator.DB_NVarchar, Length: 189, Nullable: false}, // from title
			{Name: "labels", Type: migrator.DB_Text, Nullable: true},                 // JSON object
			{Name: "fields", Type: migrator.DB_Text, Nullable: true},                 // JSON object
			{Name: "errors", Type: migrator.DB_Text, Nullable: true},                 // JSON object
		},
		Indices: []*migrator.Index{
			{Cols: []string{"kind"}},
			{Cols: []string{"folder"}},
			{Cols: []string{"uid"}},

			{Cols: []string{"tenant_id", "kind", "uid"}, Type: migrator.UniqueIndex},
			// {Cols: []string{"tenant_id", "folder", "slug"}, Type: migrator.UniqueIndex},
		},
	})

	// when saving a folder, keep a path version cached (all info is derived from entity table)
	tables = append(tables, migrator.Table{
		Name: "entity_folder",
		Columns: []*migrator.Column{
			{Name: "grn", Type: migrator.DB_NVarchar, Length: grnLength, Nullable: false, IsPrimaryKey: true},
			{Name: "tenant_id", Type: migrator.DB_BigInt, Nullable: false},
			{Name: "uid", Type: migrator.DB_NVarchar, Length: 40, Nullable: false},
			getLatinPathColumn("slug_path"),                             ///slug/slug/slug/
			{Name: "tree", Type: migrator.DB_Text, Nullable: false},     // JSON []{uid, title}
			{Name: "depth", Type: migrator.DB_Int, Nullable: false},     // starts at 1
			{Name: "left", Type: migrator.DB_Int, Nullable: false},      // MPTT
			{Name: "right", Type: migrator.DB_Int, Nullable: false},     // MPTT
			{Name: "detached", Type: migrator.DB_Bool, Nullable: false}, // a parent folder was not found
		},
		Indices: []*migrator.Index{
			{Cols: []string{"tenant_id", "uid"}, Type: migrator.UniqueIndex},
			//	{Cols: []string{"tenant_id", "slug_path"}, Type: migrator.UniqueIndex},
		},
	})

	tables = append(tables, migrator.Table{
		Name: "entity_labels",
		Columns: []*migrator.Column{
			{Name: "grn", Type: migrator.DB_NVarchar, Length: grnLength, Nullable: false},
			{Name: "label", Type: migrator.DB_NVarchar, Length: 191, Nullable: false},
			{Name: "value", Type: migrator.DB_NVarchar, Length: 1024, Nullable: false},
			{Name: "parent_grn", Type: migrator.DB_NVarchar, Length: grnLength, Nullable: true},
		},
		Indices: []*migrator.Index{
			{Cols: []string{"grn", "label"}, Type: migrator.UniqueIndex},
			{Cols: []string{"parent_grn"}, Type: migrator.IndexType},
		},
	})

	tables = append(tables, migrator.Table{
		Name: "entity_ref",
		Columns: []*migrator.Column{
			// Source:
			{Name: "grn", Type: migrator.DB_NVarchar, Length: grnLength, Nullable: false},
			{Name: "parent_grn", Type: migrator.DB_NVarchar, Length: grnLength, Nullable: true},

			// Address (defined in the body, not resolved, may be invalid and change)
			{Name: "family", Type: migrator.DB_NVarchar, Length: 255, Nullable: false},
			{Name: "type", Type: migrator.DB_NVarchar, Length: 255, Nullable: true},
			{Name: "id", Type: migrator.DB_NVarchar, Length: 1024, Nullable: true},

			// Runtime calcs (will depend on the system state)
			{Name: "resolved_ok", Type: migrator.DB_Bool, Nullable: false},
			{Name: "resolved_to", Type: migrator.DB_NVarchar, Length: 40, Nullable: false},
			{Name: "resolved_warning", Type: migrator.DB_NVarchar, Length: 255, Nullable: false},
			{Name: "resolved_time", Type: migrator.DB_DateTime, Nullable: false}, // resolution cache timestamp
		},
		Indices: []*migrator.Index{
			{Cols: []string{"grn"}, Type: migrator.IndexType},
			{Cols: []string{"family"}, Type: migrator.IndexType},
			{Cols: []string{"type"}, Type: migrator.IndexType},
			{Cols: []string{"resolved_to"}, Type: migrator.IndexType},
			{Cols: []string{"parent_grn"}, Type: migrator.IndexType},
		},
	})

	tables = append(tables, migrator.Table{
		Name: "entity_history",
		Columns: []*migrator.Column{
			{Name: "grn", Type: migrator.DB_NVarchar, Length: grnLength, Nullable: false},
			{Name: "version", Type: migrator.DB_NVarchar, Length: 128, Nullable: false},

			// Raw bytes
			{Name: "folder", Type: migrator.DB_NVarchar, Length: 40, Nullable: false},
			{Name: "access", Type: migrator.DB_Text, Nullable: true}, // JSON object
			{Name: "body", Type: migrator.DB_LongBlob, Nullable: false},
			{Name: "size", Type: migrator.DB_BigInt, Nullable: false},
			{Name: "etag", Type: migrator.DB_NVarchar, Length: 32, Nullable: false, IsLatin: true}, // md5(body)

			// Who changed what when
			{Name: "updated_at", Type: migrator.DB_BigInt, Nullable: false},
			{Name: "updated_by", Type: migrator.DB_NVarchar, Length: 190, Nullable: false},

			// Commit message
			{Name: "message", Type: migrator.DB_Text, Nullable: false}, // defaults to empty string
		},
		Indices: []*migrator.Index{
			{Cols: []string{"grn", "version"}, Type: migrator.UniqueIndex},
			{Cols: []string{"updated_by"}, Type: migrator.IndexType},
		},
	})

	tables = append(tables, migrator.Table{
		Name: "entity_nested",
		Columns: []*migrator.Column{
			{Name: "grn", Type: migrator.DB_NVarchar, Length: grnLength, Nullable: false, IsPrimaryKey: true},
			{Name: "parent_grn", Type: migrator.DB_NVarchar, Length: grnLength, Nullable: false},

			// The entity identifier
			{Name: "tenant_id", Type: migrator.DB_BigInt, Nullable: false},
			{Name: "kind", Type: migrator.DB_NVarchar, Length: 255, Nullable: false},
			{Name: "uid", Type: migrator.DB_NVarchar, Length: 40, Nullable: false},
			{Name: "folder", Type: migrator.DB_NVarchar, Length: 40, Nullable: false},

			// Summary data (always extracted from the `body` column)
			{Name: "name", Type: migrator.DB_NVarchar, Length: 255, Nullable: false},
			{Name: "description", Type: migrator.DB_NVarchar, Length: 255, Nullable: true},
			{Name: "labels", Type: migrator.DB_Text, Nullable: true}, // JSON object
			{Name: "fields", Type: migrator.DB_Text, Nullable: true}, // JSON object
			{Name: "errors", Type: migrator.DB_Text, Nullable: true}, // JSON object
		},
		Indices: []*migrator.Index{
			{Cols: []string{"parent_grn"}},
			{Cols: []string{"kind"}},
			{Cols: []string{"folder"}},
			{Cols: []string{"uid"}},
			{Cols: []string{"tenant_id", "kind", "uid"}, Type: migrator.UniqueIndex},
		},
	})

	tables = append(tables, migrator.Table{
		Name: "entity_access",
		Columns: []*migrator.Column{
			{Name: "grn", Type: migrator.DB_NVarchar, Length: grnLength, Nullable: false},
			{Name: "role", Type: migrator.DB_NVarchar, Length: 32, Nullable: false},
			{Name: "action", Type: migrator.DB_NVarchar, Length: 32, Nullable: false},
		},
		Indices: []*migrator.Index{
			{Cols: []string{"grn", "role", "action"}, Type: migrator.UniqueIndex},
		},
	})

	// !!! This should not run in production!
	// The object store SQL schema is still in active development and this
	// will only be called when the feature toggle is enabled
	// this check should not be necessary, but is added as an extra check
	if setting.Env == setting.Prod {
		return
	}

	// Migration cleanups: given that this is a complex setup
	// that requires a lot of testing before we are ready to push out of dev
	// this script lets us easy wipe previous changes and initialize clean tables
<<<<<<< HEAD
	suffix := " (v04)" // change this when we want to wipe and reset the object tables
=======
	suffix := " (v010)" // change this when we want to wipe and reset the object tables
>>>>>>> f932952c
	mg.AddMigration("EntityStore init: cleanup"+suffix, migrator.NewRawSQLMigration(strings.TrimSpace(`
		DELETE FROM migration_log WHERE migration_id LIKE 'EntityStore init%';
	`)))
	// for a while this was called "ObjectStore"... this can be removed before we remove the dev only flags
	mg.AddMigration("EntityStore init: object cleanup"+suffix, migrator.NewRawSQLMigration(strings.TrimSpace(`
		DELETE FROM migration_log WHERE migration_id LIKE 'ObjectStore init%';
	`)))

	// Initialize all tables
	for t := range tables {
		mg.AddMigration("EntityStore init: drop "+tables[t].Name+suffix, migrator.NewRawSQLMigration(
			fmt.Sprintf("DROP TABLE IF EXISTS %s", tables[t].Name),
		))
		mg.AddMigration("EntityStore init: table "+tables[t].Name+suffix, migrator.NewAddTableMigration(tables[t]))
		for i := range tables[t].Indices {
			mg.AddMigration(fmt.Sprintf("EntityStore init: index %s[%d]"+suffix, tables[t].Name, i), migrator.NewAddIndexMigration(tables[t], tables[t].Indices[i]))
		}
	}

	mg.AddMigration("EntityStore init: set path collation in entity tables"+suffix, migrator.NewRawSQLMigration("").
		// MySQL `utf8mb4_unicode_ci` collation is set in `mysql_dialect.go`
		// SQLite uses a `BINARY` collation by default
		Postgres("ALTER TABLE entity_folder ALTER COLUMN slug_path TYPE VARCHAR(1024) COLLATE \"C\";")) // Collate C - sorting done based on character code byte values
}<|MERGE_RESOLUTION|>--- conflicted
+++ resolved
@@ -208,11 +208,7 @@
 	// Migration cleanups: given that this is a complex setup
 	// that requires a lot of testing before we are ready to push out of dev
 	// this script lets us easy wipe previous changes and initialize clean tables
-<<<<<<< HEAD
-	suffix := " (v04)" // change this when we want to wipe and reset the object tables
-=======
-	suffix := " (v010)" // change this when we want to wipe and reset the object tables
->>>>>>> f932952c
+	suffix := " (v22)" // change this when we want to wipe and reset the object tables
 	mg.AddMigration("EntityStore init: cleanup"+suffix, migrator.NewRawSQLMigration(strings.TrimSpace(`
 		DELETE FROM migration_log WHERE migration_id LIKE 'EntityStore init%';
 	`)))
