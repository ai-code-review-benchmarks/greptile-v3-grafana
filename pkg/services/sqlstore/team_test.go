//go:build integration
// +build integration

package sqlstore

import (
	"context"
	"fmt"
	"testing"

<<<<<<< HEAD
=======
	"github.com/grafana/grafana/pkg/models"
	ac "github.com/grafana/grafana/pkg/services/accesscontrol"
	"github.com/grafana/grafana/pkg/services/featuremgmt"
>>>>>>> 01b88adb
	"github.com/stretchr/testify/assert"
	"github.com/stretchr/testify/require"

	"github.com/grafana/grafana/pkg/models"
	ac "github.com/grafana/grafana/pkg/services/accesscontrol"
	"github.com/grafana/grafana/pkg/services/featuremgmt"
)

func TestTeamCommandsAndQueries(t *testing.T) {
	t.Run("Testing Team commands & queries", func(t *testing.T) {
		sqlStore := InitTestDB(t)

		t.Run("Given saved users and two teams", func(t *testing.T) {
			var userIds []int64
			const testOrgID int64 = 1
			var team1, team2 models.Team
			var user *models.User
			var userCmd models.CreateUserCommand
			var err error

			setup := func() {
				for i := 0; i < 5; i++ {
					userCmd = models.CreateUserCommand{
						Email: fmt.Sprint("user", i, "@test.com"),
						Name:  fmt.Sprint("user", i),
						Login: fmt.Sprint("loginuser", i),
					}
					user, err = sqlStore.CreateUser(context.Background(), userCmd)
					require.NoError(t, err)
					userIds = append(userIds, user.Id)
				}
				team1, err = sqlStore.CreateTeam("group1 name", "test1@test.com", testOrgID)
				require.NoError(t, err)
				team2, err = sqlStore.CreateTeam("group2 name", "test2@test.com", testOrgID)
				require.NoError(t, err)
			}
			setup()

			t.Run("Should be able to create teams and add users", func(t *testing.T) {
				query := &models.SearchTeamsQuery{OrgId: testOrgID, Name: "group1 name", Page: 1, Limit: 10}
				err = sqlStore.SearchTeams(context.Background(), query)
				require.NoError(t, err)
				require.Equal(t, query.Page, 1)

				team1 := query.Result.Teams[0]
				require.Equal(t, team1.Name, "group1 name")
				require.Equal(t, team1.Email, "test1@test.com")
				require.Equal(t, team1.OrgId, testOrgID)
				require.EqualValues(t, team1.MemberCount, 0)

				err = sqlStore.AddTeamMember(userIds[0], testOrgID, team1.Id, false, 0)
				require.NoError(t, err)
				err = sqlStore.AddTeamMember(userIds[1], testOrgID, team1.Id, true, 0)
				require.NoError(t, err)

				q1 := &models.GetTeamMembersQuery{OrgId: testOrgID, TeamId: team1.Id}
				err = sqlStore.GetTeamMembers(context.Background(), q1)
				require.NoError(t, err)
				require.Equal(t, len(q1.Result), 2)
				require.Equal(t, q1.Result[0].TeamId, team1.Id)
				require.Equal(t, q1.Result[0].Login, "loginuser0")
				require.Equal(t, q1.Result[0].OrgId, testOrgID)
				require.Equal(t, q1.Result[1].TeamId, team1.Id)
				require.Equal(t, q1.Result[1].Login, "loginuser1")
				require.Equal(t, q1.Result[1].OrgId, testOrgID)
				require.Equal(t, q1.Result[1].External, true)

				q2 := &models.GetTeamMembersQuery{OrgId: testOrgID, TeamId: team1.Id, External: true}
				err = sqlStore.GetTeamMembers(context.Background(), q2)
				require.NoError(t, err)
				require.Equal(t, len(q2.Result), 1)
				require.Equal(t, q2.Result[0].TeamId, team1.Id)
				require.Equal(t, q2.Result[0].Login, "loginuser1")
				require.Equal(t, q2.Result[0].OrgId, testOrgID)
				require.Equal(t, q2.Result[0].External, true)

				err = sqlStore.SearchTeams(context.Background(), query)
				require.NoError(t, err)
				team1 = query.Result.Teams[0]
				require.EqualValues(t, team1.MemberCount, 2)

				getTeamQuery := &models.GetTeamByIdQuery{OrgId: testOrgID, Id: team1.Id}
				err = sqlStore.GetTeamById(context.Background(), getTeamQuery)
				require.NoError(t, err)
				team1 = getTeamQuery.Result
				require.Equal(t, team1.Name, "group1 name")
				require.Equal(t, team1.Email, "test1@test.com")
				require.Equal(t, team1.OrgId, testOrgID)
				require.EqualValues(t, team1.MemberCount, 2)
			})

			t.Run("Should return latest auth module for users when getting team members", func(t *testing.T) {
				sqlStore = InitTestDB(t)
				setup()
				userId := userIds[1]

				teamQuery := &models.SearchTeamsQuery{OrgId: testOrgID, Name: "group1 name", Page: 1, Limit: 10}
				err = sqlStore.SearchTeams(context.Background(), teamQuery)
				require.NoError(t, err)
				require.Equal(t, teamQuery.Page, 1)

				team1 := teamQuery.Result.Teams[0]

				err = sqlStore.AddTeamMember(userId, testOrgID, team1.Id, true, 0)
				require.NoError(t, err)

				memberQuery := &models.GetTeamMembersQuery{OrgId: testOrgID, TeamId: team1.Id, External: true}
				err = sqlStore.GetTeamMembers(context.Background(), memberQuery)
				require.NoError(t, err)
				require.Equal(t, len(memberQuery.Result), 1)
				require.Equal(t, memberQuery.Result[0].TeamId, team1.Id)
				require.Equal(t, memberQuery.Result[0].Login, "loginuser1")
				require.Equal(t, memberQuery.Result[0].OrgId, testOrgID)
				require.Equal(t, memberQuery.Result[0].External, true)
			})

			t.Run("Should be able to update users in a team", func(t *testing.T) {
				userId := userIds[0]
				team := team1
				err = sqlStore.AddTeamMember(userId, testOrgID, team.Id, false, 0)
				require.NoError(t, err)

				qBeforeUpdate := &models.GetTeamMembersQuery{OrgId: testOrgID, TeamId: team.Id}
				err = sqlStore.GetTeamMembers(context.Background(), qBeforeUpdate)
				require.NoError(t, err)
				require.EqualValues(t, qBeforeUpdate.Result[0].Permission, 0)

				err = sqlStore.UpdateTeamMember(context.Background(), &models.UpdateTeamMemberCommand{
					UserId:     userId,
					OrgId:      testOrgID,
					TeamId:     team.Id,
					Permission: models.PERMISSION_ADMIN,
				})

				require.NoError(t, err)

				qAfterUpdate := &models.GetTeamMembersQuery{OrgId: testOrgID, TeamId: team.Id}
				err = sqlStore.GetTeamMembers(context.Background(), qAfterUpdate)
				require.NoError(t, err)
				require.Equal(t, qAfterUpdate.Result[0].Permission, models.PERMISSION_ADMIN)
			})

			t.Run("Should default to member permission level when updating a user with invalid permission level", func(t *testing.T) {
				sqlStore = InitTestDB(t)
				setup()
				userID := userIds[0]
				team := team1
				err = sqlStore.AddTeamMember(userID, testOrgID, team.Id, false, 0)
				require.NoError(t, err)

				qBeforeUpdate := &models.GetTeamMembersQuery{OrgId: testOrgID, TeamId: team.Id}
				err = sqlStore.GetTeamMembers(context.Background(), qBeforeUpdate)
				require.NoError(t, err)
				require.EqualValues(t, qBeforeUpdate.Result[0].Permission, 0)

				invalidPermissionLevel := models.PERMISSION_EDIT
				err = sqlStore.UpdateTeamMember(context.Background(), &models.UpdateTeamMemberCommand{
					UserId:     userID,
					OrgId:      testOrgID,
					TeamId:     team.Id,
					Permission: invalidPermissionLevel,
				})

				require.NoError(t, err)

				qAfterUpdate := &models.GetTeamMembersQuery{OrgId: testOrgID, TeamId: team.Id}
				err = sqlStore.GetTeamMembers(context.Background(), qAfterUpdate)
				require.NoError(t, err)
				require.EqualValues(t, qAfterUpdate.Result[0].Permission, 0)
			})

			t.Run("Shouldn't be able to update a user not in the team.", func(t *testing.T) {
				sqlStore = InitTestDB(t)
				setup()
				err = sqlStore.UpdateTeamMember(context.Background(), &models.UpdateTeamMemberCommand{
					UserId:     1,
					OrgId:      testOrgID,
					TeamId:     team1.Id,
					Permission: models.PERMISSION_ADMIN,
				})

				require.Error(t, err, models.ErrTeamMemberNotFound)
			})

			t.Run("Should be able to search for teams", func(t *testing.T) {
				query := &models.SearchTeamsQuery{OrgId: testOrgID, Query: "group", Page: 1}
				err = sqlStore.SearchTeams(context.Background(), query)
				require.NoError(t, err)
				require.Equal(t, len(query.Result.Teams), 2)
				require.EqualValues(t, query.Result.TotalCount, 2)

				query2 := &models.SearchTeamsQuery{OrgId: testOrgID, Query: ""}
				err = sqlStore.SearchTeams(context.Background(), query2)
				require.NoError(t, err)
				require.Equal(t, len(query2.Result.Teams), 2)
			})

			t.Run("Should be able to return all teams a user is member of", func(t *testing.T) {
				sqlStore = InitTestDB(t)
				setup()
				groupId := team2.Id
				err := sqlStore.AddTeamMember(userIds[0], testOrgID, groupId, false, 0)
				require.NoError(t, err)

				query := &models.GetTeamsByUserQuery{OrgId: testOrgID, UserId: userIds[0]}
				err = sqlStore.GetTeamsByUser(context.Background(), query)
				require.NoError(t, err)
				require.Equal(t, len(query.Result), 1)
				require.Equal(t, query.Result[0].Name, "group2 name")
				require.Equal(t, query.Result[0].Email, "test2@test.com")
			})

			t.Run("Should be able to remove users from a group", func(t *testing.T) {
				err = sqlStore.AddTeamMember(userIds[0], testOrgID, team1.Id, false, 0)
				require.NoError(t, err)

				err = sqlStore.RemoveTeamMember(context.Background(), &models.RemoveTeamMemberCommand{OrgId: testOrgID, TeamId: team1.Id, UserId: userIds[0]})
				require.NoError(t, err)

				q2 := &models.GetTeamMembersQuery{OrgId: testOrgID, TeamId: team1.Id}
				err = sqlStore.GetTeamMembers(context.Background(), q2)
				require.NoError(t, err)
				require.Equal(t, len(q2.Result), 0)
			})

			t.Run("Should never remove the last admin of a team", func(t *testing.T) {
				err = sqlStore.AddTeamMember(userIds[0], testOrgID, team1.Id, false, models.PERMISSION_ADMIN)
				require.NoError(t, err)

				t.Run("A user should not be able to remove the last admin", func(t *testing.T) {
					err = sqlStore.RemoveTeamMember(context.Background(), &models.RemoveTeamMemberCommand{OrgId: testOrgID, TeamId: team1.Id, UserId: userIds[0]})
					require.Equal(t, err, models.ErrLastTeamAdmin)
				})

				t.Run("A user should be able to remove an admin if there are other admins", func(t *testing.T) {
					err = sqlStore.AddTeamMember(userIds[1], testOrgID, team1.Id, false, models.PERMISSION_ADMIN)
					require.NoError(t, err)
					err = sqlStore.RemoveTeamMember(context.Background(), &models.RemoveTeamMemberCommand{OrgId: testOrgID, TeamId: team1.Id, UserId: userIds[1]})
					require.NoError(t, err)
				})

				t.Run("A user should not be able to remove the admin permission for the last admin", func(t *testing.T) {
					err = sqlStore.UpdateTeamMember(context.Background(), &models.UpdateTeamMemberCommand{OrgId: testOrgID, TeamId: team1.Id, UserId: userIds[0], Permission: 0})
					require.Error(t, err, models.ErrLastTeamAdmin)
				})

				t.Run("A user should be able to remove the admin permission if there are other admins", func(t *testing.T) {
					sqlStore = InitTestDB(t)
					setup()

					err = sqlStore.AddTeamMember(userIds[0], testOrgID, team1.Id, false, models.PERMISSION_ADMIN)
					require.NoError(t, err)

					err = sqlStore.AddTeamMember(userIds[1], testOrgID, team1.Id, false, models.PERMISSION_ADMIN)
					require.NoError(t, err)
					err = sqlStore.UpdateTeamMember(context.Background(), &models.UpdateTeamMemberCommand{OrgId: testOrgID, TeamId: team1.Id, UserId: userIds[0], Permission: 0})
					require.NoError(t, err)
				})
			})

			t.Run("Should be able to remove a group with users and permissions", func(t *testing.T) {
				groupId := team2.Id
				err := sqlStore.AddTeamMember(userIds[1], testOrgID, groupId, false, 0)
				require.NoError(t, err)
				err = sqlStore.AddTeamMember(userIds[2], testOrgID, groupId, false, 0)
				require.NoError(t, err)
				err = testHelperUpdateDashboardAcl(t, sqlStore, 1, models.DashboardAcl{
					DashboardID: 1, OrgID: testOrgID, Permission: models.PERMISSION_EDIT, TeamID: groupId,
				})
				require.NoError(t, err)
				err = sqlStore.DeleteTeam(context.Background(), &models.DeleteTeamCommand{OrgId: testOrgID, Id: groupId})
				require.NoError(t, err)

				query := &models.GetTeamByIdQuery{OrgId: testOrgID, Id: groupId}
				err = sqlStore.GetTeamById(context.Background(), query)
				require.Equal(t, err, models.ErrTeamNotFound)

				permQuery := &models.GetDashboardAclInfoListQuery{DashboardID: 1, OrgID: testOrgID}
				err = sqlStore.GetDashboardAclInfoList(context.Background(), permQuery)
				require.NoError(t, err)

				require.Equal(t, len(permQuery.Result), 0)
			})

			t.Run("Should be able to return if user is admin of teams or not", func(t *testing.T) {
				sqlStore = InitTestDB(t)
				setup()
				groupId := team2.Id
				err := sqlStore.AddTeamMember(userIds[0], testOrgID, groupId, false, 0)
				require.NoError(t, err)
				err = sqlStore.AddTeamMember(userIds[1], testOrgID, groupId, false, models.PERMISSION_ADMIN)
				require.NoError(t, err)

				query := &models.IsAdminOfTeamsQuery{SignedInUser: &models.SignedInUser{OrgId: testOrgID, UserId: userIds[0]}}
				err = IsAdminOfTeams(context.Background(), query)
				require.NoError(t, err)
				require.False(t, query.Result)

				query = &models.IsAdminOfTeamsQuery{SignedInUser: &models.SignedInUser{OrgId: testOrgID, UserId: userIds[1]}}
				err = IsAdminOfTeams(context.Background(), query)
				require.NoError(t, err)
				require.True(t, query.Result)
			})

			t.Run("Should not return hidden users in team member count", func(t *testing.T) {
				sqlStore = InitTestDB(t)
				setup()
				signedInUser := &models.SignedInUser{Login: "loginuser0"}
				hiddenUsers := map[string]struct{}{"loginuser0": {}, "loginuser1": {}}

				teamId := team1.Id
				err = sqlStore.AddTeamMember(userIds[0], testOrgID, teamId, false, 0)
				require.NoError(t, err)
				err = sqlStore.AddTeamMember(userIds[1], testOrgID, teamId, false, 0)
				require.NoError(t, err)
				err = sqlStore.AddTeamMember(userIds[2], testOrgID, teamId, false, 0)
				require.NoError(t, err)

				searchQuery := &models.SearchTeamsQuery{OrgId: testOrgID, Page: 1, Limit: 10, SignedInUser: signedInUser, HiddenUsers: hiddenUsers}
				err = sqlStore.SearchTeams(context.Background(), searchQuery)
				require.NoError(t, err)
				require.Equal(t, len(searchQuery.Result.Teams), 2)
				team1 := searchQuery.Result.Teams[0]
				require.EqualValues(t, team1.MemberCount, 2)

				searchQueryFilteredByUser := &models.SearchTeamsQuery{OrgId: testOrgID, Page: 1, Limit: 10, UserIdFilter: userIds[0], SignedInUser: signedInUser, HiddenUsers: hiddenUsers}
				err = sqlStore.SearchTeams(context.Background(), searchQueryFilteredByUser)
				require.NoError(t, err)
				require.Equal(t, len(searchQueryFilteredByUser.Result.Teams), 1)
				team1 = searchQuery.Result.Teams[0]
				require.EqualValues(t, team1.MemberCount, 2)

				getTeamQuery := &models.GetTeamByIdQuery{OrgId: testOrgID, Id: teamId, SignedInUser: signedInUser, HiddenUsers: hiddenUsers}
				err = sqlStore.GetTeamById(context.Background(), getTeamQuery)
				require.NoError(t, err)
				require.EqualValues(t, getTeamQuery.Result.MemberCount, 2)
			})
		})
	})
}

<<<<<<< HEAD
// TestSQLStore_GetTeamMembers_ACFilter tests the accesscontrol filtering of
// team members based on the signed in user permissions
func TestSQLStore_GetTeamMembers_ACFilter(t *testing.T) {
	testOrgID := int64(2)
	userIds := make([]int64, 4)

	// Seed 2 teams with 2 members
	setup := func(store *SQLStore) {

		team1, errCreateTeam := store.CreateTeam("group1 name", "test1@example.org", testOrgID)
		require.NoError(t, errCreateTeam)
		team2, errCreateTeam := store.CreateTeam("group2 name", "test2@example.org", testOrgID)
		require.NoError(t, errCreateTeam)

		for i := 0; i < 4; i++ {
			userCmd := models.CreateUserCommand{
				Email: fmt.Sprint("user", i, "@example.org"),
				Name:  fmt.Sprint("user", i),
				Login: fmt.Sprint("loginuser", i),
			}
			user, errCreateUser := store.CreateUser(context.Background(), userCmd)
			require.NoError(t, errCreateUser)
			userIds[i] = user.Id
		}

		errAddMember := store.AddTeamMember(userIds[0], testOrgID, team1.Id, false, 0)
		require.NoError(t, errAddMember)
		errAddMember = store.AddTeamMember(userIds[1], testOrgID, team1.Id, false, 0)
		require.NoError(t, errAddMember)
		errAddMember = store.AddTeamMember(userIds[2], testOrgID, team2.Id, false, 0)
		require.NoError(t, errAddMember)
		errAddMember = store.AddTeamMember(userIds[3], testOrgID, team2.Id, false, 0)
		require.NoError(t, errAddMember)
	}

	store := InitTestDB(t)
	store.Cfg.IsFeatureToggleEnabled = featuremgmt.WithFeatures(featuremgmt.FlagAccesscontrol).IsEnabled

	setup(store)

	type getTeamMembersTestCase struct {
		desc             string
		query            *models.GetTeamMembersQuery
		expectedNumUsers int
	}

	tests := []getTeamMembersTestCase{
		{
			desc: "should return all team members",
			query: &models.GetTeamMembersQuery{
				OrgId: testOrgID,
				SignedInUser: &models.SignedInUser{
					OrgId:       testOrgID,
					Permissions: map[int64]map[string][]string{testOrgID: {ac.ActionOrgUsersRead: {ac.ScopeUsersAll}}},
				},
			},
			expectedNumUsers: 4,
		},
		{
			desc: "should return no team members",
			query: &models.GetTeamMembersQuery{
				OrgId: testOrgID,
				SignedInUser: &models.SignedInUser{
					OrgId:       testOrgID,
					Permissions: map[int64]map[string][]string{testOrgID: {ac.ActionOrgUsersRead: {""}}},
=======
func TestSQLStore_SearchTeams(t *testing.T) {
	type searchTeamsTestCase struct {
		desc             string
		query            *models.SearchTeamsQuery
		expectedNumUsers int
	}

	tests := []searchTeamsTestCase{
		{
			desc: "should return all teams",
			query: &models.SearchTeamsQuery{
				OrgId: 1,
				SignedInUser: &models.SignedInUser{
					OrgId:       1,
					Permissions: map[int64]map[string][]string{1: {ac.ActionTeamsRead: {ac.ScopeTeamsAll}}},
				},
			},
			expectedNumUsers: 10,
		},
		{
			desc: "should return no teams",
			query: &models.SearchTeamsQuery{
				OrgId: 1,
				SignedInUser: &models.SignedInUser{
					OrgId:       1,
					Permissions: map[int64]map[string][]string{1: {ac.ActionTeamsRead: {""}}},
>>>>>>> 01b88adb
				},
			},
			expectedNumUsers: 0,
		},
		{
<<<<<<< HEAD
			desc: "should return some team members",
			query: &models.GetTeamMembersQuery{
				OrgId: testOrgID,
				SignedInUser: &models.SignedInUser{
					OrgId: testOrgID,
					Permissions: map[int64]map[string][]string{testOrgID: {ac.ActionOrgUsersRead: {
						ac.Scope("users", "id", fmt.Sprintf("%d", userIds[0])),
						ac.Scope("users", "id", fmt.Sprintf("%d", userIds[2])),
						ac.Scope("users", "id", fmt.Sprintf("%d", userIds[3])),
=======
			desc: "should return some teams",
			query: &models.SearchTeamsQuery{
				OrgId: 1,
				SignedInUser: &models.SignedInUser{
					OrgId: 1,
					Permissions: map[int64]map[string][]string{1: {ac.ActionTeamsRead: {
						"teams:id:1",
						"teams:id:5",
						"teams:id:9",
>>>>>>> 01b88adb
					}}},
				},
			},
			expectedNumUsers: 3,
		},
	}
<<<<<<< HEAD
	for _, tt := range tests {
		t.Run(tt.desc, func(t *testing.T) {
			err := store.GetTeamMembers(context.Background(), tt.query)
			require.NoError(t, err)
			assert.Len(t, tt.query.Result, tt.expectedNumUsers)

			if !hasWildcardScope(tt.query.SignedInUser, ac.ActionOrgUsersRead) {
				for _, member := range tt.query.Result {
					assert.Contains(t,
						tt.query.SignedInUser.Permissions[tt.query.SignedInUser.OrgId][ac.ActionOrgUsersRead],
						ac.Scope("users", "id", fmt.Sprintf("%d", member.UserId)),
					)
=======

	store := InitTestDB(t)
	store.Cfg.IsFeatureToggleEnabled = featuremgmt.WithFeatures(featuremgmt.FlagAccesscontrol).IsEnabled

	// Seed 10 teams
	for i := 1; i <= 10; i++ {
		_, err := store.CreateTeam(fmt.Sprintf("team-%d", i), fmt.Sprintf("team-%d@example.org", i), 1)
		require.NoError(t, err)
	}

	for _, tt := range tests {
		t.Run(tt.desc, func(t *testing.T) {
			err := store.SearchTeams(context.Background(), tt.query)
			require.NoError(t, err)
			assert.Len(t, tt.query.Result.Teams, tt.expectedNumUsers)
			assert.Equal(t, tt.query.Result.TotalCount, int64(tt.expectedNumUsers))

			if !hasWildcardScope(tt.query.SignedInUser, ac.ActionTeamsRead) {
				for _, team := range tt.query.Result.Teams {
					assert.Contains(t, tt.query.SignedInUser.Permissions[tt.query.SignedInUser.OrgId][ac.ActionTeamsRead], fmt.Sprintf("teams:id:%d", team.Id))
>>>>>>> 01b88adb
				}
			}
		})
	}
}<|MERGE_RESOLUTION|>--- conflicted
+++ resolved
@@ -8,12 +8,6 @@
 	"fmt"
 	"testing"
 
-<<<<<<< HEAD
-=======
-	"github.com/grafana/grafana/pkg/models"
-	ac "github.com/grafana/grafana/pkg/services/accesscontrol"
-	"github.com/grafana/grafana/pkg/services/featuremgmt"
->>>>>>> 01b88adb
 	"github.com/stretchr/testify/assert"
 	"github.com/stretchr/testify/require"
 
@@ -355,7 +349,78 @@
 	})
 }
 
-<<<<<<< HEAD
+func TestSQLStore_SearchTeams(t *testing.T) {
+	type searchTeamsTestCase struct {
+		desc             string
+		query            *models.SearchTeamsQuery
+		expectedNumUsers int
+	}
+
+	tests := []searchTeamsTestCase{
+		{
+			desc: "should return all teams",
+			query: &models.SearchTeamsQuery{
+				OrgId: 1,
+				SignedInUser: &models.SignedInUser{
+					OrgId:       1,
+					Permissions: map[int64]map[string][]string{1: {ac.ActionTeamsRead: {ac.ScopeTeamsAll}}},
+				},
+			},
+			expectedNumUsers: 10,
+		},
+		{
+			desc: "should return no teams",
+			query: &models.SearchTeamsQuery{
+				OrgId: 1,
+				SignedInUser: &models.SignedInUser{
+					OrgId:       1,
+					Permissions: map[int64]map[string][]string{1: {ac.ActionTeamsRead: {""}}},
+				},
+			},
+			expectedNumUsers: 0,
+		},
+		{
+			desc: "should return some teams",
+			query: &models.SearchTeamsQuery{
+				OrgId: 1,
+				SignedInUser: &models.SignedInUser{
+					OrgId: 1,
+					Permissions: map[int64]map[string][]string{1: {ac.ActionTeamsRead: {
+						"teams:id:1",
+						"teams:id:5",
+						"teams:id:9",
+					}}},
+				},
+			},
+			expectedNumUsers: 3,
+		},
+	}
+
+	store := InitTestDB(t)
+	store.Cfg.IsFeatureToggleEnabled = featuremgmt.WithFeatures(featuremgmt.FlagAccesscontrol).IsEnabled
+
+	// Seed 10 teams
+	for i := 1; i <= 10; i++ {
+		_, err := store.CreateTeam(fmt.Sprintf("team-%d", i), fmt.Sprintf("team-%d@example.org", i), 1)
+		require.NoError(t, err)
+	}
+
+	for _, tt := range tests {
+		t.Run(tt.desc, func(t *testing.T) {
+			err := store.SearchTeams(context.Background(), tt.query)
+			require.NoError(t, err)
+			assert.Len(t, tt.query.Result.Teams, tt.expectedNumUsers)
+			assert.Equal(t, tt.query.Result.TotalCount, int64(tt.expectedNumUsers))
+
+			if !hasWildcardScope(tt.query.SignedInUser, ac.ActionTeamsRead) {
+				for _, team := range tt.query.Result.Teams {
+					assert.Contains(t, tt.query.SignedInUser.Permissions[tt.query.SignedInUser.OrgId][ac.ActionTeamsRead], fmt.Sprintf("teams:id:%d", team.Id))
+				}
+			}
+		})
+	}
+}
+
 // TestSQLStore_GetTeamMembers_ACFilter tests the accesscontrol filtering of
 // team members based on the signed in user permissions
 func TestSQLStore_GetTeamMembers_ACFilter(t *testing.T) {
@@ -421,40 +486,12 @@
 				SignedInUser: &models.SignedInUser{
 					OrgId:       testOrgID,
 					Permissions: map[int64]map[string][]string{testOrgID: {ac.ActionOrgUsersRead: {""}}},
-=======
-func TestSQLStore_SearchTeams(t *testing.T) {
-	type searchTeamsTestCase struct {
-		desc             string
-		query            *models.SearchTeamsQuery
-		expectedNumUsers int
-	}
-
-	tests := []searchTeamsTestCase{
-		{
-			desc: "should return all teams",
-			query: &models.SearchTeamsQuery{
-				OrgId: 1,
-				SignedInUser: &models.SignedInUser{
-					OrgId:       1,
-					Permissions: map[int64]map[string][]string{1: {ac.ActionTeamsRead: {ac.ScopeTeamsAll}}},
-				},
-			},
-			expectedNumUsers: 10,
-		},
-		{
-			desc: "should return no teams",
-			query: &models.SearchTeamsQuery{
-				OrgId: 1,
-				SignedInUser: &models.SignedInUser{
-					OrgId:       1,
-					Permissions: map[int64]map[string][]string{1: {ac.ActionTeamsRead: {""}}},
->>>>>>> 01b88adb
 				},
 			},
 			expectedNumUsers: 0,
 		},
 		{
-<<<<<<< HEAD
+
 			desc: "should return some team members",
 			query: &models.GetTeamMembersQuery{
 				OrgId: testOrgID,
@@ -464,24 +501,12 @@
 						ac.Scope("users", "id", fmt.Sprintf("%d", userIds[0])),
 						ac.Scope("users", "id", fmt.Sprintf("%d", userIds[2])),
 						ac.Scope("users", "id", fmt.Sprintf("%d", userIds[3])),
-=======
-			desc: "should return some teams",
-			query: &models.SearchTeamsQuery{
-				OrgId: 1,
-				SignedInUser: &models.SignedInUser{
-					OrgId: 1,
-					Permissions: map[int64]map[string][]string{1: {ac.ActionTeamsRead: {
-						"teams:id:1",
-						"teams:id:5",
-						"teams:id:9",
->>>>>>> 01b88adb
 					}}},
 				},
 			},
 			expectedNumUsers: 3,
 		},
 	}
-<<<<<<< HEAD
 	for _, tt := range tests {
 		t.Run(tt.desc, func(t *testing.T) {
 			err := store.GetTeamMembers(context.Background(), tt.query)
@@ -494,28 +519,6 @@
 						tt.query.SignedInUser.Permissions[tt.query.SignedInUser.OrgId][ac.ActionOrgUsersRead],
 						ac.Scope("users", "id", fmt.Sprintf("%d", member.UserId)),
 					)
-=======
-
-	store := InitTestDB(t)
-	store.Cfg.IsFeatureToggleEnabled = featuremgmt.WithFeatures(featuremgmt.FlagAccesscontrol).IsEnabled
-
-	// Seed 10 teams
-	for i := 1; i <= 10; i++ {
-		_, err := store.CreateTeam(fmt.Sprintf("team-%d", i), fmt.Sprintf("team-%d@example.org", i), 1)
-		require.NoError(t, err)
-	}
-
-	for _, tt := range tests {
-		t.Run(tt.desc, func(t *testing.T) {
-			err := store.SearchTeams(context.Background(), tt.query)
-			require.NoError(t, err)
-			assert.Len(t, tt.query.Result.Teams, tt.expectedNumUsers)
-			assert.Equal(t, tt.query.Result.TotalCount, int64(tt.expectedNumUsers))
-
-			if !hasWildcardScope(tt.query.SignedInUser, ac.ActionTeamsRead) {
-				for _, team := range tt.query.Result.Teams {
-					assert.Contains(t, tt.query.SignedInUser.Permissions[tt.query.SignedInUser.OrgId][ac.ActionTeamsRead], fmt.Sprintf("teams:id:%d", team.Id))
->>>>>>> 01b88adb
 				}
 			}
 		})
