--- conflicted
+++ resolved
@@ -106,11 +106,7 @@
 		if cmd.Uid == "" {
 			uid, err := generateNewDatasourceUid(sess, cmd.OrgId)
 			if err != nil {
-<<<<<<< HEAD
-				return errutil.Wrapf(err, "Failed to generate UID for Datasource %q", cmd.Name)
-=======
 				return errutil.Wrapf(err, "Failed to generate UID for datasource %q", cmd.Name)
->>>>>>> df60dbd7
 			}
 			cmd.Uid = uid
 		}
