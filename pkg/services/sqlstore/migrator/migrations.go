--- conflicted
+++ resolved
@@ -118,11 +118,8 @@
 	newName string
 }
 
-<<<<<<< HEAD
-=======
 // NewRenameColumnMigration may cause breaking changes.
 // DEPRECATED: It should no longer be used. Kept only for legacy reasons.
->>>>>>> f98f2aaa
 func NewRenameColumnMigration(table Table, column *Column, newName string) *RenameColumnMigration {
 	return &RenameColumnMigration{table: table, column: column, newName: newName}
 }
