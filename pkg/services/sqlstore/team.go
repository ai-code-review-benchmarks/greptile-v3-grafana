package sqlstore

import (
	"bytes"
	"context"
	"fmt"
	"strings"
	"time"

	"github.com/grafana/grafana/pkg/bus"
	"github.com/grafana/grafana/pkg/models"
)

func (ss *SQLStore) addTeamQueryAndCommandHandlers() {
	bus.AddHandler("sql", ss.UpdateTeam)
	bus.AddHandler("sql", ss.DeleteTeam)
	bus.AddHandler("sql", ss.SearchTeams)
	bus.AddHandler("sql", ss.GetTeamById)
	bus.AddHandler("sql", ss.GetTeamsByUser)

	bus.AddHandler("sql", ss.UpdateTeamMember)
	bus.AddHandler("sql", ss.RemoveTeamMember)
	bus.AddHandler("sql", ss.GetTeamMembers)
	bus.AddHandler("sql", IsAdminOfTeams)
}

type TeamStore interface {
	UpdateTeam(ctx context.Context, cmd *models.UpdateTeamCommand) error
	DeleteTeam(ctx context.Context, cmd *models.DeleteTeamCommand) error
	SearchTeams(ctx context.Context, query *models.SearchTeamsQuery) error
	GetTeamById(ctx context.Context, query *models.GetTeamByIdQuery) error
	UpdateTeamMember(ctx context.Context, cmd *models.UpdateTeamMemberCommand) error
	RemoveTeamMember(ctx context.Context, cmd *models.RemoveTeamMemberCommand) error
	GetTeamMembers(ctx context.Context, cmd *models.GetTeamMembersQuery) error
	AddOrUpdateTeamMember(userID, orgID, teamID int64, isExternal bool, permission models.PermissionType) error
}

func getFilteredUsers(signedInUser *models.SignedInUser, hiddenUsers map[string]struct{}) []string {
	filteredUsers := make([]string, 0, len(hiddenUsers))
	if signedInUser == nil || signedInUser.IsGrafanaAdmin {
		return filteredUsers
	}

	for u := range hiddenUsers {
		if u == signedInUser.Login {
			continue
		}
		filteredUsers = append(filteredUsers, u)
	}

	return filteredUsers
}

func getTeamMemberCount(filteredUsers []string) string {
	if len(filteredUsers) > 0 {
		return `(SELECT COUNT(*) FROM team_member
			INNER JOIN ` + dialect.Quote("user") + ` ON team_member.user_id = ` + dialect.Quote("user") + `.id
			WHERE team_member.team_id = team.id AND ` + dialect.Quote("user") + `.login NOT IN (?` +
			strings.Repeat(",?", len(filteredUsers)-1) + ")" +
			`) AS member_count `
	}

	return "(SELECT COUNT(*) FROM team_member WHERE team_member.team_id = team.id) AS member_count "
}

func getTeamSearchSQLBase(filteredUsers []string) string {
	return `SELECT
		team.id AS id,
		team.org_id,
		team.name AS name,
		team.email AS email,
		team_member.permission, ` +
		getTeamMemberCount(filteredUsers) +
		` FROM team AS team
		INNER JOIN team_member ON team.id = team_member.team_id AND team_member.user_id = ? `
}

func getTeamSelectSQLBase(filteredUsers []string) string {
	return `SELECT
		team.id as id,
		team.org_id,
		team.name as name,
		team.email as email, ` +
		getTeamMemberCount(filteredUsers) +
		` FROM team as team `
}

func (ss *SQLStore) CreateTeam(name, email string, orgID int64) (models.Team, error) {
	team := models.Team{
		Name:    name,
		Email:   email,
		OrgId:   orgID,
		Created: time.Now(),
		Updated: time.Now(),
	}
	err := ss.WithTransactionalDbSession(context.Background(), func(sess *DBSession) error {
		if isNameTaken, err := isTeamNameTaken(orgID, name, 0, sess); err != nil {
			return err
		} else if isNameTaken {
			return models.ErrTeamNameTaken
		}

		_, err := sess.Insert(&team)
		return err
	})
	return team, err
}

func (ss *SQLStore) UpdateTeam(ctx context.Context, cmd *models.UpdateTeamCommand) error {
	return ss.WithTransactionalDbSession(ctx, func(sess *DBSession) error {
		if isNameTaken, err := isTeamNameTaken(cmd.OrgId, cmd.Name, cmd.Id, sess); err != nil {
			return err
		} else if isNameTaken {
			return models.ErrTeamNameTaken
		}

		team := models.Team{
			Name:    cmd.Name,
			Email:   cmd.Email,
			Updated: time.Now(),
		}

		sess.MustCols("email")

		affectedRows, err := sess.ID(cmd.Id).Update(&team)

		if err != nil {
			return err
		}

		if affectedRows == 0 {
			return models.ErrTeamNotFound
		}

		return nil
	})
}

// DeleteTeam will delete a team, its member and any permissions connected to the team
func (ss *SQLStore) DeleteTeam(ctx context.Context, cmd *models.DeleteTeamCommand) error {
	return ss.WithTransactionalDbSession(ctx, func(sess *DBSession) error {
		if _, err := teamExists(cmd.OrgId, cmd.Id, sess); err != nil {
			return err
		}

		deletes := []string{
			"DELETE FROM team_member WHERE org_id=? and team_id = ?",
			"DELETE FROM team WHERE org_id=? and id = ?",
			"DELETE FROM dashboard_acl WHERE org_id=? and team_id = ?",
		}

		for _, sql := range deletes {
			_, err := sess.Exec(sql, cmd.OrgId, cmd.Id)
			if err != nil {
				return err
			}
		}
		return nil
	})
}

func teamExists(orgID int64, teamID int64, sess *DBSession) (bool, error) {
	if res, err := sess.Query("SELECT 1 from team WHERE org_id=? and id=?", orgID, teamID); err != nil {
		return false, err
	} else if len(res) != 1 {
		return false, models.ErrTeamNotFound
	}

	return true, nil
}

func isTeamNameTaken(orgId int64, name string, existingId int64, sess *DBSession) (bool, error) {
	var team models.Team
	exists, err := sess.Where("org_id=? and name=?", orgId, name).Get(&team)
	if err != nil {
		return false, nil
	}

	if exists && existingId != team.Id {
		return true, nil
	}

	return false, nil
}

func (ss *SQLStore) SearchTeams(ctx context.Context, query *models.SearchTeamsQuery) error {
	query.Result = models.SearchTeamQueryResult{
		Teams: make([]*models.TeamDTO, 0),
	}
	queryWithWildcards := "%" + query.Query + "%"

	var sql bytes.Buffer
	params := make([]interface{}, 0)

	filteredUsers := getFilteredUsers(query.SignedInUser, query.HiddenUsers)
	if query.UserIdFilter > 0 {
		sql.WriteString(getTeamSearchSQLBase(filteredUsers))
		for _, user := range filteredUsers {
			params = append(params, user)
		}
		params = append(params, query.UserIdFilter)
	} else {
		sql.WriteString(getTeamSelectSQLBase(filteredUsers))
		for _, user := range filteredUsers {
			params = append(params, user)
		}
	}

	sql.WriteString(` WHERE team.org_id = ?`)
	params = append(params, query.OrgId)

	if query.Query != "" {
		sql.WriteString(` and team.name ` + dialect.LikeStr() + ` ?`)
		params = append(params, queryWithWildcards)
	}

	if query.Name != "" {
		sql.WriteString(` and team.name = ?`)
		params = append(params, query.Name)
	}

	sql.WriteString(` order by team.name asc`)

	if query.Limit != 0 {
		offset := query.Limit * (query.Page - 1)
		sql.WriteString(dialect.LimitOffset(int64(query.Limit), int64(offset)))
	}

	if err := x.SQL(sql.String(), params...).Find(&query.Result.Teams); err != nil {
		return err
	}

	team := models.Team{}
	countSess := x.Table("team")
	if query.Query != "" {
		countSess.Where(`name `+dialect.LikeStr()+` ?`, queryWithWildcards)
	}

	if query.Name != "" {
		countSess.Where("name=?", query.Name)
	}

	count, err := countSess.Count(&team)
	query.Result.TotalCount = count

	return err
}

func (ss *SQLStore) GetTeamById(ctx context.Context, query *models.GetTeamByIdQuery) error {
	var sql bytes.Buffer
	params := make([]interface{}, 0)

	filteredUsers := getFilteredUsers(query.SignedInUser, query.HiddenUsers)
	sql.WriteString(getTeamSelectSQLBase(filteredUsers))
	for _, user := range filteredUsers {
		params = append(params, user)
	}

	sql.WriteString(` WHERE team.org_id = ? and team.id = ?`)
	params = append(params, query.OrgId, query.Id)

	var team models.TeamDTO
	exists, err := x.SQL(sql.String(), params...).Get(&team)

	if err != nil {
		return err
	}

	if !exists {
		return models.ErrTeamNotFound
	}

	query.Result = &team
	return nil
}

// GetTeamsByUser is used by the Guardian when checking a users' permissions
func (ss *SQLStore) GetTeamsByUser(ctx context.Context, query *models.GetTeamsByUserQuery) error {
	return ss.WithDbSession(ctx, func(sess *DBSession) error {
		query.Result = make([]*models.TeamDTO, 0)

		var sql bytes.Buffer

		sql.WriteString(getTeamSelectSQLBase([]string{}))
		sql.WriteString(` INNER JOIN team_member on team.id = team_member.team_id`)
		sql.WriteString(` WHERE team.org_id = ? and team_member.user_id = ?`)

		err := sess.SQL(sql.String(), query.OrgId, query.UserId).Find(&query.Result)
		return err
	})
}

// AddTeamMember adds a user to a team
func (ss *SQLStore) AddTeamMember(userID, orgID, teamID int64, isExternal bool, permission models.PermissionType) error {
	return ss.WithTransactionalDbSession(context.Background(), func(sess *DBSession) error {
		if isMember, err := isTeamMember(sess, orgID, teamID, userID); err != nil {
			return err
		} else if isMember {
			return models.ErrTeamMemberAlreadyAdded
		}

		return addTeamMember(sess, orgID, teamID, userID, isExternal, permission)
	})
}

func getTeamMember(sess *DBSession, orgId int64, teamId int64, userId int64) (models.TeamMember, error) {
	rawSQL := `SELECT * FROM team_member WHERE org_id=? and team_id=? and user_id=?`
	var member models.TeamMember
	exists, err := sess.SQL(rawSQL, orgId, teamId, userId).Get(&member)

	if err != nil {
		return member, err
	}
	if !exists {
		return member, models.ErrTeamMemberNotFound
	}

	return member, nil
}

// UpdateTeamMember updates a team member
func (ss *SQLStore) UpdateTeamMember(ctx context.Context, cmd *models.UpdateTeamMemberCommand) error {
<<<<<<< HEAD
	return inTransaction(func(sess *DBSession) error {
		return updateTeamMember(sess, cmd.OrgId, cmd.TeamId, cmd.UserId, cmd.Permission)
	})
}
=======
	return ss.WithTransactionalDbSession(ctx, func(sess *DBSession) error {
		member, err := getTeamMember(sess, cmd.OrgId, cmd.TeamId, cmd.UserId)
		if err != nil {
			return err
		}
>>>>>>> 50fabe8a

func (ss *SQLStore) IsTeamMember(orgId int64, teamId int64, userId int64) (bool, error) {
	var isMember bool

	err := ss.WithTransactionalDbSession(context.Background(), func(sess *DBSession) error {
		var err error
		isMember, err = isTeamMember(sess, orgId, teamId, userId)
		return err
	})

	return isMember, err
}

func isTeamMember(sess *DBSession, orgId int64, teamId int64, userId int64) (bool, error) {
	if res, err := sess.Query("SELECT 1 FROM team_member WHERE org_id=? and team_id=? and user_id=?", orgId, teamId, userId); err != nil {
		return false, err
	} else if len(res) != 1 {
		return false, nil
	}

	return true, nil
}

// AddOrUpdateTeamMemberHook is called from team resource permission service
// it adds user to a team or updates user permissions in a team within the given transaction session
func AddOrUpdateTeamMemberHook(sess *DBSession, userID, orgID, teamID int64, isExternal bool, permission models.PermissionType) error {
	isMember, err := isTeamMember(sess, orgID, teamID, userID)
	if err != nil {
		return err
	}

	if isMember {
		err = updateTeamMember(sess, orgID, teamID, userID, permission)
	} else {
		err = addTeamMember(sess, orgID, teamID, userID, isExternal, permission)
	}

	return err
}

<<<<<<< HEAD
func addTeamMember(sess *DBSession, orgID, teamID, userID int64, isExternal bool, permission models.PermissionType) error {
	if _, err := teamExists(orgID, teamID, sess); err != nil {
		return err
	}
=======
// RemoveTeamMember removes a member from a team
func (ss *SQLStore) RemoveTeamMember(ctx context.Context, cmd *models.RemoveTeamMemberCommand) error {
	return ss.WithTransactionalDbSession(ctx, func(sess *DBSession) error {
		if _, err := teamExists(cmd.OrgId, cmd.TeamId, sess); err != nil {
			return err
		}
>>>>>>> 50fabe8a

	entity := models.TeamMember{
		OrgId:      orgID,
		TeamId:     teamID,
		UserId:     userID,
		External:   isExternal,
		Created:    time.Now(),
		Updated:    time.Now(),
		Permission: permission,
	}

	_, err := sess.Insert(&entity)
	return err
}

func updateTeamMember(sess *DBSession, orgID, teamID, userID int64, permission models.PermissionType) error {
	member, err := getTeamMember(sess, orgID, teamID, userID)
	if err != nil {
		return err
	}

	if permission != models.PERMISSION_ADMIN {
		permission = 0 // make sure we don't get invalid permission levels in store

		// protect the last team admin
		_, err := isLastAdmin(sess, orgID, teamID, userID)
		if err != nil {
			return err
		}
	}

	member.Permission = permission
	_, err = sess.Cols("permission").Where("org_id=? and team_id=? and user_id=?", orgID, teamID, userID).Update(member)
	return err
}

// RemoveTeamMember removes a member from a team
func (ss *SQLStore) RemoveTeamMember(ctx context.Context, cmd *models.RemoveTeamMemberCommand) error {
	return inTransaction(func(sess *DBSession) error {
		return removeTeamMember(sess, cmd)
	})
}

// RemoveTeamMemberHook is called from team resource permission service
// it removes a member from a team within the given transaction session
func RemoveTeamMemberHook(sess *DBSession, cmd *models.RemoveTeamMemberCommand) error {
	return removeTeamMember(sess, cmd)
}

func removeTeamMember(sess *DBSession, cmd *models.RemoveTeamMemberCommand) error {
	if _, err := teamExists(cmd.OrgId, cmd.TeamId, sess); err != nil {
		return err
	}

	_, err := isLastAdmin(sess, cmd.OrgId, cmd.TeamId, cmd.UserId)
	if err != nil {
		return err
	}

	var rawSQL = "DELETE FROM team_member WHERE org_id=? and team_id=? and user_id=?"
	res, err := sess.Exec(rawSQL, cmd.OrgId, cmd.TeamId, cmd.UserId)
	if err != nil {
		return err
	}
	rows, err := res.RowsAffected()
	if rows == 0 {
		return models.ErrTeamMemberNotFound
	}

	return err
}

func isLastAdmin(sess *DBSession, orgId int64, teamId int64, userId int64) (bool, error) {
	rawSQL := "SELECT user_id FROM team_member WHERE org_id=? and team_id=? and permission=?"
	userIds := []*int64{}
	err := sess.SQL(rawSQL, orgId, teamId, models.PERMISSION_ADMIN).Find(&userIds)
	if err != nil {
		return false, err
	}

	isAdmin := false
	for _, adminId := range userIds {
		if userId == *adminId {
			isAdmin = true
			break
		}
	}

	if isAdmin && len(userIds) == 1 {
		return true, models.ErrLastTeamAdmin
	}

	return false, err
}

// GetTeamMembers return a list of members for the specified team
func (ss *SQLStore) GetTeamMembers(ctx context.Context, query *models.GetTeamMembersQuery) error {
	query.Result = make([]*models.TeamMemberDTO, 0)
	sess := x.Table("team_member")
	sess.Join("INNER", x.Dialect().Quote("user"), fmt.Sprintf("team_member.user_id=%s.id", x.Dialect().Quote("user")))

	// Join with only most recent auth module
	authJoinCondition := `(
		SELECT id from user_auth
			WHERE user_auth.user_id = team_member.user_id
			ORDER BY user_auth.created DESC `
	authJoinCondition = "user_auth.id=" + authJoinCondition + dialect.Limit(1) + ")"
	sess.Join("LEFT", "user_auth", authJoinCondition)

	if query.OrgId != 0 {
		sess.Where("team_member.org_id=?", query.OrgId)
	}
	if query.TeamId != 0 {
		sess.Where("team_member.team_id=?", query.TeamId)
	}
	if query.UserId != 0 {
		sess.Where("team_member.user_id=?", query.UserId)
	}
	if query.External {
		sess.Where("team_member.external=?", dialect.BooleanStr(true))
	}
	sess.Cols(
		"team_member.org_id",
		"team_member.team_id",
		"team_member.user_id",
		"user.email",
		"user.name",
		"user.login",
		"team_member.external",
		"team_member.permission",
		"user_auth.auth_module",
	)
	sess.Asc("user.login", "user.email")

	err := sess.Find(&query.Result)
	return err
}

func IsAdminOfTeams(ctx context.Context, query *models.IsAdminOfTeamsQuery) error {
	builder := &SQLBuilder{}
	builder.Write("SELECT COUNT(team.id) AS count FROM team INNER JOIN team_member ON team_member.team_id = team.id WHERE team.org_id = ? AND team_member.user_id = ? AND team_member.permission = ?", query.SignedInUser.OrgId, query.SignedInUser.UserId, models.PERMISSION_ADMIN)

	type teamCount struct {
		Count int64
	}

	resp := make([]*teamCount, 0)
	if err := x.SQL(builder.GetSQLString(), builder.params...).Find(&resp); err != nil {
		return err
	}

	query.Result = len(resp) > 0 && resp[0].Count > 0

	return nil
}<|MERGE_RESOLUTION|>--- conflicted
+++ resolved
@@ -320,18 +320,10 @@
 
 // UpdateTeamMember updates a team member
 func (ss *SQLStore) UpdateTeamMember(ctx context.Context, cmd *models.UpdateTeamMemberCommand) error {
-<<<<<<< HEAD
 	return inTransaction(func(sess *DBSession) error {
 		return updateTeamMember(sess, cmd.OrgId, cmd.TeamId, cmd.UserId, cmd.Permission)
 	})
 }
-=======
-	return ss.WithTransactionalDbSession(ctx, func(sess *DBSession) error {
-		member, err := getTeamMember(sess, cmd.OrgId, cmd.TeamId, cmd.UserId)
-		if err != nil {
-			return err
-		}
->>>>>>> 50fabe8a
 
 func (ss *SQLStore) IsTeamMember(orgId int64, teamId int64, userId int64) (bool, error) {
 	var isMember bool
@@ -372,19 +364,10 @@
 	return err
 }
 
-<<<<<<< HEAD
 func addTeamMember(sess *DBSession, orgID, teamID, userID int64, isExternal bool, permission models.PermissionType) error {
 	if _, err := teamExists(orgID, teamID, sess); err != nil {
 		return err
 	}
-=======
-// RemoveTeamMember removes a member from a team
-func (ss *SQLStore) RemoveTeamMember(ctx context.Context, cmd *models.RemoveTeamMemberCommand) error {
-	return ss.WithTransactionalDbSession(ctx, func(sess *DBSession) error {
-		if _, err := teamExists(cmd.OrgId, cmd.TeamId, sess); err != nil {
-			return err
-		}
->>>>>>> 50fabe8a
 
 	entity := models.TeamMember{
 		OrgId:      orgID,
