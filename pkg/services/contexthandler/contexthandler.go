--- conflicted
+++ resolved
@@ -60,13 +60,6 @@
 	GetTime func() time.Time
 }
 
-<<<<<<< HEAD
-=======
-// Init initializes the service.
-func (h *ContextHandler) Init() error {
-	return nil
-}
-
 type reqContextKey struct{}
 
 // FromContext returns the ReqContext value stored in a context.Context, if any.
@@ -77,7 +70,6 @@
 	return nil
 }
 
->>>>>>> 4127db3d
 // Middleware provides a middleware to initialize the Macaron context.
 func (h *ContextHandler) Middleware(mContext *macaron.Context) {
 	span, _ := opentracing.StartSpanFromContext(mContext.Req.Context(), "Auth - Middleware")
