// Package contexthandler contains the ContextHandler service.
package contexthandler

import (
	"context"
	"errors"
	"fmt"
	"net/http"
	"net/url"
	"strconv"
	"strings"
	"time"

	"github.com/grafana/grafana/pkg/components/apikeygen"
	apikeygenprefix "github.com/grafana/grafana/pkg/components/apikeygenprefixed"
	"github.com/grafana/grafana/pkg/infra/log"
	"github.com/grafana/grafana/pkg/infra/network"
	"github.com/grafana/grafana/pkg/infra/remotecache"
	"github.com/grafana/grafana/pkg/infra/tracing"
	loginpkg "github.com/grafana/grafana/pkg/login"
	"github.com/grafana/grafana/pkg/middleware/cookies"
	"github.com/grafana/grafana/pkg/models"
	"github.com/grafana/grafana/pkg/services/apikey"
	"github.com/grafana/grafana/pkg/services/contexthandler/authproxy"
	"github.com/grafana/grafana/pkg/services/contexthandler/ctxkey"
	"github.com/grafana/grafana/pkg/services/login"
	"github.com/grafana/grafana/pkg/services/oauthtoken"
	"github.com/grafana/grafana/pkg/services/org"
	"github.com/grafana/grafana/pkg/services/rendering"
	"github.com/grafana/grafana/pkg/services/sqlstore"
	"github.com/grafana/grafana/pkg/services/user"
	"github.com/grafana/grafana/pkg/setting"
	"github.com/grafana/grafana/pkg/util"
	"github.com/grafana/grafana/pkg/web"
)

const (
	InvalidUsernamePassword = "invalid username or password"
	/* #nosec */
	InvalidAPIKey = "invalid API key"
)

const ServiceName = "ContextHandler"

func ProvideService(cfg *setting.Cfg, tokenService models.UserTokenService, jwtService models.JWTService,
	remoteCache *remotecache.RemoteCache, renderService rendering.Service, sqlStore sqlstore.Store,
	tracer tracing.Tracer, authProxy *authproxy.AuthProxy, loginService login.Service,
	apiKeyService apikey.Service, authenticator loginpkg.Authenticator, userService user.Service,
<<<<<<< HEAD
	oauthTokenService oauthtoken.OAuthTokenService,
) *ContextHandler {
	return &ContextHandler{
		Cfg:               cfg,
		AuthTokenService:  tokenService,
		JWTAuthService:    jwtService,
		RemoteCache:       remoteCache,
		RenderService:     renderService,
		SQLStore:          sqlStore,
		tracer:            tracer,
		authProxy:         authProxy,
		authenticator:     authenticator,
		loginService:      loginService,
		apiKeyService:     apiKeyService,
		userService:       userService,
		oauthTokenService: oauthTokenService,
=======
	orgService org.Service) *ContextHandler {
	return &ContextHandler{
		Cfg:              cfg,
		AuthTokenService: tokenService,
		JWTAuthService:   jwtService,
		RemoteCache:      remoteCache,
		RenderService:    renderService,
		SQLStore:         sqlStore,
		tracer:           tracer,
		authProxy:        authProxy,
		authenticator:    authenticator,
		loginService:     loginService,
		apiKeyService:    apiKeyService,
		userService:      userService,
		orgService:       orgService,
>>>>>>> 811f6054
	}
}

// ContextHandler is a middleware.
type ContextHandler struct {
<<<<<<< HEAD
	Cfg               *setting.Cfg
	AuthTokenService  models.UserTokenService
	JWTAuthService    models.JWTService
	RemoteCache       *remotecache.RemoteCache
	RenderService     rendering.Service
	SQLStore          sqlstore.Store
	tracer            tracing.Tracer
	authProxy         *authproxy.AuthProxy
	authenticator     loginpkg.Authenticator
	loginService      login.Service
	apiKeyService     apikey.Service
	userService       user.Service
	oauthTokenService oauthtoken.OAuthTokenService
=======
	Cfg              *setting.Cfg
	AuthTokenService models.UserTokenService
	JWTAuthService   models.JWTService
	RemoteCache      *remotecache.RemoteCache
	RenderService    rendering.Service
	SQLStore         sqlstore.Store
	tracer           tracing.Tracer
	authProxy        *authproxy.AuthProxy
	authenticator    loginpkg.Authenticator
	loginService     login.Service
	apiKeyService    apikey.Service
	userService      user.Service
	orgService       org.Service
>>>>>>> 811f6054
	// GetTime returns the current time.
	// Stubbable by tests.
	GetTime func() time.Time
}

type reqContextKey = ctxkey.Key

// FromContext returns the ReqContext value stored in a context.Context, if any.
func FromContext(c context.Context) *models.ReqContext {
	if reqCtx, ok := c.Value(reqContextKey{}).(*models.ReqContext); ok {
		return reqCtx
	}
	return nil
}

// Middleware provides a middleware to initialize the request context.
func (h *ContextHandler) Middleware(next http.Handler) http.Handler {
	return http.HandlerFunc(func(w http.ResponseWriter, r *http.Request) {
		ctx := r.Context()
		mContext := web.FromContext(ctx)
		_, span := h.tracer.Start(ctx, "Auth - Middleware")
		defer span.End()

		reqContext := &models.ReqContext{
			Context:        mContext,
			SignedInUser:   &user.SignedInUser{},
			IsSignedIn:     false,
			AllowAnonymous: false,
			SkipCache:      false,
			Logger:         log.New("context"),
		}

		// Inject ReqContext into http.Request.Context
		*r = *r.WithContext(context.WithValue(ctx, reqContextKey{}, reqContext))

		traceID := tracing.TraceIDFromContext(mContext.Req.Context(), false)
		if traceID != "" {
			reqContext.Logger = reqContext.Logger.New("traceID", traceID)
		}

		const headerName = "X-Grafana-Org-Id"
		orgID := int64(0)
		orgIDHeader := reqContext.Req.Header.Get(headerName)
		if orgIDHeader != "" {
			id, err := strconv.ParseInt(orgIDHeader, 10, 64)
			if err == nil {
				orgID = id
			} else {
				reqContext.Logger.Debug("Received invalid header", "header", headerName, "value", orgIDHeader)
			}
		}

		queryParameters, err := url.ParseQuery(reqContext.Req.URL.RawQuery)
		if err != nil {
			reqContext.Logger.Error("Failed to parse query parameters", "error", err)
		}
		if queryParameters.Has("targetOrgId") {
			targetOrg, err := strconv.ParseInt(queryParameters.Get("targetOrgId"), 10, 64)
			if err == nil {
				orgID = targetOrg
			} else {
				reqContext.Logger.Error("Invalid target organization ID", "error", err)
			}
		}

		// the order in which these are tested are important
		// look for api key in Authorization header first
		// then init session and look for userId in session
		// then look for api key in session (special case for render calls via api)
		// then test if anonymous access is enabled
		switch {
		case h.initContextWithRenderAuth(reqContext):
		case h.initContextWithJWT(reqContext, orgID):
		case h.initContextWithAPIKey(reqContext):
		case h.initContextWithBasicAuth(reqContext, orgID):
		case h.initContextWithAuthProxy(reqContext, orgID):
		case h.initContextWithToken(reqContext, orgID):
		case h.initContextWithAnonymousUser(reqContext):
		}

		reqContext.Logger = reqContext.Logger.New("userId", reqContext.UserID, "orgId", reqContext.OrgID, "uname", reqContext.Login)
		span.AddEvents(
			[]string{"uname", "orgId", "userId"},
			[]tracing.EventValue{
				{Str: reqContext.Login},
				{Num: reqContext.OrgID},
				{Num: reqContext.UserID}},
		)

		// update last seen every 5min
		if reqContext.ShouldUpdateLastSeenAt() {
			reqContext.Logger.Debug("Updating last user_seen_at", "user_id", reqContext.UserID)
			if err := h.userService.UpdateLastSeenAt(mContext.Req.Context(), &user.UpdateUserLastSeenAtCommand{UserID: reqContext.UserID}); err != nil {
				reqContext.Logger.Error("Failed to update last_seen_at", "error", err)
			}
		}

		next.ServeHTTP(w, r)
	})
}

func (h *ContextHandler) initContextWithAnonymousUser(reqContext *models.ReqContext) bool {
	if !h.Cfg.AnonymousEnabled {
		return false
	}

	_, span := h.tracer.Start(reqContext.Req.Context(), "initContextWithAnonymousUser")
	defer span.End()

	getOrg := org.GetOrgByNameQuery{Name: h.Cfg.AnonymousOrgName}

	orga, err := h.orgService.GetByName(reqContext.Req.Context(), &getOrg)
	if err != nil {
		reqContext.Logger.Error("Anonymous access organization error.", "org_name", h.Cfg.AnonymousOrgName, "error", err)
		return false
	}

	reqContext.IsSignedIn = false
	reqContext.AllowAnonymous = true
	reqContext.SignedInUser = &user.SignedInUser{IsAnonymous: true}
	reqContext.OrgRole = org.RoleType(h.Cfg.AnonymousOrgRole)
	reqContext.OrgID = orga.ID
	reqContext.OrgName = orga.Name
	return true
}

func (h *ContextHandler) getPrefixedAPIKey(ctx context.Context, keyString string) (*apikey.APIKey, error) {
	// prefixed decode key
	decoded, err := apikeygenprefix.Decode(keyString)
	if err != nil {
		return nil, err
	}

	hash, err := decoded.Hash()
	if err != nil {
		return nil, err
	}

	return h.apiKeyService.GetAPIKeyByHash(ctx, hash)
}

func (h *ContextHandler) getAPIKey(ctx context.Context, keyString string) (*apikey.APIKey, error) {
	decoded, err := apikeygen.Decode(keyString)
	if err != nil {
		return nil, err
	}

	// fetch key
	keyQuery := apikey.GetByNameQuery{KeyName: decoded.Name, OrgId: decoded.OrgId}
	if err := h.apiKeyService.GetApiKeyByName(ctx, &keyQuery); err != nil {
		return nil, err
	}

	// validate api key
	isValid, err := apikeygen.IsValid(decoded, keyQuery.Result.Key)
	if err != nil {
		return nil, err
	}
	if !isValid {
		return nil, apikeygen.ErrInvalidApiKey
	}

	return keyQuery.Result, nil
}

func (h *ContextHandler) initContextWithAPIKey(reqContext *models.ReqContext) bool {
	header := reqContext.Req.Header.Get("Authorization")
	parts := strings.SplitN(header, " ", 2)
	var keyString string
	if len(parts) == 2 && parts[0] == "Bearer" {
		keyString = parts[1]
	} else {
		username, password, err := util.DecodeBasicAuthHeader(header)
		if err == nil && username == "api_key" {
			keyString = password
		}
	}

	if keyString == "" {
		return false
	}

	_, span := h.tracer.Start(reqContext.Req.Context(), "initContextWithAPIKey")
	defer span.End()

	var (
		apikey *apikey.APIKey
		errKey error
	)
	if strings.HasPrefix(keyString, apikeygenprefix.GrafanaPrefix) {
		apikey, errKey = h.getPrefixedAPIKey(reqContext.Req.Context(), keyString) // decode prefixed key
	} else {
		apikey, errKey = h.getAPIKey(reqContext.Req.Context(), keyString) // decode legacy api key
	}

	if errKey != nil {
		status := http.StatusInternalServerError
		if errors.Is(errKey, apikeygen.ErrInvalidApiKey) {
			status = http.StatusUnauthorized
		}
		reqContext.JsonApiErr(status, InvalidAPIKey, errKey)
		return true
	}

	// check for expiration
	getTime := h.GetTime
	if getTime == nil {
		getTime = time.Now
	}
	if apikey.Expires != nil && *apikey.Expires <= getTime().Unix() {
		reqContext.JsonApiErr(http.StatusUnauthorized, "Expired API key", nil)
		return true
	}

	if apikey.IsRevoked != nil && *apikey.IsRevoked {
		reqContext.JsonApiErr(http.StatusUnauthorized, "Revoked token", nil)

		return true
	}

	// update api_key last used date
	if err := h.apiKeyService.UpdateAPIKeyLastUsedDate(reqContext.Req.Context(), apikey.Id); err != nil {
		reqContext.JsonApiErr(http.StatusInternalServerError, InvalidAPIKey, errKey)
		return true
	}

	if apikey.ServiceAccountId == nil || *apikey.ServiceAccountId < 1 { //There is no service account attached to the apikey
		//Use the old APIkey method.  This provides backwards compatibility.
		reqContext.SignedInUser = &user.SignedInUser{}
		reqContext.OrgRole = apikey.Role
		reqContext.ApiKeyID = apikey.Id
		reqContext.OrgID = apikey.OrgId
		reqContext.IsSignedIn = true
		return true
	}

	//There is a service account attached to the API key

	//Use service account linked to API key as the signed in user
	querySignedInUser := user.GetSignedInUserQuery{UserID: *apikey.ServiceAccountId, OrgID: apikey.OrgId}
	querySignedInUserResult, err := h.userService.GetSignedInUserWithCacheCtx(reqContext.Req.Context(), &querySignedInUser)
	if err != nil {
		reqContext.Logger.Error(
			"Failed to link API key to service account in",
			"id", querySignedInUser.UserID,
			"org", querySignedInUser.OrgID,
			"err", err,
		)
		reqContext.JsonApiErr(http.StatusInternalServerError, "Unable to link API key to service account", err)
		return true
	}

	// disabled service accounts are not allowed to access the API
	if querySignedInUserResult.IsDisabled {
		reqContext.JsonApiErr(http.StatusUnauthorized, "Service account is disabled", nil)
		return true
	}

	reqContext.IsSignedIn = true
	reqContext.SignedInUser = querySignedInUserResult

	return true
}

func (h *ContextHandler) initContextWithBasicAuth(reqContext *models.ReqContext, orgID int64) bool {
	if !h.Cfg.BasicAuthEnabled {
		return false
	}

	header := reqContext.Req.Header.Get("Authorization")
	if header == "" {
		return false
	}

	ctx, span := h.tracer.Start(reqContext.Req.Context(), "initContextWithBasicAuth")
	defer span.End()

	username, password, err := util.DecodeBasicAuthHeader(header)
	if err != nil {
		reqContext.JsonApiErr(401, "Invalid Basic Auth Header", err)
		return true
	}

	authQuery := models.LoginUserQuery{
		Username: username,
		Password: password,
		Cfg:      h.Cfg,
	}
	if err := h.authenticator.AuthenticateUser(reqContext.Req.Context(), &authQuery); err != nil {
		reqContext.Logger.Debug(
			"Failed to authorize the user",
			"username", username,
			"err", err,
		)

		if errors.Is(err, user.ErrUserNotFound) {
			err = login.ErrInvalidCredentials
		}
		reqContext.JsonApiErr(401, InvalidUsernamePassword, err)
		return true
	}

	usr := authQuery.User

	query := user.GetSignedInUserQuery{UserID: usr.ID, OrgID: orgID}
	queryResult, err := h.userService.GetSignedInUserWithCacheCtx(ctx, &query)
	if err != nil {
		reqContext.Logger.Error(
			"Failed at user signed in",
			"id", usr.ID,
			"org", orgID,
		)
		reqContext.JsonApiErr(401, InvalidUsernamePassword, err)
		return true
	}

	reqContext.SignedInUser = queryResult
	reqContext.IsSignedIn = true
	return true
}

func (h *ContextHandler) initContextWithToken(reqContext *models.ReqContext, orgID int64) bool {
	if h.Cfg.LoginCookieName == "" {
		return false
	}

	rawToken := reqContext.GetCookie(h.Cfg.LoginCookieName)
	if rawToken == "" {
		return false
	}

	ctx, span := h.tracer.Start(reqContext.Req.Context(), "initContextWithToken")
	defer span.End()

	token, err := h.AuthTokenService.LookupToken(ctx, rawToken)
	if err != nil {
		reqContext.Logger.Warn("Failed to look up user based on cookie", "error", err)
		// Burn the cookie in case of failure
		reqContext.Resp.Before(h.deleteInvalidCookieEndOfRequestFunc(reqContext))
		reqContext.LookupTokenErr = err

		return false
	}

	query := user.GetSignedInUserQuery{UserID: token.UserId, OrgID: orgID}
	queryResult, err := h.userService.GetSignedInUserWithCacheCtx(ctx, &query)
	if err != nil {
		reqContext.Logger.Error("Failed to get user with id", "userId", token.UserId, "error", err)
		return false
	}

	getTime := h.GetTime
	if getTime == nil {
		getTime = time.Now
	}

	// Check whether the logged in User has a token
	exists, oauthToken := h.oauthTokenService.HasOAuthEntry(ctx, queryResult)
	if exists {
		if oauthToken.OAuthExpiry.Round(0).Add(-oauthtoken.ExpiryDelta).Before(getTime()) {
			reqContext.Logger.Info("access token expired", "userId", query.UserID, "tokenExpiry", fmt.Sprintf("%v", oauthToken.OAuthExpiry))

			// If the token is expired then try to refresh it using the Refresh token
			if err = h.oauthTokenService.TryTokenRefresh(ctx, oauthToken); err != nil {
				reqContext.Logger.Warn("could not fetch a new access token", "userId", oauthToken.UserId, "error", err)
				reqContext.Resp.Before(h.deleteInvalidCookieEndOfRequestFunc(reqContext))
				return false
			}
		}
	}

	reqContext.SignedInUser = queryResult
	reqContext.IsSignedIn = true
	reqContext.UserToken = token

	// Rotate the token just before we write response headers to ensure there is no delay between
	// the new token being generated and the client receiving it.
	reqContext.Resp.Before(h.rotateEndOfRequestFunc(reqContext, h.AuthTokenService, token))

	return true
}

func (h *ContextHandler) deleteInvalidCookieEndOfRequestFunc(reqContext *models.ReqContext) web.BeforeFunc {
	return func(w web.ResponseWriter) {
		if w.Written() {
			reqContext.Logger.Debug("Response written, skipping invalid cookie delete")
			return
		}

		reqContext.Logger.Debug("Expiring invalid cookie")
		cookies.DeleteCookie(reqContext.Resp, h.Cfg.LoginCookieName, nil)
	}
}

func (h *ContextHandler) rotateEndOfRequestFunc(reqContext *models.ReqContext, authTokenService models.UserTokenService,
	token *models.UserToken) web.BeforeFunc {
	return func(w web.ResponseWriter) {
		// if response has already been written, skip.
		if w.Written() {
			return
		}

		// if the request is cancelled by the client we should not try
		// to rotate the token since the client would not accept any result.
		if errors.Is(reqContext.Context.Req.Context().Err(), context.Canceled) {
			return
		}

		ctx, span := h.tracer.Start(reqContext.Req.Context(), "rotateEndOfRequestFunc")
		defer span.End()

		addr := reqContext.RemoteAddr()
		ip, err := network.GetIPFromAddress(addr)
		if err != nil {
			reqContext.Logger.Debug("Failed to get client IP address", "addr", addr, "err", err)
			ip = nil
		}
		rotated, err := authTokenService.TryRotateToken(ctx, token, ip, reqContext.Req.UserAgent())
		if err != nil {
			reqContext.Logger.Error("Failed to rotate token", "error", err)
			return
		}

		if rotated {
			cookies.WriteSessionCookie(reqContext, h.Cfg, token.UnhashedToken, h.Cfg.LoginMaxLifetime)
		}
	}
}

func (h *ContextHandler) initContextWithRenderAuth(reqContext *models.ReqContext) bool {
	key := reqContext.GetCookie("renderKey")
	if key == "" {
		return false
	}

	ctx, span := h.tracer.Start(reqContext.Req.Context(), "initContextWithRenderAuth")
	defer span.End()

	renderUser, exists := h.RenderService.GetRenderUser(reqContext.Req.Context(), key)
	if !exists {
		reqContext.JsonApiErr(401, "Invalid Render Key", nil)
		return true
	}

	reqContext.SignedInUser = &user.SignedInUser{
		OrgID:   renderUser.OrgID,
		UserID:  renderUser.UserID,
		OrgRole: org.RoleType(renderUser.OrgRole),
	}

	// UserID can be 0 for background tasks and, in this case, there is no user info to retrieve
	if renderUser.UserID != 0 {
		query := user.GetSignedInUserQuery{UserID: renderUser.UserID, OrgID: renderUser.OrgID}
		queryResult, err := h.userService.GetSignedInUserWithCacheCtx(ctx, &query)
		if err == nil {
			reqContext.SignedInUser = queryResult
		}
	}

	reqContext.IsSignedIn = true
	reqContext.IsRenderCall = true
	reqContext.LastSeenAt = time.Now()
	return true
}

func logUserIn(reqContext *models.ReqContext, auth *authproxy.AuthProxy, username string, logger log.Logger, ignoreCache bool) (int64, error) {
	logger.Debug("Trying to log user in", "username", username, "ignoreCache", ignoreCache)
	// Try to log in user via various providers
	id, err := auth.Login(reqContext, ignoreCache)
	if err != nil {
		details := err
		var e authproxy.Error
		if errors.As(err, &e) {
			details = e.DetailsError
		}
		logger.Error("Failed to login", "username", username, "message", err.Error(), "error", details,
			"ignoreCache", ignoreCache)
		return 0, err
	}
	return id, nil
}

func (h *ContextHandler) handleError(ctx *models.ReqContext, err error, statusCode int, cb func(error)) {
	details := err
	var e authproxy.Error
	if errors.As(err, &e) {
		details = e.DetailsError
	}
	ctx.Handle(h.Cfg, statusCode, err.Error(), details)

	if cb != nil {
		cb(details)
	}
}

func (h *ContextHandler) initContextWithAuthProxy(reqContext *models.ReqContext, orgID int64) bool {
	username := reqContext.Req.Header.Get(h.Cfg.AuthProxyHeaderName)

	logger := log.New("auth.proxy")

	// Bail if auth proxy is not enabled
	if !h.authProxy.IsEnabled() {
		return false
	}

	// If there is no header - we can't move forward
	if !h.authProxy.HasHeader(reqContext) {
		return false
	}

	_, span := h.tracer.Start(reqContext.Req.Context(), "initContextWithAuthProxy")
	defer span.End()

	// Check if allowed continuing with this IP
	if err := h.authProxy.IsAllowedIP(reqContext.Req.RemoteAddr); err != nil {
		h.handleError(reqContext, err, 407, func(details error) {
			logger.Error("Failed to check whitelisted IP addresses", "message", err.Error(), "error", details)
		})
		return true
	}

	id, err := logUserIn(reqContext, h.authProxy, username, logger, false)
	if err != nil {
		h.handleError(reqContext, err, 407, nil)
		return true
	}

	logger.Debug("Got user ID, getting full user info", "userID", id)

	user, err := h.authProxy.GetSignedInUser(id, orgID)
	if err != nil {
		// The reason we couldn't find the user corresponding to the ID might be that the ID was found from a stale
		// cache entry. For example, if a user is deleted via the API, corresponding cache entries aren't invalidated
		// because cache keys are computed from request header values and not just the user ID. Meaning that
		// we can't easily derive cache keys to invalidate when deleting a user. To work around this, we try to
		// log the user in again without the cache.
		logger.Debug("Failed to get user info given ID, retrying without cache", "userID", id)
		if err := h.authProxy.RemoveUserFromCache(reqContext); err != nil {
			if !errors.Is(err, remotecache.ErrCacheItemNotFound) {
				logger.Error("Got unexpected error when removing user from auth cache", "error", err)
			}
		}
		id, err = logUserIn(reqContext, h.authProxy, username, logger, true)
		if err != nil {
			h.handleError(reqContext, err, 407, nil)
			return true
		}

		user, err = h.authProxy.GetSignedInUser(id, orgID)
		if err != nil {
			h.handleError(reqContext, err, 407, nil)
			return true
		}
	}

	logger.Debug("Successfully got user info", "userID", user.UserID, "username", user.Login)

	// Add user info to context
	reqContext.SignedInUser = user
	reqContext.IsSignedIn = true

	// Remember user data in cache
	if err := h.authProxy.Remember(reqContext, id); err != nil {
		h.handleError(reqContext, err, 500, func(details error) {
			logger.Error(
				"Failed to store user in cache",
				"username", username,
				"message", err.Error(),
				"error", details,
			)
		})
		return true
	}

	return true
}<|MERGE_RESOLUTION|>--- conflicted
+++ resolved
@@ -46,8 +46,7 @@
 	remoteCache *remotecache.RemoteCache, renderService rendering.Service, sqlStore sqlstore.Store,
 	tracer tracing.Tracer, authProxy *authproxy.AuthProxy, loginService login.Service,
 	apiKeyService apikey.Service, authenticator loginpkg.Authenticator, userService user.Service,
-<<<<<<< HEAD
-	oauthTokenService oauthtoken.OAuthTokenService,
+	orgService org.Service, oauthTokenService oauthtoken.OAuthTokenService,
 ) *ContextHandler {
 	return &ContextHandler{
 		Cfg:               cfg,
@@ -62,30 +61,13 @@
 		loginService:      loginService,
 		apiKeyService:     apiKeyService,
 		userService:       userService,
+		orgService:        orgService,
 		oauthTokenService: oauthTokenService,
-=======
-	orgService org.Service) *ContextHandler {
-	return &ContextHandler{
-		Cfg:              cfg,
-		AuthTokenService: tokenService,
-		JWTAuthService:   jwtService,
-		RemoteCache:      remoteCache,
-		RenderService:    renderService,
-		SQLStore:         sqlStore,
-		tracer:           tracer,
-		authProxy:        authProxy,
-		authenticator:    authenticator,
-		loginService:     loginService,
-		apiKeyService:    apiKeyService,
-		userService:      userService,
-		orgService:       orgService,
->>>>>>> 811f6054
 	}
 }
 
 // ContextHandler is a middleware.
 type ContextHandler struct {
-<<<<<<< HEAD
 	Cfg               *setting.Cfg
 	AuthTokenService  models.UserTokenService
 	JWTAuthService    models.JWTService
@@ -98,22 +80,8 @@
 	loginService      login.Service
 	apiKeyService     apikey.Service
 	userService       user.Service
+	orgService        org.Service
 	oauthTokenService oauthtoken.OAuthTokenService
-=======
-	Cfg              *setting.Cfg
-	AuthTokenService models.UserTokenService
-	JWTAuthService   models.JWTService
-	RemoteCache      *remotecache.RemoteCache
-	RenderService    rendering.Service
-	SQLStore         sqlstore.Store
-	tracer           tracing.Tracer
-	authProxy        *authproxy.AuthProxy
-	authenticator    loginpkg.Authenticator
-	loginService     login.Service
-	apiKeyService    apikey.Service
-	userService      user.Service
-	orgService       org.Service
->>>>>>> 811f6054
 	// GetTime returns the current time.
 	// Stubbable by tests.
 	GetTime func() time.Time
