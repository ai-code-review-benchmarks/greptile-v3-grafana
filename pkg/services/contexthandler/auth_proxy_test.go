--- conflicted
+++ resolved
@@ -103,12 +103,8 @@
 	authenticator := &fakeAuthenticator{}
 
 	return ProvideService(cfg, userAuthTokenSvc, authJWTSvc, remoteCacheSvc,
-<<<<<<< HEAD
-		renderSvc, sqlStore, tracer, authProxy, loginService, nil, authenticator, &userService, nil)
-=======
 		renderSvc, sqlStore, tracer, authProxy, loginService, nil, authenticator,
-		&userService, orgService)
->>>>>>> 811f6054
+		&userService, orgService, nil)
 }
 
 type FakeGetSignUserStore struct {
