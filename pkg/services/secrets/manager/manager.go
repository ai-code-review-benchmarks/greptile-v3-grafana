package manager

import (
	"bytes"
	"context"
	"crypto/rand"
	"encoding/base64"
	"errors"
	"fmt"
	"time"

	"github.com/grafana/grafana/pkg/bus"
	"github.com/grafana/grafana/pkg/services/encryption"
	"github.com/grafana/grafana/pkg/services/secrets"
	grafana "github.com/grafana/grafana/pkg/services/secrets/defaultprovider"
	"github.com/grafana/grafana/pkg/setting"
)

const (
	defaultProvider                 = "secretKey"
	envelopeEncryptionFeatureToggle = "envelopeEncryption"
)

type SecretsService struct {
	store    secrets.Store
	bus      bus.Bus
	enc      encryption.Service
	settings setting.Provider

	currentProvider string
	providers       map[string]secrets.Provider
	dataKeyCache    map[string]dataKeyCacheItem
}

func ProvideSecretsService(store secrets.Store, bus bus.Bus, enc encryption.Service, settings setting.Provider) *SecretsService {
	providers := map[string]secrets.Provider{
		defaultProvider: grafana.New(settings, enc),
	}
	currentProvider := settings.KeyValue("security", "encryption_provider").MustString(defaultProvider)

	s := &SecretsService{
		store:           store,
		bus:             bus,
		enc:             enc,
		settings:        settings,
<<<<<<< HEAD
=======
		currentProvider: defaultProvider,
>>>>>>> 5652bde4
		providers:       providers,
		currentProvider: currentProvider,
		dataKeyCache:    make(map[string]dataKeyCacheItem),
	}

	return s
}

type dataKeyCacheItem struct {
	expiry  time.Time
	dataKey []byte
}

var b64 = base64.RawStdEncoding

func (s *SecretsService) Encrypt(ctx context.Context, payload []byte, opt secrets.EncryptionOptions) ([]byte, error) {
	// Use legacy encryption service if envelopeEncryptionFeatureToggle toggle is off
	if !s.settings.IsFeatureToggleEnabled(envelopeEncryptionFeatureToggle) {
		return s.enc.Encrypt(ctx, payload, setting.SecretKey)
	}

	// If encryption envelopeEncryptionFeatureToggle toggle is on, use envelope encryption
	scope := opt()
	keyName := fmt.Sprintf("%s/%s@%s", time.Now().Format("2006-01-02"), scope, s.currentProvider)

	dataKey, err := s.dataKey(ctx, keyName)
	if err != nil {
		if errors.Is(err, secrets.ErrDataKeyNotFound) {
			dataKey, err = s.newDataKey(ctx, keyName, scope)
			if err != nil {
				return nil, err
			}
		} else {
			return nil, err
		}
	}

	encrypted, err := s.enc.Encrypt(ctx, payload, string(dataKey))
	if err != nil {
		return nil, err
	}

	prefix := make([]byte, b64.EncodedLen(len(keyName))+2)
	b64.Encode(prefix[1:], []byte(keyName))
	prefix[0] = '#'
	prefix[len(prefix)-1] = '#'

	blob := make([]byte, len(prefix)+len(encrypted))
	copy(blob, prefix)
	copy(blob[len(prefix):], encrypted)

	return blob, nil
}

func (s *SecretsService) Decrypt(ctx context.Context, payload []byte) ([]byte, error) {
	// Use legacy encryption service if envelopeEncryptionFeatureToggle toggle is off
	if !s.settings.IsFeatureToggleEnabled(envelopeEncryptionFeatureToggle) {
		return s.enc.Decrypt(ctx, payload, setting.SecretKey)
	}

	// If encryption envelopeEncryptionFeatureToggle toggle is on, use envelope encryption
	if len(payload) == 0 {
		return nil, fmt.Errorf("unable to decrypt empty payload")
	}

	var dataKey []byte

	if payload[0] != '#' {
		secretKey := s.settings.KeyValue("security", "secret_key").Value()
		dataKey = []byte(secretKey)
	} else {
		payload = payload[1:]
		endOfKey := bytes.Index(payload, []byte{'#'})
		if endOfKey == -1 {
			return nil, fmt.Errorf("could not find valid key in encrypted payload")
		}
		b64Key := payload[:endOfKey]
		payload = payload[endOfKey+1:]
		key := make([]byte, b64.DecodedLen(len(b64Key)))
		_, err := b64.Decode(key, b64Key)
		if err != nil {
			return nil, err
		}

		dataKey, err = s.dataKey(ctx, string(key))
		if err != nil {
			return nil, err
		}
	}

	return s.enc.Decrypt(ctx, payload, string(dataKey))
}

func (s *SecretsService) EncryptJsonData(ctx context.Context, kv map[string]string, opt secrets.EncryptionOptions) (map[string][]byte, error) {
	encrypted := make(map[string][]byte)
	for key, value := range kv {
		encryptedData, err := s.Encrypt(ctx, []byte(value), opt)
		if err != nil {
			return nil, err
		}

		encrypted[key] = encryptedData
	}
	return encrypted, nil
}

func (s *SecretsService) DecryptJsonData(ctx context.Context, sjd map[string][]byte) (map[string]string, error) {
	decrypted := make(map[string]string)
	for key, data := range sjd {
		decryptedData, err := s.Decrypt(ctx, data)
		if err != nil {
			return nil, err
		}

		decrypted[key] = string(decryptedData)
	}
	return decrypted, nil
}

func (s *SecretsService) GetDecryptedValue(ctx context.Context, sjd map[string][]byte, key, fallback string) string {
	if value, ok := sjd[key]; ok {
		decryptedData, err := s.Decrypt(ctx, value)
		if err != nil {
			return fallback
		}

		return string(decryptedData)
	}

	return fallback
}

func newRandomDataKey() ([]byte, error) {
	rawDataKey := make([]byte, 16)
	_, err := rand.Read(rawDataKey)
	if err != nil {
		return nil, err
	}
	return rawDataKey, nil
}

// newDataKey creates a new random DEK, caches it and returns its value
func (s *SecretsService) newDataKey(ctx context.Context, name string, scope string) ([]byte, error) {
	// 1. Create new DEK
	dataKey, err := newRandomDataKey()
	if err != nil {
		return nil, err
	}
	provider, exists := s.providers[s.currentProvider]
	if !exists {
		return nil, fmt.Errorf("could not find encryption provider '%s'", s.currentProvider)
	}

	// 2. Encrypt it
	encrypted, err := provider.Encrypt(ctx, dataKey)
	if err != nil {
		return nil, err
	}

	// 3. Store its encrypted value in db
	err = s.store.CreateDataKey(ctx, secrets.DataKey{
		Active:        true, // TODO: right now we never mark a key as deactivated
		Name:          name,
		Provider:      s.currentProvider,
		EncryptedData: encrypted,
		Scope:         scope,
	})
	if err != nil {
		return nil, err
	}

	// 4. Cache its unencrypted value and return it
	s.dataKeyCache[name] = dataKeyCacheItem{
		expiry:  time.Now().Add(15 * time.Minute),
		dataKey: dataKey,
	}

	return dataKey, nil
}

// dataKey looks up DEK in cache or database, and decrypts it
func (s *SecretsService) dataKey(ctx context.Context, name string) ([]byte, error) {
	if item, exists := s.dataKeyCache[name]; exists {
		if item.expiry.Before(time.Now()) && !item.expiry.IsZero() {
			delete(s.dataKeyCache, name)
		} else {
			return item.dataKey, nil
		}
	}

	// 1. get encrypted data key from database
	dataKey, err := s.store.GetDataKey(ctx, name)
	if err != nil {
		return nil, err
	}

	// 2. decrypt data key
	provider, exists := s.providers[dataKey.Provider]
	if !exists {
		return nil, fmt.Errorf("could not find encryption provider '%s'", dataKey.Provider)
	}

	decrypted, err := provider.Decrypt(ctx, dataKey.EncryptedData)
	if err != nil {
		return nil, err
	}

	// 3. cache data key
	s.dataKeyCache[name] = dataKeyCacheItem{
		expiry:  time.Now().Add(15 * time.Minute),
		dataKey: decrypted,
	}

	return decrypted, nil
}

func (s *SecretsService) RegisterProvider(providerID string, provider secrets.Provider) {
	s.providers[providerID] = provider
}

func (s *SecretsService) CurrentProviderID() string {
	return s.currentProvider
}

func (s *SecretsService) GetProviders() map[string]secrets.Provider {
	return s.providers
}<|MERGE_RESOLUTION|>--- conflicted
+++ resolved
@@ -43,10 +43,6 @@
 		bus:             bus,
 		enc:             enc,
 		settings:        settings,
-<<<<<<< HEAD
-=======
-		currentProvider: defaultProvider,
->>>>>>> 5652bde4
 		providers:       providers,
 		currentProvider: currentProvider,
 		dataKeyCache:    make(map[string]dataKeyCacheItem),
