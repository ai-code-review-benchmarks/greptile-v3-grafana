--- conflicted
+++ resolved
@@ -354,11 +354,7 @@
 }
 
 func (s *SecretsService) ReEncryptDataKeys(ctx context.Context) error {
-<<<<<<< HEAD
-	err := s.store.ReEncryptDataKeys(ctx, s.providers, s.currentProvider)
-=======
 	err := s.store.ReEncryptDataKeys(ctx, s.providers, s.currentProviderID)
->>>>>>> c1dd4c4f
 	if err != nil {
 		return nil
 	}
