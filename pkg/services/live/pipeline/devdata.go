--- conflicted
+++ resolved
@@ -106,22 +106,12 @@
 			Converter: NewJsonFrameConverter(JsonFrameConverterConfig{}),
 			FrameOutputters: []FrameOutputter{
 				NewManagedStreamFrameOutput(f.ManagedStream),
-<<<<<<< HEAD
-				NewRemoteWriteFrameOutput(RemoteWriteConfig{
-					Endpoint:           os.Getenv("GF_LIVE_REMOTE_WRITE_ENDPOINT"),
-					User:               os.Getenv("GF_LIVE_REMOTE_WRITE_USER"),
-					Password:           os.Getenv("GF_LIVE_REMOTE_WRITE_PASSWORD"),
-					SampleMilliseconds: 1000,
-				}),
-				//NewLokiFrameOutput(LokiFrameOutputConfig{}),
-=======
 				NewRemoteWriteFrameOutput(
 					os.Getenv("GF_LIVE_REMOTE_WRITE_ENDPOINT"),
 					os.Getenv("GF_LIVE_REMOTE_WRITE_USER"),
 					os.Getenv("GF_LIVE_REMOTE_WRITE_PASSWORD"),
 					1000,
 				),
->>>>>>> eec7b9d3
 			},
 			Subscribers: []Subscriber{
 				NewBuiltinSubscriber(f.ChannelHandlerGetter),
