--- conflicted
+++ resolved
@@ -18,18 +18,12 @@
 	return &pluginPacketSender{node: node}
 }
 
-<<<<<<< HEAD
-func (p *pluginChannelPublisher) Publish(channel string, data []byte) error {
-	_, err := p.node.Publish(channel, data)
+func (p *pluginPacketSender) Send(channel string, packet *backend.StreamPacket) error {
+	_, err := p.node.Publish(channel, packet.Data)
 	if err != nil {
-		return fmt.Errorf("error publishing %s: %w", string(data), err)
+		return fmt.Errorf("error publishing %s: %w", string(packet.Data), err)
 	}
 	return nil
-=======
-func (p *pluginPacketSender) Send(channel string, packet *backend.StreamPacket) error {
-	_, err := p.node.Publish(channel, packet.Data)
-	return err
->>>>>>> 93292f6e
 }
 
 type pluginPresenceGetter struct {
