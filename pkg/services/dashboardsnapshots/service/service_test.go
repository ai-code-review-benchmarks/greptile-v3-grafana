package service

import (
	"context"
	"encoding/json"
	"testing"

	"github.com/stretchr/testify/require"

	common "github.com/grafana/grafana/pkg/apimachinery/apis/common/v0alpha1"
	dashboardsnapshot "github.com/grafana/grafana/pkg/apis/dashboardsnapshot/v0alpha1"
	"github.com/grafana/grafana/pkg/infra/db"
	"github.com/grafana/grafana/pkg/services/dashboards"
	"github.com/grafana/grafana/pkg/services/dashboardsnapshots"
	dashsnapdb "github.com/grafana/grafana/pkg/services/dashboardsnapshots/database"
	"github.com/grafana/grafana/pkg/services/secrets/database"
	secretsManager "github.com/grafana/grafana/pkg/services/secrets/manager"
	"github.com/grafana/grafana/pkg/setting"
	"github.com/grafana/grafana/pkg/tests/testsuite"
)

func TestMain(m *testing.M) {
	testsuite.Run(m)
}

func TestIntegrationDashboardSnapshotsService(t *testing.T) {
	if testing.Short() {
		t.Skip("skipping integration test in short mode")
	}
	sqlStore := db.InitTestDB(t)
	cfg := setting.NewCfg()
	dsStore := dashsnapdb.ProvideStore(sqlStore, cfg)
	fakeDashboardService := &dashboards.FakeDashboardService{}
	secretsService := secretsManager.SetupTestService(t, database.ProvideSecretsStore(sqlStore))
	s := ProvideService(dsStore, secretsService, fakeDashboardService)

	origSecret := cfg.SecretKey
	cfg.SecretKey = "dashboard_snapshot_service_test"
	t.Cleanup(func() {
		cfg.SecretKey = origSecret
	})

	dashboardKey := "12345"

	dashboard := &common.Unstructured{}
	rawDashboard := []byte(`{"id":123}`)
	err := json.Unmarshal(rawDashboard, dashboard)
	require.NoError(t, err)

	t.Run("create dashboard snapshot should encrypt the dashboard", func(t *testing.T) {
		ctx := context.Background()

		cmd := dashboardsnapshots.CreateDashboardSnapshotCommand{
			Key:       dashboardKey,
			DeleteKey: dashboardKey,
			DashboardCreateCommand: dashboardsnapshot.DashboardCreateCommand{
				Dashboard: dashboard,
			},
		}

		result, err := s.CreateDashboardSnapshot(ctx, &cmd)
		require.NoError(t, err)

		decrypted, err := s.secretsService.Decrypt(ctx, result.DashboardEncrypted)
		require.NoError(t, err)

		require.Equal(t, rawDashboard, decrypted)
	})
	t.Run("get dashboard snapshot should return the dashboard decrypted", func(t *testing.T) {
		ctx := context.Background()

		query := dashboardsnapshots.GetDashboardSnapshotQuery{
			Key:       dashboardKey,
			DeleteKey: dashboardKey,
		}

		queryResult, err := s.GetDashboardSnapshot(ctx, &query)
		require.NoError(t, err)

		decrypted, err := queryResult.Dashboard.Encode()
		require.NoError(t, err)

		require.Equal(t, rawDashboard, decrypted)
	})
<<<<<<< HEAD
=======
}

func TestIntegrationValidateDashboardExists(t *testing.T) {
	if testing.Short() {
		t.Skip("skipping integration test in short mode")
	}
	sqlStore := db.InitTestDB(t)
	cfg := setting.NewCfg()
	dsStore := dashsnapdb.ProvideStore(sqlStore, cfg)
	secretsService := secretsManager.SetupTestService(t, database.ProvideSecretsStore(sqlStore))
	feats := featuremgmt.WithFeatures()
	dashboardStore, err := dashdb.ProvideDashboardStore(sqlStore, cfg, feats, tagimpl.ProvideService(sqlStore))
	require.NoError(t, err)
	dashSvc, err := dashsvc.ProvideDashboardServiceImpl(
		cfg,
		dashboardStore,
		folderimpl.ProvideDashboardFolderStore(sqlStore),
		feats,
		nil,
		actest.FakeAccessControl{},
		actest.FakeService{},
		foldertest.NewFakeService(),
		nil,
		client.MockTestRestConfig{},
		nil,
		quotatest.New(false, nil),
		nil,
		nil,
		nil,
		dualwrite.ProvideTestService(),
		sort.ProvideService(),
		serverlock.ProvideService(sqlStore, tracing.InitializeTracerForTest()),
		kvstore.NewFakeKVStore(),
	)
	require.NoError(t, err)
	s := ProvideService(dsStore, secretsService, dashSvc)
	ctx := context.Background()

	t.Run("returns false when dashboard does not exist", func(t *testing.T) {
		err := s.ValidateDashboardExists(ctx, 1, "test")
		require.Error(t, err)
		require.Equal(t, dashboards.ErrDashboardNotFound, err)
	})

	t.Run("returns true when dashboard exists", func(t *testing.T) {
		err := createDashboard(sqlStore)
		require.NoError(t, err)

		err = s.ValidateDashboardExists(ctx, 1, "test")
		require.NoError(t, err)
	})
}

func createDashboard(store db.DB) error {
	return store.WithDbSession(context.Background(), func(sess *db.Session) error {
		dashboard := &dashboards.Dashboard{
			ID:      1,
			UID:     "test",
			OrgID:   1,
			Created: time.Now(),
			Updated: time.Now(),
		}

		_, err := sess.Insert(dashboard)
		return err
	})
>>>>>>> c827ddf7
}<|MERGE_RESOLUTION|>--- conflicted
+++ resolved
@@ -82,73 +82,4 @@
 
 		require.Equal(t, rawDashboard, decrypted)
 	})
-<<<<<<< HEAD
-=======
-}
-
-func TestIntegrationValidateDashboardExists(t *testing.T) {
-	if testing.Short() {
-		t.Skip("skipping integration test in short mode")
-	}
-	sqlStore := db.InitTestDB(t)
-	cfg := setting.NewCfg()
-	dsStore := dashsnapdb.ProvideStore(sqlStore, cfg)
-	secretsService := secretsManager.SetupTestService(t, database.ProvideSecretsStore(sqlStore))
-	feats := featuremgmt.WithFeatures()
-	dashboardStore, err := dashdb.ProvideDashboardStore(sqlStore, cfg, feats, tagimpl.ProvideService(sqlStore))
-	require.NoError(t, err)
-	dashSvc, err := dashsvc.ProvideDashboardServiceImpl(
-		cfg,
-		dashboardStore,
-		folderimpl.ProvideDashboardFolderStore(sqlStore),
-		feats,
-		nil,
-		actest.FakeAccessControl{},
-		actest.FakeService{},
-		foldertest.NewFakeService(),
-		nil,
-		client.MockTestRestConfig{},
-		nil,
-		quotatest.New(false, nil),
-		nil,
-		nil,
-		nil,
-		dualwrite.ProvideTestService(),
-		sort.ProvideService(),
-		serverlock.ProvideService(sqlStore, tracing.InitializeTracerForTest()),
-		kvstore.NewFakeKVStore(),
-	)
-	require.NoError(t, err)
-	s := ProvideService(dsStore, secretsService, dashSvc)
-	ctx := context.Background()
-
-	t.Run("returns false when dashboard does not exist", func(t *testing.T) {
-		err := s.ValidateDashboardExists(ctx, 1, "test")
-		require.Error(t, err)
-		require.Equal(t, dashboards.ErrDashboardNotFound, err)
-	})
-
-	t.Run("returns true when dashboard exists", func(t *testing.T) {
-		err := createDashboard(sqlStore)
-		require.NoError(t, err)
-
-		err = s.ValidateDashboardExists(ctx, 1, "test")
-		require.NoError(t, err)
-	})
-}
-
-func createDashboard(store db.DB) error {
-	return store.WithDbSession(context.Background(), func(sess *db.Session) error {
-		dashboard := &dashboards.Dashboard{
-			ID:      1,
-			UID:     "test",
-			OrgID:   1,
-			Created: time.Now(),
-			Updated: time.Now(),
-		}
-
-		_, err := sess.Insert(dashboard)
-		return err
-	})
->>>>>>> c827ddf7
 }