package user

import (
	"fmt"
	"strings"
	"time"

	"github.com/grafana/grafana/pkg/services/auth/identity"
	"github.com/grafana/grafana/pkg/services/search/model"
)

type HelpFlags1 uint64

func (f HelpFlags1) HasFlag(flag HelpFlags1) bool { return f&flag != 0 }
func (f *HelpFlags1) AddFlag(flag HelpFlags1)     { *f |= flag }

const (
	HelpFlagGettingStartedPanelDismissed HelpFlags1 = 1 << iota
	HelpFlagDashboardHelp1
)

type User struct {
	ID            int64 `xorm:"pk autoincr 'id'"`
	Version       int
	Email         string
	Name          string
	Login         string
	Password      string
	Salt          string
	Rands         string
	Company       string
	EmailVerified bool
	Theme         string
	HelpFlags1    HelpFlags1
	IsDisabled    bool

	IsAdmin          bool
	IsServiceAccount bool
	OrgID            int64 `xorm:"org_id"`

	Created    time.Time
	Updated    time.Time
	LastSeenAt time.Time
}

type CreateUserCommand struct {
	Email            string
	Login            string
	Name             string
	Company          string
	OrgID            int64
	OrgName          string
	Password         string
	EmailVerified    bool
	IsAdmin          bool
	IsDisabled       bool
	SkipOrgSetup     bool
	DefaultOrgRole   string
	IsServiceAccount bool
}

type GetUserByLoginQuery struct {
	LoginOrEmail string
}

type GetUserByEmailQuery struct {
	Email string
}

type UpdateUserCommand struct {
	Name  string `json:"name"`
	Email string `json:"email"`
	Login string `json:"login"`
	Theme string `json:"theme"`

	UserID int64 `json:"-"`
}

type ChangeUserPasswordCommand struct {
	OldPassword string `json:"oldPassword"`
	NewPassword string `json:"newPassword"`

	UserID int64 `json:"-"`
}

type UpdateUserLastSeenAtCommand struct {
	UserID int64
	OrgID  int64
}

type SetUsingOrgCommand struct {
	UserID int64
	OrgID  int64
}

type SearchUsersQuery struct {
	SignedInUser identity.Requester
	OrgID        int64 `xorm:"org_id"`
	Query        string
	Page         int
	Limit        int
	AuthModule   string
	SortOpts     []model.SortOption
	Filters      []Filter

	IsDisabled *bool
}

type SearchUserQueryResult struct {
	TotalCount int64               `json:"totalCount"`
	Users      []*UserSearchHitDTO `json:"users"`
	Page       int                 `json:"page"`
	PerPage    int                 `json:"perPage"`
}

type UserSearchHitDTO struct {
	ID            int64                `json:"id" xorm:"id"`
	Name          string               `json:"name"`
	Login         string               `json:"login"`
	Email         string               `json:"email"`
	AvatarURL     string               `json:"avatarUrl" xorm:"avatar_url"`
	IsAdmin       bool                 `json:"isAdmin"`
	IsDisabled    bool                 `json:"isDisabled"`
	LastSeenAt    time.Time            `json:"lastSeenAt"`
	LastSeenAtAge string               `json:"lastSeenAtAge"`
	AuthLabels    []string             `json:"authLabels"`
	AuthModule    AuthModuleConversion `json:"-"`
}

type GetUserProfileQuery struct {
	UserID int64
}

type UserProfileDTO struct {
	ID                             int64           `json:"id"`
	Email                          string          `json:"email"`
	Name                           string          `json:"name"`
	Login                          string          `json:"login"`
	Theme                          string          `json:"theme"`
	OrgID                          int64           `json:"orgId,omitempty"`
	IsGrafanaAdmin                 bool            `json:"isGrafanaAdmin"`
	IsDisabled                     bool            `json:"isDisabled"`
	IsExternal                     bool            `json:"isExternal"`
	IsExternallySynced             bool            `json:"isExternallySynced"`
	IsGrafanaAdminExternallySynced bool            `json:"isGrafanaAdminExternallySynced"`
	AuthLabels                     []string        `json:"authLabels"`
	UpdatedAt                      time.Time       `json:"updatedAt"`
	CreatedAt                      time.Time       `json:"createdAt"`
	AvatarURL                      string          `json:"avatarUrl"`
	AccessControl                  map[string]bool `json:"accessControl,omitempty"`
}

// implement Conversion interface to define custom field mapping (xorm feature)
type AuthModuleConversion []string

func (auth *AuthModuleConversion) FromDB(data []byte) error {
	auth_module := string(data)
	*auth = []string{auth_module}
	return nil
}

// Just a stub, we don't want to write to database
func (auth *AuthModuleConversion) ToDB() ([]byte, error) {
	return []byte{}, nil
}

type DisableUserCommand struct {
	UserID     int64 `xorm:"user_id"`
	IsDisabled bool
}

type BatchDisableUsersCommand struct {
	UserIDs    []int64 `xorm:"user_ids"`
	IsDisabled bool
}

type SetUserHelpFlagCommand struct {
	HelpFlags1 HelpFlags1
	UserID     int64 `xorm:"user_id"`
}

type GetSignedInUserQuery struct {
	UserID int64 `xorm:"user_id"`
	Login  string
	Email  string
	OrgID  int64 `xorm:"org_id"`
}

<<<<<<< HEAD
type SignedInUser struct {
	UserID             int64 `xorm:"user_id"`
	OrgID              int64 `xorm:"org_id"`
	OrgName            string
	OrgRole            roletype.RoleType
	ExternalAuthModule string
	ExternalAuthID     string `xorm:"external_auth_id"`
	Login              string
	Name               string
	Email              string
	ApiKeyID           int64 `xorm:"api_key_id"`
	IsServiceAccount   bool  `xorm:"is_service_account"`
	OrgCount           int
	IsGrafanaAdmin     bool
	IsAnonymous        bool
	IsDisabled         bool
	HelpFlags1         HelpFlags1
	LastSeenAt         time.Time
	Teams              []int64
	// Permissions grouped by orgID and actions
	Permissions map[int64]map[string][]string `json:"-"`
=======
type AnalyticsSettings struct {
	Identifier         string
	IntercomIdentifier string
>>>>>>> ae830f68
}

func (u *User) NameOrFallback() string {
	if u.Name != "" {
		return u.Name
	}
	if u.Login != "" {
		return u.Login
	}
	return u.Email
}

type DeleteUserCommand struct {
	UserID int64
}

type GetUserByIDQuery struct {
	ID int64
}

type ErrCaseInsensitiveLoginConflict struct {
	Users []User
}

type UserDisplayDTO struct {
	ID        int64  `json:"id,omitempty"`
	Name      string `json:"name,omitempty"`
	Login     string `json:"login,omitempty"`
<<<<<<< HEAD
	AvatarUrl string `json:"avatarUrl"`
}

// ------------------------
// DTO & Projections

func (u *SignedInUser) ShouldUpdateLastSeenAt() bool {
	return u.UserID > 0 && time.Since(u.LastSeenAt) > time.Minute*5
}

func (u *SignedInUser) NameOrFallback() string {
	if u.Name != "" {
		return u.Name
	}
	if u.Login != "" {
		return u.Login
	}
	return u.Email
}

func (u *SignedInUser) ToUserDisplayDTO() *UserDisplayDTO {
	return &UserDisplayDTO{
		ID:    u.UserID,
		Login: u.Login,
		Name:  u.Name,
	}
}

func (u *SignedInUser) HasRole(role roletype.RoleType) bool {
	if u.IsGrafanaAdmin {
		return true
	}

	return u.OrgRole.Includes(role)
}

// IsRealUser returns true if the user is a real user and not a service account
func (u *SignedInUser) IsRealUser() bool {
	// backwards compatibility
	// checking if userId the user is a real user
	// previously we used to check if the UserId was 0 or -1
	// and not a service account
	return u.UserID > 0 && !u.IsServiceAccountUser()
}

func (u *SignedInUser) IsApiKeyUser() bool {
	return u.ApiKeyID > 0
}

// IsServiceAccountUser returns true if the user is a service account
func (u *SignedInUser) IsServiceAccountUser() bool {
	return u.IsServiceAccount
}

func (u *SignedInUser) HasUniqueId() bool {
	return u.IsRealUser() || u.IsApiKeyUser() || u.IsServiceAccountUser()
}

func (u *SignedInUser) GetCacheKey() (string, error) {
	if u.IsRealUser() {
		return fmt.Sprintf("%d-user-%d", u.OrgID, u.UserID), nil
	}
	if u.IsApiKeyUser() {
		return fmt.Sprintf("%d-apikey-%d", u.OrgID, u.ApiKeyID), nil
	}
	if u.IsServiceAccountUser() { // not considered a real user
		return fmt.Sprintf("%d-service-%d", u.OrgID, u.UserID), nil
	}
	return "", ErrNoUniqueID
=======
	AvatarURL string `json:"avatarUrl"`
>>>>>>> ae830f68
}

func (e *ErrCaseInsensitiveLoginConflict) Unwrap() error {
	return ErrCaseInsensitive
}

func (e *ErrCaseInsensitiveLoginConflict) Error() string {
	n := len(e.Users)

	userStrings := make([]string, 0, n)
	for _, v := range e.Users {
		userStrings = append(userStrings, fmt.Sprintf("%s (email:%s, id:%d)", v.Login, v.Email, v.ID))
	}

	return fmt.Sprintf(
		"Found a conflict in user login information. %d users already exist with either the same login or email: [%s].",
		n, strings.Join(userStrings, ", "))
}

type Filter interface {
	WhereCondition() *WhereCondition
	InCondition() *InCondition
	JoinCondition() *JoinCondition
}

type WhereCondition struct {
	Condition string
	Params    any
}

type InCondition struct {
	Condition string
	Params    any
}

type JoinCondition struct {
	Operator string
	Table    string
	Params   string
}

type SearchUserFilter interface {
	GetFilter(filterName string, params []string) Filter
	GetFilterList() map[string]FilterHandler
}

type FilterHandler func(params []string) (Filter, error)

const (
	QuotaTargetSrv string = "user"
	QuotaTarget    string = "user"
)

type AdminCreateUserResponse struct {
	ID      int64  `json:"id"`
	Message string `json:"message"`
}

type Password string

func (p Password) IsWeak() bool {
	return len(p) <= 4
}<|MERGE_RESOLUTION|>--- conflicted
+++ resolved
@@ -186,33 +186,9 @@
 	OrgID  int64 `xorm:"org_id"`
 }
 
-<<<<<<< HEAD
-type SignedInUser struct {
-	UserID             int64 `xorm:"user_id"`
-	OrgID              int64 `xorm:"org_id"`
-	OrgName            string
-	OrgRole            roletype.RoleType
-	ExternalAuthModule string
-	ExternalAuthID     string `xorm:"external_auth_id"`
-	Login              string
-	Name               string
-	Email              string
-	ApiKeyID           int64 `xorm:"api_key_id"`
-	IsServiceAccount   bool  `xorm:"is_service_account"`
-	OrgCount           int
-	IsGrafanaAdmin     bool
-	IsAnonymous        bool
-	IsDisabled         bool
-	HelpFlags1         HelpFlags1
-	LastSeenAt         time.Time
-	Teams              []int64
-	// Permissions grouped by orgID and actions
-	Permissions map[int64]map[string][]string `json:"-"`
-=======
 type AnalyticsSettings struct {
 	Identifier         string
 	IntercomIdentifier string
->>>>>>> ae830f68
 }
 
 func (u *User) NameOrFallback() string {
@@ -241,79 +217,7 @@
 	ID        int64  `json:"id,omitempty"`
 	Name      string `json:"name,omitempty"`
 	Login     string `json:"login,omitempty"`
-<<<<<<< HEAD
-	AvatarUrl string `json:"avatarUrl"`
-}
-
-// ------------------------
-// DTO & Projections
-
-func (u *SignedInUser) ShouldUpdateLastSeenAt() bool {
-	return u.UserID > 0 && time.Since(u.LastSeenAt) > time.Minute*5
-}
-
-func (u *SignedInUser) NameOrFallback() string {
-	if u.Name != "" {
-		return u.Name
-	}
-	if u.Login != "" {
-		return u.Login
-	}
-	return u.Email
-}
-
-func (u *SignedInUser) ToUserDisplayDTO() *UserDisplayDTO {
-	return &UserDisplayDTO{
-		ID:    u.UserID,
-		Login: u.Login,
-		Name:  u.Name,
-	}
-}
-
-func (u *SignedInUser) HasRole(role roletype.RoleType) bool {
-	if u.IsGrafanaAdmin {
-		return true
-	}
-
-	return u.OrgRole.Includes(role)
-}
-
-// IsRealUser returns true if the user is a real user and not a service account
-func (u *SignedInUser) IsRealUser() bool {
-	// backwards compatibility
-	// checking if userId the user is a real user
-	// previously we used to check if the UserId was 0 or -1
-	// and not a service account
-	return u.UserID > 0 && !u.IsServiceAccountUser()
-}
-
-func (u *SignedInUser) IsApiKeyUser() bool {
-	return u.ApiKeyID > 0
-}
-
-// IsServiceAccountUser returns true if the user is a service account
-func (u *SignedInUser) IsServiceAccountUser() bool {
-	return u.IsServiceAccount
-}
-
-func (u *SignedInUser) HasUniqueId() bool {
-	return u.IsRealUser() || u.IsApiKeyUser() || u.IsServiceAccountUser()
-}
-
-func (u *SignedInUser) GetCacheKey() (string, error) {
-	if u.IsRealUser() {
-		return fmt.Sprintf("%d-user-%d", u.OrgID, u.UserID), nil
-	}
-	if u.IsApiKeyUser() {
-		return fmt.Sprintf("%d-apikey-%d", u.OrgID, u.ApiKeyID), nil
-	}
-	if u.IsServiceAccountUser() { // not considered a real user
-		return fmt.Sprintf("%d-service-%d", u.OrgID, u.UserID), nil
-	}
-	return "", ErrNoUniqueID
-=======
 	AvatarURL string `json:"avatarUrl"`
->>>>>>> ae830f68
 }
 
 func (e *ErrCaseInsensitiveLoginConflict) Unwrap() error {
