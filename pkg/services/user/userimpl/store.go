package userimpl

import (
	"context"
	"fmt"
	"strconv"
	"strings"
	"time"

	"github.com/grafana/grafana/pkg/events"
	"github.com/grafana/grafana/pkg/infra/db"
	"github.com/grafana/grafana/pkg/infra/log"
	"github.com/grafana/grafana/pkg/services/accesscontrol"
	"github.com/grafana/grafana/pkg/services/sqlstore/migrator"
	"github.com/grafana/grafana/pkg/services/user"
	"github.com/grafana/grafana/pkg/setting"
	"github.com/grafana/grafana/pkg/util"
)

type store interface {
	Insert(context.Context, *user.User) (int64, error)
	Get(context.Context, *user.User) (*user.User, error)
	GetByID(context.Context, int64) (*user.User, error)
	GetNotServiceAccount(context.Context, int64) (*user.User, error)
	Delete(context.Context, int64) error
	LoginConflict(ctx context.Context, login, email string) error
	CaseInsensitiveLoginConflict(context.Context, string, string) error
	GetByLogin(context.Context, *user.GetUserByLoginQuery) (*user.User, error)
	GetByEmail(context.Context, *user.GetUserByEmailQuery) (*user.User, error)
	Update(context.Context, *user.UpdateUserCommand) error
	ChangePassword(context.Context, *user.ChangeUserPasswordCommand) error
	UpdateLastSeenAt(context.Context, *user.UpdateUserLastSeenAtCommand) error
	GetSignedInUser(context.Context, *user.GetSignedInUserQuery) (*user.SignedInUser, error)
	UpdateUser(context.Context, *user.User) error
	GetProfile(context.Context, *user.GetUserProfileQuery) (*user.UserProfileDTO, error)
	SetHelpFlag(context.Context, *user.SetUserHelpFlagCommand) error
	BatchDisableUsers(context.Context, *user.BatchDisableUsersCommand) error
	Search(context.Context, *user.SearchUsersQuery) (*user.SearchUserQueryResult, error)
	Count(ctx context.Context) (int64, error)
	CountUserAccountsWithEmptyRole(ctx context.Context) (int64, error)
}

type sqlStore struct {
	db      db.DB
	dialect migrator.Dialect
	logger  log.Logger
	cfg     *setting.Cfg
}

func ProvideStore(db db.DB, cfg *setting.Cfg) sqlStore {
	return sqlStore{
		db:      db,
		dialect: db.GetDialect(),
		cfg:     cfg,
		logger:  log.New("user.store"),
	}
}

func (ss *sqlStore) Insert(ctx context.Context, cmd *user.User) (int64, error) {
	var err error
	err = ss.db.WithTransactionalDbSession(ctx, func(sess *db.Session) error {
		sess.UseBool("is_admin")
		if cmd.UID == "" {
			cmd.UID = util.GenerateShortUID()
		}

		if _, err = sess.Insert(cmd); err != nil {
			return err
		}
		sess.PublishAfterCommit(&events.UserCreated{
			Timestamp: cmd.Created,
			Id:        cmd.ID,
			Name:      cmd.Name,
			Login:     cmd.Login,
			Email:     cmd.Email,
		})
		return nil
	})
	if err != nil {
		return 0, err
	}

	// verify that user was created and cmd.ID was updated with the actual new userID
	_, err = ss.getAnyUserType(ctx, cmd.ID)
	if err != nil {
		return 0, err
	}
	return cmd.ID, nil
}

func (ss *sqlStore) Get(ctx context.Context, usr *user.User) (*user.User, error) {
	ret := &user.User{}
	err := ss.db.WithDbSession(ctx, func(sess *db.Session) error {
		login := usr.Login
		email := usr.Email
		where := "LOWER(email)=LOWER(?) OR LOWER(login)=LOWER(?)"

		exists, err := sess.Where(where, email, login).Get(ret)
		if !exists {
			return user.ErrUserNotFound
		}
		if err != nil {
			return err
		}
		return nil
	})
	if err != nil {
		return nil, err
	}

	return ret, nil
}

func (ss *sqlStore) Delete(ctx context.Context, userID int64) error {
	err := ss.db.WithDbSession(ctx, func(sess *db.Session) error {
		var rawSQL = "DELETE FROM " + ss.dialect.Quote("user") + " WHERE id = ?"
		_, err := sess.Exec(rawSQL, userID)
		return err
	})
	if err != nil {
		return err
	}
	return nil
}

func (ss *sqlStore) GetNotServiceAccount(ctx context.Context, userID int64) (*user.User, error) {
	usr := user.User{ID: userID}
	err := ss.db.WithDbSession(ctx, func(sess *db.Session) error {
		has, err := sess.Where(ss.notServiceAccountFilter()).Get(&usr)
		if err != nil {
			return err
		}
		if !has {
			return user.ErrUserNotFound
		}
		return nil
	})
	return &usr, err
}

func (ss *sqlStore) GetByID(ctx context.Context, userID int64) (*user.User, error) {
	var usr user.User

	err := ss.db.WithDbSession(ctx, func(sess *db.Session) error {
		has, err := sess.ID(&userID).
			Where(ss.notServiceAccountFilter()).
			Get(&usr)

		if err != nil {
			return err
		} else if !has {
			return user.ErrUserNotFound
		}
		return nil
	})
	return &usr, err
}

func (ss *sqlStore) notServiceAccountFilter() string {
	return fmt.Sprintf("%s.is_service_account = %s",
		ss.dialect.Quote("user"),
		ss.dialect.BooleanStr(false))
}

func (ss *sqlStore) CaseInsensitiveLoginConflict(ctx context.Context, login, email string) error {
	users := make([]user.User, 0)
	err := ss.db.WithDbSession(ctx, func(sess *db.Session) error {
		if err := sess.Where("LOWER(email)=LOWER(?) OR LOWER(login)=LOWER(?)",
			email, login).Find(&users); err != nil {
			return err
		}

		if len(users) > 1 {
			return &user.ErrCaseInsensitiveLoginConflict{Users: users}
		}
		return nil
	})
	return err
}

func (ss *sqlStore) GetByLogin(ctx context.Context, query *user.GetUserByLoginQuery) (*user.User, error) {
	usr := &user.User{}
	err := ss.db.WithDbSession(ctx, func(sess *db.Session) error {
		if query.LoginOrEmail == "" {
			return user.ErrUserNotFound
		}

		var where string
		var has bool
		var err error

		// Since username can be an email address, attempt login with email address
		// first if the login field has the "@" symbol.
		if strings.Contains(query.LoginOrEmail, "@") {
			where = "LOWER(email)=LOWER(?)"
			has, err = sess.Where(ss.notServiceAccountFilter()).Where(where, query.LoginOrEmail).Get(usr)
			if err != nil {
				return err
			}
		}

		// Look for the login field instead of email
		if !has {
			where = "LOWER(login)=LOWER(?)"
			has, err = sess.Where(ss.notServiceAccountFilter()).Where(where, query.LoginOrEmail).Get(usr)
		}

		if err != nil {
			return err
		} else if !has {
			return user.ErrUserNotFound
		}
		if err := ss.userCaseInsensitiveLoginConflict(ctx, sess, usr.Login, usr.Email); err != nil {
			return err
		}
		return nil
	})

	if err != nil {
		return nil, err
	}

	return usr, nil
}

func (ss *sqlStore) GetByEmail(ctx context.Context, query *user.GetUserByEmailQuery) (*user.User, error) {
	usr := &user.User{}
	err := ss.db.WithDbSession(ctx, func(sess *db.Session) error {
		if query.Email == "" {
			return user.ErrUserNotFound
		}

		where := "LOWER(email)=LOWER(?)"
		has, err := sess.Where(ss.notServiceAccountFilter()).Where(where, query.Email).Get(usr)

		if err != nil {
			return err
		} else if !has {
			return user.ErrUserNotFound
		}

		if err := ss.userCaseInsensitiveLoginConflict(ctx, sess, usr.Login, usr.Email); err != nil {
			return err
		}
		return nil
	})
	if err != nil {
		return nil, err
	}
	return usr, nil
}

func (ss *sqlStore) userCaseInsensitiveLoginConflict(ctx context.Context, sess *db.Session, login, email string) error {
	users := make([]user.User, 0)

	if err := sess.Where("LOWER(email)=LOWER(?) OR LOWER(login)=LOWER(?)",
		email, login).Find(&users); err != nil {
		return err
	}

	if len(users) > 1 {
		return &user.ErrCaseInsensitiveLoginConflict{Users: users}
	}

	return nil
}

// LoginConflict returns an error if the provided email or login are already
// associated with a user. If caseInsensitive is true the search is not case
// sensitive.
func (ss *sqlStore) LoginConflict(ctx context.Context, login, email string) error {
	err := ss.db.WithDbSession(ctx, func(sess *db.Session) error {
		return ss.loginConflict(ctx, sess, login, email)
	})
	return err
}

func (ss *sqlStore) loginConflict(ctx context.Context, sess *db.Session, login, email string) error {
	users := make([]user.User, 0)
	where := "LOWER(email)=LOWER(?) OR LOWER(login)=LOWER(?)"
	login = strings.ToLower(login)
	email = strings.ToLower(email)

	exists, err := sess.Where(where, email, login).Get(&user.User{})
	if err != nil {
		return err
	}
	if exists {
		return user.ErrUserAlreadyExists
	}
	if err := sess.Where("LOWER(email)=LOWER(?) OR LOWER(login)=LOWER(?)",
		email, login).Find(&users); err != nil {
		return err
	}

	if len(users) > 1 {
		return &user.ErrCaseInsensitiveLoginConflict{Users: users}
	}
	return nil
}

func (ss *sqlStore) Update(ctx context.Context, cmd *user.UpdateUserCommand) error {
	cmd.Login = strings.ToLower(cmd.Login)
	cmd.Email = strings.ToLower(cmd.Email)

	return ss.db.WithTransactionalDbSession(ctx, func(sess *db.Session) error {
		u := user.User{
			Name:    cmd.Name,
			Email:   cmd.Email,
			Login:   cmd.Login,
			Theme:   cmd.Theme,
			Updated: time.Now(),
		}

		q := sess.ID(cmd.UserID).Where(ss.notServiceAccountFilter())

		if cmd.IsDisabled != nil {
			sess.UseBool("is_disabled")
			user.IsDisabled = *cmd.IsDisabled
		}

		if cmd.EmailVerified != nil {
			q.UseBool("email_verified")
<<<<<<< HEAD
			u.EmailVerified = *cmd.EmailVerified
=======
			user.EmailVerified = *cmd.EmailVerified
		}

		if cmd.IsGrafanaAdmin != nil {
			q.UseBool("is_admin")
			user.IsAdmin = *cmd.IsGrafanaAdmin
		}

		if _, err := q.Update(&user); err != nil {
			return err
>>>>>>> 79eab65f
		}

		if _, err := q.Update(&u); err != nil {
			return err
		}

		if cmd.IsGrafanaAdmin != nil && !*cmd.IsGrafanaAdmin {
			// validate that after update there is at least one server admin
			if err := validateOneAdminLeft(ctx, sess); err != nil {
				return err
			}
		}

		sess.PublishAfterCommit(&events.UserUpdated{
			Timestamp: u.Created,
			Id:        u.ID,
			Name:      u.Name,
			Login:     u.Login,
			Email:     u.Email,
		})

		return nil
	})
}

func (ss *sqlStore) ChangePassword(ctx context.Context, cmd *user.ChangeUserPasswordCommand) error {
	return ss.db.WithTransactionalDbSession(ctx, func(sess *db.Session) error {
		user := user.User{
			Password: cmd.NewPassword,
			Updated:  time.Now(),
		}

		_, err := sess.ID(cmd.UserID).Where(ss.notServiceAccountFilter()).Update(&user)
		return err
	})
}

func (ss *sqlStore) UpdateLastSeenAt(ctx context.Context, cmd *user.UpdateUserLastSeenAtCommand) error {
	if cmd.UserID <= 0 {
		return user.ErrUpdateInvalidID
	}
	return ss.db.WithTransactionalDbSession(ctx, func(sess *db.Session) error {
		user := user.User{
			ID:         cmd.UserID,
			LastSeenAt: time.Now(),
		}

		_, err := sess.ID(cmd.UserID).Update(&user)
		return err
	})
}

func (ss *sqlStore) GetSignedInUser(ctx context.Context, query *user.GetSignedInUserQuery) (*user.SignedInUser, error) {
	var signedInUser user.SignedInUser
	err := ss.db.WithDbSession(ctx, func(dbSess *db.Session) error {
		orgId := "u.org_id"
		if query.OrgID > 0 {
			orgId = strconv.FormatInt(query.OrgID, 10)
		}

		var rawSQL = `SELECT
		u.id                  as user_id,
		u.uid                 as user_uid,
		u.is_admin            as is_grafana_admin,
		u.email               as email,
		u.email_verified      as email_verified,
		u.login               as login,
		u.name                as name,
		u.is_disabled         as is_disabled,
		u.help_flags1         as help_flags1,
		u.last_seen_at        as last_seen_at,
		org.name              as org_name,
		org_user.role         as org_role,
		org.id                as org_id,
		u.is_service_account  as is_service_account
		FROM ` + ss.dialect.Quote("user") + ` as u
		LEFT OUTER JOIN org_user on org_user.org_id = ` + orgId + ` and org_user.user_id = u.id
		LEFT OUTER JOIN org on org.id = org_user.org_id `

		sess := dbSess.Table("user")
		sess = sess.Context(ctx)
		switch {
		case query.UserID > 0:
			sess.SQL(rawSQL+"WHERE u.id=?", query.UserID)
		case query.Login != "":
			sess.SQL(rawSQL+"WHERE LOWER(u.login)=LOWER(?)", query.Login)
		case query.Email != "":
			sess.SQL(rawSQL+"WHERE LOWER(u.email)=LOWER(?)", query.Email)
		default:
			return user.ErrNoUniqueID
		}
		has, err := sess.Get(&signedInUser)
		if err != nil {
			return err
		} else if !has {
			return user.ErrUserNotFound
		}

		if signedInUser.OrgRole == "" {
			signedInUser.OrgID = -1
			signedInUser.OrgName = "Org missing"
		}

		return nil
	})
	return &signedInUser, err
}

func (ss *sqlStore) UpdateUser(ctx context.Context, user *user.User) error {
	return ss.db.WithTransactionalDbSession(ctx, func(sess *db.Session) error {
		_, err := sess.ID(user.ID).Update(user)
		return err
	})
}

func (ss *sqlStore) GetProfile(ctx context.Context, query *user.GetUserProfileQuery) (*user.UserProfileDTO, error) {
	var usr user.User
	var userProfile user.UserProfileDTO
	err := ss.db.WithDbSession(ctx, func(sess *db.Session) error {
		has, err := sess.ID(query.UserID).Where(ss.notServiceAccountFilter()).Get(&usr)

		if err != nil {
			return err
		} else if !has {
			return user.ErrUserNotFound
		}

		userProfile = user.UserProfileDTO{
			ID:             usr.ID,
			UID:            usr.UID,
			Name:           usr.Name,
			Email:          usr.Email,
			Login:          usr.Login,
			Theme:          usr.Theme,
			IsGrafanaAdmin: usr.IsAdmin,
			IsDisabled:     usr.IsDisabled,
			OrgID:          usr.OrgID,
			UpdatedAt:      usr.Updated,
			CreatedAt:      usr.Created,
		}

		return err
	})
	return &userProfile, err
}

func (ss *sqlStore) SetHelpFlag(ctx context.Context, cmd *user.SetUserHelpFlagCommand) error {
	return ss.db.WithTransactionalDbSession(ctx, func(sess *db.Session) error {
		user := user.User{
			ID:         cmd.UserID,
			HelpFlags1: cmd.HelpFlags1,
			Updated:    time.Now(),
		}

		_, err := sess.ID(cmd.UserID).Cols("help_flags1").Update(&user)
		return err
	})
}

func (ss *sqlStore) Count(ctx context.Context) (int64, error) {
	type result struct {
		Count int64
	}

	r := result{}
	err := ss.db.WithDbSession(ctx, func(sess *db.Session) error {
		rawSQL := fmt.Sprintf("SELECT COUNT(*) as count from %s WHERE is_service_account=%s", ss.db.GetDialect().Quote("user"), ss.db.GetDialect().BooleanStr(false))
		if _, err := sess.SQL(rawSQL).Get(&r); err != nil {
			return err
		}
		return nil
	})
	return r.Count, err
}

func (ss *sqlStore) CountUserAccountsWithEmptyRole(ctx context.Context) (int64, error) {
	sb := &db.SQLBuilder{}
	sb.Write("SELECT ")
	sb.Write(`(SELECT COUNT (*) from ` + ss.dialect.Quote("org_user") + ` AS ou ` +
		`LEFT JOIN ` + ss.dialect.Quote("user") + ` AS u ON u.id = ou.user_id ` +
		`WHERE ou.role =? ` +
		`AND u.is_service_account = ` + ss.dialect.BooleanStr(false) + ` ` +
		`AND u.is_disabled = ` + ss.dialect.BooleanStr(false) + `) AS user_accounts_with_no_role`)
	sb.AddParams("None")

	var countStats int64
	if err := ss.db.WithDbSession(ctx, func(sess *db.Session) error {
		_, err := sess.SQL(sb.GetSQLString(), sb.GetParams()...).Get(&countStats)
		return err
	}); err != nil {
		return -1, err
	}

	return countStats, nil
}

// validateOneAdminLeft validate that there is an admin user left
func validateOneAdminLeft(ctx context.Context, sess *db.Session) error {
	count, err := sess.Where("is_admin=?", true).Count(&user.User{})
	if err != nil {
		return err
	}

	if count == 0 {
		return user.ErrLastGrafanaAdmin
	}

	return nil
}

func (ss *sqlStore) BatchDisableUsers(ctx context.Context, cmd *user.BatchDisableUsersCommand) error {
	return ss.db.WithTransactionalDbSession(ctx, func(sess *db.Session) error {
		userIds := cmd.UserIDs

		if len(userIds) == 0 {
			return nil
		}

		user_id_params := strings.Repeat(",?", len(userIds)-1)
		disableSQL := "UPDATE " + ss.dialect.Quote("user") + " SET is_disabled=? WHERE Id IN (?" + user_id_params + ")"

		disableParams := []any{disableSQL, cmd.IsDisabled}
		for _, v := range userIds {
			disableParams = append(disableParams, v)
		}

		_, err := sess.Where(ss.notServiceAccountFilter()).Exec(disableParams...)
		return err
	})
}

func (ss *sqlStore) Search(ctx context.Context, query *user.SearchUsersQuery) (*user.SearchUserQueryResult, error) {
	result := user.SearchUserQueryResult{
		Users: make([]*user.UserSearchHitDTO, 0),
	}
	err := ss.db.WithDbSession(ctx, func(dbSess *db.Session) error {
		queryWithWildcards := "%" + query.Query + "%"

		whereConditions := make([]string, 0)
		whereParams := make([]any, 0)
		sess := dbSess.Table("user").Alias("u")

		whereConditions = append(whereConditions, "u.is_service_account = ?")
		whereParams = append(whereParams, ss.dialect.BooleanStr(false))

		// Join with only most recent auth module
		joinCondition := `(
		SELECT id from user_auth
			WHERE user_auth.user_id = u.id
			ORDER BY user_auth.created DESC `
		joinCondition = "user_auth.id=" + joinCondition + ss.dialect.Limit(1) + ")"
		sess.Join("LEFT", "user_auth", joinCondition)
		if query.OrgID > 0 {
			whereConditions = append(whereConditions, "org_id = ?")
			whereParams = append(whereParams, query.OrgID)
		}

		// user only sees the users for which it has read permissions
		acFilter, err := accesscontrol.Filter(query.SignedInUser, "u.id", "global.users:id:", accesscontrol.ActionUsersRead)
		if err != nil {
			return err
		}
		whereConditions = append(whereConditions, acFilter.Where)
		whereParams = append(whereParams, acFilter.Args...)

		if query.Query != "" {
			whereConditions = append(whereConditions, "(email "+ss.dialect.LikeStr()+" ? OR name "+ss.dialect.LikeStr()+" ? OR login "+ss.dialect.LikeStr()+" ?)")
			whereParams = append(whereParams, queryWithWildcards, queryWithWildcards, queryWithWildcards)
		}

		if query.IsDisabled != nil {
			whereConditions = append(whereConditions, "is_disabled = ?")
			whereParams = append(whereParams, query.IsDisabled)
		}

		if query.AuthModule != "" {
			whereConditions = append(whereConditions, `auth_module=?`)
			whereParams = append(whereParams, query.AuthModule)
		}

		if len(whereConditions) > 0 {
			sess.Where(strings.Join(whereConditions, " AND "), whereParams...)
		}

		for _, filter := range query.Filters {
			if jc := filter.JoinCondition(); jc != nil {
				sess.Join(jc.Operator, jc.Table, jc.Params)
			}
			if ic := filter.InCondition(); ic != nil {
				sess.In(ic.Condition, ic.Params)
			}
			if wc := filter.WhereCondition(); wc != nil {
				sess.Where(wc.Condition, wc.Params)
			}
		}

		if query.Limit > 0 {
			offset := query.Limit * (query.Page - 1)
			sess.Limit(query.Limit, offset)
		}

		sess.Cols("u.id", "u.email", "u.name", "u.login", "u.is_admin", "u.is_disabled", "u.last_seen_at", "user_auth.auth_module")

		if len(query.SortOpts) > 0 {
			for i := range query.SortOpts {
				for j := range query.SortOpts[i].Filter {
					sess.OrderBy(query.SortOpts[i].Filter[j].OrderBy())
				}
			}
		} else {
			sess.Asc("u.login", "u.email")
		}

		if err := sess.Find(&result.Users); err != nil {
			return err
		}

		// get total
		user := user.User{}
		countSess := dbSess.Table("user").Alias("u")

		// Join with user_auth table if users filtered by auth_module
		if query.AuthModule != "" {
			countSess.Join("LEFT", "user_auth", joinCondition)
		}

		if len(whereConditions) > 0 {
			countSess.Where(strings.Join(whereConditions, " AND "), whereParams...)
		}

		for _, filter := range query.Filters {
			if jc := filter.JoinCondition(); jc != nil {
				countSess.Join(jc.Operator, jc.Table, jc.Params)
			}
			if ic := filter.InCondition(); ic != nil {
				countSess.In(ic.Condition, ic.Params)
			}
			if wc := filter.WhereCondition(); wc != nil {
				countSess.Where(wc.Condition, wc.Params)
			}
		}

		count, err := countSess.Count(&user)
		result.TotalCount = count

		for _, user := range result.Users {
			user.LastSeenAtAge = util.GetAgeString(user.LastSeenAt)
		}

		return err
	})
	return &result, err
}

// getAnyUserType searches for a user record by ID. The user account may be a service account.
func (ss *sqlStore) getAnyUserType(ctx context.Context, userID int64) (*user.User, error) {
	usr := user.User{ID: userID}
	err := ss.db.WithDbSession(ctx, func(sess *db.Session) error {
		has, err := sess.Get(&usr)
		if err != nil {
			return err
		}
		if !has {
			return user.ErrUserNotFound
		}
		return nil
	})
	return &usr, err
}<|MERGE_RESOLUTION|>--- conflicted
+++ resolved
@@ -316,29 +316,17 @@
 
 		if cmd.IsDisabled != nil {
 			sess.UseBool("is_disabled")
-			user.IsDisabled = *cmd.IsDisabled
+			u.IsDisabled = *cmd.IsDisabled
 		}
 
 		if cmd.EmailVerified != nil {
 			q.UseBool("email_verified")
-<<<<<<< HEAD
 			u.EmailVerified = *cmd.EmailVerified
-=======
-			user.EmailVerified = *cmd.EmailVerified
 		}
 
 		if cmd.IsGrafanaAdmin != nil {
 			q.UseBool("is_admin")
-			user.IsAdmin = *cmd.IsGrafanaAdmin
-		}
-
-		if _, err := q.Update(&user); err != nil {
-			return err
->>>>>>> 79eab65f
-		}
-
-		if _, err := q.Update(&u); err != nil {
-			return err
+			u.IsAdmin = *cmd.IsGrafanaAdmin
 		}
 
 		if cmd.IsGrafanaAdmin != nil && !*cmd.IsGrafanaAdmin {
@@ -346,6 +334,10 @@
 			if err := validateOneAdminLeft(ctx, sess); err != nil {
 				return err
 			}
+		}
+
+		if _, err := q.Update(&u); err != nil {
+			return err
 		}
 
 		sess.PublishAfterCommit(&events.UserUpdated{
