--- conflicted
+++ resolved
@@ -12,11 +12,7 @@
 
 type FakeDataSourceService struct {
 	lastId                int64
-<<<<<<< HEAD
-	DataSources           []*models.DataSource
-=======
 	DataSources           []*datasources.DataSource
->>>>>>> 82e32447
 	SimulatePluginFailure bool
 }
 
@@ -119,15 +115,9 @@
 	return rt, nil
 }
 
-<<<<<<< HEAD
-func (s *FakeDataSourceService) DecryptedValues(ctx context.Context, ds *models.DataSource) (map[string]string, error) {
-	if s.SimulatePluginFailure {
-		return nil, models.ErrDatasourceSecretsPluginUserFriendly{Err: "unknown error"}
-=======
 func (s *FakeDataSourceService) DecryptedValues(ctx context.Context, ds *datasources.DataSource) (map[string]string, error) {
 	if s.SimulatePluginFailure {
 		return nil, datasources.ErrDatasourceSecretsPluginUserFriendly{Err: "unknown error"}
->>>>>>> 82e32447
 	}
 	values := make(map[string]string)
 	return values, nil
