package service

import (
	"context"
	encJson "encoding/json"
	"io/ioutil"
	"net/http"
	"net/http/httptest"
	"testing"
	"time"

	"github.com/grafana/grafana-azure-sdk-go/azsettings"
	sdkhttpclient "github.com/grafana/grafana-plugin-sdk-go/backend/httpclient"

	"github.com/grafana/grafana/pkg/components/simplejson"
	"github.com/grafana/grafana/pkg/infra/httpclient"
	"github.com/grafana/grafana/pkg/models"
	"github.com/grafana/grafana/pkg/services/accesscontrol"
	acmock "github.com/grafana/grafana/pkg/services/accesscontrol/mock"
	"github.com/grafana/grafana/pkg/services/featuremgmt"
	"github.com/grafana/grafana/pkg/services/secrets/kvstore"
	"github.com/grafana/grafana/pkg/setting"
	"github.com/stretchr/testify/assert"
	"github.com/stretchr/testify/require"
)

<<<<<<< HEAD
=======
func TestService(t *testing.T) {
	cfg := &setting.Cfg{}
	sqlStore := sqlstore.InitTestDB(t)

	origSecret := setting.SecretKey
	setting.SecretKey = "datasources_service_test"
	t.Cleanup(func() {
		setting.SecretKey = origSecret
	})

	secretsService := secretsManager.SetupTestService(t, database.ProvideSecretsStore(sqlStore))
	s := ProvideService(sqlStore, secretsService, cfg, featuremgmt.WithFeatures(), acmock.New(), acmock.NewPermissionsServicesMock())

	var ds *models.DataSource

	t.Run("create datasource should encrypt the secure json data", func(t *testing.T) {
		ctx := context.Background()

		sjd := map[string]string{"password": "12345"}
		cmd := models.AddDataSourceCommand{SecureJsonData: sjd}

		err := s.AddDataSource(ctx, &cmd)
		require.NoError(t, err)

		ds = cmd.Result
		decrypted, err := s.SecretsService.DecryptJsonData(ctx, ds.SecureJsonData)
		require.NoError(t, err)
		require.Equal(t, sjd, decrypted)
	})

	t.Run("update datasource should encrypt the secure json data", func(t *testing.T) {
		ctx := context.Background()
		sjd := map[string]string{"password": "678910"}
		cmd := models.UpdateDataSourceCommand{Id: ds.Id, OrgId: ds.OrgId, SecureJsonData: sjd}
		err := s.UpdateDataSource(ctx, &cmd)
		require.NoError(t, err)

		decrypted, err := s.SecretsService.DecryptJsonData(ctx, cmd.Result.SecureJsonData)
		require.NoError(t, err)
		require.Equal(t, sjd, decrypted)
	})
}

>>>>>>> 516c8b60
type dataSourceMockRetriever struct {
	res []*models.DataSource
}

func (d *dataSourceMockRetriever) GetDataSource(ctx context.Context, query *models.GetDataSourceQuery) error {
	for _, datasource := range d.res {
		idMatch := query.Id != 0 && query.Id == datasource.Id
		uidMatch := query.Uid != "" && query.Uid == datasource.Uid
		nameMatch := query.Name != "" && query.Name == datasource.Name
		if idMatch || nameMatch || uidMatch {
			query.Result = datasource

			return nil
		}
	}
	return models.ErrDataSourceNotFound
}

func TestService_NameScopeResolver(t *testing.T) {
	retriever := &dataSourceMockRetriever{[]*models.DataSource{
		{Name: "test-datasource", Uid: "1"},
		{Name: "*", Uid: "2"},
		{Name: ":/*", Uid: "3"},
		{Name: ":", Uid: "4"},
	}}

	type testCaseResolver struct {
		desc    string
		given   string
		want    string
		wantErr error
	}

	testCases := []testCaseResolver{
		{
			desc:    "correct",
			given:   "datasources:name:test-datasource",
			want:    "datasources:uid:1",
			wantErr: nil,
		},
		{
			desc:    "asterisk in name",
			given:   "datasources:name:*",
			want:    "datasources:uid:2",
			wantErr: nil,
		},
		{
			desc:    "complex name",
			given:   "datasources:name::/*",
			want:    "datasources:uid:3",
			wantErr: nil,
		},
		{
			desc:    "colon in name",
			given:   "datasources:name::",
			want:    "datasources:uid:4",
			wantErr: nil,
		},
		{
			desc:    "unknown datasource",
			given:   "datasources:name:unknown-datasource",
			want:    "",
			wantErr: models.ErrDataSourceNotFound,
		},
		{
			desc:    "malformed scope",
			given:   "datasources:unknown-datasource",
			want:    "",
			wantErr: accesscontrol.ErrInvalidScope,
		},
		{
			desc:    "empty name scope",
			given:   "datasources:name:",
			want:    "",
			wantErr: accesscontrol.ErrInvalidScope,
		},
	}
	prefix, resolver := NewNameScopeResolver(retriever)
	require.Equal(t, "datasources:name:", prefix)

	for _, tc := range testCases {
		t.Run(tc.desc, func(t *testing.T) {
			resolved, err := resolver(context.Background(), 1, tc.given)
			if tc.wantErr != nil {
				require.Error(t, err)
				require.Equal(t, tc.wantErr, err)
			} else {
				require.NoError(t, err)
				require.Equal(t, tc.want, resolved)
			}
		})
	}
}

func TestService_IDScopeResolver(t *testing.T) {
	retriever := &dataSourceMockRetriever{[]*models.DataSource{
		{Id: 1, Uid: "NnftN9Lnz"},
	}}

	type testCaseResolver struct {
		desc    string
		given   string
		want    string
		wantErr error
	}

	testCases := []testCaseResolver{
		{
			desc:    "correct",
			given:   "datasources:id:1",
			want:    "datasources:uid:NnftN9Lnz",
			wantErr: nil,
		},
		{
			desc:    "unknown datasource",
			given:   "datasources:id:unknown",
			want:    "",
			wantErr: accesscontrol.ErrInvalidScope,
		},
		{
			desc:    "malformed scope",
			given:   "datasources:unknown",
			want:    "",
			wantErr: accesscontrol.ErrInvalidScope,
		},
		{
			desc:    "empty uid scope",
			given:   "datasources:id:",
			want:    "",
			wantErr: accesscontrol.ErrInvalidScope,
		},
	}
	prefix, resolver := NewIDScopeResolver(retriever)
	require.Equal(t, "datasources:id:", prefix)

	for _, tc := range testCases {
		t.Run(tc.desc, func(t *testing.T) {
			resolved, err := resolver(context.Background(), 1, tc.given)
			if tc.wantErr != nil {
				require.Error(t, err)
				require.Equal(t, tc.wantErr, err)
			} else {
				require.NoError(t, err)
				require.Equal(t, tc.want, resolved)
			}
		})
	}
}

//nolint:goconst
func TestService_GetHttpTransport(t *testing.T) {
	cfg := &setting.Cfg{}

	t.Run("Should use cached proxy", func(t *testing.T) {
		var configuredTransport *http.Transport
		provider := httpclient.NewProvider(sdkhttpclient.ProviderOptions{
			ConfigureTransport: func(opts sdkhttpclient.Options, transport *http.Transport) {
				configuredTransport = transport
			},
		})

		ds := models.DataSource{
			Id:   1,
			Url:  "http://k8s:8001",
			Type: "Kubernetes",
		}

<<<<<<< HEAD
		secretsStore := kvstore.SetupTestService(t)
		dsService := ProvideService(bus.New(), nil, secretsStore, cfg, featuremgmt.WithFeatures(), acmock.New(), acmock.NewPermissionsServicesMock())
=======
		secretsService := secretsManager.SetupTestService(t, fakes.NewFakeSecretsStore())
		dsService := ProvideService(nil, secretsService, cfg, featuremgmt.WithFeatures(), acmock.New(), acmock.NewPermissionsServicesMock())
>>>>>>> 516c8b60

		rt1, err := dsService.GetHTTPTransport(context.Background(), &ds, provider)
		require.NoError(t, err)
		require.NotNil(t, rt1)
		tr1 := configuredTransport

		rt2, err := dsService.GetHTTPTransport(context.Background(), &ds, provider)
		require.NoError(t, err)
		require.NotNil(t, rt2)
		tr2 := configuredTransport

		require.Same(t, tr1, tr2)

		require.False(t, tr1.TLSClientConfig.InsecureSkipVerify)
		require.Empty(t, tr1.TLSClientConfig.Certificates)
		require.Nil(t, tr1.TLSClientConfig.RootCAs)
	})

	t.Run("Should not use cached proxy when datasource updated", func(t *testing.T) {
		var configuredTransport *http.Transport
		provider := httpclient.NewProvider(sdkhttpclient.ProviderOptions{
			ConfigureTransport: func(opts sdkhttpclient.Options, transport *http.Transport) {
				configuredTransport = transport
			},
		})

		setting.SecretKey = "password"

		json := simplejson.New()
		json.Set("tlsAuthWithCACert", true)

<<<<<<< HEAD
		secretsStore := kvstore.SetupTestService(t)
		dsService := ProvideService(bus.New(), nil, secretsStore, cfg, featuremgmt.WithFeatures(), acmock.New(), acmock.NewPermissionsServicesMock())
=======
		secretsService := secretsManager.SetupTestService(t, fakes.NewFakeSecretsStore())
		dsService := ProvideService(nil, secretsService, cfg, featuremgmt.WithFeatures(), acmock.New(), acmock.NewPermissionsServicesMock())

		tlsCaCert, err := secretsService.Encrypt(context.Background(), []byte(caCert), secrets.WithoutScope())
		require.NoError(t, err)
>>>>>>> 516c8b60

		ds := models.DataSource{
			Id:             1,
			Url:            "http://k8s:8001",
			Type:           "Kubernetes",
			SecureJsonData: map[string][]byte{"tlsCACert": []byte(caCert)},
			Updated:        time.Now().Add(-2 * time.Minute),
		}

		rt1, err := dsService.GetHTTPTransport(context.Background(), &ds, provider)
		require.NotNil(t, rt1)
		require.NoError(t, err)

		tr1 := configuredTransport

		require.False(t, tr1.TLSClientConfig.InsecureSkipVerify)
		require.Empty(t, tr1.TLSClientConfig.Certificates)
		require.Nil(t, tr1.TLSClientConfig.RootCAs)

		ds.JsonData = nil
		ds.SecureJsonData = map[string][]byte{}
		ds.Updated = time.Now()

		rt2, err := dsService.GetHTTPTransport(context.Background(), &ds, provider)
		require.NoError(t, err)
		require.NotNil(t, rt2)
		tr2 := configuredTransport

		require.NotSame(t, tr1, tr2)
		require.Nil(t, tr2.TLSClientConfig.RootCAs)
	})

	t.Run("Should set TLS client authentication enabled if configured in JsonData", func(t *testing.T) {
		var configuredTransport *http.Transport
		provider := httpclient.NewProvider(sdkhttpclient.ProviderOptions{
			ConfigureTransport: func(opts sdkhttpclient.Options, transport *http.Transport) {
				configuredTransport = transport
			},
		})

		setting.SecretKey = "password"

		json := simplejson.New()
		json.Set("tlsAuth", true)

<<<<<<< HEAD
		secretsStore := kvstore.SetupTestService(t)
		dsService := ProvideService(bus.New(), nil, secretsStore, cfg, featuremgmt.WithFeatures(), acmock.New(), acmock.NewPermissionsServicesMock())
=======
		secretsService := secretsManager.SetupTestService(t, fakes.NewFakeSecretsStore())
		dsService := ProvideService(nil, secretsService, cfg, featuremgmt.WithFeatures(), acmock.New(), acmock.NewPermissionsServicesMock())

		tlsClientCert, err := secretsService.Encrypt(context.Background(), []byte(clientCert), secrets.WithoutScope())
		require.NoError(t, err)

		tlsClientKey, err := secretsService.Encrypt(context.Background(), []byte(clientKey), secrets.WithoutScope())
		require.NoError(t, err)
>>>>>>> 516c8b60

		ds := models.DataSource{
			Id:       1,
			OrgId:    1,
			Name:     "kubernetes",
			Url:      "http://k8s:8001",
			Type:     "Kubernetes",
			JsonData: json,
		}

		secureJsonData, err := encJson.Marshal(map[string]string{
			"tlsClientCert": clientCert,
			"tlsClientKey":  clientKey,
		})
		require.NoError(t, err)

		err = secretsStore.Set(context.Background(), ds.OrgId, ds.Name, secretType, string(secureJsonData))
		require.NoError(t, err)

		rt, err := dsService.GetHTTPTransport(context.Background(), &ds, provider)
		require.NoError(t, err)
		require.NotNil(t, rt)
		tr := configuredTransport

		require.False(t, tr.TLSClientConfig.InsecureSkipVerify)
		require.Len(t, tr.TLSClientConfig.Certificates, 1)
	})

	t.Run("Should set user-supplied TLS CA if configured in JsonData", func(t *testing.T) {
		var configuredTransport *http.Transport
		provider := httpclient.NewProvider(sdkhttpclient.ProviderOptions{
			ConfigureTransport: func(opts sdkhttpclient.Options, transport *http.Transport) {
				configuredTransport = transport
			},
		})

		setting.SecretKey = "password"

		json := simplejson.New()
		json.Set("tlsAuthWithCACert", true)
		json.Set("serverName", "server-name")

<<<<<<< HEAD
		secretsStore := kvstore.SetupTestService(t)
		dsService := ProvideService(bus.New(), nil, secretsStore, cfg, featuremgmt.WithFeatures(), acmock.New(), acmock.NewPermissionsServicesMock())
=======
		secretsService := secretsManager.SetupTestService(t, fakes.NewFakeSecretsStore())
		dsService := ProvideService(nil, secretsService, cfg, featuremgmt.WithFeatures(), acmock.New(), acmock.NewPermissionsServicesMock())

		tlsCaCert, err := secretsService.Encrypt(context.Background(), []byte(caCert), secrets.WithoutScope())
		require.NoError(t, err)
>>>>>>> 516c8b60

		ds := models.DataSource{
			Id:       1,
			OrgId:    1,
			Name:     "kubernetes",
			Url:      "http://k8s:8001",
			Type:     "Kubernetes",
			JsonData: json,
		}

		secureJsonData, err := encJson.Marshal(map[string]string{
			"tlsCACert": caCert,
		})
		require.NoError(t, err)

		err = secretsStore.Set(context.Background(), ds.OrgId, ds.Name, secretType, string(secureJsonData))
		require.NoError(t, err)

		rt, err := dsService.GetHTTPTransport(context.Background(), &ds, provider)
		require.NoError(t, err)
		require.NotNil(t, rt)
		tr := configuredTransport

		require.False(t, tr.TLSClientConfig.InsecureSkipVerify)
		require.Len(t, tr.TLSClientConfig.RootCAs.Subjects(), 1)
		require.Equal(t, "server-name", tr.TLSClientConfig.ServerName)
	})

	t.Run("Should set skip TLS verification if configured in JsonData", func(t *testing.T) {
		var configuredTransport *http.Transport
		provider := httpclient.NewProvider(sdkhttpclient.ProviderOptions{
			ConfigureTransport: func(opts sdkhttpclient.Options, transport *http.Transport) {
				configuredTransport = transport
			},
		})

		json := simplejson.New()
		json.Set("tlsSkipVerify", true)

<<<<<<< HEAD
		secretsStore := kvstore.SetupTestService(t)
		dsService := ProvideService(bus.New(), nil, secretsStore, cfg, featuremgmt.WithFeatures(), acmock.New(), acmock.NewPermissionsServicesMock())
=======
		secretsService := secretsManager.SetupTestService(t, fakes.NewFakeSecretsStore())
		dsService := ProvideService(nil, secretsService, cfg, featuremgmt.WithFeatures(), acmock.New(), acmock.NewPermissionsServicesMock())
>>>>>>> 516c8b60

		ds := models.DataSource{
			Id:       1,
			Url:      "http://k8s:8001",
			Type:     "Kubernetes",
			JsonData: json,
		}

		rt1, err := dsService.GetHTTPTransport(context.Background(), &ds, provider)
		require.NoError(t, err)
		require.NotNil(t, rt1)
		tr1 := configuredTransport

		rt2, err := dsService.GetHTTPTransport(context.Background(), &ds, provider)
		require.NoError(t, err)
		require.NotNil(t, rt2)
		tr2 := configuredTransport

		require.Same(t, tr1, tr2)
		require.True(t, tr1.TLSClientConfig.InsecureSkipVerify)
	})

	t.Run("Should set custom headers if configured in JsonData", func(t *testing.T) {
		provider := httpclient.NewProvider()

		json := simplejson.NewFromAny(map[string]interface{}{
			"httpHeaderName1": "Authorization",
		})

<<<<<<< HEAD
		secretsStore := kvstore.SetupTestService(t)
		dsService := ProvideService(bus.New(), nil, secretsStore, cfg, featuremgmt.WithFeatures(), acmock.New(), acmock.NewPermissionsServicesMock())
=======
		secretsService := secretsManager.SetupTestService(t, fakes.NewFakeSecretsStore())
		dsService := ProvideService(nil, secretsService, cfg, featuremgmt.WithFeatures(), acmock.New(), acmock.NewPermissionsServicesMock())

		encryptedData, err := secretsService.Encrypt(context.Background(), []byte(`Bearer xf5yhfkpsnmgo`), secrets.WithoutScope())
		require.NoError(t, err)
>>>>>>> 516c8b60

		ds := models.DataSource{
			Id:       1,
			OrgId:    1,
			Name:     "kubernetes",
			Url:      "http://k8s:8001",
			Type:     "Kubernetes",
			JsonData: json,
		}

		secureJsonData, err := encJson.Marshal(map[string]string{
			"httpHeaderValue1": "Bearer xf5yhfkpsnmgo",
		})
		require.NoError(t, err)

		err = secretsStore.Set(context.Background(), ds.OrgId, ds.Name, secretType, string(secureJsonData))
		require.NoError(t, err)

		headers := dsService.getCustomHeaders(json, map[string]string{"httpHeaderValue1": "Bearer xf5yhfkpsnmgo"})
		require.Equal(t, "Bearer xf5yhfkpsnmgo", headers["Authorization"])

		// 1. Start HTTP test server which checks the request headers
		backend := httptest.NewServer(http.HandlerFunc(func(w http.ResponseWriter, r *http.Request) {
			if r.Header.Get("Authorization") == "Bearer xf5yhfkpsnmgo" {
				w.WriteHeader(200)
				_, err := w.Write([]byte("Ok"))
				require.NoError(t, err)
				return
			}

			w.WriteHeader(403)
			_, err := w.Write([]byte("Invalid bearer token provided"))
			require.NoError(t, err)
		}))
		defer backend.Close()

		// 2. Get HTTP transport from datasource which uses the test server as backend
		ds.Url = backend.URL
		rt, err := dsService.GetHTTPTransport(context.Background(), &ds, provider)
		require.NoError(t, err)
		require.NotNil(t, rt)

		// 3. Send test request which should have the Authorization header set
		req := httptest.NewRequest("GET", backend.URL+"/test-headers", nil)
		res, err := rt.RoundTrip(req)
		require.NoError(t, err)
		t.Cleanup(func() {
			err := res.Body.Close()
			require.NoError(t, err)
		})
		body, err := ioutil.ReadAll(res.Body)
		require.NoError(t, err)
		bodyStr := string(body)
		require.Equal(t, "Ok", bodyStr)
	})

	t.Run("Should use request timeout if configured in JsonData", func(t *testing.T) {
		provider := httpclient.NewProvider()

		json := simplejson.NewFromAny(map[string]interface{}{
			"timeout": 19,
		})

<<<<<<< HEAD
		secretsStore := kvstore.SetupTestService(t)
		dsService := ProvideService(bus.New(), nil, secretsStore, cfg, featuremgmt.WithFeatures(), acmock.New(), acmock.NewPermissionsServicesMock())
=======
		secretsService := secretsManager.SetupTestService(t, fakes.NewFakeSecretsStore())
		dsService := ProvideService(nil, secretsService, cfg, featuremgmt.WithFeatures(), acmock.New(), acmock.NewPermissionsServicesMock())
>>>>>>> 516c8b60

		ds := models.DataSource{
			Id:       1,
			Url:      "http://k8s:8001",
			Type:     "Kubernetes",
			JsonData: json,
		}

		client, err := dsService.GetHTTPClient(context.Background(), &ds, provider)
		require.NoError(t, err)
		require.NotNil(t, client)
		require.Equal(t, 19*time.Second, client.Timeout)
	})

	t.Run("Should populate SigV4 options if configured in JsonData", func(t *testing.T) {
		var configuredOpts sdkhttpclient.Options
		provider := httpclient.NewProvider(sdkhttpclient.ProviderOptions{
			ConfigureTransport: func(opts sdkhttpclient.Options, transport *http.Transport) {
				configuredOpts = opts
			},
		})

		origSigV4Enabled := setting.SigV4AuthEnabled
		setting.SigV4AuthEnabled = true
		t.Cleanup(func() {
			setting.SigV4AuthEnabled = origSigV4Enabled
		})

		json, err := simplejson.NewJson([]byte(`{ "sigV4Auth": true }`))
		require.NoError(t, err)

<<<<<<< HEAD
		secretsStore := kvstore.SetupTestService(t)
		dsService := ProvideService(bus.New(), nil, secretsStore, cfg, featuremgmt.WithFeatures(), acmock.New(), acmock.NewPermissionsServicesMock())
=======
		secretsService := secretsManager.SetupTestService(t, fakes.NewFakeSecretsStore())
		dsService := ProvideService(nil, secretsService, cfg, featuremgmt.WithFeatures(), acmock.New(), acmock.NewPermissionsServicesMock())
>>>>>>> 516c8b60

		ds := models.DataSource{
			Type:     models.DS_ES,
			JsonData: json,
		}

		_, err = dsService.GetHTTPTransport(context.Background(), &ds, provider)
		require.NoError(t, err)
		require.NotNil(t, configuredOpts)
		require.NotNil(t, configuredOpts.SigV4)
		require.Equal(t, "es", configuredOpts.SigV4.Service)
	})
}

func TestService_getTimeout(t *testing.T) {
	cfg := &setting.Cfg{}
	originalTimeout := sdkhttpclient.DefaultTimeoutOptions.Timeout
	sdkhttpclient.DefaultTimeoutOptions.Timeout = 60 * time.Second
	t.Cleanup(func() {
		sdkhttpclient.DefaultTimeoutOptions.Timeout = originalTimeout
	})

	testCases := []struct {
		jsonData        *simplejson.Json
		expectedTimeout time.Duration
	}{
		{jsonData: simplejson.New(), expectedTimeout: 60 * time.Second},
		{jsonData: simplejson.NewFromAny(map[string]interface{}{"timeout": nil}), expectedTimeout: 60 * time.Second},
		{jsonData: simplejson.NewFromAny(map[string]interface{}{"timeout": 0}), expectedTimeout: 60 * time.Second},
		{jsonData: simplejson.NewFromAny(map[string]interface{}{"timeout": 1}), expectedTimeout: time.Second},
		{jsonData: simplejson.NewFromAny(map[string]interface{}{"timeout": "2"}), expectedTimeout: 2 * time.Second},
	}

<<<<<<< HEAD
	secretsStore := kvstore.SetupTestService(t)
	dsService := ProvideService(bus.New(), nil, secretsStore, cfg, featuremgmt.WithFeatures(), acmock.New(), acmock.NewPermissionsServicesMock())
=======
	secretsService := secretsManager.SetupTestService(t, fakes.NewFakeSecretsStore())
	dsService := ProvideService(nil, secretsService, cfg, featuremgmt.WithFeatures(), acmock.New(), acmock.NewPermissionsServicesMock())
>>>>>>> 516c8b60

	for _, tc := range testCases {
		ds := &models.DataSource{
			JsonData: tc.jsonData,
		}
		assert.Equal(t, tc.expectedTimeout, dsService.getTimeout(ds))
	}
}

<<<<<<< HEAD
=======
func TestService_DecryptedValue(t *testing.T) {
	cfg := &setting.Cfg{}

	t.Run("When datasource hasn't been updated, encrypted JSON should be fetched from cache", func(t *testing.T) {
		secretsService := secretsManager.SetupTestService(t, fakes.NewFakeSecretsStore())
		dsService := ProvideService(nil, secretsService, cfg, featuremgmt.WithFeatures(), acmock.New(), acmock.NewPermissionsServicesMock())

		encryptedJsonData, err := secretsService.EncryptJsonData(
			context.Background(),
			map[string]string{
				"password": "password",
			}, secrets.WithoutScope())
		require.NoError(t, err)

		ds := models.DataSource{
			Id:             1,
			Type:           models.DS_INFLUXDB_08,
			JsonData:       simplejson.New(),
			User:           "user",
			SecureJsonData: encryptedJsonData,
		}

		// Populate cache
		password, ok := dsService.DecryptedValue(&ds, "password")
		require.True(t, ok)
		require.Equal(t, "password", password)

		encryptedJsonData, err = secretsService.EncryptJsonData(
			context.Background(),
			map[string]string{
				"password": "",
			}, secrets.WithoutScope())
		require.NoError(t, err)

		ds.SecureJsonData = encryptedJsonData

		password, ok = dsService.DecryptedValue(&ds, "password")
		require.True(t, ok)
		require.Equal(t, "password", password)
	})

	t.Run("When datasource is updated, encrypted JSON should not be fetched from cache", func(t *testing.T) {
		secretsService := secretsManager.SetupTestService(t, fakes.NewFakeSecretsStore())

		encryptedJsonData, err := secretsService.EncryptJsonData(
			context.Background(),
			map[string]string{
				"password": "password",
			}, secrets.WithoutScope())
		require.NoError(t, err)

		ds := models.DataSource{
			Id:             1,
			Type:           models.DS_INFLUXDB_08,
			JsonData:       simplejson.New(),
			User:           "user",
			SecureJsonData: encryptedJsonData,
		}

		dsService := ProvideService(nil, secretsService, cfg, featuremgmt.WithFeatures(), acmock.New(), acmock.NewPermissionsServicesMock())

		// Populate cache
		password, ok := dsService.DecryptedValue(&ds, "password")
		require.True(t, ok)
		require.Equal(t, "password", password)

		ds.SecureJsonData, err = secretsService.EncryptJsonData(
			context.Background(),
			map[string]string{
				"password": "",
			}, secrets.WithoutScope())
		ds.Updated = time.Now()
		require.NoError(t, err)

		password, ok = dsService.DecryptedValue(&ds, "password")
		require.True(t, ok)
		require.Empty(t, password)
	})
}

>>>>>>> 516c8b60
func TestService_HTTPClientOptions(t *testing.T) {
	cfg := &setting.Cfg{
		Azure: &azsettings.AzureSettings{},
	}

	emptyJsonData := simplejson.New()
	emptySecureJsonData := map[string][]byte{}

	ds := models.DataSource{
		Id:   1,
		Url:  "https://api.example.com",
		Type: "prometheus",
	}

	t.Run("Azure authentication", func(t *testing.T) {
		t.Run("given feature flag enabled", func(t *testing.T) {
			features := featuremgmt.WithFeatures(featuremgmt.FlagHttpclientproviderAzureAuth)

			t.Run("should set Azure middleware when JsonData contains valid credentials", func(t *testing.T) {
				t.Cleanup(func() { ds.JsonData = emptyJsonData; ds.SecureJsonData = emptySecureJsonData })

				ds.JsonData = simplejson.NewFromAny(map[string]interface{}{
					"httpMethod": "POST",
					"azureCredentials": map[string]interface{}{
						"authType": "msi",
					},
					"azureEndpointResourceId": "https://api.example.com/abd5c4ce-ca73-41e9-9cb2-bed39aa2adb5",
				})

<<<<<<< HEAD
				secretsStore := kvstore.SetupTestService(t)
				dsService := ProvideService(bus.New(), nil, secretsStore, cfg, features, acmock.New(), acmock.NewPermissionsServicesMock())
=======
				secretsService := secretsManager.SetupTestService(t, fakes.NewFakeSecretsStore())
				dsService := ProvideService(nil, secretsService, cfg, features, acmock.New(), acmock.NewPermissionsServicesMock())
>>>>>>> 516c8b60

				opts, err := dsService.httpClientOptions(context.Background(), &ds)
				require.NoError(t, err)

				require.NotNil(t, opts.Middlewares)
				assert.Len(t, opts.Middlewares, 1)
			})

			t.Run("should not set Azure middleware when JsonData doesn't contain valid credentials", func(t *testing.T) {
				t.Cleanup(func() { ds.JsonData = emptyJsonData; ds.SecureJsonData = emptySecureJsonData })

				ds.JsonData = simplejson.NewFromAny(map[string]interface{}{
					"httpMethod": "POST",
				})

<<<<<<< HEAD
				secretsStore := kvstore.SetupTestService(t)
				dsService := ProvideService(bus.New(), nil, secretsStore, cfg, features, acmock.New(), acmock.NewPermissionsServicesMock())
=======
				secretsService := secretsManager.SetupTestService(t, fakes.NewFakeSecretsStore())
				dsService := ProvideService(nil, secretsService, cfg, features, acmock.New(), acmock.NewPermissionsServicesMock())
>>>>>>> 516c8b60

				opts, err := dsService.httpClientOptions(context.Background(), &ds)
				require.NoError(t, err)

				if opts.Middlewares != nil {
					assert.Len(t, opts.Middlewares, 0)
				}
			})

			t.Run("should return error when JsonData contains invalid credentials", func(t *testing.T) {
				t.Cleanup(func() { ds.JsonData = emptyJsonData; ds.SecureJsonData = emptySecureJsonData })

				ds.JsonData = simplejson.NewFromAny(map[string]interface{}{
					"httpMethod":       "POST",
					"azureCredentials": "invalid",
				})

<<<<<<< HEAD
				secretsStore := kvstore.SetupTestService(t)
				dsService := ProvideService(bus.New(), nil, secretsStore, cfg, features, acmock.New(), acmock.NewPermissionsServicesMock())
=======
				secretsService := secretsManager.SetupTestService(t, fakes.NewFakeSecretsStore())
				dsService := ProvideService(nil, secretsService, cfg, features, acmock.New(), acmock.NewPermissionsServicesMock())
>>>>>>> 516c8b60

				_, err := dsService.httpClientOptions(context.Background(), &ds)
				assert.Error(t, err)
			})

			t.Run("should set Azure middleware when JsonData contains credentials and valid audience", func(t *testing.T) {
				t.Cleanup(func() { ds.JsonData = emptyJsonData; ds.SecureJsonData = emptySecureJsonData })

				ds.JsonData = simplejson.NewFromAny(map[string]interface{}{
					"httpMethod": "POST",
					"azureCredentials": map[string]interface{}{
						"authType": "msi",
					},
					"azureEndpointResourceId": "https://api.example.com/abd5c4ce-ca73-41e9-9cb2-bed39aa2adb5",
				})

<<<<<<< HEAD
				secretsStore := kvstore.SetupTestService(t)
				dsService := ProvideService(bus.New(), nil, secretsStore, cfg, features, acmock.New(), acmock.NewPermissionsServicesMock())
=======
				secretsService := secretsManager.SetupTestService(t, fakes.NewFakeSecretsStore())
				dsService := ProvideService(nil, secretsService, cfg, features, acmock.New(), acmock.NewPermissionsServicesMock())
>>>>>>> 516c8b60

				opts, err := dsService.httpClientOptions(context.Background(), &ds)
				require.NoError(t, err)

				require.NotNil(t, opts.Middlewares)
				assert.Len(t, opts.Middlewares, 1)
			})

			t.Run("should not set Azure middleware when JsonData doesn't contain credentials", func(t *testing.T) {
				t.Cleanup(func() { ds.JsonData = emptyJsonData; ds.SecureJsonData = emptySecureJsonData })

				ds.JsonData = simplejson.NewFromAny(map[string]interface{}{
					"httpMethod":              "POST",
					"azureEndpointResourceId": "https://api.example.com/abd5c4ce-ca73-41e9-9cb2-bed39aa2adb5",
				})

<<<<<<< HEAD
				secretsStore := kvstore.SetupTestService(t)
				dsService := ProvideService(bus.New(), nil, secretsStore, cfg, features, acmock.New(), acmock.NewPermissionsServicesMock())
=======
				secretsService := secretsManager.SetupTestService(t, fakes.NewFakeSecretsStore())
				dsService := ProvideService(nil, secretsService, cfg, features, acmock.New(), acmock.NewPermissionsServicesMock())
>>>>>>> 516c8b60

				opts, err := dsService.httpClientOptions(context.Background(), &ds)
				require.NoError(t, err)

				if opts.Middlewares != nil {
					assert.Len(t, opts.Middlewares, 0)
				}
			})

			t.Run("should return error when JsonData contains invalid audience", func(t *testing.T) {
				t.Cleanup(func() { ds.JsonData = emptyJsonData; ds.SecureJsonData = emptySecureJsonData })

				ds.JsonData = simplejson.NewFromAny(map[string]interface{}{
					"httpMethod": "POST",
					"azureCredentials": map[string]interface{}{
						"authType": "msi",
					},
					"azureEndpointResourceId": "invalid",
				})

<<<<<<< HEAD
				secretsStore := kvstore.SetupTestService(t)
				dsService := ProvideService(bus.New(), nil, secretsStore, cfg, features, acmock.New(), acmock.NewPermissionsServicesMock())
=======
				secretsService := secretsManager.SetupTestService(t, fakes.NewFakeSecretsStore())
				dsService := ProvideService(nil, secretsService, cfg, features, acmock.New(), acmock.NewPermissionsServicesMock())
>>>>>>> 516c8b60

				_, err := dsService.httpClientOptions(context.Background(), &ds)
				assert.Error(t, err)
			})
		})

		t.Run("given feature flag not enabled", func(t *testing.T) {
			t.Run("should not set Azure middleware even when JsonData contains credentials", func(t *testing.T) {
				t.Cleanup(func() { ds.JsonData = emptyJsonData; ds.SecureJsonData = emptySecureJsonData })

				ds.JsonData = simplejson.NewFromAny(map[string]interface{}{
					"httpMethod": "POST",
					"azureCredentials": map[string]interface{}{
						"authType": "msi",
					},
					"azureEndpointResourceId": "https://api.example.com/abd5c4ce-ca73-41e9-9cb2-bed39aa2adb5",
				})

<<<<<<< HEAD
				secretsStore := kvstore.SetupTestService(t)
				dsService := ProvideService(bus.New(), nil, secretsStore, cfg, featuremgmt.WithFeatures(), acmock.New(), acmock.NewPermissionsServicesMock())
=======
				secretsService := secretsManager.SetupTestService(t, fakes.NewFakeSecretsStore())
				dsService := ProvideService(nil, secretsService, cfg, featuremgmt.WithFeatures(), acmock.New(), acmock.NewPermissionsServicesMock())
>>>>>>> 516c8b60

				opts, err := dsService.httpClientOptions(context.Background(), &ds)
				require.NoError(t, err)

				if opts.Middlewares != nil {
					assert.Len(t, opts.Middlewares, 0)
				}
			})
		})
	})
}

const caCert string = `-----BEGIN CERTIFICATE-----
MIIDATCCAemgAwIBAgIJAMQ5hC3CPDTeMA0GCSqGSIb3DQEBCwUAMBcxFTATBgNV
BAMMDGNhLWs4cy1zdGhsbTAeFw0xNjEwMjcwODQyMjdaFw00NDAzMTQwODQyMjda
MBcxFTATBgNVBAMMDGNhLWs4cy1zdGhsbTCCASIwDQYJKoZIhvcNAQEBBQADggEP
ADCCAQoCggEBAMLe2AmJ6IleeUt69vgNchOjjmxIIxz5sp1vFu94m1vUip7CqnOg
QkpUsHeBPrGYv8UGloARCL1xEWS+9FVZeXWQoDmbC0SxXhFwRIESNCET7Q8KMi/4
4YPvnMLGZi3Fjwxa8BdUBCN1cx4WEooMVTWXm7RFMtZgDfuOAn3TNXla732sfT/d
1HNFrh48b0wA+HhmA3nXoBnBEblA665hCeo7lIAdRr0zJxJpnFnWXkyTClsAUTMN
iL905LdBiiIRenojipfKXvMz88XSaWTI7JjZYU3BvhyXndkT6f12cef3I96NY3WJ
0uIK4k04WrbzdYXMU3rN6NqlvbHqnI+E7aMCAwEAAaNQME4wHQYDVR0OBBYEFHHx
2+vSPw9bECHj3O51KNo5VdWOMB8GA1UdIwQYMBaAFHHx2+vSPw9bECHj3O51KNo5
VdWOMAwGA1UdEwQFMAMBAf8wDQYJKoZIhvcNAQELBQADggEBAH2eV5NcV3LBJHs9
I+adbiTPg2vyumrGWwy73T0X8Dtchgt8wU7Q9b9Ucg2fOTmSSyS0iMqEu1Yb2ORB
CknM9mixHC9PwEBbkGCom3VVkqdLwSP6gdILZgyLoH4i8sTUz+S1yGPepi+Vzhs7
adOXtryjcGnwft6HdfKPNklMOHFnjw6uqpho54oj/z55jUpicY/8glDHdrr1bh3k
MHuiWLGewHXPvxfG6UoUx1te65IhifVcJGFZDQwfEmhBflfCmtAJlZEsgTLlBBCh
FHoXIyGOdq1chmRVocdGBCF8fUoGIbuF14r53rpvcbEKtKnnP8+96luKAZLq0a4n
3lb92xM=
-----END CERTIFICATE-----`

const clientCert string = `
-----BEGIN CERTIFICATE-----
MIICsjCCAZoCCQCcd8sOfstQLzANBgkqhkiG9w0BAQsFADAXMRUwEwYDVQQDDAxj
YS1rOHMtc3RobG0wHhcNMTYxMTAyMDkyNTE1WhcNMTcxMTAyMDkyNTE1WjAfMR0w
GwYDVQQDDBRhZG0tZGFuaWVsLWs4cy1zdGhsbTCCASIwDQYJKoZIhvcNAQEBBQAD
ggEPADCCAQoCggEBAOMliaWyNEUJKM37vWCl5bGub3lMicyRAqGQyY/qxD9yKKM2
FbucVcmWmg5vvTqQVl5rlQ+c7GI8OD6ptmFl8a26coEki7bFr8bkpSyBSEc5p27b
Z0ORFSqBHWHQbr9PkxPLYW6T3gZYUtRYv3OQgGxLXlvUh85n/mQfuR3N1FgmShHo
GtAFi/ht6leXa0Ms+jNSDLCmXpJm1GIEqgyKX7K3+g3vzo9coYqXq4XTa8Efs2v8
SCwqWfBC3rHfgs/5DLB8WT4Kul8QzxkytzcaBQfRfzhSV6bkgm7oTzt2/1eRRsf4
YnXzLE9YkCC9sAn+Owzqf+TYC1KRluWDfqqBTJUCAwEAATANBgkqhkiG9w0BAQsF
AAOCAQEAdMsZg6edWGC+xngizn0uamrUg1ViaDqUsz0vpzY5NWLA4MsBc4EtxWRP
ueQvjUimZ3U3+AX0YWNLIrH1FCVos2jdij/xkTUmHcwzr8rQy+B17cFi+a8jtpgw
AU6WWoaAIEhhbWQfth/Diz3mivl1ARB+YqiWca2mjRPLTPcKJEURDVddQ423el0Q
4JNxS5icu7T2zYTYHAo/cT9zVdLZl0xuLxYm3asK1IONJ/evxyVZima3il6MPvhe
58Hwz+m+HdqHxi24b/1J/VKYbISG4huOQCdLzeNXgvwFlGPUmHSnnKo1/KbQDAR5
llG/Sw5+FquFuChaA6l5KWy7F3bQyA==
-----END CERTIFICATE-----`

const clientKey string = `-----BEGIN RSA PRIVATE KEY-----
MIIEpQIBAAKCAQEA4yWJpbI0RQkozfu9YKXlsa5veUyJzJECoZDJj+rEP3IoozYV
u5xVyZaaDm+9OpBWXmuVD5zsYjw4Pqm2YWXxrbpygSSLtsWvxuSlLIFIRzmnbttn
Q5EVKoEdYdBuv0+TE8thbpPeBlhS1Fi/c5CAbEteW9SHzmf+ZB+5Hc3UWCZKEega
0AWL+G3qV5drQyz6M1IMsKZekmbUYgSqDIpfsrf6De/Oj1yhiperhdNrwR+za/xI
LCpZ8ELesd+Cz/kMsHxZPgq6XxDPGTK3NxoFB9F/OFJXpuSCbuhPO3b/V5FGx/hi
dfMsT1iQIL2wCf47DOp/5NgLUpGW5YN+qoFMlQIDAQABAoIBAQCzy4u312XeW1Cs
Mx6EuOwmh59/ESFmBkZh4rxZKYgrfE5EWlQ7i5SwG4BX+wR6rbNfy6JSmHDXlTkk
CKvvToVNcW6fYHEivDnVojhIERFIJ4+rhQmpBtcNLOQ3/4cZ8X/GxE6b+3lb5l+x
64mnjPLKRaIr5/+TVuebEy0xNTJmjnJ7yiB2HRz7uXEQaVSk/P7KAkkyl/9J3/LM
8N9AX1w6qDaNQZ4/P0++1H4SQenosM/b/GqGTomarEk/GE0NcB9rzmR9VCXa7FRh
WV5jyt9vUrwIEiK/6nUnOkGO8Ei3kB7Y+e+2m6WdaNoU5RAfqXmXa0Q/a0lLRruf
vTMo2WrBAoGBAPRaK4cx76Q+3SJ/wfznaPsMM06OSR8A3ctKdV+ip/lyKtb1W8Pz
k8MYQDH7GwPtSu5QD8doL00pPjugZL/ba7X9nAsI+pinyEErfnB9y7ORNEjIYYzs
DiqDKup7ANgw1gZvznWvb9Ge0WUSXvWS0pFkgootQAf+RmnnbWGH6l6RAoGBAO35
aGUrLro5u9RD24uSXNU3NmojINIQFK5dHAT3yl0BBYstL43AEsye9lX95uMPTvOQ
Cqcn42Hjp/bSe3n0ObyOZeXVrWcDFAfE0wwB1BkvL1lpgnFO9+VQORlH4w3Ppnpo
jcPkR2TFeDaAYtvckhxe/Bk3OnuFmnsQ3VzM75fFAoGBAI6PvS2XeNU+yA3EtA01
hg5SQ+zlHswz2TMuMeSmJZJnhY78f5mHlwIQOAPxGQXlf/4iP9J7en1uPpzTK3S0
M9duK4hUqMA/w5oiIhbHjf0qDnMYVbG+V1V+SZ+cPBXmCDihKreGr5qBKnHpkfV8
v9WL6o1rcRw4wiQvnaV1gsvBAoGBALtzVTczr6gDKCAIn5wuWy+cQSGTsBunjRLX
xuVm5iEiV+KMYkPvAx/pKzMLP96lRVR3ptyKgAKwl7LFk3u50+zh4gQLr35QH2wL
Lw7rNc3srAhrItPsFzqrWX6/cGuFoKYVS239l/sZzRppQPXcpb7xVvTp2whHcir0
Wtnpl+TdAoGAGqKqo2KU3JoY3IuTDUk1dsNAm8jd9EWDh+s1x4aG4N79mwcss5GD
FF8MbFPneK7xQd8L6HisKUDAUi2NOyynM81LAftPkvN6ZuUVeFDfCL4vCA0HUXLD
+VrOhtUZkNNJlLMiVRJuQKUOGlg8PpObqYbstQAf/0/yFJMRHG82Tcg=
-----END RSA PRIVATE KEY-----`<|MERGE_RESOLUTION|>--- conflicted
+++ resolved
@@ -24,52 +24,6 @@
 	"github.com/stretchr/testify/require"
 )
 
-<<<<<<< HEAD
-=======
-func TestService(t *testing.T) {
-	cfg := &setting.Cfg{}
-	sqlStore := sqlstore.InitTestDB(t)
-
-	origSecret := setting.SecretKey
-	setting.SecretKey = "datasources_service_test"
-	t.Cleanup(func() {
-		setting.SecretKey = origSecret
-	})
-
-	secretsService := secretsManager.SetupTestService(t, database.ProvideSecretsStore(sqlStore))
-	s := ProvideService(sqlStore, secretsService, cfg, featuremgmt.WithFeatures(), acmock.New(), acmock.NewPermissionsServicesMock())
-
-	var ds *models.DataSource
-
-	t.Run("create datasource should encrypt the secure json data", func(t *testing.T) {
-		ctx := context.Background()
-
-		sjd := map[string]string{"password": "12345"}
-		cmd := models.AddDataSourceCommand{SecureJsonData: sjd}
-
-		err := s.AddDataSource(ctx, &cmd)
-		require.NoError(t, err)
-
-		ds = cmd.Result
-		decrypted, err := s.SecretsService.DecryptJsonData(ctx, ds.SecureJsonData)
-		require.NoError(t, err)
-		require.Equal(t, sjd, decrypted)
-	})
-
-	t.Run("update datasource should encrypt the secure json data", func(t *testing.T) {
-		ctx := context.Background()
-		sjd := map[string]string{"password": "678910"}
-		cmd := models.UpdateDataSourceCommand{Id: ds.Id, OrgId: ds.OrgId, SecureJsonData: sjd}
-		err := s.UpdateDataSource(ctx, &cmd)
-		require.NoError(t, err)
-
-		decrypted, err := s.SecretsService.DecryptJsonData(ctx, cmd.Result.SecureJsonData)
-		require.NoError(t, err)
-		require.Equal(t, sjd, decrypted)
-	})
-}
-
->>>>>>> 516c8b60
 type dataSourceMockRetriever struct {
 	res []*models.DataSource
 }
@@ -237,13 +191,8 @@
 			Type: "Kubernetes",
 		}
 
-<<<<<<< HEAD
 		secretsStore := kvstore.SetupTestService(t)
-		dsService := ProvideService(bus.New(), nil, secretsStore, cfg, featuremgmt.WithFeatures(), acmock.New(), acmock.NewPermissionsServicesMock())
-=======
-		secretsService := secretsManager.SetupTestService(t, fakes.NewFakeSecretsStore())
-		dsService := ProvideService(nil, secretsService, cfg, featuremgmt.WithFeatures(), acmock.New(), acmock.NewPermissionsServicesMock())
->>>>>>> 516c8b60
+		dsService := ProvideService(nil, secretsStore, cfg, featuremgmt.WithFeatures(), acmock.New(), acmock.NewPermissionsServicesMock())
 
 		rt1, err := dsService.GetHTTPTransport(context.Background(), &ds, provider)
 		require.NoError(t, err)
@@ -275,16 +224,8 @@
 		json := simplejson.New()
 		json.Set("tlsAuthWithCACert", true)
 
-<<<<<<< HEAD
 		secretsStore := kvstore.SetupTestService(t)
-		dsService := ProvideService(bus.New(), nil, secretsStore, cfg, featuremgmt.WithFeatures(), acmock.New(), acmock.NewPermissionsServicesMock())
-=======
-		secretsService := secretsManager.SetupTestService(t, fakes.NewFakeSecretsStore())
-		dsService := ProvideService(nil, secretsService, cfg, featuremgmt.WithFeatures(), acmock.New(), acmock.NewPermissionsServicesMock())
-
-		tlsCaCert, err := secretsService.Encrypt(context.Background(), []byte(caCert), secrets.WithoutScope())
-		require.NoError(t, err)
->>>>>>> 516c8b60
+		dsService := ProvideService(nil, secretsStore, cfg, featuremgmt.WithFeatures(), acmock.New(), acmock.NewPermissionsServicesMock())
 
 		ds := models.DataSource{
 			Id:             1,
@@ -330,19 +271,8 @@
 		json := simplejson.New()
 		json.Set("tlsAuth", true)
 
-<<<<<<< HEAD
 		secretsStore := kvstore.SetupTestService(t)
-		dsService := ProvideService(bus.New(), nil, secretsStore, cfg, featuremgmt.WithFeatures(), acmock.New(), acmock.NewPermissionsServicesMock())
-=======
-		secretsService := secretsManager.SetupTestService(t, fakes.NewFakeSecretsStore())
-		dsService := ProvideService(nil, secretsService, cfg, featuremgmt.WithFeatures(), acmock.New(), acmock.NewPermissionsServicesMock())
-
-		tlsClientCert, err := secretsService.Encrypt(context.Background(), []byte(clientCert), secrets.WithoutScope())
-		require.NoError(t, err)
-
-		tlsClientKey, err := secretsService.Encrypt(context.Background(), []byte(clientKey), secrets.WithoutScope())
-		require.NoError(t, err)
->>>>>>> 516c8b60
+		dsService := ProvideService(nil, secretsStore, cfg, featuremgmt.WithFeatures(), acmock.New(), acmock.NewPermissionsServicesMock())
 
 		ds := models.DataSource{
 			Id:       1,
@@ -385,16 +315,8 @@
 		json.Set("tlsAuthWithCACert", true)
 		json.Set("serverName", "server-name")
 
-<<<<<<< HEAD
 		secretsStore := kvstore.SetupTestService(t)
-		dsService := ProvideService(bus.New(), nil, secretsStore, cfg, featuremgmt.WithFeatures(), acmock.New(), acmock.NewPermissionsServicesMock())
-=======
-		secretsService := secretsManager.SetupTestService(t, fakes.NewFakeSecretsStore())
-		dsService := ProvideService(nil, secretsService, cfg, featuremgmt.WithFeatures(), acmock.New(), acmock.NewPermissionsServicesMock())
-
-		tlsCaCert, err := secretsService.Encrypt(context.Background(), []byte(caCert), secrets.WithoutScope())
-		require.NoError(t, err)
->>>>>>> 516c8b60
+		dsService := ProvideService(nil, secretsStore, cfg, featuremgmt.WithFeatures(), acmock.New(), acmock.NewPermissionsServicesMock())
 
 		ds := models.DataSource{
 			Id:       1,
@@ -434,13 +356,8 @@
 		json := simplejson.New()
 		json.Set("tlsSkipVerify", true)
 
-<<<<<<< HEAD
 		secretsStore := kvstore.SetupTestService(t)
-		dsService := ProvideService(bus.New(), nil, secretsStore, cfg, featuremgmt.WithFeatures(), acmock.New(), acmock.NewPermissionsServicesMock())
-=======
-		secretsService := secretsManager.SetupTestService(t, fakes.NewFakeSecretsStore())
-		dsService := ProvideService(nil, secretsService, cfg, featuremgmt.WithFeatures(), acmock.New(), acmock.NewPermissionsServicesMock())
->>>>>>> 516c8b60
+		dsService := ProvideService(nil, secretsStore, cfg, featuremgmt.WithFeatures(), acmock.New(), acmock.NewPermissionsServicesMock())
 
 		ds := models.DataSource{
 			Id:       1,
@@ -470,16 +387,8 @@
 			"httpHeaderName1": "Authorization",
 		})
 
-<<<<<<< HEAD
 		secretsStore := kvstore.SetupTestService(t)
-		dsService := ProvideService(bus.New(), nil, secretsStore, cfg, featuremgmt.WithFeatures(), acmock.New(), acmock.NewPermissionsServicesMock())
-=======
-		secretsService := secretsManager.SetupTestService(t, fakes.NewFakeSecretsStore())
-		dsService := ProvideService(nil, secretsService, cfg, featuremgmt.WithFeatures(), acmock.New(), acmock.NewPermissionsServicesMock())
-
-		encryptedData, err := secretsService.Encrypt(context.Background(), []byte(`Bearer xf5yhfkpsnmgo`), secrets.WithoutScope())
-		require.NoError(t, err)
->>>>>>> 516c8b60
+		dsService := ProvideService(nil, secretsStore, cfg, featuremgmt.WithFeatures(), acmock.New(), acmock.NewPermissionsServicesMock())
 
 		ds := models.DataSource{
 			Id:       1,
@@ -543,13 +452,8 @@
 			"timeout": 19,
 		})
 
-<<<<<<< HEAD
 		secretsStore := kvstore.SetupTestService(t)
-		dsService := ProvideService(bus.New(), nil, secretsStore, cfg, featuremgmt.WithFeatures(), acmock.New(), acmock.NewPermissionsServicesMock())
-=======
-		secretsService := secretsManager.SetupTestService(t, fakes.NewFakeSecretsStore())
-		dsService := ProvideService(nil, secretsService, cfg, featuremgmt.WithFeatures(), acmock.New(), acmock.NewPermissionsServicesMock())
->>>>>>> 516c8b60
+		dsService := ProvideService(nil, secretsStore, cfg, featuremgmt.WithFeatures(), acmock.New(), acmock.NewPermissionsServicesMock())
 
 		ds := models.DataSource{
 			Id:       1,
@@ -581,13 +485,8 @@
 		json, err := simplejson.NewJson([]byte(`{ "sigV4Auth": true }`))
 		require.NoError(t, err)
 
-<<<<<<< HEAD
 		secretsStore := kvstore.SetupTestService(t)
-		dsService := ProvideService(bus.New(), nil, secretsStore, cfg, featuremgmt.WithFeatures(), acmock.New(), acmock.NewPermissionsServicesMock())
-=======
-		secretsService := secretsManager.SetupTestService(t, fakes.NewFakeSecretsStore())
-		dsService := ProvideService(nil, secretsService, cfg, featuremgmt.WithFeatures(), acmock.New(), acmock.NewPermissionsServicesMock())
->>>>>>> 516c8b60
+		dsService := ProvideService(nil, secretsStore, cfg, featuremgmt.WithFeatures(), acmock.New(), acmock.NewPermissionsServicesMock())
 
 		ds := models.DataSource{
 			Type:     models.DS_ES,
@@ -621,13 +520,8 @@
 		{jsonData: simplejson.NewFromAny(map[string]interface{}{"timeout": "2"}), expectedTimeout: 2 * time.Second},
 	}
 
-<<<<<<< HEAD
 	secretsStore := kvstore.SetupTestService(t)
-	dsService := ProvideService(bus.New(), nil, secretsStore, cfg, featuremgmt.WithFeatures(), acmock.New(), acmock.NewPermissionsServicesMock())
-=======
-	secretsService := secretsManager.SetupTestService(t, fakes.NewFakeSecretsStore())
-	dsService := ProvideService(nil, secretsService, cfg, featuremgmt.WithFeatures(), acmock.New(), acmock.NewPermissionsServicesMock())
->>>>>>> 516c8b60
+	dsService := ProvideService(nil, secretsStore, cfg, featuremgmt.WithFeatures(), acmock.New(), acmock.NewPermissionsServicesMock())
 
 	for _, tc := range testCases {
 		ds := &models.DataSource{
@@ -637,89 +531,6 @@
 	}
 }
 
-<<<<<<< HEAD
-=======
-func TestService_DecryptedValue(t *testing.T) {
-	cfg := &setting.Cfg{}
-
-	t.Run("When datasource hasn't been updated, encrypted JSON should be fetched from cache", func(t *testing.T) {
-		secretsService := secretsManager.SetupTestService(t, fakes.NewFakeSecretsStore())
-		dsService := ProvideService(nil, secretsService, cfg, featuremgmt.WithFeatures(), acmock.New(), acmock.NewPermissionsServicesMock())
-
-		encryptedJsonData, err := secretsService.EncryptJsonData(
-			context.Background(),
-			map[string]string{
-				"password": "password",
-			}, secrets.WithoutScope())
-		require.NoError(t, err)
-
-		ds := models.DataSource{
-			Id:             1,
-			Type:           models.DS_INFLUXDB_08,
-			JsonData:       simplejson.New(),
-			User:           "user",
-			SecureJsonData: encryptedJsonData,
-		}
-
-		// Populate cache
-		password, ok := dsService.DecryptedValue(&ds, "password")
-		require.True(t, ok)
-		require.Equal(t, "password", password)
-
-		encryptedJsonData, err = secretsService.EncryptJsonData(
-			context.Background(),
-			map[string]string{
-				"password": "",
-			}, secrets.WithoutScope())
-		require.NoError(t, err)
-
-		ds.SecureJsonData = encryptedJsonData
-
-		password, ok = dsService.DecryptedValue(&ds, "password")
-		require.True(t, ok)
-		require.Equal(t, "password", password)
-	})
-
-	t.Run("When datasource is updated, encrypted JSON should not be fetched from cache", func(t *testing.T) {
-		secretsService := secretsManager.SetupTestService(t, fakes.NewFakeSecretsStore())
-
-		encryptedJsonData, err := secretsService.EncryptJsonData(
-			context.Background(),
-			map[string]string{
-				"password": "password",
-			}, secrets.WithoutScope())
-		require.NoError(t, err)
-
-		ds := models.DataSource{
-			Id:             1,
-			Type:           models.DS_INFLUXDB_08,
-			JsonData:       simplejson.New(),
-			User:           "user",
-			SecureJsonData: encryptedJsonData,
-		}
-
-		dsService := ProvideService(nil, secretsService, cfg, featuremgmt.WithFeatures(), acmock.New(), acmock.NewPermissionsServicesMock())
-
-		// Populate cache
-		password, ok := dsService.DecryptedValue(&ds, "password")
-		require.True(t, ok)
-		require.Equal(t, "password", password)
-
-		ds.SecureJsonData, err = secretsService.EncryptJsonData(
-			context.Background(),
-			map[string]string{
-				"password": "",
-			}, secrets.WithoutScope())
-		ds.Updated = time.Now()
-		require.NoError(t, err)
-
-		password, ok = dsService.DecryptedValue(&ds, "password")
-		require.True(t, ok)
-		require.Empty(t, password)
-	})
-}
-
->>>>>>> 516c8b60
 func TestService_HTTPClientOptions(t *testing.T) {
 	cfg := &setting.Cfg{
 		Azure: &azsettings.AzureSettings{},
@@ -749,13 +560,8 @@
 					"azureEndpointResourceId": "https://api.example.com/abd5c4ce-ca73-41e9-9cb2-bed39aa2adb5",
 				})
 
-<<<<<<< HEAD
 				secretsStore := kvstore.SetupTestService(t)
-				dsService := ProvideService(bus.New(), nil, secretsStore, cfg, features, acmock.New(), acmock.NewPermissionsServicesMock())
-=======
-				secretsService := secretsManager.SetupTestService(t, fakes.NewFakeSecretsStore())
-				dsService := ProvideService(nil, secretsService, cfg, features, acmock.New(), acmock.NewPermissionsServicesMock())
->>>>>>> 516c8b60
+				dsService := ProvideService(nil, secretsStore, cfg, features, acmock.New(), acmock.NewPermissionsServicesMock())
 
 				opts, err := dsService.httpClientOptions(context.Background(), &ds)
 				require.NoError(t, err)
@@ -771,13 +577,8 @@
 					"httpMethod": "POST",
 				})
 
-<<<<<<< HEAD
 				secretsStore := kvstore.SetupTestService(t)
-				dsService := ProvideService(bus.New(), nil, secretsStore, cfg, features, acmock.New(), acmock.NewPermissionsServicesMock())
-=======
-				secretsService := secretsManager.SetupTestService(t, fakes.NewFakeSecretsStore())
-				dsService := ProvideService(nil, secretsService, cfg, features, acmock.New(), acmock.NewPermissionsServicesMock())
->>>>>>> 516c8b60
+				dsService := ProvideService(nil, secretsStore, cfg, features, acmock.New(), acmock.NewPermissionsServicesMock())
 
 				opts, err := dsService.httpClientOptions(context.Background(), &ds)
 				require.NoError(t, err)
@@ -795,13 +596,8 @@
 					"azureCredentials": "invalid",
 				})
 
-<<<<<<< HEAD
 				secretsStore := kvstore.SetupTestService(t)
-				dsService := ProvideService(bus.New(), nil, secretsStore, cfg, features, acmock.New(), acmock.NewPermissionsServicesMock())
-=======
-				secretsService := secretsManager.SetupTestService(t, fakes.NewFakeSecretsStore())
-				dsService := ProvideService(nil, secretsService, cfg, features, acmock.New(), acmock.NewPermissionsServicesMock())
->>>>>>> 516c8b60
+				dsService := ProvideService(nil, secretsStore, cfg, features, acmock.New(), acmock.NewPermissionsServicesMock())
 
 				_, err := dsService.httpClientOptions(context.Background(), &ds)
 				assert.Error(t, err)
@@ -818,13 +614,8 @@
 					"azureEndpointResourceId": "https://api.example.com/abd5c4ce-ca73-41e9-9cb2-bed39aa2adb5",
 				})
 
-<<<<<<< HEAD
 				secretsStore := kvstore.SetupTestService(t)
-				dsService := ProvideService(bus.New(), nil, secretsStore, cfg, features, acmock.New(), acmock.NewPermissionsServicesMock())
-=======
-				secretsService := secretsManager.SetupTestService(t, fakes.NewFakeSecretsStore())
-				dsService := ProvideService(nil, secretsService, cfg, features, acmock.New(), acmock.NewPermissionsServicesMock())
->>>>>>> 516c8b60
+				dsService := ProvideService(nil, secretsStore, cfg, features, acmock.New(), acmock.NewPermissionsServicesMock())
 
 				opts, err := dsService.httpClientOptions(context.Background(), &ds)
 				require.NoError(t, err)
@@ -841,13 +632,8 @@
 					"azureEndpointResourceId": "https://api.example.com/abd5c4ce-ca73-41e9-9cb2-bed39aa2adb5",
 				})
 
-<<<<<<< HEAD
 				secretsStore := kvstore.SetupTestService(t)
-				dsService := ProvideService(bus.New(), nil, secretsStore, cfg, features, acmock.New(), acmock.NewPermissionsServicesMock())
-=======
-				secretsService := secretsManager.SetupTestService(t, fakes.NewFakeSecretsStore())
-				dsService := ProvideService(nil, secretsService, cfg, features, acmock.New(), acmock.NewPermissionsServicesMock())
->>>>>>> 516c8b60
+				dsService := ProvideService(nil, secretsStore, cfg, features, acmock.New(), acmock.NewPermissionsServicesMock())
 
 				opts, err := dsService.httpClientOptions(context.Background(), &ds)
 				require.NoError(t, err)
@@ -868,13 +654,8 @@
 					"azureEndpointResourceId": "invalid",
 				})
 
-<<<<<<< HEAD
 				secretsStore := kvstore.SetupTestService(t)
-				dsService := ProvideService(bus.New(), nil, secretsStore, cfg, features, acmock.New(), acmock.NewPermissionsServicesMock())
-=======
-				secretsService := secretsManager.SetupTestService(t, fakes.NewFakeSecretsStore())
-				dsService := ProvideService(nil, secretsService, cfg, features, acmock.New(), acmock.NewPermissionsServicesMock())
->>>>>>> 516c8b60
+				dsService := ProvideService(nil, secretsStore, cfg, features, acmock.New(), acmock.NewPermissionsServicesMock())
 
 				_, err := dsService.httpClientOptions(context.Background(), &ds)
 				assert.Error(t, err)
@@ -893,13 +674,8 @@
 					"azureEndpointResourceId": "https://api.example.com/abd5c4ce-ca73-41e9-9cb2-bed39aa2adb5",
 				})
 
-<<<<<<< HEAD
 				secretsStore := kvstore.SetupTestService(t)
-				dsService := ProvideService(bus.New(), nil, secretsStore, cfg, featuremgmt.WithFeatures(), acmock.New(), acmock.NewPermissionsServicesMock())
-=======
-				secretsService := secretsManager.SetupTestService(t, fakes.NewFakeSecretsStore())
-				dsService := ProvideService(nil, secretsService, cfg, featuremgmt.WithFeatures(), acmock.New(), acmock.NewPermissionsServicesMock())
->>>>>>> 516c8b60
+				dsService := ProvideService(nil, secretsStore, cfg, featuremgmt.WithFeatures(), acmock.New(), acmock.NewPermissionsServicesMock())
 
 				opts, err := dsService.httpClientOptions(context.Background(), &ds)
 				require.NoError(t, err)
