package service

import (
	"context"
	"crypto/tls"
	"encoding/json"
	"fmt"
	"net/http"
	"net/url"
	"path"
	"strconv"
	"strings"
	"sync"
	"time"

	"github.com/grafana/grafana-azure-sdk-go/azcredentials"
	"github.com/grafana/grafana-azure-sdk-go/azhttpclient"
	sdkhttpclient "github.com/grafana/grafana-plugin-sdk-go/backend/httpclient"

	"github.com/grafana/grafana/pkg/components/simplejson"
	"github.com/grafana/grafana/pkg/infra/httpclient"
	"github.com/grafana/grafana/pkg/models"
	"github.com/grafana/grafana/pkg/services/accesscontrol"
	"github.com/grafana/grafana/pkg/services/datasources"
	"github.com/grafana/grafana/pkg/services/featuremgmt"
	"github.com/grafana/grafana/pkg/services/secrets/kvstore"
	"github.com/grafana/grafana/pkg/services/sqlstore"
	"github.com/grafana/grafana/pkg/setting"
)

type Service struct {
	SQLStore           *sqlstore.SQLStore
	SecretsStore       kvstore.SecretsKVStore
	cfg                *setting.Cfg
	features           featuremgmt.FeatureToggles
	permissionsService accesscontrol.PermissionsService

	ptc proxyTransportCache
}

type proxyTransportCache struct {
	cache map[int64]cachedRoundTripper
	sync.Mutex
}

type cachedRoundTripper struct {
	updated      time.Time
	roundTripper http.RoundTripper
}

func ProvideService(
<<<<<<< HEAD
	bus bus.Bus, store *sqlstore.SQLStore, secretsStore kvstore.SecretsKVStore, cfg *setting.Cfg, features featuremgmt.FeatureToggles,
	ac accesscontrol.AccessControl, permissionsServices accesscontrol.PermissionsServices,
) *Service {
	s := &Service{
		Bus:          bus,
		SQLStore:     store,
		SecretsStore: secretsStore,
=======
	store *sqlstore.SQLStore, secretsService secrets.Service, cfg *setting.Cfg, features featuremgmt.FeatureToggles,
	ac accesscontrol.AccessControl, permissionsServices accesscontrol.PermissionsServices,
) *Service {
	s := &Service{
		SQLStore:       store,
		SecretsService: secretsService,
>>>>>>> 516c8b60
		ptc: proxyTransportCache{
			cache: make(map[int64]cachedRoundTripper),
		},
		cfg:                cfg,
		features:           features,
		permissionsService: permissionsServices.GetDataSourceService(),
	}

	ac.RegisterAttributeScopeResolver(NewNameScopeResolver(store))
	ac.RegisterAttributeScopeResolver(NewIDScopeResolver(store))

	return s
}

// DataSourceRetriever interface for retrieving a datasource.
type DataSourceRetriever interface {
	// GetDataSource gets a datasource.
	GetDataSource(ctx context.Context, query *models.GetDataSourceQuery) error
}

const secretType = "datasource"

// NewNameScopeResolver provides an AttributeScopeResolver able to
// translate a scope prefixed with "datasources:name:" into an uid based scope.
func NewNameScopeResolver(db DataSourceRetriever) (string, accesscontrol.AttributeScopeResolveFunc) {
	prefix := datasources.ScopeProvider.GetResourceScopeName("")
	return prefix, func(ctx context.Context, orgID int64, initialScope string) (string, error) {
		if !strings.HasPrefix(initialScope, prefix) {
			return "", accesscontrol.ErrInvalidScope
		}

		dsName := initialScope[len(prefix):]
		if dsName == "" {
			return "", accesscontrol.ErrInvalidScope
		}

		query := models.GetDataSourceQuery{Name: dsName, OrgId: orgID}
		if err := db.GetDataSource(ctx, &query); err != nil {
			return "", err
		}

		return datasources.ScopeProvider.GetResourceScopeUID(query.Result.Uid), nil
	}
}

// NewIDScopeResolver provides an AttributeScopeResolver able to
// translate a scope prefixed with "datasources:id:" into an uid based scope.
func NewIDScopeResolver(db DataSourceRetriever) (string, accesscontrol.AttributeScopeResolveFunc) {
	prefix := datasources.ScopeProvider.GetResourceScope("")
	return prefix, func(ctx context.Context, orgID int64, initialScope string) (string, error) {
		if !strings.HasPrefix(initialScope, prefix) {
			return "", accesscontrol.ErrInvalidScope
		}

		id := initialScope[len(prefix):]
		if id == "" {
			return "", accesscontrol.ErrInvalidScope
		}

		dsID, err := strconv.ParseInt(id, 10, 64)
		if err != nil {
			return "", accesscontrol.ErrInvalidScope
		}

		query := models.GetDataSourceQuery{Id: dsID, OrgId: orgID}
		if err := db.GetDataSource(ctx, &query); err != nil {
			return "", err
		}

		return datasources.ScopeProvider.GetResourceScopeUID(query.Result.Uid), nil
	}
}

func (s *Service) GetDataSource(ctx context.Context, query *models.GetDataSourceQuery) error {
	return s.SQLStore.GetDataSource(ctx, query)
}

func (s *Service) GetDataSources(ctx context.Context, query *models.GetDataSourcesQuery) error {
	return s.SQLStore.GetDataSources(ctx, query)
}

func (s *Service) GetDataSourcesByType(ctx context.Context, query *models.GetDataSourcesByTypeQuery) error {
	return s.SQLStore.GetDataSourcesByType(ctx, query)
}

func (s *Service) AddDataSource(ctx context.Context, cmd *models.AddDataSourceCommand) error {
	var err error
	if err := s.SQLStore.AddDataSource(ctx, cmd); err != nil {
		return err
	}

	secret, err := json.Marshal(cmd.SecureJsonData)
	if err != nil {
		return err
	}

	err = s.SecretsStore.Set(ctx, cmd.OrgId, cmd.Name, secretType, string(secret))
	if err != nil {
		return err
	}

	if s.features.IsEnabled(featuremgmt.FlagAccesscontrol) {
		// This belongs in Data source permissions, and we probably want
		// to do this with a hook in the store and rollback on fail.
		// We can't use events, because there's no way to communicate
		// failure, and we want "not being able to set default perms"
		// to fail the creation.
		permissions := []accesscontrol.SetResourcePermissionCommand{
			{BuiltinRole: "Viewer", Permission: "Query"},
			{BuiltinRole: "Editor", Permission: "Query"},
		}
		if cmd.UserId != 0 {
			permissions = append(permissions, accesscontrol.SetResourcePermissionCommand{UserID: cmd.UserId, Permission: "Edit"})
		}
		if _, err := s.permissionsService.SetPermissions(ctx, cmd.OrgId, cmd.Result.Uid, permissions...); err != nil {
			return err
		}
	}

	return nil
}

func (s *Service) DeleteDataSource(ctx context.Context, cmd *models.DeleteDataSourceCommand) error {
	err := s.SQLStore.DeleteDataSource(ctx, cmd)
	if err != nil {
		return err
	}
	return s.SecretsStore.Del(ctx, cmd.OrgID, cmd.Name, secretType)
}

func (s *Service) UpdateDataSource(ctx context.Context, cmd *models.UpdateDataSourceCommand) error {
	var err error
	secret, err := json.Marshal(cmd.SecureJsonData)
	if err != nil {
		return err
	}

	query := &models.GetDataSourceQuery{
		Id:    cmd.Id,
		OrgId: cmd.OrgId,
	}
	err = s.SQLStore.GetDataSource(ctx, query)
	if err != nil {
		return err
	}

	err = s.SQLStore.UpdateDataSource(ctx, cmd)
	if err != nil {
		return err
	}

	if query.Result.Name != cmd.Name {
		err = s.SecretsStore.Rename(ctx, cmd.OrgId, query.Result.Name, secretType, cmd.Name)
		if err != nil {
			return err
		}
	}

	return s.SecretsStore.Set(ctx, cmd.OrgId, cmd.Name, secretType, string(secret))
}

func (s *Service) GetDefaultDataSource(ctx context.Context, query *models.GetDefaultDataSourceQuery) error {
	return s.SQLStore.GetDefaultDataSource(ctx, query)
}

func (s *Service) GetHTTPClient(ctx context.Context, ds *models.DataSource, provider httpclient.Provider) (*http.Client, error) {
	transport, err := s.GetHTTPTransport(ctx, ds, provider)
	if err != nil {
		return nil, err
	}

	return &http.Client{
		Timeout:   s.getTimeout(ds),
		Transport: transport,
	}, nil
}

func (s *Service) GetHTTPTransport(ctx context.Context, ds *models.DataSource, provider httpclient.Provider,
	customMiddlewares ...sdkhttpclient.Middleware) (http.RoundTripper, error) {
	s.ptc.Lock()
	defer s.ptc.Unlock()

	if t, present := s.ptc.cache[ds.Id]; present && ds.Updated.Equal(t.updated) {
		return t.roundTripper, nil
	}

	opts, err := s.httpClientOptions(ctx, ds)
	if err != nil {
		return nil, err
	}

	opts.Middlewares = append(opts.Middlewares, customMiddlewares...)

	rt, err := provider.GetTransport(*opts)
	if err != nil {
		return nil, err
	}

	s.ptc.cache[ds.Id] = cachedRoundTripper{
		roundTripper: rt,
		updated:      ds.Updated,
	}

	return rt, nil
}

func (s *Service) GetTLSConfig(ctx context.Context, ds *models.DataSource, httpClientProvider httpclient.Provider) (*tls.Config, error) {
	opts, err := s.httpClientOptions(ctx, ds)
	if err != nil {
		return nil, err
	}
	return httpClientProvider.GetTLSConfig(*opts)
}
func (s *Service) DecryptedValues(ctx context.Context, ds *models.DataSource) (map[string]string, error) {
	decryptedValues := make(map[string]string)
	secret, exist, err := s.SecretsStore.Get(ctx, ds.OrgId, ds.Name, secretType)
	if err != nil {
		return nil, err
	}

	if exist {
		err := json.Unmarshal([]byte(secret), &decryptedValues)
		if err != nil {
			return nil, err
		}
	}
	return decryptedValues, nil
}

func (s *Service) DecryptedValue(ctx context.Context, ds *models.DataSource, key string) (string, bool, error) {
	values, err := s.DecryptedValues(ctx, ds)
	if err != nil {
		return "", false, err
	}
	value, exists := values[key]
	return value, exists, nil
}

func (s *Service) DecryptedBasicAuthPassword(ctx context.Context, ds *models.DataSource) (string, error) {
	value, ok, err := s.DecryptedValue(ctx, ds, "basicAuthPassword")
	if ok {
		return value, nil
	}

	return ds.BasicAuthPassword, err
}

func (s *Service) DecryptedPassword(ctx context.Context, ds *models.DataSource) (string, error) {
	value, ok, err := s.DecryptedValue(ctx, ds, "password")
	if ok {
		return value, nil
	}

	return ds.Password, err
}

func (s *Service) httpClientOptions(ctx context.Context, ds *models.DataSource) (*sdkhttpclient.Options, error) {
	tlsOptions, err := s.dsTLSOptions(ctx, ds)
	if err != nil {
		return nil, err
	}

	timeouts := &sdkhttpclient.TimeoutOptions{
		Timeout:               s.getTimeout(ds),
		DialTimeout:           sdkhttpclient.DefaultTimeoutOptions.DialTimeout,
		KeepAlive:             sdkhttpclient.DefaultTimeoutOptions.KeepAlive,
		TLSHandshakeTimeout:   sdkhttpclient.DefaultTimeoutOptions.TLSHandshakeTimeout,
		ExpectContinueTimeout: sdkhttpclient.DefaultTimeoutOptions.ExpectContinueTimeout,
		MaxConnsPerHost:       sdkhttpclient.DefaultTimeoutOptions.MaxConnsPerHost,
		MaxIdleConns:          sdkhttpclient.DefaultTimeoutOptions.MaxIdleConns,
		MaxIdleConnsPerHost:   sdkhttpclient.DefaultTimeoutOptions.MaxIdleConnsPerHost,
		IdleConnTimeout:       sdkhttpclient.DefaultTimeoutOptions.IdleConnTimeout,
	}

	decryptedValues, err := s.DecryptedValues(ctx, ds)
	if err != nil {
		return nil, err
	}

	opts := &sdkhttpclient.Options{
		Timeouts: timeouts,
		Headers:  s.getCustomHeaders(ds.JsonData, decryptedValues),
		Labels: map[string]string{
			"datasource_name": ds.Name,
			"datasource_uid":  ds.Uid,
		},
		TLS: &tlsOptions,
	}

	if ds.JsonData != nil {
		opts.CustomOptions = ds.JsonData.MustMap()
	}
	if ds.BasicAuth {
		password, err := s.DecryptedBasicAuthPassword(ctx, ds)
		if err != nil {
			return opts, err
		}

		opts.BasicAuth = &sdkhttpclient.BasicAuthOptions{
			User:     ds.BasicAuthUser,
			Password: password,
		}
	} else if ds.User != "" {
		password, err := s.DecryptedPassword(ctx, ds)
		if err != nil {
			return opts, err
		}

		opts.BasicAuth = &sdkhttpclient.BasicAuthOptions{
			User:     ds.User,
			Password: password,
		}
	}

	if ds.JsonData != nil && s.features.IsEnabled(featuremgmt.FlagHttpclientproviderAzureAuth) {
		credentials, err := azcredentials.FromDatasourceData(ds.JsonData.MustMap(), decryptedValues)
		if err != nil {
			err = fmt.Errorf("invalid Azure credentials: %s", err)
			return nil, err
		}

		if credentials != nil {
			resourceIdStr := ds.JsonData.Get("azureEndpointResourceId").MustString()
			if resourceIdStr == "" {
				err := fmt.Errorf("endpoint resource ID (audience) not provided")
				return nil, err
			}

			resourceId, err := url.Parse(resourceIdStr)
			if err != nil || resourceId.Scheme == "" || resourceId.Host == "" {
				err := fmt.Errorf("endpoint resource ID (audience) '%s' invalid", resourceIdStr)
				return nil, err
			}

			resourceId.Path = path.Join(resourceId.Path, ".default")
			scopes := []string{resourceId.String()}

			azhttpclient.AddAzureAuthentication(opts, s.cfg.Azure, credentials, scopes)
		}
	}

	if ds.JsonData != nil && ds.JsonData.Get("sigV4Auth").MustBool(false) && setting.SigV4AuthEnabled {
		opts.SigV4 = &sdkhttpclient.SigV4Config{
			Service:       awsServiceNamespace(ds.Type),
			Region:        ds.JsonData.Get("sigV4Region").MustString(),
			AssumeRoleARN: ds.JsonData.Get("sigV4AssumeRoleArn").MustString(),
			AuthType:      ds.JsonData.Get("sigV4AuthType").MustString(),
			ExternalID:    ds.JsonData.Get("sigV4ExternalId").MustString(),
			Profile:       ds.JsonData.Get("sigV4Profile").MustString(),
		}

		if val, exists, err := s.DecryptedValue(ctx, ds, "sigV4AccessKey"); err == nil {
			if exists {
				opts.SigV4.AccessKey = val
			}
		} else {
			return opts, err
		}

		if val, exists, err := s.DecryptedValue(ctx, ds, "sigV4SecretKey"); err == nil {
			if exists {
				opts.SigV4.SecretKey = val
			}
		} else {
			return opts, err
		}
	}

	return opts, nil
}

func (s *Service) dsTLSOptions(ctx context.Context, ds *models.DataSource) (sdkhttpclient.TLSOptions, error) {
	var tlsSkipVerify, tlsClientAuth, tlsAuthWithCACert bool
	var serverName string

	if ds.JsonData != nil {
		tlsClientAuth = ds.JsonData.Get("tlsAuth").MustBool(false)
		tlsAuthWithCACert = ds.JsonData.Get("tlsAuthWithCACert").MustBool(false)
		tlsSkipVerify = ds.JsonData.Get("tlsSkipVerify").MustBool(false)
		serverName = ds.JsonData.Get("serverName").MustString()
	}

	opts := sdkhttpclient.TLSOptions{
		InsecureSkipVerify: tlsSkipVerify,
		ServerName:         serverName,
	}

	if tlsClientAuth || tlsAuthWithCACert {
		if tlsAuthWithCACert {
			if val, exists, err := s.DecryptedValue(ctx, ds, "tlsCACert"); err == nil {
				if exists && len(val) > 0 {
					opts.CACertificate = val
				}
			} else {
				return opts, err
			}
		}

		if tlsClientAuth {
			if val, exists, err := s.DecryptedValue(ctx, ds, "tlsClientCert"); err == nil {
				fmt.Print("\n\n\n\n", val, exists, err, "\n\n\n\n")
				if exists && len(val) > 0 {
					opts.ClientCertificate = val
				}
			} else {
				return opts, err
			}
			if val, exists, err := s.DecryptedValue(ctx, ds, "tlsClientKey"); err == nil {
				if exists && len(val) > 0 {
					opts.ClientKey = val
				}
			} else {
				return opts, err
			}
		}
	}

	return opts, nil
}

func (s *Service) getTimeout(ds *models.DataSource) time.Duration {
	timeout := 0
	if ds.JsonData != nil {
		timeout = ds.JsonData.Get("timeout").MustInt()
		if timeout <= 0 {
			if timeoutStr := ds.JsonData.Get("timeout").MustString(); timeoutStr != "" {
				if t, err := strconv.Atoi(timeoutStr); err == nil {
					timeout = t
				}
			}
		}
	}
	if timeout <= 0 {
		return sdkhttpclient.DefaultTimeoutOptions.Timeout
	}

	return time.Duration(timeout) * time.Second
}

// getCustomHeaders returns a map with all the to be set headers
// The map key represents the HeaderName and the value represents this header's value
func (s *Service) getCustomHeaders(jsonData *simplejson.Json, decryptedValues map[string]string) map[string]string {
	headers := make(map[string]string)
	if jsonData == nil {
		return headers
	}

	index := 1
	for {
		headerNameSuffix := fmt.Sprintf("httpHeaderName%d", index)
		headerValueSuffix := fmt.Sprintf("httpHeaderValue%d", index)

		key := jsonData.Get(headerNameSuffix).MustString()
		if key == "" {
			// No (more) header values are available
			break
		}

		if val, ok := decryptedValues[headerValueSuffix]; ok {
			headers[key] = val
		}
		index++
	}

	return headers
}

func awsServiceNamespace(dsType string) string {
	switch dsType {
	case models.DS_ES, models.DS_ES_OPEN_DISTRO, models.DS_ES_OPENSEARCH:
		return "es"
	case models.DS_PROMETHEUS:
		return "aps"
	default:
		panic(fmt.Sprintf("Unsupported datasource %q", dsType))
	}
}<|MERGE_RESOLUTION|>--- conflicted
+++ resolved
@@ -49,22 +49,12 @@
 }
 
 func ProvideService(
-<<<<<<< HEAD
-	bus bus.Bus, store *sqlstore.SQLStore, secretsStore kvstore.SecretsKVStore, cfg *setting.Cfg, features featuremgmt.FeatureToggles,
+	store *sqlstore.SQLStore, secretsStore kvstore.SecretsKVStore, cfg *setting.Cfg, features featuremgmt.FeatureToggles,
 	ac accesscontrol.AccessControl, permissionsServices accesscontrol.PermissionsServices,
 ) *Service {
 	s := &Service{
-		Bus:          bus,
 		SQLStore:     store,
 		SecretsStore: secretsStore,
-=======
-	store *sqlstore.SQLStore, secretsService secrets.Service, cfg *setting.Cfg, features featuremgmt.FeatureToggles,
-	ac accesscontrol.AccessControl, permissionsServices accesscontrol.PermissionsServices,
-) *Service {
-	s := &Service{
-		SQLStore:       store,
-		SecretsService: secretsService,
->>>>>>> 516c8b60
 		ptc: proxyTransportCache{
 			cache: make(map[int64]cachedRoundTripper),
 		},
