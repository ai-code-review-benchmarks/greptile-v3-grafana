package dashboard

import (
	"context"
	"encoding/json"
	"fmt"
	"time"

	"github.com/grafana/grafana/pkg/components/simplejson"
	"github.com/grafana/grafana/pkg/infra/log"
	"github.com/grafana/grafana/pkg/services/accesscontrol"
	"github.com/grafana/grafana/pkg/services/dashboards"
	"github.com/grafana/grafana/pkg/services/dashboards/database"
	"github.com/grafana/grafana/pkg/services/featuremgmt"
	"github.com/grafana/grafana/pkg/services/folder"
	"github.com/grafana/grafana/pkg/services/user"
)

var _ Watcher = (*watcher)(nil)

type watcher struct {
	log            log.Logger
	dashboardStore database.DashboardSQLStore
	folders        folder.FolderStore
}

func ProvideWatcher(
	features featuremgmt.FeatureToggles,
	dashboardStore database.DashboardSQLStore,
	userService user.Service,
	accessControlService accesscontrol.Service,
	folders folder.FolderStore,
) (*watcher, error) {
	c := watcher{
		log:            log.New("k8s.dashboards.controller"),
		dashboardStore: dashboardStore,
		folders:        folders,
	}
	return &c, nil
}

<<<<<<< HEAD
// UID is currently saved in the dashboard body and the name may be a hash
func getValidUID(dash *Dashboard) (string, error) {
	uid := ""
	if dash.Spec.Uid != nil {
		uid = *dash.Spec.Uid
	}
	if uid == "" {
		uid = dash.GetName()
	} else if dash.GetName() != GrafanaUIDToK8sName(uid) {
		return uid, fmt.Errorf("UID and k8s name do not match")
	}
	return uid, nil
}

func (c *watcher) Add(ctx context.Context, dash *Dashboard) error {
	uid, err := getValidUID(dash)
	if err != nil {
		return err
	}
	c.log.Debug("adding dashboard", "dash", uid)
=======
func (c *watcher) Add(ctx context.Context, dash *Dashboard) error {
	c.log.Debug("adding dashboard", "dash", dash)

>>>>>>> d3d194e9
	raw, err := json.Marshal(dash.Spec)
	if err != nil {
		return fmt.Errorf("failed to marshal dashboard spec: %w", err)
	}
	data, err := simplejson.NewJson(raw)
	if err != nil {
		return fmt.Errorf("failed to convert dashboard spec to simplejson %w", err)
	}
	data.Set("resourceVersion", dash.ResourceVersion)

	data.Del("id") // ignore any internal id
	anno := CommonAnnotations{}
	anno.Read(dash.Annotations)
	if anno.CreatedAt < 1 {
		anno.CreatedAt = time.Now().UnixMilli()
	}
	if anno.UpdatedAt < 1 {
		anno.UpdatedAt = time.Now().UnixMilli()
	}

	save := &dashboards.Dashboard{
		OrgID:     GetOrgIDFromNamespace(dash.Namespace),
		Data:      data,
		Created:   time.UnixMilli(anno.CreatedAt),
		CreatedBy: anno.CreatedBy,
		Updated:   time.UnixMilli(anno.UpdatedAt),
		UpdatedBy: anno.UpdatedBy,

<<<<<<< HEAD
		// Plugin provisioning
		PluginID: anno.PluginID,
	}
	save.SetUID(uid)
	save.UpdateSlug()

	if anno.FolderUID != "" {
		f, err := c.folders.GetFolderByUID(ctx, save.OrgID, anno.FolderUID)
		if err != nil {
			return err // error getting folder?
		}
		save.FolderID = f.ID
	}

	var p *dashboards.DashboardProvisioning
	if anno.OriginName != "" {
		p = &dashboards.DashboardProvisioning{
			Name:       anno.OriginName,
			ExternalID: anno.OriginPath,
			CheckSum:   anno.OriginKey,
			Updated:    anno.OriginTime,
=======
	cmd.UserID = anno.UpdatedBy    // UserID       int64            `json:"userId" xorm:"user_id"`
	cmd.Overwrite = true           // Overwrite    bool             `json:"overwrite"`
	cmd.Message = anno.Message     // Message      string           `json:"message"`
	cmd.OrgID = anno.OrgID         // OrgID        int64            `json:"-" xorm:"org_id"`
	cmd.RestoredFrom = 0           // RestoredFrom int              `json:"-"`
	cmd.PluginID = anno.PluginID   // PluginID     string           `json:"-" xorm:"plugin_id"`
	cmd.FolderID = anno.FolderID   // FolderID     int64            `json:"folderId" xorm:"folder_id"`
	cmd.FolderUID = anno.FolderUID // FolderUID    string           `json:"folderUid" xorm:"folder_uid"`
	cmd.IsFolder = false           // IsFolder     bool             `json:"isFolder"`
	cmd.UpdatedAt = time.UnixMilli(anno.UpdatedAt)

	if anno.OriginKey == "" {
		_, err = c.dashboardStore.SaveDashboard(ctx, cmd)
	} else {
		p := &dashboards.DashboardProvisioning{
			Name:        anno.OriginName,
			ExternalID:  anno.OriginPath,
			CheckSum:    anno.OriginKey,
			Updated:     anno.OriginTime,
			DashboardID: cmd.Dashboard.Get("id").MustInt64(0), // :()
>>>>>>> d3d194e9
		}
	}

	out, err := c.dashboardStore.SaveDashboardWithMetadata(ctx, anno.Message, save, p)
	if out != nil {
		c.log.Debug("added", "dash", out.UID, "slug", out.Slug)
	}

	// js, _ := json.MarshalIndent(out, "", "  ")
	// fmt.Printf("-------- WATCHER ---------")
	// fmt.Printf("%s", string(js))
	return err
}

func (c *watcher) Update(ctx context.Context, oldObj, newObj *Dashboard) error {
	return c.Add(ctx, newObj) // no difference between add+update
}

func (c *watcher) Delete(ctx context.Context, dash *Dashboard) error {
	anno := CommonAnnotations{}
	anno.Read(dash.Annotations)

	uid, err := getValidUID(dash)
	if err != nil {
		return err
	}

	existing, err := c.dashboardStore.GetDashboard(ctx, &dashboards.GetDashboardQuery{
		UID:   uid, // Assumes same as UID!
		OrgID: GetOrgIDFromNamespace(dash.Namespace),
	})

	// no dashboard found, nothing to delete
	if err != nil {
		return nil
	}

	return c.dashboardStore.DeleteDashboard(ctx, &dashboards.DeleteDashboardCommand{
		ID:    existing.ID,
		OrgID: existing.OrgID,
	})
}<|MERGE_RESOLUTION|>--- conflicted
+++ resolved
@@ -39,7 +39,6 @@
 	return &c, nil
 }
 
-<<<<<<< HEAD
 // UID is currently saved in the dashboard body and the name may be a hash
 func getValidUID(dash *Dashboard) (string, error) {
 	uid := ""
@@ -60,11 +59,6 @@
 		return err
 	}
 	c.log.Debug("adding dashboard", "dash", uid)
-=======
-func (c *watcher) Add(ctx context.Context, dash *Dashboard) error {
-	c.log.Debug("adding dashboard", "dash", dash)
-
->>>>>>> d3d194e9
 	raw, err := json.Marshal(dash.Spec)
 	if err != nil {
 		return fmt.Errorf("failed to marshal dashboard spec: %w", err)
@@ -93,7 +87,6 @@
 		Updated:   time.UnixMilli(anno.UpdatedAt),
 		UpdatedBy: anno.UpdatedBy,
 
-<<<<<<< HEAD
 		// Plugin provisioning
 		PluginID: anno.PluginID,
 	}
@@ -115,28 +108,6 @@
 			ExternalID: anno.OriginPath,
 			CheckSum:   anno.OriginKey,
 			Updated:    anno.OriginTime,
-=======
-	cmd.UserID = anno.UpdatedBy    // UserID       int64            `json:"userId" xorm:"user_id"`
-	cmd.Overwrite = true           // Overwrite    bool             `json:"overwrite"`
-	cmd.Message = anno.Message     // Message      string           `json:"message"`
-	cmd.OrgID = anno.OrgID         // OrgID        int64            `json:"-" xorm:"org_id"`
-	cmd.RestoredFrom = 0           // RestoredFrom int              `json:"-"`
-	cmd.PluginID = anno.PluginID   // PluginID     string           `json:"-" xorm:"plugin_id"`
-	cmd.FolderID = anno.FolderID   // FolderID     int64            `json:"folderId" xorm:"folder_id"`
-	cmd.FolderUID = anno.FolderUID // FolderUID    string           `json:"folderUid" xorm:"folder_uid"`
-	cmd.IsFolder = false           // IsFolder     bool             `json:"isFolder"`
-	cmd.UpdatedAt = time.UnixMilli(anno.UpdatedAt)
-
-	if anno.OriginKey == "" {
-		_, err = c.dashboardStore.SaveDashboard(ctx, cmd)
-	} else {
-		p := &dashboards.DashboardProvisioning{
-			Name:        anno.OriginName,
-			ExternalID:  anno.OriginPath,
-			CheckSum:    anno.OriginKey,
-			Updated:     anno.OriginTime,
-			DashboardID: cmd.Dashboard.Get("id").MustInt64(0), // :()
->>>>>>> d3d194e9
 		}
 	}
 
