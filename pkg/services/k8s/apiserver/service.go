--- conflicted
+++ resolved
@@ -2,12 +2,11 @@
 
 import (
 	"context"
-<<<<<<< HEAD
+	"path"
+
 	customStorage "k8s.io/apiextensions-apiserver/pkg/storage"
-	"net"
-=======
->>>>>>> fc711e87
-	"path"
+	genericapiserver "k8s.io/apiserver/pkg/server"
+	clientcmdapi "k8s.io/client-go/tools/clientcmd/api"
 
 	"github.com/go-logr/logr"
 	"github.com/grafana/dskit/services"
@@ -16,14 +15,8 @@
 	"github.com/grafana/grafana/pkg/setting"
 	"k8s.io/apiextensions-apiserver/pkg/registry/customresource"
 	"k8s.io/apiextensions-apiserver/pkg/registry/customresourcedefinition"
-<<<<<<< HEAD
-	serveroptions "k8s.io/apiserver/pkg/server/options"
-=======
-	genericapiserver "k8s.io/apiserver/pkg/server"
->>>>>>> fc711e87
 	"k8s.io/client-go/rest"
 	"k8s.io/client-go/tools/clientcmd"
-	clientcmdapi "k8s.io/client-go/tools/clientcmd/api"
 	"k8s.io/klog/v2"
 	aggregator "k8s.io/kube-aggregator/pkg/registry/apiservice/storage"
 )
@@ -48,32 +41,19 @@
 type service struct {
 	*services.BasicService
 
-<<<<<<< HEAD
-	etcdProvider kine.EtcdProvider
-	restConfig   *rest.Config
-	newStorage   customStorage.NewStorageFunc
-=======
 	restConfig *rest.Config
->>>>>>> fc711e87
+	newStorage customStorage.NewStorageFunc
 
 	dataPath  string
 	stopCh    chan struct{}
 	stoppedCh chan error
 }
 
-<<<<<<< HEAD
-func ProvideService(etcdProvider kine.EtcdProvider, cfg *setting.Cfg, newStorage customStorage.NewStorageFunc) (*service, error) {
+func ProvideService(cfg *setting.Cfg, newStorage customStorage.NewStorageFunc) (*service, error) {
 	s := &service{
-		dataPath:     path.Join(cfg.DataPath, "k8s"),
-		etcdProvider: etcdProvider,
-		stopCh:       make(chan struct{}),
-		newStorage:   newStorage,
-=======
-func ProvideService(cfg *setting.Cfg) (*service, error) {
-	s := &service{
-		dataPath: path.Join(cfg.DataPath, "k8s"),
-		stopCh:   make(chan struct{}),
->>>>>>> fc711e87
+		dataPath:   path.Join(cfg.DataPath, "k8s"),
+		stopCh:     make(chan struct{}),
+		newStorage: newStorage,
 	}
 
 	s.BasicService = services.NewBasicService(s.start, s.running, nil).WithName(modules.KubernetesAPIServer)
@@ -86,27 +66,14 @@
 }
 
 func (s *service) start(ctx context.Context) error {
-<<<<<<< HEAD
+	// Use custom storage for CRDs
 	customresource.Storage = s.newStorage
 	customresourcedefinition.Storage = s.newStorage
-
-	// Get the util to get the paths to pre-generated certs
-	certUtil := certgenerator.CertUtil{
-		K8sDataPath: s.dataPath,
-	}
-
-	serverRunOptions := options.NewServerRunOptions()
-	serverRunOptions.Logs.Verbosity = 5
-	serverRunOptions.SecureServing.BindAddress = net.ParseIP(certgenerator.DefaultAPIServerIp)
-=======
-	customresource.Storage = NewStorage
-	customresourcedefinition.Storage = NewStorage
-	aggregator.Storage = NewStorage
+	aggregator.Storage = s.newStorage
 
 	logger := logr.New(newLogAdapter())
 	logger.V(1)
 	klog.SetLoggerWithOptions(logger, klog.ContextualLogger(true))
->>>>>>> fc711e87
 
 	extensionsConfig, err := createAPIExtensionsConfig(s.dataPath)
 	if err != nil {
