package extsvcaccounts

import (
	"github.com/grafana/grafana/pkg/models/roletype"
	ac "github.com/grafana/grafana/pkg/services/accesscontrol"
	"github.com/grafana/grafana/pkg/util/errutil"
)

const (
<<<<<<< HEAD
	metricsNamespace = "grafana"

	ExtSvcPrefix = "extsvc-"

	kvStoreType = "extsvc-token"
=======
	ExtSvcPrefix = "extsvc-"
	kvStoreType  = "extsvc-token"
>>>>>>> c89b49ba
	// #nosec G101 - this is not a hardcoded secret
	tokenNamePrefix = "extsvc-token"
)

var (
	ErrCannotBeDeleted   = errutil.BadRequest("extsvcaccounts.ErrCannotBeDeleted", errutil.WithPublicMessage("external service account cannot be deleted"))
	ErrInvalidName       = errutil.BadRequest("extsvcaccounts.ErrInvalidName", errutil.WithPublicMessage("only external service account names can be prefixed with 'extsvc-'"))
	ErrCannotBeUpdated   = errutil.BadRequest("extsvcaccounts.ErrCannotBeUpdated", errutil.WithPublicMessage("external service account cannot be updated"))
	ErrCannotCreateToken = errutil.BadRequest("extsvcaccounts.ErrCannotCreateToken", errutil.WithPublicMessage("cannot add external service account token"))
)

// Credentials represents the credentials associated to an external service
type Credentials struct {
	Secret string
}

type SaveCredentialsCmd struct {
	ExtSvcSlug string
	OrgID      int64
	Secret     string
}

type saveCmd struct {
	ExtSvcSlug  string
	OrgID       int64
	Permissions []ac.Permission
	SaID        int64
}

func newRole(r roletype.RoleType) *roletype.RoleType {
	return &r
}

func newBool(b bool) *bool {
	return &b
}<|MERGE_RESOLUTION|>--- conflicted
+++ resolved
@@ -7,16 +7,9 @@
 )
 
 const (
-<<<<<<< HEAD
 	metricsNamespace = "grafana"
 
-	ExtSvcPrefix = "extsvc-"
-
 	kvStoreType = "extsvc-token"
-=======
-	ExtSvcPrefix = "extsvc-"
-	kvStoreType  = "extsvc-token"
->>>>>>> c89b49ba
 	// #nosec G101 - this is not a hardcoded secret
 	tokenNamePrefix = "extsvc-token"
 )
