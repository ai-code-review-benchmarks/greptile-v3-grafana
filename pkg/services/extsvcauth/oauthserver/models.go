--- conflicted
+++ resolved
@@ -33,11 +33,6 @@
 	// GetExternalService retrieves an external service from store by client_id. It populates the SelfPermissions and
 	// SignedInUser from the associated service account.
 	GetExternalService(ctx context.Context, id string) (*OAuthExternalService, error)
-<<<<<<< HEAD
-	// GetExternalServiceNames retrieves the list of external service names from store.
-	GetExternalServiceNames(ctx context.Context) ([]string, error)
-=======
->>>>>>> ea12eeca
 	// RemoveExternalService removes an external service and its associated resources from the store.
 	RemoveExternalService(ctx context.Context, name string) error
 
