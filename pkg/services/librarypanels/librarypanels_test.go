package librarypanels

import (
	"context"
	"encoding/json"
	"testing"
	"time"

	"github.com/google/go-cmp/cmp"
	"github.com/stretchr/testify/mock"
	"github.com/stretchr/testify/require"

	"github.com/grafana/grafana/pkg/api/routing"
	"github.com/grafana/grafana/pkg/apimachinery/identity"
	"github.com/grafana/grafana/pkg/bus"
	"github.com/grafana/grafana/pkg/components/simplejson"
	"github.com/grafana/grafana/pkg/infra/db"
	"github.com/grafana/grafana/pkg/infra/slugify"
	"github.com/grafana/grafana/pkg/infra/tracing"
	"github.com/grafana/grafana/pkg/kinds/librarypanel"
	"github.com/grafana/grafana/pkg/services/accesscontrol"
	"github.com/grafana/grafana/pkg/services/accesscontrol/actest"
	acmock "github.com/grafana/grafana/pkg/services/accesscontrol/mock"
	"github.com/grafana/grafana/pkg/services/dashboards"
	"github.com/grafana/grafana/pkg/services/dashboards/database"
	dashboardservice "github.com/grafana/grafana/pkg/services/dashboards/service"
	"github.com/grafana/grafana/pkg/services/featuremgmt"
	"github.com/grafana/grafana/pkg/services/folder"
	"github.com/grafana/grafana/pkg/services/folder/folderimpl"
	"github.com/grafana/grafana/pkg/services/folder/foldertest"
	"github.com/grafana/grafana/pkg/services/guardian"
	"github.com/grafana/grafana/pkg/services/libraryelements"
	"github.com/grafana/grafana/pkg/services/libraryelements/model"
	"github.com/grafana/grafana/pkg/services/org"
	"github.com/grafana/grafana/pkg/services/org/orgimpl"
	"github.com/grafana/grafana/pkg/services/quota/quotatest"
	"github.com/grafana/grafana/pkg/services/supportbundles/supportbundlestest"
	"github.com/grafana/grafana/pkg/services/tag/tagimpl"
	"github.com/grafana/grafana/pkg/services/user"
	"github.com/grafana/grafana/pkg/services/user/userimpl"
	"github.com/grafana/grafana/pkg/setting"
	"github.com/grafana/grafana/pkg/tests/testsuite"
)

const userInDbName = "user_in_db"
const userInDbAvatar = "/avatar/402d08de060496d6b6874495fe20f5ad"

// run tests with cleanup
func TestMain(m *testing.M) {
	testsuite.Run(m)
}

func TestConnectLibraryPanelsForDashboard(t *testing.T) {
	scenarioWithLibraryPanel(t, "When an admin tries to store a dashboard with a library panel, it should connect the two",
		func(t *testing.T, sc scenarioContext) {
			dashJSON := map[string]any{
				"panels": []any{
					map[string]any{
						"id": int64(1),
						"gridPos": map[string]any{
							"h": 6,
							"w": 6,
							"x": 0,
							"y": 0,
						},
					},
					map[string]any{
						"id": int64(2),
						"gridPos": map[string]any{
							"h": 6,
							"w": 6,
							"x": 6,
							"y": 0,
						},
						"datasource": "${DS_GDEV-TESTDATA}",
						"libraryPanel": map[string]any{
							"uid": sc.initialResult.Result.UID,
						},
						"title": "Text - Library Panel",
						"type":  "text",
					},
				},
			}
			dash := dashboards.Dashboard{
				Title: "Testing ConnectLibraryPanelsForDashboard",
				Data:  simplejson.NewFromAny(dashJSON),
			}
			dashInDB := createDashboard(t, sc.sqlStore, sc.user, &dash)

			err := sc.service.ConnectLibraryPanelsForDashboard(sc.ctx, sc.user, dashInDB)
			require.NoError(t, err)

			elements, err := sc.elementService.GetElementsForDashboard(sc.ctx, dashInDB.ID)
			require.NoError(t, err)
			require.Len(t, elements, 1)
			require.Equal(t, sc.initialResult.Result.UID, elements[sc.initialResult.Result.UID].UID)
		})

	scenarioWithLibraryPanel(t, "When an admin tries to store a dashboard with library panels inside and outside of rows, it should connect all",
		func(t *testing.T, sc scenarioContext) {
			cmd := model.CreateLibraryElementCommand{
				Name: "Outside row",
				Model: []byte(`
			{
			  "datasource": "${DS_GDEV-TESTDATA}",
			  "id": 1,
			  "title": "Text - Library Panel",
			  "type": "text",
			  "description": "A description"
			}
		`),
				Kind:      int64(model.PanelElement),
				FolderUID: &sc.folder.UID,
			}
			outsidePanel, err := sc.elementService.CreateElement(sc.ctx, sc.user, cmd)
			require.NoError(t, err)
			dashJSON := map[string]any{
				"panels": []any{
					map[string]any{
						"id": int64(1),
						"gridPos": map[string]any{
							"h": 6,
							"w": 6,
							"x": 0,
							"y": 0,
						},
					},
					map[string]any{
						"collapsed": true,
						"gridPos": map[string]any{
							"h": 6,
							"w": 6,
							"x": 0,
							"y": 6,
						},
						"id":   int64(2),
						"type": "row",
						"panels": []any{
							map[string]any{
								"id": int64(3),
								"gridPos": map[string]any{
									"h": 6,
									"w": 6,
									"x": 0,
									"y": 7,
								},
							},
							map[string]any{
								"id": int64(4),
								"gridPos": map[string]any{
									"h": 6,
									"w": 6,
									"x": 6,
									"y": 13,
								},
								"datasource": "${DS_GDEV-TESTDATA}",
								"libraryPanel": map[string]any{
									"uid": sc.initialResult.Result.UID,
								},
								"title": "Inside row",
								"type":  "text",
							},
						},
					},
					map[string]any{
						"id": int64(5),
						"gridPos": map[string]any{
							"h": 6,
							"w": 6,
							"x": 0,
							"y": 19,
						},
						"datasource": "${DS_GDEV-TESTDATA}",
						"libraryPanel": map[string]any{
							"uid": outsidePanel.UID,
						},
						"title": "Outside row",
						"type":  "text",
					},
				},
			}
			dash := dashboards.Dashboard{
				Title: "Testing ConnectLibraryPanelsForDashboard",
				Data:  simplejson.NewFromAny(dashJSON),
			}
			dashInDB := createDashboard(t, sc.sqlStore, sc.user, &dash)

			err = sc.service.ConnectLibraryPanelsForDashboard(sc.ctx, sc.user, dashInDB)
			require.NoError(t, err)

			elements, err := sc.elementService.GetElementsForDashboard(sc.ctx, dashInDB.ID)
			require.NoError(t, err)
			require.Len(t, elements, 2)
			require.Equal(t, sc.initialResult.Result.UID, elements[sc.initialResult.Result.UID].UID)
			require.Equal(t, outsidePanel.UID, elements[outsidePanel.UID].UID)
		})

	scenarioWithLibraryPanel(t, "When an admin tries to store a dashboard with a library panel without uid, it should fail",
		func(t *testing.T, sc scenarioContext) {
			dashJSON := map[string]any{
				"panels": []any{
					map[string]any{
						"id": int64(1),
						"gridPos": map[string]any{
							"h": 6,
							"w": 6,
							"x": 0,
							"y": 0,
						},
					},
					map[string]any{
						"id": int64(2),
						"gridPos": map[string]any{
							"h": 6,
							"w": 6,
							"x": 6,
							"y": 0,
						},
						"datasource": "${DS_GDEV-TESTDATA}",
						"libraryPanel": map[string]any{
							"name": sc.initialResult.Result.Name,
						},
						"title": "Text - Library Panel",
						"type":  "text",
					},
				},
			}
			dash := dashboards.Dashboard{
				Title: "Testing ConnectLibraryPanelsForDashboard",
				Data:  simplejson.NewFromAny(dashJSON),
			}
			dashInDB := createDashboard(t, sc.sqlStore, sc.user, &dash)

			err := sc.service.ConnectLibraryPanelsForDashboard(sc.ctx, sc.user, dashInDB)
			require.EqualError(t, err, errLibraryPanelHeaderUIDMissing.Error())
		})

	scenarioWithLibraryPanel(t, "When an admin tries to store a dashboard with unused/removed library panels, it should disconnect unused/removed library panels",
		func(t *testing.T, sc scenarioContext) {
			unused, err := sc.elementService.CreateElement(sc.ctx, sc.user, model.CreateLibraryElementCommand{
				Name: "Unused Libray Panel",
				Model: []byte(`
			{
			  "datasource": "${DS_GDEV-TESTDATA}",
			  "id": 4,
			  "title": "Unused Libray Panel",
			  "type": "text",
			  "description": "Unused description"
			}
		`),
				Kind:      int64(model.PanelElement),
				FolderUID: &sc.folder.UID,
			})
			require.NoError(t, err)
			dashJSON := map[string]any{
				"panels": []any{
					map[string]any{
						"id": int64(1),
						"gridPos": map[string]any{
							"h": 6,
							"w": 6,
							"x": 0,
							"y": 0,
						},
					},
					map[string]any{
						"id": int64(4),
						"gridPos": map[string]any{
							"h": 6,
							"w": 6,
							"x": 6,
							"y": 0,
						},
						"datasource": "${DS_GDEV-TESTDATA}",
						"libraryPanel": map[string]any{
							"uid": unused.UID,
						},
						"title":       "Unused Libray Panel",
						"description": "Unused description",
					},
				},
			}

			dash := dashboards.Dashboard{
				Title: "Testing ConnectLibraryPanelsForDashboard",
				Data:  simplejson.NewFromAny(dashJSON),
			}
			dashInDB := createDashboard(t, sc.sqlStore, sc.user, &dash)
			err = sc.elementService.ConnectElementsToDashboard(sc.ctx, sc.user, []string{sc.initialResult.Result.UID}, dashInDB.ID)
			require.NoError(t, err)

			panelJSON := []any{
				map[string]any{
					"id": int64(1),
					"gridPos": map[string]any{
						"h": 6,
						"w": 6,
						"x": 0,
						"y": 0,
					},
				},
				map[string]any{
					"id": int64(2),
					"gridPos": map[string]any{
						"h": 6,
						"w": 6,
						"x": 6,
						"y": 0,
					},
					"datasource": "${DS_GDEV-TESTDATA}",
					"libraryPanel": map[string]any{
						"uid": sc.initialResult.Result.UID,
					},
					"title": "Text - Library Panel",
					"type":  "text",
				},
			}
			dashInDB.Data.Set("panels", panelJSON)
			err = sc.service.ConnectLibraryPanelsForDashboard(sc.ctx, sc.user, dashInDB)
			require.NoError(t, err)

			elements, err := sc.elementService.GetElementsForDashboard(sc.ctx, dashInDB.ID)
			require.NoError(t, err)
			require.Len(t, elements, 1)
			require.Equal(t, sc.initialResult.Result.UID, elements[sc.initialResult.Result.UID].UID)
		})

	scenarioWithLibraryPanel(t, "It should return the correct count of library panels in a folder",
		func(t *testing.T, sc scenarioContext) {
			count, err := sc.lps.CountInFolders(context.Background(), sc.user.OrgID, []string{sc.folder.UID}, sc.user)
			require.NoError(t, err)
			require.Equal(t, int64(1), count)
		})

	scenarioWithLibraryPanel(t, "It should delete library panels in a folder",
		func(t *testing.T, sc scenarioContext) {
			err := sc.lps.DeleteInFolders(context.Background(), sc.user.OrgID, []string{sc.folder.UID}, sc.user)
			require.NoError(t, err)

			_, err = sc.elementService.GetElement(sc.ctx, sc.user,
				model.GetLibraryElementCommand{UID: sc.initialResult.Result.UID, FolderName: sc.folder.Title})
			require.EqualError(t, err, model.ErrLibraryElementNotFound.Error())
		})
}

func TestImportLibraryPanelsForDashboard(t *testing.T) {
	testScenario(t, "When an admin tries to import a dashboard with a library panel that does not exist, it should import the library panel",
		func(t *testing.T, sc scenarioContext) {
			var missingUID = "jL6MrxCMz"
			var missingName = "Missing Library Panel"
			var missingModel = map[string]any{
				"id": int64(2),
				"gridPos": map[string]any{
					"h": int64(6),
					"w": int64(6),
					"x": int64(0),
					"y": int64(0),
				},
				"description": "",
				"datasource":  "${DS_GDEV-TESTDATA}",
				"libraryPanel": map[string]any{
					"uid":  missingUID,
					"name": missingName,
				},
				"title": "Text - Library Panel",
				"type":  "text",
			}
			var libraryElements = map[string]any{
				missingUID: map[string]any{
					"model": missingModel,
				},
			}

			panels := []any{
				map[string]any{
					"id": int64(1),
					"gridPos": map[string]any{
						"h": 6,
						"w": 6,
						"x": 0,
						"y": 0,
					},
				},
				map[string]any{
					"libraryPanel": map[string]any{
						"uid":  missingUID,
						"name": missingName,
					},
				},
			}

			_, err := sc.elementService.GetElement(sc.ctx, sc.user,
				model.GetLibraryElementCommand{UID: missingUID, FolderName: dashboards.RootFolderName})

			require.EqualError(t, err, model.ErrLibraryElementNotFound.Error())

			err = sc.service.ImportLibraryPanelsForDashboard(sc.ctx, sc.user, simplejson.NewFromAny(libraryElements), panels, 0, "")
			require.NoError(t, err)

			element, err := sc.elementService.GetElement(sc.ctx, sc.user,
				model.GetLibraryElementCommand{UID: missingUID, FolderName: dashboards.RootFolderName})
			require.NoError(t, err)
			var expected = getExpected(t, element, missingUID, missingName, missingModel)
			var result = toLibraryElement(t, element)
			if diff := cmp.Diff(expected, result, getCompareOptions()...); diff != "" {
				t.Fatalf("Result mismatch (-want +got):\n%s", diff)
			}
		})

	scenarioWithLibraryPanel(t, "When an admin tries to import a dashboard with a library panel that already exist, it should not import the library panel and existing library panel should be unchanged",
		func(t *testing.T, sc scenarioContext) {
			var existingUID = sc.initialResult.Result.UID
			var existingName = sc.initialResult.Result.Name

			panels := []any{
				map[string]any{
					"id": int64(1),
					"gridPos": map[string]any{
						"h": 6,
						"w": 6,
						"x": 0,
						"y": 0,
					},
				},
				map[string]any{
					"libraryPanel": map[string]any{
						"uid":  sc.initialResult.Result.UID,
						"name": sc.initialResult.Result.Name,
					},
				},
			}

			_, err := sc.elementService.GetElement(sc.ctx, sc.user,
				model.GetLibraryElementCommand{UID: existingUID, FolderName: dashboards.RootFolderName})
			require.NoError(t, err)

			// nolint:staticcheck
			err = sc.service.ImportLibraryPanelsForDashboard(sc.ctx, sc.user, simplejson.New(), panels, sc.folder.ID, sc.folder.UID)
			require.NoError(t, err)

			element, err := sc.elementService.GetElement(sc.ctx, sc.user,
				model.GetLibraryElementCommand{UID: existingUID, FolderName: dashboards.RootFolderName})
			require.NoError(t, err)
			var expected = getExpected(t, element, existingUID, existingName, sc.initialResult.Result.Model)
			expected.FolderUID = sc.initialResult.Result.FolderUID
			expected.Description = sc.initialResult.Result.Description
			expected.Meta.FolderUID = sc.folder.UID
			expected.Meta.FolderName = sc.folder.Title
			var result = toLibraryElement(t, element)
			if diff := cmp.Diff(expected, result, getCompareOptions()...); diff != "" {
				t.Fatalf("Result mismatch (-want +got):\n%s", diff)
			}
		})

	testScenario(t, "When an admin tries to import a dashboard with library panels inside and outside of rows, it should import all that do not exist",
		func(t *testing.T, sc scenarioContext) {
			var outsideUID = "jL6MrxCMz"
			var outsideName = "Outside Library Panel"
			var outsideModel = map[string]any{
				"id": int64(5),
				"gridPos": map[string]any{
					"h": 6,
					"w": 6,
					"x": 0,
					"y": 19,
				},
				"datasource": "${DS_GDEV-TESTDATA}",
				"libraryPanel": map[string]any{
					"uid":  outsideUID,
					"name": outsideName,
				},
				"title": "Outside row",
				"type":  "text",
			}

			var insideUID = "iK7NsyDNz"
			var insideName = "Inside Library Panel"
			var insideModel = map[string]any{
				"id": int64(4),
				"gridPos": map[string]any{
					"h": 6,
					"w": 6,
					"x": 6,
					"y": 13,
				},
				"datasource": "${DS_GDEV-TESTDATA}",
				"libraryPanel": map[string]any{
					"uid":  insideUID,
					"name": insideName,
				},
				"title": "Inside row",
				"type":  "text",
			}

			var libraryElements = map[string]any{
				outsideUID: map[string]any{
					"model": outsideModel,
				},
				insideUID: map[string]any{
					"model": insideModel,
				},
			}

			panels := []any{
				map[string]any{
					"id": int64(1),
					"gridPos": map[string]any{
						"h": 6,
						"w": 6,
						"x": 0,
						"y": 0,
					},
				},
				map[string]any{
					"libraryPanel": map[string]any{
						"uid":  outsideUID,
						"name": outsideName,
					},
				},
				map[string]any{
					"collapsed": true,
					"gridPos": map[string]any{
						"h": 6,
						"w": 6,
						"x": 0,
						"y": 6,
					},
					"id":   int64(2),
					"type": "row",
					"panels": []any{
						map[string]any{
							"id": int64(3),
							"gridPos": map[string]any{
								"h": 6,
								"w": 6,
								"x": 0,
								"y": 7,
							},
						},
						map[string]any{
							"libraryPanel": map[string]any{
								"uid":  insideUID,
								"name": insideName,
							},
						},
					},
				},
			}
			_, err := sc.elementService.GetElement(sc.ctx, sc.user, model.GetLibraryElementCommand{UID: outsideUID, FolderName: dashboards.RootFolderName})
			require.EqualError(t, err, model.ErrLibraryElementNotFound.Error())
			_, err = sc.elementService.GetElement(sc.ctx, sc.user, model.GetLibraryElementCommand{UID: insideUID, FolderName: dashboards.RootFolderName})
			require.EqualError(t, err, model.ErrLibraryElementNotFound.Error())

			err = sc.service.ImportLibraryPanelsForDashboard(sc.ctx, sc.user, simplejson.NewFromAny(libraryElements), panels, 0, "")
			require.NoError(t, err)

			element, err := sc.elementService.GetElement(sc.ctx, sc.user, model.GetLibraryElementCommand{UID: outsideUID, FolderName: dashboards.RootFolderName})
			require.NoError(t, err)
			expected := getExpected(t, element, outsideUID, outsideName, outsideModel)
			result := toLibraryElement(t, element)
			if diff := cmp.Diff(expected, result, getCompareOptions()...); diff != "" {
				t.Fatalf("Result mismatch (-want +got):\n%s", diff)
			}

			element, err = sc.elementService.GetElement(sc.ctx, sc.user, model.GetLibraryElementCommand{UID: insideUID, FolderName: dashboards.RootFolderName})
			require.NoError(t, err)
			expected = getExpected(t, element, insideUID, insideName, insideModel)
			result = toLibraryElement(t, element)
			if diff := cmp.Diff(expected, result, getCompareOptions()...); diff != "" {
				t.Fatalf("Result mismatch (-want +got):\n%s", diff)
			}
		})
}

type libraryPanel struct {
	ID    int64
	OrgID int64
	// Deprecated: use FolderUID instead
	FolderID    int64
	FolderUID   string
	UID         string
	Name        string
	Type        string
	Description string
	Model       map[string]any
	Version     int64
	Meta        model.LibraryElementDTOMeta
}

type libraryElementGridPos struct {
	H int64 `json:"h"`
	W int64 `json:"w"`
	X int64 `json:"x"`
	Y int64 `json:"y"`
}

type libraryElementLibraryPanel struct {
	UID  string `json:"uid"`
	Name string `json:"name"`
}

type libraryElementModel struct {
	ID           int64                      `json:"id"`
	Datasource   string                     `json:"datasource"`
	Description  string                     `json:"description"`
	Title        string                     `json:"title"`
	Type         string                     `json:"type"`
	GridPos      libraryElementGridPos      `json:"gridPos"`
	LibraryPanel libraryElementLibraryPanel `json:"libraryPanel"`
}

type libraryElement struct {
	ID          int64                       `json:"id"`
	OrgID       int64                       `json:"orgId"`
	FolderID    int64                       `json:"folderId"`
	FolderUID   string                      `json:"folderUid"`
	UID         string                      `json:"uid"`
	Name        string                      `json:"name"`
	Kind        int64                       `json:"kind"`
	Type        string                      `json:"type"`
	Description string                      `json:"description"`
	Model       libraryElementModel         `json:"model"`
	Version     int64                       `json:"version"`
	Meta        model.LibraryElementDTOMeta `json:"meta"`
}

type libraryPanelResult struct {
	Result libraryPanel `json:"result"`
}

type scenarioContext struct {
	ctx            context.Context
	service        Service
	elementService libraryelements.Service
	user           *user.SignedInUser
	folder         *folder.Folder
	initialResult  libraryPanelResult
	sqlStore       db.DB
	lps            LibraryPanelService
}

func toLibraryElement(t *testing.T, res model.LibraryElementDTO) libraryElement {
	var libraryElementModel = libraryElementModel{}
	err := json.Unmarshal(res.Model, &libraryElementModel)
	require.NoError(t, err)

	return libraryElement{
		ID:          res.ID,
		OrgID:       res.OrgID,
		UID:         res.UID,
		Name:        res.Name,
		Type:        res.Type,
		Description: res.Description,
		Kind:        res.Kind,
		Model:       libraryElementModel,
		Version:     res.Version,
		Meta: model.LibraryElementDTOMeta{
			FolderName:          res.Meta.FolderName,
			FolderUID:           res.Meta.FolderUID,
			ConnectedDashboards: res.Meta.ConnectedDashboards,
			Created:             res.Meta.Created,
			Updated:             res.Meta.Updated,
			CreatedBy: librarypanel.LibraryElementDTOMetaUser{
				Id:        res.Meta.CreatedBy.Id,
				Name:      res.Meta.CreatedBy.Name,
				AvatarUrl: res.Meta.CreatedBy.AvatarUrl,
			},
			UpdatedBy: librarypanel.LibraryElementDTOMetaUser{
				Id:        res.Meta.UpdatedBy.Id,
				Name:      res.Meta.UpdatedBy.Name,
				AvatarUrl: res.Meta.UpdatedBy.AvatarUrl,
			},
		},
	}
}

func getExpected(t *testing.T, res model.LibraryElementDTO, UID string, name string, lEModel map[string]any) libraryElement {
	marshalled, err := json.Marshal(lEModel)
	require.NoError(t, err)
	var libModel libraryElementModel
	err = json.Unmarshal(marshalled, &libModel)
	require.NoError(t, err)

	return libraryElement{
		ID:          res.ID,
		OrgID:       1,
		FolderID:    0,
		UID:         UID,
		Name:        name,
		Type:        "text",
		Description: "",
		Kind:        1,
		Model:       libModel,
		Version:     1,
		Meta: model.LibraryElementDTOMeta{
			FolderName:          "General",
			FolderUID:           res.FolderUID,
			ConnectedDashboards: 0,
			Created:             res.Meta.Created,
			Updated:             res.Meta.Updated,
			CreatedBy: librarypanel.LibraryElementDTOMetaUser{
				Id:        1,
				Name:      userInDbName,
				AvatarUrl: userInDbAvatar,
			},
			UpdatedBy: librarypanel.LibraryElementDTOMetaUser{
				Id:        1,
				Name:      userInDbName,
				AvatarUrl: userInDbAvatar,
			},
		},
	}
}

func createDashboard(t *testing.T, sqlStore db.DB, user *user.SignedInUser, dash *dashboards.Dashboard) *dashboards.Dashboard {
	dashItem := &dashboards.SaveDashboardDTO{
		Dashboard: dash,
		Message:   "",
		OrgID:     user.OrgID,
		User:      user,
		Overwrite: false,
	}

	features := featuremgmt.WithFeatures()
	cfg := setting.NewCfg()
	quotaService := quotatest.New(false, nil)
	dashboardStore, err := database.ProvideDashboardStore(sqlStore, cfg, features, tagimpl.ProvideService(sqlStore))
	require.NoError(t, err)
	ac := actest.FakeAccessControl{ExpectedEvaluate: true}
	folderStore := folderimpl.ProvideDashboardFolderStore(sqlStore)
	dashPermissionService := acmock.NewMockedPermissionsService()
	dashPermissionService.On("SetPermissions", mock.Anything, mock.Anything, mock.Anything, mock.Anything).Return([]accesscontrol.ResourcePermission{}, nil)
	service, err := dashboardservice.ProvideDashboardServiceImpl(
		cfg, dashboardStore, folderStore,
		features, acmock.NewMockedPermissionsService(), dashPermissionService, ac,
		foldertest.NewFakeService(), folder.NewFakeStore(),
<<<<<<< HEAD
		nil, zanzana.NewNoopClient(), nil, nil, nil, quotaService, nil, nil,
=======
		nil, nil, nil, nil, quotaService, nil,
>>>>>>> d025523a
	)
	require.NoError(t, err)
	dashboard, err := service.SaveDashboard(context.Background(), dashItem, true)
	require.NoError(t, err)

	return dashboard
}

func createFolder(t *testing.T, sc scenarioContext, title string) *folder.Folder {
	t.Helper()

	features := featuremgmt.WithFeatures()
	ac := actest.FakeAccessControl{ExpectedEvaluate: true}
	cfg := setting.NewCfg()
	dashboardStore, err := database.ProvideDashboardStore(sc.sqlStore, cfg, features, tagimpl.ProvideService(sc.sqlStore))
	require.NoError(t, err)
	folderStore := folderimpl.ProvideDashboardFolderStore(sc.sqlStore)
	fStore := folderimpl.ProvideStore(sc.sqlStore)
	s := folderimpl.ProvideService(fStore, ac, bus.ProvideBus(tracing.InitializeTracerForTest()), dashboardStore, folderStore, sc.sqlStore,
		features, supportbundlestest.NewFakeBundleService(), cfg, nil, tracing.InitializeTracerForTest())

	t.Logf("Creating folder with title and UID %q", title)
	ctx := identity.WithRequester(context.Background(), sc.user)
	folder, err := s.Create(ctx, &folder.CreateFolderCommand{OrgID: sc.user.OrgID, Title: title, UID: title, SignedInUser: sc.user})
	require.NoError(t, err)

	return folder
}

func scenarioWithLibraryPanel(t *testing.T, desc string, fn func(t *testing.T, sc scenarioContext)) {
	t.Helper()

	testScenario(t, desc, func(t *testing.T, sc scenarioContext) {
		command := model.CreateLibraryElementCommand{
			FolderID:  sc.folder.ID, // nolint:staticcheck
			FolderUID: &sc.folder.UID,
			Name:      "Text - Library Panel",
			Model: []byte(`
			{
			  "datasource": "${DS_GDEV-TESTDATA}",
			  "id": 1,
			  "title": "Text - Library Panel",
			  "type": "text",
			  "description": "A description"
			}
		`),
			Kind: int64(model.PanelElement),
		}
		resp, err := sc.elementService.CreateElement(sc.ctx, sc.user, command)
		require.NoError(t, err)
		var model map[string]any
		err = json.Unmarshal(resp.Model, &model)
		require.NoError(t, err)

		sc.initialResult = libraryPanelResult{
			Result: libraryPanel{
				ID:          resp.ID,
				OrgID:       resp.OrgID,
				FolderUID:   resp.FolderUID,
				UID:         resp.UID,
				Name:        resp.Name,
				Type:        resp.Type,
				Description: resp.Description,
				Model:       model,
				Version:     resp.Version,
				Meta:        resp.Meta,
			},
		}

		fn(t, sc)
	})
}

// testScenario is a wrapper around t.Run performing common setup for library panel tests.
// It takes your real test function as a callback.
func testScenario(t *testing.T, desc string, fn func(t *testing.T, sc scenarioContext)) {
	t.Helper()

	t.Run(desc, func(t *testing.T) {
		orgID := int64(1)
		role := org.RoleAdmin
		sqlStore, cfg := db.InitTestDBWithCfg(t)
		quotaService := quotatest.New(false, nil)
		features := featuremgmt.WithFeatures()

		ac := actest.FakeAccessControl{ExpectedEvaluate: true}
		dashStore := &dashboards.FakeDashboardStore{}
		dashStore.On("GetDashboard", mock.Anything, mock.Anything).Return(&dashboards.Dashboard{ID: 1}, nil)
		folderStore := folderimpl.ProvideDashboardFolderStore(sqlStore)
		dashPermissionService := acmock.NewMockedPermissionsService()
		dashService, err := dashboardservice.ProvideDashboardServiceImpl(
			cfg, dashStore, folderStore,
			features, acmock.NewMockedPermissionsService(), dashPermissionService, ac,
			foldertest.NewFakeService(), folder.NewFakeStore(),
<<<<<<< HEAD
			nil, zanzana.NewNoopClient(), nil, nil, nil, quotaService, nil, nil,
=======
			nil, nil, nil, nil, quotaService, nil,
>>>>>>> d025523a
		)
		require.NoError(t, err)
		guardian.InitAccessControlGuardian(cfg, ac, dashService)

		dashboardStore, err := database.ProvideDashboardStore(sqlStore, cfg, features, tagimpl.ProvideService(sqlStore))
		require.NoError(t, err)
		fStore := folderimpl.ProvideStore(sqlStore)

		folderService := folderimpl.ProvideService(fStore, ac, bus.ProvideBus(tracing.InitializeTracerForTest()), dashboardStore, folderStore, sqlStore,
			features, supportbundlestest.NewFakeBundleService(), cfg, nil, tracing.InitializeTracerForTest())

		elementService := libraryelements.ProvideService(cfg, sqlStore, routing.NewRouteRegister(), folderService, features, ac)
		service := LibraryPanelService{
			Cfg:                   cfg,
			SQLStore:              sqlStore,
			LibraryElementService: elementService,
			FolderService:         folderService,
		}

		usr := &user.SignedInUser{
			UserID:     1,
			Name:       "Signed In User",
			Login:      "signed_in_user",
			Email:      "signed.in.user@test.com",
			OrgID:      orgID,
			OrgRole:    role,
			LastSeenAt: time.Now(),
			// Allow the user to create folders
			Permissions: map[int64]map[string][]string{
				orgID: {
					dashboards.ActionFoldersRead: {dashboards.ScopeFoldersAll},
				},
			},
		}

		// deliberate difference between signed in user and user in db to make it crystal clear
		// what to expect in the tests
		// In the real world these are identical
		cmd := user.CreateUserCommand{
			Email: "user.in.db@test.com",
			Name:  "User In DB",
			Login: userInDbName,
		}
		ctx := identity.WithRequester(context.Background(), usr)
		orgSvc, err := orgimpl.ProvideService(sqlStore, cfg, quotaService)
		require.NoError(t, err)
		usrSvc, err := userimpl.ProvideService(
			sqlStore, orgSvc, cfg, nil, nil, tracing.InitializeTracerForTest(),
			quotaService, supportbundlestest.NewFakeBundleService(),
		)
		require.NoError(t, err)
		_, err = usrSvc.Create(context.Background(), &cmd)
		require.NoError(t, err)
		sc := scenarioContext{
			user:           usr,
			ctx:            ctx,
			service:        &service,
			elementService: elementService,
			sqlStore:       sqlStore,
			lps:            service,
		}

		foldr := createFolder(t, sc, "ScenarioFolder")
		sc.folder = &folder.Folder{
			ID:        foldr.ID, // nolint:staticcheck
			UID:       foldr.UID,
			Title:     foldr.Title,
			URL:       dashboards.GetFolderURL(foldr.UID, slugify.Slugify(foldr.Title)),
			Version:   0,
			Created:   foldr.Created,
			Updated:   foldr.Updated,
			UpdatedBy: 0,
			CreatedBy: 0,
			HasACL:    false,
		}
		fn(t, sc)
	})
}

func getCompareOptions() []cmp.Option {
	return []cmp.Option{
		cmp.Transformer("Time", func(in time.Time) int64 {
			return in.UTC().Unix()
		}),
	}
}<|MERGE_RESOLUTION|>--- conflicted
+++ resolved
@@ -734,11 +734,7 @@
 		cfg, dashboardStore, folderStore,
 		features, acmock.NewMockedPermissionsService(), dashPermissionService, ac,
 		foldertest.NewFakeService(), folder.NewFakeStore(),
-<<<<<<< HEAD
-		nil, zanzana.NewNoopClient(), nil, nil, nil, quotaService, nil, nil,
-=======
-		nil, nil, nil, nil, quotaService, nil,
->>>>>>> d025523a
+		nil, nil, nil, nil, quotaService, nil, nil,
 	)
 	require.NoError(t, err)
 	dashboard, err := service.SaveDashboard(context.Background(), dashItem, true)
@@ -833,11 +829,7 @@
 			cfg, dashStore, folderStore,
 			features, acmock.NewMockedPermissionsService(), dashPermissionService, ac,
 			foldertest.NewFakeService(), folder.NewFakeStore(),
-<<<<<<< HEAD
-			nil, zanzana.NewNoopClient(), nil, nil, nil, quotaService, nil, nil,
-=======
-			nil, nil, nil, nil, quotaService, nil,
->>>>>>> d025523a
+			nil, nil, nil, nil, quotaService, nil, nil,
 		)
 		require.NoError(t, err)
 		guardian.InitAccessControlGuardian(cfg, ac, dashService)
