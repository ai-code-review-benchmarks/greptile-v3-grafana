--- conflicted
+++ resolved
@@ -831,13 +831,8 @@
 		dashService, err := dashboardservice.ProvideDashboardServiceImpl(
 			cfg, dashStore, folderStore,
 			features, acmock.NewMockedPermissionsService(), ac,
-<<<<<<< HEAD
-			foldertest.NewFakeService(), folder.NewFakeStore(),
+			folderSvc, folder.NewFakeStore(),
 			nil, nil, nil, nil, quotaService, nil, nil,
-=======
-			folderSvc, folder.NewFakeStore(),
-			nil, nil, nil, nil, quotaService, nil,
->>>>>>> be40f531
 		)
 		require.NoError(t, err)
 		dashService.RegisterDashboardPermissions(dashPermissionService)
