--- conflicted
+++ resolved
@@ -1,13 +1,10 @@
 package identity
 
 import (
-<<<<<<< HEAD
-=======
 	"errors"
 	"fmt"
 	"strconv"
 
->>>>>>> c006ea18
 	"github.com/grafana/grafana/pkg/models/roletype"
 )
 
