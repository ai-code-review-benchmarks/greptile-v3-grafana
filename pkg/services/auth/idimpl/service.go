--- conflicted
+++ resolved
@@ -97,12 +97,8 @@
 			claims.Rest.EmailVerified = id.IsEmailVerified()
 			claims.Rest.AuthenticatedBy = id.GetAuthenticatedBy()
 			claims.Rest.Username = id.GetLogin()
-<<<<<<< HEAD
-			claims.Rest.UID = id.GetUID().String()
+			claims.Rest.UID = id.GetUID()
 			claims.Rest.DisplayName = id.GetDisplayName()
-=======
-			claims.Rest.UID = id.GetUID()
->>>>>>> 56238007
 		}
 
 		token, err := s.signer.SignIDToken(ctx, claims)
