package alerting

import (
	"errors"
	"fmt"
	"regexp"
	"strconv"
	"time"

	"github.com/grafana/grafana/pkg/bus"
	"github.com/grafana/grafana/pkg/components/simplejson"
	"github.com/grafana/grafana/pkg/models"
)

var (
	// ErrFrequencyCannotBeZeroOrLess frequency cannot be below zero
	ErrFrequencyCannotBeZeroOrLess = errors.New(`"evaluate every" cannot be zero or below`)

	// ErrFrequencyCouldNotBeParsed frequency cannot be parsed
	ErrFrequencyCouldNotBeParsed = errors.New(`"evaluate every" field could not be parsed`)
)

// Rule is the in-memory version of an alert rule.
type Rule struct {
	ID                  int64
	OrgID               int64
	DashboardID         int64
	PanelID             int64
	Frequency           int64
	Name                string
	Message             string
	LastStateChange     time.Time
	For                 time.Duration
	NoDataState         models.NoDataOption
	ExecutionErrorState models.ExecutionErrorOption
	State               models.AlertStateType
	Conditions          []Condition
	Notifications       []string
	AlertRuleTags       []*models.Tag

	StateChanges int64
}

// ValidationError is a typed error with meta data
// about the validation error.
type ValidationError struct {
	Reason      string
	Err         error
	AlertID     int64
	DashboardID int64
	PanelID     int64
}

func (e ValidationError) Error() string {
	extraInfo := e.Reason
	if e.AlertID != 0 {
		extraInfo = fmt.Sprintf("%s AlertId: %v", extraInfo, e.AlertID)
	}

	if e.PanelID != 0 {
		extraInfo = fmt.Sprintf("%s PanelId: %v", extraInfo, e.PanelID)
	}

	if e.DashboardID != 0 {
		extraInfo = fmt.Sprintf("%s DashboardId: %v", extraInfo, e.DashboardID)
	}

	if e.Err != nil {
		return fmt.Sprintf("Alert validation error: %s%s", e.Err.Error(), extraInfo)
	}

	return fmt.Sprintf("Alert validation error: %s", extraInfo)
}

var (
	valueFormatRegex = regexp.MustCompile(`^\d+`)
	unitFormatRegex  = regexp.MustCompile(`\w{1}$`)
)

var unitMultiplier = map[string]int{
	"s": 1,
	"m": 60,
	"h": 3600,
	"d": 86400,
}

func getTimeDurationStringToSeconds(str string) (int64, error) {
	multiplier := 1

	matches := valueFormatRegex.FindAllString(str, 1)

	if len(matches) <= 0 {
		return 0, ErrFrequencyCouldNotBeParsed
	}

	value, err := strconv.Atoi(matches[0])
	if err != nil {
		return 0, err
	}

	if value == 0 {
		return 0, ErrFrequencyCannotBeZeroOrLess
	}

	unit := unitFormatRegex.FindAllString(str, 1)[0]

	if val, ok := unitMultiplier[unit]; ok {
		multiplier = val
	}

	return int64(value * multiplier), nil
}

// NewRuleFromDBAlert maps a db version of
// alert to an in-memory version.
func NewRuleFromDBAlert(ruleDef *models.Alert) (*Rule, error) {
	model := &Rule{}
	model.ID = ruleDef.Id
	model.OrgID = ruleDef.OrgId
	model.DashboardID = ruleDef.DashboardId
	model.PanelID = ruleDef.PanelId
	model.Name = ruleDef.Name
	model.Message = ruleDef.Message
	model.State = ruleDef.State
	model.LastStateChange = ruleDef.NewStateDate
	model.For = ruleDef.For
	model.NoDataState = models.NoDataOption(ruleDef.Settings.Get("noDataState").MustString("no_data"))
	model.ExecutionErrorState = models.ExecutionErrorOption(ruleDef.Settings.Get("executionErrorState").MustString("alerting"))
	model.StateChanges = ruleDef.StateChanges

	model.Frequency = ruleDef.Frequency
	// frequency cannot be zero since that would not execute the alert rule.
	// so we fallback to 60 seconds if `Frequency` is missing
	if model.Frequency == 0 {
		model.Frequency = 60
	}

	for _, v := range ruleDef.Settings.Get("notifications").MustArray() {
		jsonModel := simplejson.NewFromAny(v)
		if id, err := jsonModel.Get("id").Int64(); err == nil {
			uid, err := translateNotificationIDToUID(id, ruleDef.OrgId)
			if err != nil {
<<<<<<< HEAD
				logger.Debug("Unable to translate notification id to uid", "error", err.Error(), "DashboardID", model.DashboardID, "AlertID", model.ID, "PanelID", model.PanelID)
=======
				logger.Error("Unable to translate notification id to uid", "error", err.Error(), "dashboardId", model.DashboardID, "alertId", model.ID, "panelId", model.PanelID, "notificationId", id)
>>>>>>> 1e543d5a
			} else {
				model.Notifications = append(model.Notifications, uid)
			}
		} else if uid, err := jsonModel.Get("uid").String(); err == nil {
			model.Notifications = append(model.Notifications, uid)
		} else {
			return nil, ValidationError{Reason: "Neither id nor uid is specified in 'notifications' block, " + err.Error(), DashboardID: model.DashboardID, AlertID: model.ID, PanelID: model.PanelID}
		}
	}
	model.AlertRuleTags = ruleDef.GetTagsFromSettings()

	for index, condition := range ruleDef.Settings.Get("conditions").MustArray() {
		conditionModel := simplejson.NewFromAny(condition)
		conditionType := conditionModel.Get("type").MustString()
		factory, exist := conditionFactories[conditionType]
		if !exist {
			return nil, ValidationError{Reason: "Unknown alert condition: " + conditionType, DashboardID: model.DashboardID, AlertID: model.ID, PanelID: model.PanelID}
		}
		queryCondition, err := factory(conditionModel, index)
		if err != nil {
			return nil, ValidationError{Err: err, DashboardID: model.DashboardID, AlertID: model.ID, PanelID: model.PanelID}
		}
		model.Conditions = append(model.Conditions, queryCondition)
	}

	if len(model.Conditions) == 0 {
		return nil, ValidationError{Reason: "Alert is missing conditions"}
	}

	return model, nil
}

func translateNotificationIDToUID(id int64, orgID int64) (string, error) {
	notificationUID, err := getAlertNotificationUIDByIDAndOrgID(id, orgID)
	if err != nil {
		logger.Debug("Failed to translate Notification Id to Uid", "orgID", orgID, "Id", id)
		return "", err
	}

	return notificationUID, nil
}

func getAlertNotificationUIDByIDAndOrgID(notificationID int64, orgID int64) (string, error) {
	query := &models.GetAlertNotificationUidQuery{
		OrgId: orgID,
		Id:    notificationID,
	}

	if err := bus.Dispatch(query); err != nil {
		return "", err
	}

	return query.Result, nil
}

// ConditionFactory is the function signature for creating `Conditions`.
type ConditionFactory func(model *simplejson.Json, index int) (Condition, error)

var conditionFactories = make(map[string]ConditionFactory)

// RegisterCondition adds support for alerting conditions.
func RegisterCondition(typeName string, factory ConditionFactory) {
	conditionFactories[typeName] = factory
}<|MERGE_RESOLUTION|>--- conflicted
+++ resolved
@@ -140,11 +140,7 @@
 		if id, err := jsonModel.Get("id").Int64(); err == nil {
 			uid, err := translateNotificationIDToUID(id, ruleDef.OrgId)
 			if err != nil {
-<<<<<<< HEAD
-				logger.Debug("Unable to translate notification id to uid", "error", err.Error(), "DashboardID", model.DashboardID, "AlertID", model.ID, "PanelID", model.PanelID)
-=======
 				logger.Error("Unable to translate notification id to uid", "error", err.Error(), "dashboardId", model.DashboardID, "alertId", model.ID, "panelId", model.PanelID, "notificationId", id)
->>>>>>> 1e543d5a
 			} else {
 				model.Notifications = append(model.Notifications, uid)
 			}
