--- conflicted
+++ resolved
@@ -36,25 +36,10 @@
 		if err := bus.Dispatch(query); err != nil {
 			return nil, err
 		}
-<<<<<<< HEAD
-
-		for _, ds := range query.Result {
-			if ds.IsDefault {
-				return ds, nil
-			}
-		}
-	} else {
-		query := &models.GetDataSourceQuery{Name: dsName, OrgId: e.OrgID}
-		if err := bus.Dispatch(query); err != nil {
-			return nil, err
-		}
-
-=======
->>>>>>> 0d8d96bd
 		return query.Result, nil
 	}
 
-	query := &models.GetDataSourceByNameQuery{Name: dsName, OrgId: e.OrgID}
+	query := &models.GetDataSourceQuery{Name: dsName, OrgId: e.OrgID}
 	if err := bus.Dispatch(query); err != nil {
 		return nil, err
 	}
