package alerting

<<<<<<< HEAD
// import (
// "testing"
// "time"
//
// "github.com/benbjohnson/clock"
// )
//
// func inspectTick(tick time.Time, last time.Time, offset time.Duration, t *testing.T) {
// if !tick.Equal(last.Add(time.Duration(1) * time.Second)) {
// 	t.Fatalf("expected a tick 1 second more than prev, %s. got: %s", last, tick)
// }
// }
//
// returns the new last tick seen
// func assertAdvanceUntil(ticker *Ticker, last, desiredLast time.Time, offset, wait time.Duration, t *testing.T) time.Time {
// for {
// 	select {
// 	case tick := <-ticker.C:
// 		inspectTick(tick, last, offset, t)
// 		last = tick
// 	case <-time.NewTimer(wait).C:
// 		if last.Before(desiredLast) {
// 			t.Fatalf("waited %s for ticker to advance to %s, but only went up to %s", wait, desiredLast, last)
// 		}
// 		if last.After(desiredLast) {
// 			t.Fatalf("timer advanced too far. should only have gone up to %s, but it went up to %s", desiredLast, last)
// 		}
// 		return last
// 	}
// }
// }
//
// func assertNoAdvance(ticker *Ticker, desiredLast time.Time, wait time.Duration, t *testing.T) {
// for {
// 	select {
// 	case tick := <-ticker.C:
// 		t.Fatalf("timer should have stayed at %s, instead it advanced to %s", desiredLast, tick)
// 	case <-time.NewTimer(wait).C:
// 		return
// 	}
// }
// }
//
// func TestTickerRetro1Hour(t *testing.T) {
// offset := time.Duration(10) * time.Second
// last := time.Unix(0, 0)
// mock := clock.NewMock()
// mock.Add(time.Duration(1) * time.Hour)
// desiredLast := mock.Now().Add(-offset)
// ticker := NewTicker(last, offset, mock)
//
// last = assertAdvanceUntil(ticker, last, desiredLast, offset, time.Duration(10)*time.Millisecond, t)
// assertNoAdvance(ticker, last, time.Duration(500)*time.Millisecond, t)
//
// }
//
// func TestAdvanceWithUpdateOffset(t *testing.T) {
// offset := time.Duration(10) * time.Second
// last := time.Unix(0, 0)
// mock := clock.NewMock()
// mock.Add(time.Duration(1) * time.Hour)
// desiredLast := mock.Now().Add(-offset)
// ticker := NewTicker(last, offset, mock)
//
// last = assertAdvanceUntil(ticker, last, desiredLast, offset, time.Duration(10)*time.Millisecond, t)
// assertNoAdvance(ticker, last, time.Duration(500)*time.Millisecond, t)
//
// // lowering offset should see a few more ticks
// offset = time.Duration(5) * time.Second
// ticker.updateOffset(offset)
// desiredLast = mock.Now().Add(-offset)
// last = assertAdvanceUntil(ticker, last, desiredLast, offset, time.Duration(9)*time.Millisecond, t)
// assertNoAdvance(ticker, last, time.Duration(500)*time.Millisecond, t)
//
// // advancing clock should see even more ticks
// mock.Add(time.Duration(1) * time.Hour)
// desiredLast = mock.Now().Add(-offset)
// last = assertAdvanceUntil(ticker, last, desiredLast, offset, time.Duration(8)*time.Millisecond, t)
// assertNoAdvance(ticker, last, time.Duration(500)*time.Millisecond, t)
//
// }
//
// func getCase(lastSeconds, offsetSeconds int) (time.Time, time.Duration) {
// last := time.Unix(int64(lastSeconds), 0)
// offset := time.Duration(offsetSeconds) * time.Second
// return last, offset
// }
//
// func TestTickerNoAdvance(t *testing.T) {
//
// // it's 00:01:00 now. what are some cases where we don't want the ticker to advance?
// mock := clock.NewMock()
// mock.Add(time.Duration(60) * time.Second)
//
// type Case struct {
// 	last   int
// 	offset int
// }
//
// // note that some cases add up to now, others go into the future
// cases := []Case{
// 	{50, 10},
// 	{50, 30},
// 	{59, 1},
// 	{59, 10},
// 	{59, 30},
// 	{60, 1},
// 	{60, 10},
// 	{60, 30},
// 	{90, 1},
// 	{90, 10},
// 	{90, 30},
// }
// for _, c := range cases {
// 	last, offset := getCase(c.last, c.offset)
// 	ticker := NewTicker(last, offset, mock)
// 	assertNoAdvance(ticker, last, time.Duration(500)*time.Millisecond, t)
// }
// }
=======
import (
	"bytes"
	"context"
	"fmt"
	"math/rand"
	"sync"
	"testing"
	"time"

	"github.com/benbjohnson/clock"
	"github.com/prometheus/client_golang/prometheus"
	"github.com/prometheus/client_golang/prometheus/testutil"
	"github.com/stretchr/testify/require"

	"github.com/grafana/grafana/pkg/services/alerting/metrics"
)

func TestTicker(t *testing.T) {
	readChanOrFail := func(t *testing.T, ctx context.Context, c chan time.Time) time.Time {
		t.Helper()
		select {
		case tick := <-c:
			return tick
		case <-ctx.Done():
			require.Failf(t, fmt.Sprintf("%v", ctx.Err()), "timeout reading the channel")
		default:
			require.Failf(t, "channel is empty but it should have a tick", "")
		}
		return time.Time{}
	}
	t.Run("should not drop ticks", func(t *testing.T) {
		clk := clock.NewMock()
		interval := time.Duration(rand.Int63n(100)+10) * time.Second
		ticker := NewTicker(clk, interval, metrics.NewTickerMetrics(prometheus.NewRegistry()))

		ticks := rand.Intn(9) + 1
		jitter := rand.Int63n(int64(interval) - 1)

		clk.Add(time.Duration(ticks)*interval + time.Duration(jitter))

		w := sync.WaitGroup{}
		w.Add(1)
		regTicks := make([]time.Time, 0, ticks)
		go func() {
			for timestamp := range ticker.C {
				regTicks = append(regTicks, timestamp)
				if len(regTicks) == ticks {
					w.Done()
				}
			}
		}()
		w.Wait()

		require.Len(t, regTicks, ticks)

		t.Run("ticks should monotonically increase", func(t *testing.T) {
			for i := 1; i < len(regTicks); i++ {
				previous := regTicks[i-1]
				current := regTicks[i]
				require.Equal(t, interval, current.Sub(previous))
			}
		})
	})

	t.Run("should not put anything to channel until it's time", func(t *testing.T) {
		clk := clock.NewMock()
		interval := time.Duration(rand.Int63n(9)+1) * time.Second
		ticker := NewTicker(clk, interval, metrics.NewTickerMetrics(prometheus.NewRegistry()))
		expectedTick := clk.Now().Add(interval)
		for {
			require.Empty(t, ticker.C)
			clk.Add(time.Duration(rand.Int31n(500)+100) * time.Millisecond)
			if clk.Now().After(expectedTick) {
				break
			}
		}
		ctx, cancel := context.WithTimeout(context.Background(), 10*time.Second)
		t.Cleanup(func() {
			cancel()
		})
		actual := readChanOrFail(t, ctx, ticker.C)
		require.Equal(t, expectedTick, actual)
	})

	t.Run("should put the tick in the channel immediately if it is behind", func(t *testing.T) {
		clk := clock.NewMock()
		interval := time.Duration(rand.Int63n(9)+1) * time.Second
		ticker := NewTicker(clk, interval, metrics.NewTickerMetrics(prometheus.NewRegistry()))

		//  We can expect the first tick to be at a consistent interval. Take a snapshot of the clock now, before we advance it.
		expectedTick := clk.Now().Add(interval)

		require.Empty(t, ticker.C)

		clk.Add(interval) // advance the clock by the interval to make the ticker tick the first time.
		clk.Add(interval) // advance the clock by the interval to make the ticker tick the second time.

		ctx, cancel := context.WithTimeout(context.Background(), 10*time.Second)
		t.Cleanup(func() {
			cancel()
		})

		// Irregardless of wall time, the first tick should be initial clock + interval.
		actual1 := readChanOrFail(t, ctx, ticker.C)
		require.Equal(t, expectedTick, actual1)

		var actual2 time.Time
		require.Eventually(t, func() bool {
			actual2 = readChanOrFail(t, ctx, ticker.C)
			return true
		}, time.Second, 10*time.Millisecond)

		// Similarly, the second tick should be last tick + interval irregardless of wall time.
		require.Equal(t, expectedTick.Add(interval), actual2)
	})

	t.Run("should report metrics", func(t *testing.T) {
		clk := clock.NewMock()
		clk.Set(time.Now())
		interval := time.Duration(rand.Int63n(9)+1) * time.Second
		registry := prometheus.NewPedanticRegistry()
		ticker := NewTicker(clk, interval, metrics.NewTickerMetrics(registry))
		expectedTick := clk.Now().Add(interval)

		expectedMetricFmt := `# HELP grafana_alerting_ticker_interval_seconds Interval at which the ticker is meant to tick.
                    # TYPE grafana_alerting_ticker_interval_seconds gauge
                    grafana_alerting_ticker_interval_seconds %v
                    # HELP grafana_alerting_ticker_last_consumed_tick_timestamp_seconds Timestamp of the last consumed tick in seconds.
                    # TYPE grafana_alerting_ticker_last_consumed_tick_timestamp_seconds gauge
                    grafana_alerting_ticker_last_consumed_tick_timestamp_seconds %v
                    # HELP grafana_alerting_ticker_next_tick_timestamp_seconds Timestamp of the next tick in seconds before it is consumed.
                    # TYPE grafana_alerting_ticker_next_tick_timestamp_seconds gauge
                    grafana_alerting_ticker_next_tick_timestamp_seconds %v
					`

		expectedMetric := fmt.Sprintf(expectedMetricFmt, interval.Seconds(), 0, float64(expectedTick.UnixNano())/1e9)

		errs := make(map[string]error, 1)
		require.Eventuallyf(t, func() bool {
			err := testutil.GatherAndCompare(registry, bytes.NewBufferString(expectedMetric), "grafana_alerting_ticker_last_consumed_tick_timestamp_seconds", "grafana_alerting_ticker_next_tick_timestamp_seconds", "grafana_alerting_ticker_interval_seconds")
			if err != nil {
				errs["error"] = err
			}
			return err == nil
		}, 1*time.Second, 100*time.Millisecond, "failed to wait for metrics to match expected values:\n%v", errs)

		clk.Add(interval)
		ctx, cancel := context.WithTimeout(context.Background(), 10*time.Second)
		t.Cleanup(func() {
			cancel()
		})
		actual := readChanOrFail(t, ctx, ticker.C)

		expectedMetric = fmt.Sprintf(expectedMetricFmt, interval.Seconds(), float64(actual.UnixNano())/1e9, float64(expectedTick.Add(interval).UnixNano())/1e9)

		require.Eventuallyf(t, func() bool {
			err := testutil.GatherAndCompare(registry, bytes.NewBufferString(expectedMetric), "grafana_alerting_ticker_last_consumed_tick_timestamp_seconds", "grafana_alerting_ticker_next_tick_timestamp_seconds", "grafana_alerting_ticker_interval_seconds")
			if err != nil {
				errs["error"] = err
			}
			return err == nil
		}, 1*time.Second, 100*time.Millisecond, "failed to wait for metrics to match expected values:\n%v", errs)
	})
}
>>>>>>> 7311c975
<|MERGE_RESOLUTION|>--- conflicted
+++ resolved
@@ -1,126 +1,5 @@
 package alerting
 
-<<<<<<< HEAD
-// import (
-// "testing"
-// "time"
-//
-// "github.com/benbjohnson/clock"
-// )
-//
-// func inspectTick(tick time.Time, last time.Time, offset time.Duration, t *testing.T) {
-// if !tick.Equal(last.Add(time.Duration(1) * time.Second)) {
-// 	t.Fatalf("expected a tick 1 second more than prev, %s. got: %s", last, tick)
-// }
-// }
-//
-// returns the new last tick seen
-// func assertAdvanceUntil(ticker *Ticker, last, desiredLast time.Time, offset, wait time.Duration, t *testing.T) time.Time {
-// for {
-// 	select {
-// 	case tick := <-ticker.C:
-// 		inspectTick(tick, last, offset, t)
-// 		last = tick
-// 	case <-time.NewTimer(wait).C:
-// 		if last.Before(desiredLast) {
-// 			t.Fatalf("waited %s for ticker to advance to %s, but only went up to %s", wait, desiredLast, last)
-// 		}
-// 		if last.After(desiredLast) {
-// 			t.Fatalf("timer advanced too far. should only have gone up to %s, but it went up to %s", desiredLast, last)
-// 		}
-// 		return last
-// 	}
-// }
-// }
-//
-// func assertNoAdvance(ticker *Ticker, desiredLast time.Time, wait time.Duration, t *testing.T) {
-// for {
-// 	select {
-// 	case tick := <-ticker.C:
-// 		t.Fatalf("timer should have stayed at %s, instead it advanced to %s", desiredLast, tick)
-// 	case <-time.NewTimer(wait).C:
-// 		return
-// 	}
-// }
-// }
-//
-// func TestTickerRetro1Hour(t *testing.T) {
-// offset := time.Duration(10) * time.Second
-// last := time.Unix(0, 0)
-// mock := clock.NewMock()
-// mock.Add(time.Duration(1) * time.Hour)
-// desiredLast := mock.Now().Add(-offset)
-// ticker := NewTicker(last, offset, mock)
-//
-// last = assertAdvanceUntil(ticker, last, desiredLast, offset, time.Duration(10)*time.Millisecond, t)
-// assertNoAdvance(ticker, last, time.Duration(500)*time.Millisecond, t)
-//
-// }
-//
-// func TestAdvanceWithUpdateOffset(t *testing.T) {
-// offset := time.Duration(10) * time.Second
-// last := time.Unix(0, 0)
-// mock := clock.NewMock()
-// mock.Add(time.Duration(1) * time.Hour)
-// desiredLast := mock.Now().Add(-offset)
-// ticker := NewTicker(last, offset, mock)
-//
-// last = assertAdvanceUntil(ticker, last, desiredLast, offset, time.Duration(10)*time.Millisecond, t)
-// assertNoAdvance(ticker, last, time.Duration(500)*time.Millisecond, t)
-//
-// // lowering offset should see a few more ticks
-// offset = time.Duration(5) * time.Second
-// ticker.updateOffset(offset)
-// desiredLast = mock.Now().Add(-offset)
-// last = assertAdvanceUntil(ticker, last, desiredLast, offset, time.Duration(9)*time.Millisecond, t)
-// assertNoAdvance(ticker, last, time.Duration(500)*time.Millisecond, t)
-//
-// // advancing clock should see even more ticks
-// mock.Add(time.Duration(1) * time.Hour)
-// desiredLast = mock.Now().Add(-offset)
-// last = assertAdvanceUntil(ticker, last, desiredLast, offset, time.Duration(8)*time.Millisecond, t)
-// assertNoAdvance(ticker, last, time.Duration(500)*time.Millisecond, t)
-//
-// }
-//
-// func getCase(lastSeconds, offsetSeconds int) (time.Time, time.Duration) {
-// last := time.Unix(int64(lastSeconds), 0)
-// offset := time.Duration(offsetSeconds) * time.Second
-// return last, offset
-// }
-//
-// func TestTickerNoAdvance(t *testing.T) {
-//
-// // it's 00:01:00 now. what are some cases where we don't want the ticker to advance?
-// mock := clock.NewMock()
-// mock.Add(time.Duration(60) * time.Second)
-//
-// type Case struct {
-// 	last   int
-// 	offset int
-// }
-//
-// // note that some cases add up to now, others go into the future
-// cases := []Case{
-// 	{50, 10},
-// 	{50, 30},
-// 	{59, 1},
-// 	{59, 10},
-// 	{59, 30},
-// 	{60, 1},
-// 	{60, 10},
-// 	{60, 30},
-// 	{90, 1},
-// 	{90, 10},
-// 	{90, 30},
-// }
-// for _, c := range cases {
-// 	last, offset := getCase(c.last, c.offset)
-// 	ticker := NewTicker(last, offset, mock)
-// 	assertNoAdvance(ticker, last, time.Duration(500)*time.Millisecond, t)
-// }
-// }
-=======
 import (
 	"bytes"
 	"context"
@@ -284,5 +163,4 @@
 			return err == nil
 		}, 1*time.Second, 100*time.Millisecond, "failed to wait for metrics to match expected values:\n%v", errs)
 	})
-}
->>>>>>> 7311c975
+}