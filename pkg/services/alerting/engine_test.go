package alerting

import (
	"context"
	"errors"
	"math"
	"testing"
	"time"

	"github.com/grafana/grafana/pkg/bus"
	"github.com/grafana/grafana/pkg/components/simplejson"
	"github.com/grafana/grafana/pkg/infra/usagestats"
	"github.com/grafana/grafana/pkg/models"
	"github.com/grafana/grafana/pkg/services/encryption/ossencryption"
	"github.com/grafana/grafana/pkg/setting"
	. "github.com/smartystreets/goconvey/convey"
)

type FakeEvalHandler struct {
	SuccessCallID int // 0 means never success
	CallNb        int
}

func NewFakeEvalHandler(successCallID int) *FakeEvalHandler {
	return &FakeEvalHandler{
		SuccessCallID: successCallID,
		CallNb:        0,
	}
}

func (handler *FakeEvalHandler) Eval(evalContext *EvalContext) {
	handler.CallNb++
	if handler.CallNb != handler.SuccessCallID {
		evalContext.Error = errors.New("Fake evaluation failure")
	}
}

type FakeResultHandler struct{}

func (handler *FakeResultHandler) handle(evalContext *EvalContext) error {
	return nil
}

func TestEngineProcessJob(t *testing.T) {
	Convey("Alerting engine job processing", t, func() {
		bus := bus.New()
<<<<<<< HEAD
		usMock := &usageStatsMock{t: t}
		engine := ProvideAlertEngine(nil, bus, nil, nil, usMock, ossencryption.ProvideService(), setting.NewCfg())
=======
		usMock := &usagestats.UsageStatsMock{T: t}
		engine := ProvideAlertEngine(nil, bus, nil, nil, usMock, setting.NewCfg())
>>>>>>> a17244e5
		setting.AlertingEvaluationTimeout = 30 * time.Second
		setting.AlertingNotificationTimeout = 30 * time.Second
		setting.AlertingMaxAttempts = 3
		engine.resultHandler = &FakeResultHandler{}
		job := &Job{running: true, Rule: &Rule{}}

		Convey("Should register usage metrics func", func() {
			bus.AddHandler(func(q *models.GetAllAlertsQuery) error {
				settings, err := simplejson.NewJson([]byte(`{"conditions": [{"query": { "datasourceId": 1}}]}`))
				if err != nil {
					return err
				}
				q.Result = []*models.Alert{{Settings: settings}}
				return nil
			})

			bus.AddHandler(func(q *models.GetDataSourceQuery) error {
				q.Result = &models.DataSource{Id: 1, Type: models.DS_PROMETHEUS}
				return nil
			})

			report, err := usMock.GetUsageReport(context.Background())
			So(err, ShouldBeNil)

			So(report.Metrics["stats.alerting.ds.prometheus.count"], ShouldEqual, 1)
			So(report.Metrics["stats.alerting.ds.other.count"], ShouldEqual, 0)
		})

		Convey("Should trigger retry if needed", func() {
			Convey("error + not last attempt -> retry", func() {
				engine.evalHandler = NewFakeEvalHandler(0)

				for i := 1; i < setting.AlertingMaxAttempts; i++ {
					attemptChan := make(chan int, 1)
					cancelChan := make(chan context.CancelFunc, setting.AlertingMaxAttempts)

					engine.processJob(i, attemptChan, cancelChan, job)
					nextAttemptID, more := <-attemptChan

					So(nextAttemptID, ShouldEqual, i+1)
					So(more, ShouldEqual, true)
					So(<-cancelChan, ShouldNotBeNil)
				}
			})

			Convey("error + last attempt -> no retry", func() {
				engine.evalHandler = NewFakeEvalHandler(0)
				attemptChan := make(chan int, 1)
				cancelChan := make(chan context.CancelFunc, setting.AlertingMaxAttempts)

				engine.processJob(setting.AlertingMaxAttempts, attemptChan, cancelChan, job)
				nextAttemptID, more := <-attemptChan

				So(nextAttemptID, ShouldEqual, 0)
				So(more, ShouldEqual, false)
				So(<-cancelChan, ShouldNotBeNil)
			})

			Convey("no error -> no retry", func() {
				engine.evalHandler = NewFakeEvalHandler(1)
				attemptChan := make(chan int, 1)
				cancelChan := make(chan context.CancelFunc, setting.AlertingMaxAttempts)

				engine.processJob(1, attemptChan, cancelChan, job)
				nextAttemptID, more := <-attemptChan

				So(nextAttemptID, ShouldEqual, 0)
				So(more, ShouldEqual, false)
				So(<-cancelChan, ShouldNotBeNil)
			})
		})

		Convey("Should trigger as many retries as needed", func() {
			Convey("never success -> max retries number", func() {
				expectedAttempts := setting.AlertingMaxAttempts
				evalHandler := NewFakeEvalHandler(0)
				engine.evalHandler = evalHandler

				err := engine.processJobWithRetry(context.TODO(), job)
				So(err, ShouldBeNil)
				So(evalHandler.CallNb, ShouldEqual, expectedAttempts)
			})

			Convey("always success -> never retry", func() {
				expectedAttempts := 1
				evalHandler := NewFakeEvalHandler(1)
				engine.evalHandler = evalHandler

				err := engine.processJobWithRetry(context.TODO(), job)
				So(err, ShouldBeNil)
				So(evalHandler.CallNb, ShouldEqual, expectedAttempts)
			})

			Convey("some errors before success -> some retries", func() {
				expectedAttempts := int(math.Ceil(float64(setting.AlertingMaxAttempts) / 2))
				evalHandler := NewFakeEvalHandler(expectedAttempts)
				engine.evalHandler = evalHandler

				err := engine.processJobWithRetry(context.TODO(), job)
				So(err, ShouldBeNil)
				So(evalHandler.CallNb, ShouldEqual, expectedAttempts)
			})
		})
	})
}<|MERGE_RESOLUTION|>--- conflicted
+++ resolved
@@ -44,13 +44,8 @@
 func TestEngineProcessJob(t *testing.T) {
 	Convey("Alerting engine job processing", t, func() {
 		bus := bus.New()
-<<<<<<< HEAD
-		usMock := &usageStatsMock{t: t}
+		usMock := &usagestats.UsageStatsMock{T: t}
 		engine := ProvideAlertEngine(nil, bus, nil, nil, usMock, ossencryption.ProvideService(), setting.NewCfg())
-=======
-		usMock := &usagestats.UsageStatsMock{T: t}
-		engine := ProvideAlertEngine(nil, bus, nil, nil, usMock, setting.NewCfg())
->>>>>>> a17244e5
 		setting.AlertingEvaluationTimeout = 30 * time.Second
 		setting.AlertingNotificationTimeout = 30 * time.Second
 		setting.AlertingMaxAttempts = 3
