--- conflicted
+++ resolved
@@ -17,28 +17,6 @@
 		Description: "Send notifications to LINE notify",
 		Heading:     "LINE notify settings",
 		Factory:     NewLINENotifier,
-<<<<<<< HEAD
-=======
-		OptionsTemplate: `
-		<h3 class="page-heading">LINE notify settings</h3>
-		<div class="gf-form">
-			<label class="gf-form-label max-width-14">Token</label>
-			<div class="gf-form gf-form--grow" ng-if="!ctrl.model.secureFields.token">
-				<input type="text"
-					required
-					class="gf-form-input max-width-22"
-					ng-init="ctrl.model.secureSettings.token = ctrl.model.settings.token || null; ctrl.model.settings.token = null;"
-					ng-model="ctrl.model.secureSettings.token"
-					data-placement="right">
-				</input>
-			</div>
-			<div class="gf-form" ng-if="ctrl.model.secureFields.token">
-			  <input type="text" class="gf-form-input max-width-18" disabled="disabled" value="configured" />
-			  <a class="btn btn-secondary gf-form-btn" href="#" ng-click="ctrl.model.secureFields.token = false">reset</a>
-			</div>
-		</div>
-`,
->>>>>>> f5ee1f93
 		Options: []alerting.NotifierOption{
 			{
 				Label:        "Token",
@@ -47,6 +25,7 @@
 				Placeholder:  "LINE notify token key",
 				PropertyName: "token",
 				Required:     true,
+				Secure:       true,
 			}},
 	})
 }
