package notifiers

import (
	"context"
	"regexp"
	"strings"
	"time"

	"github.com/grafana/grafana/pkg/bus"
	"github.com/grafana/grafana/pkg/components/simplejson"
	"github.com/grafana/grafana/pkg/infra/log"
	"github.com/grafana/grafana/pkg/models"
	"github.com/grafana/grafana/pkg/services/alerting"
)

func init() {
	alerting.RegisterNotifier(&alerting.NotifierPlugin{
		Type:        "prometheus-alertmanager",
		Name:        "Prometheus Alertmanager",
		Description: "Sends alert to Prometheus Alertmanager",
		Heading:     "Alertmanager settings",
		Factory:     NewAlertmanagerNotifier,
<<<<<<< HEAD
=======
		OptionsTemplate: `
      <h3 class="page-heading">Alertmanager settings</h3>
		<div class="gf-form max-width-30">
            <span class="gf-form-label width-10">Url(s)</span>
            <input type="text" required class="gf-form-input max-width-30" ng-model="ctrl.model.settings.url" placeholder="http://localhost:9093"></input>
            <info-popover mode="right-absolute">
              As specified in Alertmanager documentation, do not specify a load balancer here. Enter all your Alertmanager URLs comma-separated.
            </info-popover>
		</div>
		<div class="gf-form max-width-30">
        	<span class="gf-form-label width-10">Basic Auth User</span>
            <input type="text" class="gf-form-input max-width-30" ng-model="ctrl.model.settings.basicAuthUser" placeholder=""></input>
		</div>
        <div class="gf-form max-width-30">
            <span class="gf-form-label width-10">Basic Auth Password</span>
            <div class="gf-form gf-form--grow" ng-if="!ctrl.model.secureFields.basicAuthPassword">
                <input type="text"
                    class="gf-form-input max-width-30"
                    ng-init="ctrl.model.secureSettings.basicAuthPassword = ctrl.model.settings.basicAuthPassword || null; ctrl.model.settings.basicAuthPassword = null;"
                    ng-model="ctrl.model.secureSettings.basicAuthPassword"
                    data-placement="right">
                </input>
            </div>
            <div class="gf-form" ng-if="ctrl.model.secureFields.basicAuthPassword">
                <input type="text" class="gf-form-input max-width-18" disabled="disabled" value="configured" />
                <a class="btn btn-secondary gf-form-btn" href="#" ng-click="ctrl.model.secureFields.basicAuthPassword = false">reset</a>
            </div>
        </div>
      </div>
    `,
>>>>>>> 9a694b2b
		Options: []alerting.NotifierOption{
			{
				Label:        "Url",
				Element:      alerting.ElementTypeInput,
				InputType:    alerting.InputTypeText,
				Description:  "As specified in Alertmanager documentation, do not specify a load balancer here. Enter all your Alertmanager URLs comma-separated.",
				Placeholder:  "http://localhost:9093",
				PropertyName: "url",
				Required:     true,
			},
			{
				Label:        "Basic Auth User",
				Element:      alerting.ElementTypeInput,
				InputType:    alerting.InputTypeText,
				PropertyName: "basicAuthUser",
			},
			{
				Label:        "Basic Auth Password",
				Element:      alerting.ElementTypeInput,
				InputType:    alerting.InputTypePassword,
				PropertyName: "basicAuthPassword",
			},
		},
	})
}

// NewAlertmanagerNotifier returns a new Alertmanager notifier
func NewAlertmanagerNotifier(model *models.AlertNotification) (alerting.Notifier, error) {
	urlString := model.Settings.Get("url").MustString()
	if urlString == "" {
		return nil, alerting.ValidationError{Reason: "Could not find url property in settings"}
	}

	var url []string
	for _, u := range strings.Split(urlString, ",") {
		u = strings.TrimSpace(u)
		if u != "" {
			url = append(url, u)
		}
	}
	basicAuthUser := model.Settings.Get("basicAuthUser").MustString()
	basicAuthPassword := model.DecryptedValue("basicAuthPassword", model.Settings.Get("basicAuthPassword").MustString())

	return &AlertmanagerNotifier{
		NotifierBase:      NewNotifierBase(model),
		URL:               url,
		BasicAuthUser:     basicAuthUser,
		BasicAuthPassword: basicAuthPassword,
		log:               log.New("alerting.notifier.prometheus-alertmanager"),
	}, nil
}

// AlertmanagerNotifier sends alert notifications to the alert manager
type AlertmanagerNotifier struct {
	NotifierBase
	URL               []string
	BasicAuthUser     string
	BasicAuthPassword string
	log               log.Logger
}

// ShouldNotify returns true if the notifiers should be used depending on state
func (am *AlertmanagerNotifier) ShouldNotify(ctx context.Context, evalContext *alerting.EvalContext, notificationState *models.AlertNotificationState) bool {
	am.log.Debug("Should notify", "ruleId", evalContext.Rule.ID, "state", evalContext.Rule.State, "previousState", evalContext.PrevAlertState)

	// Do not notify when we become OK for the first time.
	if (evalContext.PrevAlertState == models.AlertStatePending) && (evalContext.Rule.State == models.AlertStateOK) {
		return false
	}

	// Notify on Alerting -> OK to resolve before alertmanager timeout.
	if (evalContext.PrevAlertState == models.AlertStateAlerting) && (evalContext.Rule.State == models.AlertStateOK) {
		return true
	}

	return evalContext.Rule.State == models.AlertStateAlerting
}

func (am *AlertmanagerNotifier) createAlert(evalContext *alerting.EvalContext, match *alerting.EvalMatch, ruleURL string) *simplejson.Json {
	alertJSON := simplejson.New()
	alertJSON.Set("startsAt", evalContext.StartTime.UTC().Format(time.RFC3339))
	if evalContext.Rule.State == models.AlertStateOK {
		alertJSON.Set("endsAt", time.Now().UTC().Format(time.RFC3339))
	}
	alertJSON.Set("generatorURL", ruleURL)

	// Annotations (summary and description are very commonly used).
	alertJSON.SetPath([]string{"annotations", "summary"}, evalContext.Rule.Name)
	description := ""
	if evalContext.Rule.Message != "" {
		description += evalContext.Rule.Message
	}
	if evalContext.Error != nil {
		if description != "" {
			description += "\n"
		}
		description += "Error: " + evalContext.Error.Error()
	}
	if description != "" {
		alertJSON.SetPath([]string{"annotations", "description"}, description)
	}
	if evalContext.ImagePublicURL != "" {
		alertJSON.SetPath([]string{"annotations", "image"}, evalContext.ImagePublicURL)
	}

	// Labels (from metrics tags + AlertRuleTags + mandatory alertname).
	tags := make(map[string]string)
	if match != nil {
		if len(match.Tags) == 0 {
			tags["metric"] = match.Metric
		} else {
			for k, v := range match.Tags {
				tags[replaceIllegalCharsInLabelname(k)] = v
			}
		}
	}
	for _, tag := range evalContext.Rule.AlertRuleTags {
		tags[tag.Key] = tag.Value
	}
	tags["alertname"] = evalContext.Rule.Name
	alertJSON.Set("labels", tags)
	return alertJSON
}

// Notify sends alert notifications to the alert manager
func (am *AlertmanagerNotifier) Notify(evalContext *alerting.EvalContext) error {
	am.log.Info("Sending Alertmanager alert", "ruleId", evalContext.Rule.ID, "notification", am.Name)

	ruleURL, err := evalContext.GetRuleURL()
	if err != nil {
		am.log.Error("Failed get rule link", "error", err)
		return err
	}

	// Send one alert per matching series.
	alerts := make([]interface{}, 0)
	for _, match := range evalContext.EvalMatches {
		alert := am.createAlert(evalContext, match, ruleURL)
		alerts = append(alerts, alert)
	}

	// This happens on ExecutionError or NoData
	if len(alerts) == 0 {
		alert := am.createAlert(evalContext, nil, ruleURL)
		alerts = append(alerts, alert)
	}

	bodyJSON := simplejson.NewFromAny(alerts)
	body, _ := bodyJSON.MarshalJSON()

	for _, url := range am.URL {
		cmd := &models.SendWebhookSync{
			Url:        strings.TrimSuffix(url, "/") + "/api/v1/alerts",
			User:       am.BasicAuthUser,
			Password:   am.BasicAuthPassword,
			HttpMethod: "POST",
			Body:       string(body),
		}

		if err := bus.DispatchCtx(evalContext.Ctx, cmd); err != nil {
			am.log.Error("Failed to send alertmanager", "error", err, "alertmanager", am.Name, "url", url)
			return err
		}
	}

	return nil
}

// regexp that matches all none valid label name characters
// https://prometheus.io/docs/concepts/data_model/#metric-names-and-labels
var labelNamePattern = regexp.MustCompile(`[^a-zA-Z0-9_]`)

func replaceIllegalCharsInLabelname(input string) string {
	return labelNamePattern.ReplaceAllString(input, "_")
}<|MERGE_RESOLUTION|>--- conflicted
+++ resolved
@@ -20,39 +20,6 @@
 		Description: "Sends alert to Prometheus Alertmanager",
 		Heading:     "Alertmanager settings",
 		Factory:     NewAlertmanagerNotifier,
-<<<<<<< HEAD
-=======
-		OptionsTemplate: `
-      <h3 class="page-heading">Alertmanager settings</h3>
-		<div class="gf-form max-width-30">
-            <span class="gf-form-label width-10">Url(s)</span>
-            <input type="text" required class="gf-form-input max-width-30" ng-model="ctrl.model.settings.url" placeholder="http://localhost:9093"></input>
-            <info-popover mode="right-absolute">
-              As specified in Alertmanager documentation, do not specify a load balancer here. Enter all your Alertmanager URLs comma-separated.
-            </info-popover>
-		</div>
-		<div class="gf-form max-width-30">
-        	<span class="gf-form-label width-10">Basic Auth User</span>
-            <input type="text" class="gf-form-input max-width-30" ng-model="ctrl.model.settings.basicAuthUser" placeholder=""></input>
-		</div>
-        <div class="gf-form max-width-30">
-            <span class="gf-form-label width-10">Basic Auth Password</span>
-            <div class="gf-form gf-form--grow" ng-if="!ctrl.model.secureFields.basicAuthPassword">
-                <input type="text"
-                    class="gf-form-input max-width-30"
-                    ng-init="ctrl.model.secureSettings.basicAuthPassword = ctrl.model.settings.basicAuthPassword || null; ctrl.model.settings.basicAuthPassword = null;"
-                    ng-model="ctrl.model.secureSettings.basicAuthPassword"
-                    data-placement="right">
-                </input>
-            </div>
-            <div class="gf-form" ng-if="ctrl.model.secureFields.basicAuthPassword">
-                <input type="text" class="gf-form-input max-width-18" disabled="disabled" value="configured" />
-                <a class="btn btn-secondary gf-form-btn" href="#" ng-click="ctrl.model.secureFields.basicAuthPassword = false">reset</a>
-            </div>
-        </div>
-      </div>
-    `,
->>>>>>> 9a694b2b
 		Options: []alerting.NotifierOption{
 			{
 				Label:        "Url",
@@ -73,7 +40,7 @@
 				Label:        "Basic Auth Password",
 				Element:      alerting.ElementTypeInput,
 				InputType:    alerting.InputTypePassword,
-				PropertyName: "basicAuthPassword",
+				PropertyName: "secureFields.basicAuthPassword",
 			},
 		},
 	})
