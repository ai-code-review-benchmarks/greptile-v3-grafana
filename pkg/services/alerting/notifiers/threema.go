package notifiers

import (
	"fmt"
	"net/url"
	"strings"

	"github.com/grafana/grafana/pkg/bus"
	"github.com/grafana/grafana/pkg/infra/log"
	"github.com/grafana/grafana/pkg/models"
	"github.com/grafana/grafana/pkg/services/alerting"
)

var (
	threemaGwBaseURL = "https://msgapi.threema.ch/%s"
)

func init() {
	alerting.RegisterNotifier(&alerting.NotifierPlugin{
		Type:        "threema",
		Name:        "Threema Gateway",
		Description: "Sends notifications to Threema using the Threema Gateway",
		Heading:     "Threema Gateway settings",
		Info: "Notifications can be configured for any Threema Gateway ID of type \"Basic\". End-to-End IDs are not currently supported." +
			"The Threema Gateway ID can be set up at https://gateway.threema.ch/.",
		Factory: NewThreemaNotifier,
<<<<<<< HEAD
=======
		OptionsTemplate: `
		<h3 class="page-heading">Threema Gateway settings</h3>
		<p>
			Notifications can be configured for any Threema Gateway ID of type
			"Basic". End-to-End IDs are not currently supported.
		</p>
		<p>
			The Threema Gateway ID can be set up at
			<a href="https://gateway.threema.ch/" target="_blank" rel="noopener noreferrer">https://gateway.threema.ch/</a>.
		</p>
		<div class="gf-form max-width-30">
			<span class="gf-form-label width-8">Gateway ID</span>
			<input type="text" required maxlength="8" pattern="\*[0-9A-Z]{7}"
				class="gf-form-input max-width-30"
				ng-model="ctrl.model.settings.gateway_id"
				placeholder="*3MAGWID">
			</input>
			<info-popover mode="right-absolute">
  				Your 8 character Threema Gateway ID (starting with a *)
			</info-popover>
		</div>
		<div class="gf-form max-width-30">
			<span class="gf-form-label width-8">Recipient ID</span>
			<input type="text" required maxlength="8" pattern="[0-9A-Z]{8}"
				class="gf-form-input max-width-30"
				ng-model="ctrl.model.settings.recipient_id"
				placeholder="YOUR3MID">
			</input>
			<info-popover mode="right-absolute">
				The 8 character Threema ID that should receive the alerts
			</info-popover>
		</div>
		<div class="gf-form max-width-30">
			<label class="gf-form-label width-8">API Secret</label>
			<div class="gf-form gf-form--grow" ng-if="!ctrl.model.secureFields.api_secret">
				<input type="text"
					required
					class="gf-form-input max-width-30"
					ng-init="ctrl.model.secureSettings.api_secret = ctrl.model.settings.api_secret || null; ctrl.model.settings.api_secret = null;"
					ng-model="ctrl.model.secureSettings.api_secret"
					data-placement="right">
				</input>
			</div>
			<div class="gf-form" ng-if="ctrl.model.secureFields.api_secret">
			  <input type="text" class="gf-form-input max-width-18" disabled="disabled" value="configured" />
			  <a class="btn btn-secondary gf-form-btn" href="#" ng-click="ctrl.model.secureFields.api_secret = false">reset</a>
			</div>
		</div>
		`,
>>>>>>> f5ee1f93
		Options: []alerting.NotifierOption{
			{
				Label:          "Gateway ID",
				Element:        alerting.ElementTypeInput,
				InputType:      alerting.InputTypeText,
				Placeholder:    "*3MAGWID",
				Description:    "Your 8 character Threema Gateway ID (starting with a *).",
				PropertyName:   "gateway_id",
				Required:       true,
				ValidationRule: "\\*[0-9A-Z]{7}",
			},
			{
				Label:          "Recipient ID",
				Element:        alerting.ElementTypeInput,
				InputType:      alerting.InputTypeText,
				Placeholder:    "YOUR3MID",
				Description:    "The 8 character Threema ID that should receive the alerts.",
				PropertyName:   "recipient_id",
				Required:       true,
				ValidationRule: "[0-9A-Z]{8}",
			},
			{
				Label:        "API Secret",
				Element:      alerting.ElementTypeInput,
				InputType:    alerting.InputTypeText,
				Description:  "Your Threema Gateway API secret.",
				PropertyName: "api_secret",
				Required:     true,
			},
		},
	})
}

// ThreemaNotifier is responsible for sending
// alert notifications to Threema.
type ThreemaNotifier struct {
	NotifierBase
	GatewayID   string
	RecipientID string
	APISecret   string
	log         log.Logger
}

// NewThreemaNotifier is the constructor for the Threema notifier
func NewThreemaNotifier(model *models.AlertNotification) (alerting.Notifier, error) {
	if model.Settings == nil {
		return nil, alerting.ValidationError{Reason: "No Settings Supplied"}
	}

	gatewayID := model.Settings.Get("gateway_id").MustString()
	recipientID := model.Settings.Get("recipient_id").MustString()
	apiSecret := model.DecryptedValue("api_secret", model.Settings.Get("api_secret").MustString())

	// Validation
	if gatewayID == "" {
		return nil, alerting.ValidationError{Reason: "Could not find Threema Gateway ID in settings"}
	}
	if !strings.HasPrefix(gatewayID, "*") {
		return nil, alerting.ValidationError{Reason: "Invalid Threema Gateway ID: Must start with a *"}
	}
	if len(gatewayID) != 8 {
		return nil, alerting.ValidationError{Reason: "Invalid Threema Gateway ID: Must be 8 characters long"}
	}
	if recipientID == "" {
		return nil, alerting.ValidationError{Reason: "Could not find Threema Recipient ID in settings"}
	}
	if len(recipientID) != 8 {
		return nil, alerting.ValidationError{Reason: "Invalid Threema Recipient ID: Must be 8 characters long"}
	}
	if apiSecret == "" {
		return nil, alerting.ValidationError{Reason: "Could not find Threema API secret in settings"}
	}

	return &ThreemaNotifier{
		NotifierBase: NewNotifierBase(model),
		GatewayID:    gatewayID,
		RecipientID:  recipientID,
		APISecret:    apiSecret,
		log:          log.New("alerting.notifier.threema"),
	}, nil
}

// Notify send an alert notification to Threema
func (notifier *ThreemaNotifier) Notify(evalContext *alerting.EvalContext) error {
	notifier.log.Info("Sending alert notification from", "threema_id", notifier.GatewayID)
	notifier.log.Info("Sending alert notification to", "threema_id", notifier.RecipientID)

	// Set up basic API request data
	data := url.Values{}
	data.Set("from", notifier.GatewayID)
	data.Set("to", notifier.RecipientID)
	data.Set("secret", notifier.APISecret)

	// Determine emoji
	stateEmoji := ""
	switch evalContext.Rule.State {
	case models.AlertStateOK:
		stateEmoji = "\u2705 " // Check Mark Button
	case models.AlertStateNoData:
		stateEmoji = "\u2753\uFE0F " // Question Mark
	case models.AlertStateAlerting:
		stateEmoji = "\u26A0\uFE0F " // Warning sign
	}

	// Build message
	message := fmt.Sprintf("%s%s\n\n*State:* %s\n*Message:* %s\n",
		stateEmoji, evalContext.GetNotificationTitle(),
		evalContext.Rule.Name, evalContext.Rule.Message)
	ruleURL, err := evalContext.GetRuleURL()
	if err == nil {
		message += fmt.Sprintf("*URL:* %s\n", ruleURL)
	}
	if notifier.NeedsImage() && evalContext.ImagePublicURL != "" {
		message += fmt.Sprintf("*Image:* %s\n", evalContext.ImagePublicURL)
	}
	data.Set("text", message)

	// Prepare and send request
	url := fmt.Sprintf(threemaGwBaseURL, "send_simple")
	body := data.Encode()
	headers := map[string]string{
		"Content-Type": "application/x-www-form-urlencoded",
	}
	cmd := &models.SendWebhookSync{
		Url:        url,
		Body:       body,
		HttpMethod: "POST",
		HttpHeader: headers,
	}
	if err := bus.DispatchCtx(evalContext.Ctx, cmd); err != nil {
		notifier.log.Error("Failed to send webhook", "error", err, "webhook", notifier.Name)
		return err
	}

	return nil
}<|MERGE_RESOLUTION|>--- conflicted
+++ resolved
@@ -24,58 +24,6 @@
 		Info: "Notifications can be configured for any Threema Gateway ID of type \"Basic\". End-to-End IDs are not currently supported." +
 			"The Threema Gateway ID can be set up at https://gateway.threema.ch/.",
 		Factory: NewThreemaNotifier,
-<<<<<<< HEAD
-=======
-		OptionsTemplate: `
-		<h3 class="page-heading">Threema Gateway settings</h3>
-		<p>
-			Notifications can be configured for any Threema Gateway ID of type
-			"Basic". End-to-End IDs are not currently supported.
-		</p>
-		<p>
-			The Threema Gateway ID can be set up at
-			<a href="https://gateway.threema.ch/" target="_blank" rel="noopener noreferrer">https://gateway.threema.ch/</a>.
-		</p>
-		<div class="gf-form max-width-30">
-			<span class="gf-form-label width-8">Gateway ID</span>
-			<input type="text" required maxlength="8" pattern="\*[0-9A-Z]{7}"
-				class="gf-form-input max-width-30"
-				ng-model="ctrl.model.settings.gateway_id"
-				placeholder="*3MAGWID">
-			</input>
-			<info-popover mode="right-absolute">
-  				Your 8 character Threema Gateway ID (starting with a *)
-			</info-popover>
-		</div>
-		<div class="gf-form max-width-30">
-			<span class="gf-form-label width-8">Recipient ID</span>
-			<input type="text" required maxlength="8" pattern="[0-9A-Z]{8}"
-				class="gf-form-input max-width-30"
-				ng-model="ctrl.model.settings.recipient_id"
-				placeholder="YOUR3MID">
-			</input>
-			<info-popover mode="right-absolute">
-				The 8 character Threema ID that should receive the alerts
-			</info-popover>
-		</div>
-		<div class="gf-form max-width-30">
-			<label class="gf-form-label width-8">API Secret</label>
-			<div class="gf-form gf-form--grow" ng-if="!ctrl.model.secureFields.api_secret">
-				<input type="text"
-					required
-					class="gf-form-input max-width-30"
-					ng-init="ctrl.model.secureSettings.api_secret = ctrl.model.settings.api_secret || null; ctrl.model.settings.api_secret = null;"
-					ng-model="ctrl.model.secureSettings.api_secret"
-					data-placement="right">
-				</input>
-			</div>
-			<div class="gf-form" ng-if="ctrl.model.secureFields.api_secret">
-			  <input type="text" class="gf-form-input max-width-18" disabled="disabled" value="configured" />
-			  <a class="btn btn-secondary gf-form-btn" href="#" ng-click="ctrl.model.secureFields.api_secret = false">reset</a>
-			</div>
-		</div>
-		`,
->>>>>>> f5ee1f93
 		Options: []alerting.NotifierOption{
 			{
 				Label:          "Gateway ID",
@@ -104,6 +52,7 @@
 				Description:  "Your Threema Gateway API secret.",
 				PropertyName: "api_secret",
 				Required:     true,
+				Secure:       true,
 			},
 		},
 	})
