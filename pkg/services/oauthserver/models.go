--- conflicted
+++ resolved
@@ -60,42 +60,33 @@
 	Generate  bool   `json:"generate,omitempty"`
 }
 
-<<<<<<< HEAD
 type SelfCfg struct {
-	Enabled     bool                       `json:"enabled"`
+	// Enabled allows the service to request access tokens for itself using the client_credentials grant
+	Enabled bool `json:"enabled"`
+	// Permissions are the permissions that the external service needs its associated service account to have.
 	Permissions []accesscontrol.Permission `json:"permissions,omitempty"`
 }
 type ImpersonationCfg struct {
-	Enabled     bool                       `json:"enabled"`
-	Groups      bool                       `json:"groups"`
+	// Enabled allows the service to request access tokens to impersonate users using the jwtbearer grant
+	Enabled bool `json:"enabled"`
+	// Groups allows the service to list the impersonated user's teams
+	Groups bool `json:"groups"`
+	// Permissions are the permissions that the external service needs when impersonating a user.
+	// The intersection of this set with the impersonated user's permission guarantees that the client will not
+	// gain more privileges than the impersonated user has.
 	Permissions []accesscontrol.Permission `json:"permissions,omitempty"`
 }
-type ExternalServiceRegistration struct {
-	ExternalServiceName string           `json:"name"`
-	RedirectURI         *string          `json:"redirectUri,omitempty"`
-	Impersonation       ImpersonationCfg `json:"impersonation"`
-	Self                SelfCfg          `json:"self"`
-	Key                 *KeyOption       `json:"key,omitempty"`
-}
 
-const (
-	RS256 = "RS256"
-	ES256 = "ES256"
-)
-=======
 // ExternalServiceRegistration represents the registration form to save new OAuth2 client.
 type ExternalServiceRegistration struct {
 	Name string `json:"name"`
-	// Permissions are the permissions that the external service needs its associated service account to have.
-	Permissions []accesscontrol.Permission `json:"permissions,omitempty"`
-	// ImpersonatePermissions are the permissions that the external service needs when impersonating a user.
-	// The intersection of this set with the impersonated user's permission guarantees that the client will not
-	// gain more privileges than the impersonated user has.
-	ImpersonatePermissions []accesscontrol.Permission `json:"impersonatePermissions,omitempty"`
 	// RedirectURI is the URI that is used in the code flow.
 	// Note that this is not used yet.
 	RedirectURI *string `json:"redirectUri,omitempty"`
+	// Impersonation access configuration
+	Impersonation ImpersonationCfg `json:"impersonation"`
+	// Self access configuration
+	Self SelfCfg `json:"self"`
 	// Key is the option to specify a public key or ask the server to generate a crypto key pair.
 	Key *KeyOption `json:"key,omitempty"`
-}
->>>>>>> 23349675
+}