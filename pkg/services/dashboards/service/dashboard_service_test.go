--- conflicted
+++ resolved
@@ -237,14 +237,8 @@
 		})
 
 		t.Run("Delete dashboards in folder", func(t *testing.T) {
-<<<<<<< HEAD
 			fakeStore.On("SoftDeleteDashboardsInFolder", mock.Anything, mock.Anything, mock.Anything).Return(nil).Once()
 			err := service.DeleteInFolder(context.Background(), 1, "uid", nil)
-=======
-			args := &dashboards.DeleteDashboardsInFolderRequest{OrgID: 1, FolderUIDs: []string{"uid"}}
-			fakeStore.On("DeleteDashboardsInFolders", mock.Anything, args).Return(nil).Once()
-			err := service.DeleteInFolders(context.Background(), 1, []string{"uid"}, nil)
->>>>>>> 87ab98ea
 			require.NoError(t, err)
 		})
 	})
