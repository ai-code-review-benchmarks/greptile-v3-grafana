package service

import (
	"context"
	"encoding/binary"
	"encoding/json"
	"errors"
	"fmt"
	"strconv"
	"strings"
	"sync"
	"time"

	"github.com/google/uuid"
	common "github.com/grafana/grafana/pkg/apimachinery/apis/common/v0alpha1"
	"github.com/prometheus/client_golang/prometheus"
	"go.opentelemetry.io/otel"
	"golang.org/x/exp/slices"
	"golang.org/x/sync/errgroup"
	apierrors "k8s.io/apimachinery/pkg/api/errors"
	v1 "k8s.io/apimachinery/pkg/apis/meta/v1"
	"k8s.io/apimachinery/pkg/apis/meta/v1/unstructured"
	"k8s.io/apimachinery/pkg/runtime/schema"
	"k8s.io/apimachinery/pkg/selection"
	k8sUser "k8s.io/apiserver/pkg/authentication/user"
	k8sRequest "k8s.io/apiserver/pkg/endpoints/request"
	"k8s.io/client-go/dynamic"

	"github.com/grafana/authlib/claims"

	"github.com/grafana/grafana-plugin-sdk-go/backend/gtime"
	"github.com/grafana/grafana/pkg/apimachinery/identity"
	"github.com/grafana/grafana/pkg/apimachinery/utils"
	"github.com/grafana/grafana/pkg/apis/dashboard/v0alpha1"
	"github.com/grafana/grafana/pkg/components/simplejson"
	"github.com/grafana/grafana/pkg/infra/log"
	"github.com/grafana/grafana/pkg/infra/metrics"
	"github.com/grafana/grafana/pkg/infra/slugify"
	"github.com/grafana/grafana/pkg/services/accesscontrol"
	"github.com/grafana/grafana/pkg/services/apiserver"
	"github.com/grafana/grafana/pkg/services/apiserver/endpoints/request"
	"github.com/grafana/grafana/pkg/services/dashboards"
	"github.com/grafana/grafana/pkg/services/dashboards/dashboardaccess"
	"github.com/grafana/grafana/pkg/services/datasources"
	"github.com/grafana/grafana/pkg/services/featuremgmt"
	"github.com/grafana/grafana/pkg/services/folder"
	"github.com/grafana/grafana/pkg/services/guardian"
	"github.com/grafana/grafana/pkg/services/org"
	"github.com/grafana/grafana/pkg/services/publicdashboards"
	"github.com/grafana/grafana/pkg/services/quota"
	"github.com/grafana/grafana/pkg/services/search/model"
	"github.com/grafana/grafana/pkg/services/store/entity"
	"github.com/grafana/grafana/pkg/services/user"
	"github.com/grafana/grafana/pkg/setting"
	"github.com/grafana/grafana/pkg/storage/unified/resource"
	"github.com/grafana/grafana/pkg/util"
)

var (
	provisionerPermissions = []accesscontrol.Permission{
		{Action: dashboards.ActionFoldersCreate, Scope: dashboards.ScopeFoldersAll},
		{Action: dashboards.ActionFoldersWrite, Scope: dashboards.ScopeFoldersAll},
		{Action: dashboards.ActionDashboardsCreate, Scope: dashboards.ScopeFoldersAll},
		{Action: dashboards.ActionDashboardsWrite, Scope: dashboards.ScopeFoldersAll},
		{Action: datasources.ActionRead, Scope: datasources.ScopeAll},
	}
	// DashboardServiceImpl implements the DashboardService interface
	_ dashboards.DashboardService             = (*DashboardServiceImpl)(nil)
	_ dashboards.DashboardProvisioningService = (*DashboardServiceImpl)(nil)
	_ dashboards.PluginService                = (*DashboardServiceImpl)(nil)

	daysInTrash = 24 * 30 * time.Hour
	tracer      = otel.Tracer("github.com/grafana/grafana/pkg/services/dashboards/service")
)

var (
	excludedFields = map[string]string{
		resource.SEARCH_FIELD_EXPLAIN: "",
		resource.SEARCH_FIELD_SCORE:   "",
		resource.SEARCH_FIELD_TITLE:   "",
		resource.SEARCH_FIELD_FOLDER:  "",
		resource.SEARCH_FIELD_TAGS:    "",
	}
)

type DashboardServiceImpl struct {
<<<<<<< HEAD
	cfg                    *setting.Cfg
	log                    log.Logger
	dashboardStore         dashboards.Store
	folderStore            folder.FolderStore
	folderService          folder.Service
	userService            user.Service
	orgService             org.Service
	features               featuremgmt.FeatureToggles
	folderPermissions      accesscontrol.FolderPermissionsService
	dashboardPermissions   accesscontrol.DashboardPermissionsService
	ac                     accesscontrol.AccessControl
	zclient                zanzana.Client
	k8sclient              dashboardK8sHandler
	metrics                *dashboardsMetrics
	publicDashboardService publicdashboards.ServiceWrapper
=======
	cfg                  *setting.Cfg
	log                  log.Logger
	dashboardStore       dashboards.Store
	folderStore          folder.FolderStore
	folderService        folder.Service
	userService          user.Service
	orgService           org.Service
	features             featuremgmt.FeatureToggles
	folderPermissions    accesscontrol.FolderPermissionsService
	dashboardPermissions accesscontrol.DashboardPermissionsService
	ac                   accesscontrol.AccessControl
	k8sclient            dashboardK8sHandler
	metrics              *dashboardsMetrics
>>>>>>> d025523a
}

// interface to allow for testing
type dashboardK8sHandler interface {
	getClient(ctx context.Context, orgID int64) (dynamic.ResourceInterface, bool)
	getNamespace(orgID int64) string
	getSearcher() resource.ResourceIndexClient
}

var _ dashboardK8sHandler = (*dashk8sHandler)(nil)

type dashk8sHandler struct {
	namespacer         request.NamespaceMapper
	gvr                schema.GroupVersionResource
	restConfigProvider apiserver.RestConfigProvider
	searcher           resource.ResourceIndexClient
}

// This is the uber service that implements a three smaller services
func ProvideDashboardServiceImpl(
	cfg *setting.Cfg, dashboardStore dashboards.Store, folderStore folder.FolderStore,
	features featuremgmt.FeatureToggles, folderPermissionsService accesscontrol.FolderPermissionsService,
	dashboardPermissionsService accesscontrol.DashboardPermissionsService, ac accesscontrol.AccessControl,
	folderSvc folder.Service, fStore folder.Store, r prometheus.Registerer,
	restConfigProvider apiserver.RestConfigProvider, userService user.Service, unified resource.ResourceClient,
	quotaService quota.Service, orgService org.Service, publicDashboardService publicdashboards.ServiceWrapper,
) (*DashboardServiceImpl, error) {
	k8sHandler := &dashk8sHandler{
		gvr:                v0alpha1.DashboardResourceInfo.GroupVersionResource(),
		namespacer:         request.GetNamespaceMapper(cfg),
		restConfigProvider: restConfigProvider,
		searcher:           unified,
	}

	dashSvc := &DashboardServiceImpl{
<<<<<<< HEAD
		cfg:                    cfg,
		log:                    log.New("dashboard-service"),
		dashboardStore:         dashboardStore,
		features:               features,
		folderPermissions:      folderPermissionsService,
		dashboardPermissions:   dashboardPermissionsService,
		ac:                     ac,
		zclient:                zclient,
		folderStore:            folderStore,
		folderService:          folderSvc,
		orgService:             orgService,
		userService:            userService,
		k8sclient:              k8sHandler,
		metrics:                newDashboardsMetrics(r),
		publicDashboardService: publicDashboardService,
=======
		cfg:                  cfg,
		log:                  log.New("dashboard-service"),
		dashboardStore:       dashboardStore,
		features:             features,
		folderPermissions:    folderPermissionsService,
		dashboardPermissions: dashboardPermissionsService,
		ac:                   ac,
		folderStore:          folderStore,
		folderService:        folderSvc,
		orgService:           orgService,
		userService:          userService,
		k8sclient:            k8sHandler,
		metrics:              newDashboardsMetrics(r),
>>>>>>> d025523a
	}

	defaultLimits, err := readQuotaConfig(cfg)
	if err != nil {
		return nil, err
	}
	if err := quotaService.RegisterQuotaReporter(&quota.NewUsageReporter{
		TargetSrv:     dashboards.QuotaTargetSrv,
		DefaultLimits: defaultLimits,
		Reporter:      dashSvc.Count,
	}); err != nil {
		return nil, err
	}

	ac.RegisterScopeAttributeResolver(dashboards.NewDashboardIDScopeResolver(folderStore, dashSvc, folderSvc))
	ac.RegisterScopeAttributeResolver(dashboards.NewDashboardUIDScopeResolver(folderStore, dashSvc, folderSvc))

	if err := folderSvc.RegisterService(dashSvc); err != nil {
		return nil, err
	}

	return dashSvc, nil
}

func (dr *DashboardServiceImpl) Count(ctx context.Context, scopeParams *quota.ScopeParameters) (*quota.Map, error) {
	if dr.features.IsEnabledGlobally(featuremgmt.FlagKubernetesCliDashboards) {
		u := &quota.Map{}
		orgs, err := dr.orgService.Search(ctx, &org.SearchOrgsQuery{})
		if err != nil {
			return u, err
		}

		total := int64(0)
		for _, org := range orgs {
			ctx = identity.WithRequester(ctx, getDashboardBackgroundRequester(org.ID))
			dashs, err := dr.listDashboardsThroughK8s(ctx, org.ID)
			if err != nil {
				return u, err
			}
			orgDashboards := int64(len(dashs))
			total += orgDashboards

			tag, err := quota.NewTag(dashboards.QuotaTargetSrv, dashboards.QuotaTarget, quota.OrgScope)
			if err != nil {
				return nil, err
			}
			u.Set(tag, orgDashboards)
		}

		tag, err := quota.NewTag(dashboards.QuotaTargetSrv, dashboards.QuotaTarget, quota.GlobalScope)
		if err != nil {
			return nil, err
		}
		u.Set(tag, total)

		return u, nil
	}

	return dr.dashboardStore.Count(ctx, scopeParams)
}

func readQuotaConfig(cfg *setting.Cfg) (*quota.Map, error) {
	limits := &quota.Map{}

	if cfg == nil {
		return limits, nil
	}

	globalQuotaTag, err := quota.NewTag(dashboards.QuotaTargetSrv, dashboards.QuotaTarget, quota.GlobalScope)
	if err != nil {
		return &quota.Map{}, err
	}
	orgQuotaTag, err := quota.NewTag(dashboards.QuotaTargetSrv, dashboards.QuotaTarget, quota.OrgScope)
	if err != nil {
		return &quota.Map{}, err
	}

	limits.Set(globalQuotaTag, cfg.Quota.Global.Dashboard)
	limits.Set(orgQuotaTag, cfg.Quota.Org.Dashboard)
	return limits, nil
}

func getDashboardBackgroundRequester(orgId int64) *identity.StaticRequester {
	return &identity.StaticRequester{
		Type:   claims.TypeServiceAccount,
		UserID: 1,
		OrgID:  orgId,
		Name:   "dashboard-background",
		Login:  "dashboard-background",
		Permissions: map[int64]map[string][]string{
			orgId: {
				"*": {"*"},
			},
		},
	}
}

func (dr *DashboardServiceImpl) GetProvisionedDashboardData(ctx context.Context, name string) ([]*dashboards.DashboardProvisioning, error) {
	if dr.features.IsEnabledGlobally(featuremgmt.FlagKubernetesCliDashboards) {
		orgs, err := dr.orgService.Search(ctx, &org.SearchOrgsQuery{})
		if err != nil {
			return nil, err
		}

		results := []*dashboards.DashboardProvisioning{}
		var mu sync.Mutex
		g, ctx := errgroup.WithContext(ctx)
		for _, org := range orgs {
			func(orgID int64) {
				g.Go(func() error {
					res, err := dr.searchProvisionedDashboardsThroughK8s(ctx, dashboards.FindPersistedDashboardsQuery{
						ProvisionedRepo: name,
						OrgId:           orgID,
					})
					if err != nil {
						return err
					}

					mu.Lock()
					for _, r := range res {
						results = append(results, &r.DashboardProvisioning)
					}
					mu.Unlock()
					return nil
				})
			}(org.ID)
		}

		if err := g.Wait(); err != nil {
			return nil, err
		}

		return results, nil
	}

	return dr.dashboardStore.GetProvisionedDashboardData(ctx, name)
}

func (dr *DashboardServiceImpl) GetProvisionedDashboardDataByDashboardID(ctx context.Context, dashboardID int64) (*dashboards.DashboardProvisioning, error) {
	if dr.features.IsEnabledGlobally(featuremgmt.FlagKubernetesCliDashboards) {
		// if dashboard id is 0, it is a new dashboard
		if dashboardID == 0 {
			return nil, nil
		}

		orgs, err := dr.orgService.Search(ctx, &org.SearchOrgsQuery{})
		if err != nil {
			return nil, err
		}

		for _, org := range orgs {
			res, err := dr.searchProvisionedDashboardsThroughK8s(ctx, dashboards.FindPersistedDashboardsQuery{
				OrgId:        org.ID,
				DashboardIds: []int64{dashboardID},
			})
			if err != nil {
				return nil, err
			}

			if len(res) == 1 {
				return &res[0].DashboardProvisioning, nil
			} else if len(res) > 1 {
				return nil, fmt.Errorf("found more than one provisioned dashboard with ID %d", dashboardID)
			}
		}

		return nil, nil
	}

	return dr.dashboardStore.GetProvisionedDataByDashboardID(ctx, dashboardID)
}

func (dr *DashboardServiceImpl) GetProvisionedDashboardDataByDashboardUID(ctx context.Context, orgID int64, dashboardUID string) (*dashboards.DashboardProvisioning, error) {
	if dr.features.IsEnabledGlobally(featuremgmt.FlagKubernetesCliDashboards) {
		if dashboardUID == "" {
			return nil, nil
		}

		res, err := dr.searchProvisionedDashboardsThroughK8s(ctx, dashboards.FindPersistedDashboardsQuery{
			OrgId:         orgID,
			DashboardUIDs: []string{dashboardUID},
		})
		if err != nil {
			return nil, err
		}

		if len(res) == 1 {
			return &res[0].DashboardProvisioning, nil
		} else if len(res) > 1 {
			return nil, fmt.Errorf("found more than one provisioned dashboard with UID %s", dashboardUID)
		}

		return nil, nil
	}

	return dr.dashboardStore.GetProvisionedDataByDashboardUID(ctx, orgID, dashboardUID)
}

//nolint:gocyclo
func (dr *DashboardServiceImpl) BuildSaveDashboardCommand(ctx context.Context, dto *dashboards.SaveDashboardDTO,
	validateProvisionedDashboard bool) (*dashboards.SaveDashboardCommand, error) {
	ctx, span := tracer.Start(ctx, "dashboards.service.BuildSaveDashboardcommand")
	defer span.End()

	dash := dto.Dashboard

	dash.OrgID = dto.OrgID
	dash.Title = strings.TrimSpace(dash.Title)
	dash.Data.Set("title", dash.Title)
	dash.SetUID(strings.TrimSpace(dash.UID))

	if dash.Title == "" {
		return nil, dashboards.ErrDashboardTitleEmpty
	}

	metrics.MFolderIDsServiceCount.WithLabelValues(metrics.Dashboard).Inc()
	// nolint:staticcheck
	if dash.IsFolder && dash.FolderID > 0 {
		return nil, dashboards.ErrDashboardFolderCannotHaveParent
	}

	if dash.IsFolder && strings.EqualFold(dash.Title, dashboards.RootFolderName) {
		return nil, dashboards.ErrDashboardFolderNameExists
	}

	if !util.IsValidShortUID(dash.UID) {
		return nil, dashboards.ErrDashboardInvalidUid
	} else if util.IsShortUIDTooLong(dash.UID) {
		return nil, dashboards.ErrDashboardUidTooLong
	}

	if err := validateDashboardRefreshInterval(dr.cfg.MinRefreshInterval, dash); err != nil {
		return nil, err
	}

	// Validate folder
	if dr.features.IsEnabledGlobally(featuremgmt.FlagKubernetesFoldersServiceV2) {
		folder, err := dr.folderService.Get(ctx, &folder.GetFolderQuery{
			OrgID:        dash.OrgID,
			UID:          &dash.FolderUID,
			ID:           &dash.FolderID, // nolint:staticcheck
			SignedInUser: dto.User,
		})
		if err != nil {
			return nil, err
		}
		metrics.MFolderIDsServiceCount.WithLabelValues(metrics.Dashboard).Inc()
		// nolint:staticcheck
		dash.FolderID = folder.ID
		dash.FolderUID = folder.UID
	} else if dash.FolderUID != "" {
		folder, err := dr.folderStore.GetFolderByUID(ctx, dash.OrgID, dash.FolderUID)
		if err != nil {
			return nil, err
		}
		metrics.MFolderIDsServiceCount.WithLabelValues(metrics.Dashboard).Inc()
		// nolint:staticcheck
		dash.FolderID = folder.ID
	} else if dash.FolderID != 0 { // nolint:staticcheck
		metrics.MFolderIDsServiceCount.WithLabelValues(metrics.Dashboard).Inc()
		// nolint:staticcheck
		folder, err := dr.folderStore.GetFolderByID(ctx, dash.OrgID, dash.FolderID)
		if err != nil {
			return nil, err
		}
		dash.FolderUID = folder.UID
	}

	isParentFolderChanged, err := dr.ValidateDashboardBeforeSave(ctx, dash, dto.Overwrite)
	if err != nil {
		return nil, err
	}

	if isParentFolderChanged {
		// Check that the user is allowed to add a dashboard to the folder
		guardian, err := guardian.NewByDashboard(ctx, dash, dto.OrgID, dto.User)
		if err != nil {
			return nil, err
		}
		metrics.MFolderIDsServiceCount.WithLabelValues(metrics.Dashboard).Inc()
		// nolint:staticcheck
		if canSave, err := guardian.CanCreate(dash.FolderID, dash.IsFolder); err != nil || !canSave {
			if err != nil {
				return nil, err
			}
			return nil, dashboards.ErrDashboardUpdateAccessDenied
		}
	}

	if validateProvisionedDashboard {
		provisionedData, err := dr.GetProvisionedDashboardDataByDashboardID(ctx, dash.ID)
		if err != nil {
			return nil, err
		}

		if provisionedData != nil {
			return nil, dashboards.ErrDashboardCannotSaveProvisionedDashboard
		}
	}

	guard, err := getGuardianForSavePermissionCheck(ctx, dash, dto.User)
	if err != nil {
		return nil, err
	}

	if dash.ID == 0 {
		metrics.MFolderIDsServiceCount.WithLabelValues(metrics.Dashboard).Inc()
		// nolint:staticcheck
		if canCreate, err := guard.CanCreate(dash.FolderID, dash.IsFolder); err != nil || !canCreate {
			if err != nil {
				return nil, err
			}
			return nil, dashboards.ErrDashboardUpdateAccessDenied
		}
	} else {
		if canSave, err := guard.CanSave(); err != nil || !canSave {
			if err != nil {
				return nil, err
			}
			return nil, dashboards.ErrDashboardUpdateAccessDenied
		}
	}

	var userID int64
	if id, err := identity.UserIdentifier(dto.User.GetID()); err == nil {
		userID = id
	} else {
		dr.log.Debug("User does not belong to a user or service account namespace, using 0 as user ID", "id", dto.User.GetID())
	}

	metrics.MFolderIDsServiceCount.WithLabelValues(metrics.Dashboard).Inc()
	cmd := &dashboards.SaveDashboardCommand{
		Dashboard: dash.Data,
		Message:   dto.Message,
		OrgID:     dto.OrgID,
		Overwrite: dto.Overwrite,
		UserID:    userID,
		FolderID:  dash.FolderID, // nolint:staticcheck
		FolderUID: dash.FolderUID,
		IsFolder:  dash.IsFolder,
		PluginID:  dash.PluginID,
	}

	if !dto.UpdatedAt.IsZero() {
		cmd.UpdatedAt = dto.UpdatedAt
	}

	return cmd, nil
}

func (dr *DashboardServiceImpl) ValidateDashboardBeforeSave(ctx context.Context, dashboard *dashboards.Dashboard, overwrite bool) (bool, error) {
	ctx, span := tracer.Start(ctx, "dashboards.service.ValidateDashboardBeforesave")
	defer span.End()

	isParentFolderChanged := false

	var existingById *dashboards.Dashboard
	var err error
	if dashboard.ID > 0 {
		// if ID is set and the dashboard is not found, ErrDashboardNotFound will be returned
		existingById, err = dr.GetDashboard(ctx, &dashboards.GetDashboardQuery{OrgID: dashboard.OrgID, ID: dashboard.ID})
		if err != nil {
			return false, err
		}

		if dashboard.UID == "" {
			dashboard.SetUID(existingById.UID)
		}
	}
	dashWithIdExists := (existingById != nil)

	var existingByUid *dashboards.Dashboard
	if dashboard.UID != "" {
		existingByUid, err = dr.GetDashboard(ctx, &dashboards.GetDashboardQuery{OrgID: dashboard.OrgID, UID: dashboard.UID})
		if err != nil && !errors.Is(err, dashboards.ErrDashboardNotFound) {
			return false, err
		}
	}
	dashWithUidExists := (existingByUid != nil)

	if !dashWithIdExists && !dashWithUidExists {
		return false, nil
	}

	if dashWithIdExists && dashWithUidExists && existingById.ID != existingByUid.ID {
		return false, dashboards.ErrDashboardWithSameUIDExists
	}

	existing := existingById

	if !dashWithIdExists && dashWithUidExists {
		dashboard.SetID(existingByUid.ID)
		dashboard.SetUID(existingByUid.UID)
		existing = existingByUid
	}

	if (existing.IsFolder && !dashboard.IsFolder) ||
		(!existing.IsFolder && dashboard.IsFolder) {
		return isParentFolderChanged, dashboards.ErrDashboardTypeMismatch
	}

	if !dashboard.IsFolder && dashboard.FolderUID != existing.FolderUID {
		isParentFolderChanged = true
	}

	// check for is someone else has written in between
	if dashboard.Version != existing.Version {
		if overwrite {
			dashboard.SetVersion(existing.Version)
		} else {
			return isParentFolderChanged, dashboards.ErrDashboardVersionMismatch
		}
	}

	// do not allow plugin dashboard updates without overwrite flag
	if existing.PluginID != "" && !overwrite {
		return isParentFolderChanged, dashboards.UpdatePluginDashboardError{PluginId: existing.PluginID}
	}

	return isParentFolderChanged, nil
}

func (dr *DashboardServiceImpl) DeleteOrphanedProvisionedDashboards(ctx context.Context, cmd *dashboards.DeleteOrphanedProvisionedDashboardsCommand) error {
	if dr.features.IsEnabledGlobally(featuremgmt.FlagKubernetesCliDashboards) {
		// check each org for orphaned provisioned dashboards
		orgs, err := dr.orgService.Search(ctx, &org.SearchOrgsQuery{})
		if err != nil {
			return err
		}

		for _, org := range orgs {
			// find all dashboards in the org that have a file repo set that is not in the given readers list
			foundDashs, err := dr.searchProvisionedDashboardsThroughK8s(ctx, dashboards.FindPersistedDashboardsQuery{
				ProvisionedReposNotIn: cmd.ReaderNames,
				OrgId:                 org.ID,
			})
			if err != nil {
				return err
			}

			// delete them
			for _, foundDash := range foundDashs {
				ctx = identity.WithRequester(ctx, getDashboardBackgroundRequester(org.ID))
				if err = dr.deleteDashboard(ctx, foundDash.DashboardID, foundDash.DashboardUID, org.ID, false); err != nil {
					return err
				}
			}
		}
		return nil
	}

	return dr.dashboardStore.DeleteOrphanedProvisionedDashboards(ctx, cmd)
}

// getGuardianForSavePermissionCheck returns the guardian to be used for checking permission of dashboard
// It replaces deleted Dashboard.GetDashboardIdForSavePermissionCheck()
func getGuardianForSavePermissionCheck(ctx context.Context, d *dashboards.Dashboard, user identity.Requester) (guardian.DashboardGuardian, error) {
	ctx, span := tracer.Start(ctx, "dashboards.service.getGuardianForSavePermissionCheck")
	defer span.End()

	newDashboard := d.ID == 0

	if newDashboard {
		// if it's a new dashboard/folder check the parent folder permissions
		metrics.MFolderIDsServiceCount.WithLabelValues(metrics.Dashboard).Inc()
		// nolint:staticcheck
		guard, err := guardian.New(ctx, d.FolderID, d.OrgID, user)
		if err != nil {
			return nil, err
		}
		return guard, nil
	}
	guard, err := guardian.NewByDashboard(ctx, d, d.OrgID, user)
	if err != nil {
		return nil, err
	}
	return guard, nil
}

func validateDashboardRefreshInterval(minRefreshInterval string, dash *dashboards.Dashboard) error {
	if minRefreshInterval == "" {
		return nil
	}

	refresh := dash.Data.Get("refresh").MustString("")
	if refresh == "" || refresh == "auto" {
		// since no refresh is set it is a valid refresh rate
		return nil
	}

	minRefreshIntervalDur, err := gtime.ParseDuration(minRefreshInterval)
	if err != nil {
		return fmt.Errorf("parsing min refresh interval %q failed: %w", minRefreshInterval, err)
	}
	d, err := gtime.ParseDuration(refresh)
	if err != nil {
		return fmt.Errorf("parsing refresh duration %q failed: %w", refresh, err)
	}

	if d < minRefreshIntervalDur {
		return dashboards.ErrDashboardRefreshIntervalTooShort
	}

	return nil
}

func (dr *DashboardServiceImpl) SaveProvisionedDashboard(ctx context.Context, dto *dashboards.SaveDashboardDTO,
	provisioning *dashboards.DashboardProvisioning) (*dashboards.Dashboard, error) {
	ctx, span := tracer.Start(ctx, "dashboards.service.SaveProvisionedDashboard")
	defer span.End()

	if err := validateDashboardRefreshInterval(dr.cfg.MinRefreshInterval, dto.Dashboard); err != nil {
		dr.log.Warn("Changing refresh interval for provisioned dashboard to minimum refresh interval", "dashboardUid",
			dto.Dashboard.UID, "dashboardTitle", dto.Dashboard.Title, "minRefreshInterval", dr.cfg.MinRefreshInterval)
		dto.Dashboard.Data.Set("refresh", dr.cfg.MinRefreshInterval)
	}

	dto.User = accesscontrol.BackgroundUser("dashboard_provisioning", dto.OrgID, org.RoleAdmin, provisionerPermissions)
	ctx = identity.WithRequester(ctx, getDashboardBackgroundRequester(dto.OrgID))

	cmd, err := dr.BuildSaveDashboardCommand(ctx, dto, false)
	if err != nil {
		return nil, err
	}

	var dash *dashboards.Dashboard
	if dr.features.IsEnabledGlobally(featuremgmt.FlagKubernetesCliDashboards) {
		// save the dashboard but then do NOT return
		// we want to save the provisioning data to the dashboard_provisioning table still
		// to ensure we can safely rollback to mode2 if needed
		dash, err = dr.saveProvisionedDashboardThroughK8s(ctx, cmd, provisioning, false)
		if err != nil {
			return nil, err
		}
	} else {
		dash, err = dr.saveDashboard(ctx, cmd)
		if err != nil {
			return nil, err
		}
	}

	err = dr.dashboardStore.SaveProvisionedDashboard(ctx, dash, provisioning)
	if err != nil {
		return nil, err
	}

	if dto.Dashboard.ID == 0 {
		dr.setDefaultPermissions(ctx, dto, dash, true)
	}

	return dash, nil
}

func (dr *DashboardServiceImpl) SaveFolderForProvisionedDashboards(ctx context.Context, dto *folder.CreateFolderCommand) (*folder.Folder, error) {
	ctx, span := tracer.Start(ctx, "dashboards.service.SaveFolderForProvisionedDashboards")
	defer span.End()

	dto.SignedInUser = accesscontrol.BackgroundUser("dashboard_provisioning", dto.OrgID, org.RoleAdmin, provisionerPermissions)
	ctx = identity.WithRequester(ctx, getDashboardBackgroundRequester(dto.OrgID))

	f, err := dr.folderService.Create(ctx, dto)
	if err != nil {
		dr.log.Error("failed to create folder for provisioned dashboards", "folder", dto.Title, "org", dto.OrgID, "err", err)
		return nil, err
	}

	dr.setDefaultFolderPermissions(ctx, dto, f, true)
	return f, nil
}

func (dr *DashboardServiceImpl) SaveDashboard(ctx context.Context, dto *dashboards.SaveDashboardDTO,
	allowUiUpdate bool) (*dashboards.Dashboard, error) {
	ctx, span := tracer.Start(ctx, "dashboards.service.SaveDashboard")
	defer span.End()

	if err := validateDashboardRefreshInterval(dr.cfg.MinRefreshInterval, dto.Dashboard); err != nil {
		dr.log.Warn("Changing refresh interval for imported dashboard to minimum refresh interval",
			"dashboardUid", dto.Dashboard.UID, "dashboardTitle", dto.Dashboard.Title, "minRefreshInterval",
			dr.cfg.MinRefreshInterval)
		dto.Dashboard.Data.Set("refresh", dr.cfg.MinRefreshInterval)
	}

	cmd, err := dr.BuildSaveDashboardCommand(ctx, dto, !allowUiUpdate)
	if err != nil {
		return nil, err
	}

	dash, err := dr.saveDashboard(ctx, cmd)
	if err != nil {
		return nil, err
	}

	// new dashboard created
	if dto.Dashboard.ID == 0 {
		dr.setDefaultPermissions(ctx, dto, dash, false)
	}

	return dash, nil
}

func (dr *DashboardServiceImpl) saveDashboard(ctx context.Context, cmd *dashboards.SaveDashboardCommand) (*dashboards.Dashboard, error) {
	if dr.features.IsEnabledGlobally(featuremgmt.FlagKubernetesCliDashboards) {
		return dr.saveDashboardThroughK8s(ctx, cmd, cmd.OrgID)
	}

	return dr.dashboardStore.SaveDashboard(ctx, *cmd)
}

func (dr *DashboardServiceImpl) GetSoftDeletedDashboard(ctx context.Context, orgID int64, uid string) (*dashboards.Dashboard, error) {
	if dr.features.IsEnabledGlobally(featuremgmt.FlagKubernetesCliDashboards) {
		return dr.getDashboardThroughK8s(ctx, &dashboards.GetDashboardQuery{OrgID: orgID, UID: uid, IncludeDeleted: true})
	}

	return dr.dashboardStore.GetSoftDeletedDashboard(ctx, orgID, uid)
}

func (dr *DashboardServiceImpl) RestoreDashboard(ctx context.Context, dashboard *dashboards.Dashboard, user identity.Requester, optionalFolderUID string) error {
	ctx, span := tracer.Start(ctx, "dashboards.service.RestoreDashboard")
	defer span.End()

	if !dr.features.IsEnabledGlobally(featuremgmt.FlagDashboardRestore) {
		return fmt.Errorf("feature flag %s is not enabled", featuremgmt.FlagDashboardRestore)
	}

	// if the optionalFolder is provided we need to check if the folder exists and user has access to it
	if optionalFolderUID != "" {
		restoringFolder, err := dr.folderService.Get(ctx, &folder.GetFolderQuery{
			UID:          &optionalFolderUID,
			OrgID:        dashboard.OrgID,
			SignedInUser: user,
		})
		if err != nil {
			if errors.Is(err, dashboards.ErrFolderNotFound) {
				return dashboards.ErrFolderRestoreNotFound
			}
			return folder.ErrInternal.Errorf("failed to fetch parent folder from store: %w", err)
		}

		return dr.dashboardStore.RestoreDashboard(ctx, dashboard.OrgID, dashboard.UID, restoringFolder)
	}

	// if the optionalFolder is not provided we need to restore the dashboard to the original folder
	// we check for permissions and the folder existence before restoring
	restoringFolder, err := dr.folderService.Get(ctx, &folder.GetFolderQuery{
		UID:          &dashboard.FolderUID,
		OrgID:        dashboard.OrgID,
		SignedInUser: user,
	})
	if err != nil {
		if errors.Is(err, dashboards.ErrFolderNotFound) {
			return dashboards.ErrFolderRestoreNotFound
		}
		return folder.ErrInternal.Errorf("failed to fetch parent folder from store: %w", err)
	}

	// TODO: once restore in k8s is finalized, add functionality here under the feature toggle

	return dr.dashboardStore.RestoreDashboard(ctx, dashboard.OrgID, dashboard.UID, restoringFolder)
}

func (dr *DashboardServiceImpl) SoftDeleteDashboard(ctx context.Context, orgID int64, dashboardUID string) error {
	ctx, span := tracer.Start(ctx, "dashboards.service.SoftDeleteDashboard")
	defer span.End()

	if !dr.features.IsEnabledGlobally(featuremgmt.FlagDashboardRestore) {
		return fmt.Errorf("feature flag %s is not enabled", featuremgmt.FlagDashboardRestore)
	}

	if dr.features.IsEnabledGlobally(featuremgmt.FlagKubernetesCliDashboards) {
		// deletes in unistore are soft deletes, so we can just delete in the same way
		return dr.deleteDashboardThroughK8s(ctx, &dashboards.DeleteDashboardCommand{OrgID: orgID, UID: dashboardUID}, true)
	}

	provisionedData, _ := dr.GetProvisionedDashboardDataByDashboardUID(ctx, orgID, dashboardUID)
	if provisionedData != nil && provisionedData.ID != 0 {
		return dashboards.ErrDashboardCannotDeleteProvisionedDashboard
	}

	return dr.dashboardStore.SoftDeleteDashboard(ctx, orgID, dashboardUID)
}

// DeleteDashboard removes dashboard from the DB. Errors out if the dashboard was provisioned. Should be used for
// operations by the user where we want to make sure user does not delete provisioned dashboard.
func (dr *DashboardServiceImpl) DeleteDashboard(ctx context.Context, dashboardId int64, dashboardUID string, orgId int64) error {
	return dr.deleteDashboard(ctx, dashboardId, dashboardUID, orgId, true)
}

// DeleteAllDashboards will delete all dashboards within a given org.
func (dr *DashboardServiceImpl) DeleteAllDashboards(ctx context.Context, orgId int64) error {
	if dr.features.IsEnabledGlobally(featuremgmt.FlagKubernetesCliDashboards) {
		return dr.deleteAllDashboardThroughK8s(ctx, orgId)
	}

	return dr.dashboardStore.DeleteAllDashboards(ctx, orgId)
}

func (dr *DashboardServiceImpl) GetDashboardByPublicUid(ctx context.Context, dashboardPublicUid string) (*dashboards.Dashboard, error) {
	return nil, nil
}

// DeleteProvisionedDashboard removes dashboard from the DB even if it is provisioned.
func (dr *DashboardServiceImpl) DeleteProvisionedDashboard(ctx context.Context, dashboardId int64, orgId int64) error {
	ctx = identity.WithRequester(ctx, getDashboardBackgroundRequester(orgId))
	return dr.deleteDashboard(ctx, dashboardId, "", orgId, false)
}

func (dr *DashboardServiceImpl) deleteDashboard(ctx context.Context, dashboardId int64, dashboardUID string, orgId int64, validateProvisionedDashboard bool) error {
	ctx, span := tracer.Start(ctx, "dashboards.service.deleteDashboard")
	defer span.End()

	cmd := &dashboards.DeleteDashboardCommand{OrgID: orgId, ID: dashboardId, UID: dashboardUID}

	if dr.features.IsEnabledGlobally(featuremgmt.FlagKubernetesCliDashboards) {
		err := dr.deleteDashboardThroughK8s(ctx, cmd, validateProvisionedDashboard)
		if err != nil {
			return err
		}
		// cleanup things related to dashboards that are not stored in unistore yet
		return dr.dashboardStore.CleanupAfterDelete(ctx, cmd)
	}

	if validateProvisionedDashboard {
		provisionedData, err := dr.GetProvisionedDashboardDataByDashboardID(ctx, dashboardId)
		if err != nil {
			return fmt.Errorf("%v: %w", "failed to check if dashboard is provisioned", err)
		}

		if provisionedData != nil {
			return dashboards.ErrDashboardCannotDeleteProvisionedDashboard
		}
	}

	return dr.dashboardStore.DeleteDashboard(ctx, cmd)
}

func (dr *DashboardServiceImpl) ImportDashboard(ctx context.Context, dto *dashboards.SaveDashboardDTO) (
	*dashboards.Dashboard, error) {
	ctx, span := tracer.Start(ctx, "dashboards.service.ImportDashboard")
	defer span.End()

	if err := validateDashboardRefreshInterval(dr.cfg.MinRefreshInterval, dto.Dashboard); err != nil {
		dr.log.Warn("Changing refresh interval for imported dashboard to minimum refresh interval",
			"dashboardUid", dto.Dashboard.UID, "dashboardTitle", dto.Dashboard.Title,
			"minRefreshInterval", dr.cfg.MinRefreshInterval)
		dto.Dashboard.Data.Set("refresh", dr.cfg.MinRefreshInterval)
	}

	cmd, err := dr.BuildSaveDashboardCommand(ctx, dto, true)
	if err != nil {
		return nil, err
	}

	dash, err := dr.saveDashboard(ctx, cmd)
	if err != nil {
		return nil, err
	}

	dr.setDefaultPermissions(ctx, dto, dash, false)

	return dash, nil
}

// UnprovisionDashboard removes info about dashboard being provisioned. Used after provisioning configs are changed
// and provisioned dashboards are left behind but not deleted.
func (dr *DashboardServiceImpl) UnprovisionDashboard(ctx context.Context, dashboardId int64) error {
	if dr.features.IsEnabledGlobally(featuremgmt.FlagKubernetesCliDashboards) {
		orgs, err := dr.orgService.Search(ctx, &org.SearchOrgsQuery{})
		if err != nil {
			return err
		}

		for _, org := range orgs {
			ctx = identity.WithRequester(ctx, getDashboardBackgroundRequester(org.ID))
			dash, err := dr.getDashboardThroughK8s(ctx, &dashboards.GetDashboardQuery{OrgID: org.ID, ID: dashboardId})
			if err != nil {
				// if we can't find it in this org, try the next one
				continue
			}

			_, err = dr.saveProvisionedDashboardThroughK8s(ctx, &dashboards.SaveDashboardCommand{
				OrgID:     org.ID,
				PluginID:  dash.PluginID,
				FolderUID: dash.FolderUID,
				FolderID:  dash.FolderID, // nolint:staticcheck
				UpdatedAt: time.Now(),
				Dashboard: dash.Data,
			}, nil, true)

			return err
		}

		return dashboards.ErrDashboardNotFound
	}

	return dr.dashboardStore.UnprovisionDashboard(ctx, dashboardId)
}

func (dr *DashboardServiceImpl) GetDashboardsByPluginID(ctx context.Context, query *dashboards.GetDashboardsByPluginIDQuery) ([]*dashboards.Dashboard, error) {
	if dr.features.IsEnabledGlobally(featuremgmt.FlagKubernetesCliDashboards) {
		return dr.searchDashboardsThroughK8s(ctx, &dashboards.FindPersistedDashboardsQuery{
			OrgId:           query.OrgID,
			ProvisionedRepo: pluginIDRepoName,
			ProvisionedPath: query.PluginID,
		})
	}
	return dr.dashboardStore.GetDashboardsByPluginID(ctx, query)
}

func (dr *DashboardServiceImpl) setDefaultPermissions(ctx context.Context, dto *dashboards.SaveDashboardDTO, dash *dashboards.Dashboard, provisioned bool) {
	ctx, span := tracer.Start(ctx, "dashboards.service.setDefaultPermissions")
	defer span.End()

	resource := "dashboard"
	if dash.IsFolder {
		resource = "folder"
	}

	if !dr.cfg.RBAC.PermissionsOnCreation(resource) {
		return
	}

	metrics.MFolderIDsServiceCount.WithLabelValues(metrics.Dashboard).Inc()
	// nolint:staticcheck
	inFolder := dash.FolderID > 0
	var permissions []accesscontrol.SetResourcePermissionCommand

	if !provisioned && dto.User.IsIdentityType(claims.TypeUser, claims.TypeServiceAccount) {
		userID, err := dto.User.GetInternalID()
		if err != nil {
			dr.log.Error("Could not make user admin", "dashboard", dash.Title, "id", dto.User.GetID(), "error", err)
		} else {
			permissions = append(permissions, accesscontrol.SetResourcePermissionCommand{
				UserID: userID, Permission: dashboardaccess.PERMISSION_ADMIN.String(),
			})
		}
	}

	if !inFolder {
		permissions = append(permissions, []accesscontrol.SetResourcePermissionCommand{
			{BuiltinRole: string(org.RoleEditor), Permission: dashboardaccess.PERMISSION_EDIT.String()},
			{BuiltinRole: string(org.RoleViewer), Permission: dashboardaccess.PERMISSION_VIEW.String()},
		}...)
	}

	svc := dr.dashboardPermissions
	if dash.IsFolder {
		svc = dr.folderPermissions
	}

	if _, err := svc.SetPermissions(ctx, dto.OrgID, dash.UID, permissions...); err != nil {
		dr.log.Error("Could not set default permissions", "dashboard", dash.Title, "error", err)
	}
}

func (dr *DashboardServiceImpl) setDefaultFolderPermissions(ctx context.Context, cmd *folder.CreateFolderCommand, f *folder.Folder, provisioned bool) {
	ctx, span := tracer.Start(ctx, "dashboards.service.setDefaultFolderPermissions")
	defer span.End()

	if !dr.cfg.RBAC.PermissionsOnCreation("folder") {
		return
	}

	inFolder := f.ParentUID != ""
	var permissions []accesscontrol.SetResourcePermissionCommand

	if !provisioned && cmd.SignedInUser.IsIdentityType(claims.TypeUser) {
		userID, err := cmd.SignedInUser.GetInternalID()
		if err != nil {
			dr.log.Error("Could not make user admin", "folder", cmd.Title, "id", cmd.SignedInUser.GetID())
		} else {
			permissions = append(permissions, accesscontrol.SetResourcePermissionCommand{
				UserID: userID, Permission: dashboardaccess.PERMISSION_ADMIN.String(),
			})
		}
	}

	if !inFolder {
		permissions = append(permissions, []accesscontrol.SetResourcePermissionCommand{
			{BuiltinRole: string(org.RoleEditor), Permission: dashboardaccess.PERMISSION_EDIT.String()},
			{BuiltinRole: string(org.RoleViewer), Permission: dashboardaccess.PERMISSION_VIEW.String()},
		}...)
	}

	if _, err := dr.folderPermissions.SetPermissions(ctx, cmd.OrgID, f.UID, permissions...); err != nil {
		dr.log.Error("Could not set default folder permissions", "folder", f.Title, "error", err)
	}
}

func (dr *DashboardServiceImpl) GetDashboard(ctx context.Context, query *dashboards.GetDashboardQuery) (*dashboards.Dashboard, error) {
	if dr.features.IsEnabledGlobally(featuremgmt.FlagKubernetesCliDashboards) {
		return dr.getDashboardThroughK8s(ctx, query)
	}

	return dr.dashboardStore.GetDashboard(ctx, query)
}

func (dr *DashboardServiceImpl) GetDashboardUIDByID(ctx context.Context, query *dashboards.GetDashboardRefByIDQuery) (*dashboards.DashboardRef, error) {
	if dr.features.IsEnabledGlobally(featuremgmt.FlagKubernetesCliDashboards) {
		requester, err := identity.GetRequester(ctx)
		if err != nil {
			return nil, err
		}
		result, err := dr.searchDashboardsThroughK8s(ctx, &dashboards.FindPersistedDashboardsQuery{
			OrgId:        requester.GetOrgID(),
			DashboardIds: []int64{query.ID},
		})
		if err != nil {
			return nil, err
		}

		if len(result) != 1 {
			return nil, fmt.Errorf("unexpected number of dashboards found: %d. desired: 1", len(result))
		}

		return &dashboards.DashboardRef{UID: result[0].UID, Slug: result[0].Slug}, nil
	}

	return dr.dashboardStore.GetDashboardUIDByID(ctx, query)
}

func (dr *DashboardServiceImpl) GetDashboards(ctx context.Context, query *dashboards.GetDashboardsQuery) ([]*dashboards.Dashboard, error) {
	if dr.features.IsEnabledGlobally(featuremgmt.FlagKubernetesCliDashboards) {
		if query.OrgID == 0 {
			requester, err := identity.GetRequester(ctx)
			if err != nil {
				return nil, err
			}
			query.OrgID = requester.GetOrgID()
		}

		return dr.searchDashboardsThroughK8s(ctx, &dashboards.FindPersistedDashboardsQuery{
			DashboardIds:  query.DashboardIDs,
			OrgId:         query.OrgID,
			DashboardUIDs: query.DashboardUIDs,
		})
	}

	return dr.dashboardStore.GetDashboards(ctx, query)
}

func (dr *DashboardServiceImpl) GetDashboardsSharedWithUser(ctx context.Context, user identity.Requester) ([]*dashboards.Dashboard, error) {
	return dr.getDashboardsSharedWithUser(ctx, user)
}

func (dr *DashboardServiceImpl) getDashboardsSharedWithUser(ctx context.Context, user identity.Requester) ([]*dashboards.Dashboard, error) {
	ctx, span := tracer.Start(ctx, "dashboards.service.getDashboardsSharedWithUser")
	defer span.End()

	permissions := user.GetPermissions()
	dashboardPermissions := permissions[dashboards.ActionDashboardsRead]
	sharedDashboards := make([]*dashboards.Dashboard, 0)
	dashboardUids := make([]string, 0)
	for _, p := range dashboardPermissions {
		if dashboardUid, found := strings.CutPrefix(p, dashboards.ScopeDashboardsPrefix); found {
			if !slices.Contains(dashboardUids, dashboardUid) {
				dashboardUids = append(dashboardUids, dashboardUid)
			}
		}
	}

	if len(dashboardUids) == 0 {
		return sharedDashboards, nil
	}

	dashboardsQuery := &dashboards.GetDashboardsQuery{
		DashboardUIDs: dashboardUids,
		OrgID:         user.GetOrgID(),
	}
	sharedDashboards, err := dr.GetDashboards(ctx, dashboardsQuery)
	if err != nil {
		return nil, err
	}
	return dr.filterUserSharedDashboards(ctx, user, sharedDashboards)
}

// filterUserSharedDashboards filter dashboards directly assigned to user, but not located in folders with view permissions
func (dr *DashboardServiceImpl) filterUserSharedDashboards(ctx context.Context, user identity.Requester, userDashboards []*dashboards.Dashboard) ([]*dashboards.Dashboard, error) {
	ctx, span := tracer.Start(ctx, "dashboards.service.filterUserSharedDashboards")
	defer span.End()

	filteredDashboards := make([]*dashboards.Dashboard, 0)

	folderUIDs := make([]string, 0)
	for _, dashboard := range userDashboards {
		folderUIDs = append(folderUIDs, dashboard.FolderUID)
	}

	// GetFolders return only folders available to user. So we can use is to check access.
	userDashFolders, err := dr.folderService.GetFolders(ctx, folder.GetFoldersQuery{
		UIDs:         folderUIDs,
		OrgID:        user.GetOrgID(),
		OrderByTitle: true,
		SignedInUser: user,
	})
	if err != nil {
		return nil, folder.ErrInternal.Errorf("failed to fetch parent folders from store: %w", err)
	}

	dashFoldersMap := make(map[string]*folder.Folder, 0)
	for _, f := range userDashFolders {
		dashFoldersMap[f.UID] = f
	}

	for _, dashboard := range userDashboards {
		// Filter out dashboards if user has access to parent folder
		if dashboard.FolderUID == "" {
			continue
		}

		_, hasAccess := dashFoldersMap[dashboard.FolderUID]
		if !hasAccess {
			filteredDashboards = append(filteredDashboards, dashboard)
		}
	}
	return filteredDashboards, nil
}

func (dr *DashboardServiceImpl) getUserSharedDashboardUIDs(ctx context.Context, user identity.Requester) ([]string, error) {
	ctx, span := tracer.Start(ctx, "dashboards.service.getUserSharedDashboardsUIDs")
	defer span.End()

	userDashboards, err := dr.getDashboardsSharedWithUser(ctx, user)
	if err != nil {
		return nil, err
	}
	userDashboardUIDs := make([]string, 0)
	for _, dashboard := range userDashboards {
		userDashboardUIDs = append(userDashboardUIDs, dashboard.UID)
	}
	return userDashboardUIDs, nil
}

func (dr *DashboardServiceImpl) FindDashboards(ctx context.Context, query *dashboards.FindPersistedDashboardsQuery) ([]dashboards.DashboardSearchProjection, error) {
	ctx, span := tracer.Start(ctx, "dashboards.service.FindDashboards")
	defer span.End()

	if dr.features.IsEnabled(ctx, featuremgmt.FlagNestedFolders) && len(query.FolderUIDs) > 0 && slices.Contains(query.FolderUIDs, folder.SharedWithMeFolderUID) {
		start := time.Now()
		userDashboardUIDs, err := dr.getUserSharedDashboardUIDs(ctx, query.SignedInUser)
		if err != nil {
			dr.metrics.sharedWithMeFetchDashboardsRequestsDuration.WithLabelValues("failure").Observe(time.Since(start).Seconds())
			return nil, err
		}
		if len(userDashboardUIDs) == 0 {
			return []dashboards.DashboardSearchProjection{}, nil
		}
		query.DashboardUIDs = userDashboardUIDs
		query.FolderUIDs = []string{}

		defer func(t time.Time) {
			dr.metrics.sharedWithMeFetchDashboardsRequestsDuration.WithLabelValues("success").Observe(time.Since(start).Seconds())
		}(time.Now())
	}

	if dr.features.IsEnabled(ctx, featuremgmt.FlagKubernetesCliDashboards) {
		if query.OrgId == 0 {
			requester, err := identity.GetRequester(ctx)
			if err != nil {
				return nil, err
			}
			query.OrgId = requester.GetOrgID()
		}

		response, err := dr.searchDashboardsThroughK8sRaw(ctx, query)
		if err != nil {
			return nil, err
		}

		finalResults := make([]dashboards.DashboardSearchProjection, len(response.Hits))
		for i, hit := range response.Hits {
			finalResults[i] = dashboards.DashboardSearchProjection{
				UID:       hit.Name,
				OrgID:     query.OrgId,
				Title:     hit.Title,
				Slug:      slugify.Slugify(hit.Title),
				IsFolder:  false,
				FolderUID: hit.Folder,
				Tags:      hit.Tags,
			}
		}

		return finalResults, nil
	}

	return dr.dashboardStore.FindDashboards(ctx, query)
}

func (dr *DashboardServiceImpl) SearchDashboards(ctx context.Context, query *dashboards.FindPersistedDashboardsQuery) (model.HitList, error) {
	ctx, span := tracer.Start(ctx, "dashboards.service.SearchDashboards")
	defer span.End()

	res, err := dr.FindDashboards(ctx, query)
	if err != nil {
		return nil, err
	}

	hits := makeQueryResult(query, res)
	return hits, nil
}

func (dr *DashboardServiceImpl) GetAllDashboards(ctx context.Context) ([]*dashboards.Dashboard, error) {
	if dr.features.IsEnabledGlobally(featuremgmt.FlagKubernetesCliDashboards) {
		requester, err := identity.GetRequester(ctx)
		if err != nil {
			return nil, err
		}
		return dr.listDashboardsThroughK8s(ctx, requester.GetOrgID())
	}

	return dr.dashboardStore.GetAllDashboards(ctx)
}

func (dr *DashboardServiceImpl) GetAllDashboardsByOrgId(ctx context.Context, orgID int64) ([]*dashboards.Dashboard, error) {
	if dr.features.IsEnabledGlobally(featuremgmt.FlagKubernetesCliDashboards) {
		return dr.listDashboardsThroughK8s(ctx, orgID)
	}

	return dr.dashboardStore.GetAllDashboardsByOrgId(ctx, orgID)
}

func getHitType(item dashboards.DashboardSearchProjection) model.HitType {
	var hitType model.HitType
	if item.IsFolder {
		hitType = model.DashHitFolder
	} else {
		hitType = model.DashHitDB
	}

	return hitType
}

func makeQueryResult(query *dashboards.FindPersistedDashboardsQuery, res []dashboards.DashboardSearchProjection) model.HitList {
	hitList := make([]*model.Hit, 0)
	hits := make(map[string]*model.Hit)

	for _, item := range res {
		key := fmt.Sprintf("%s-%d", item.UID, item.OrgID)
		hit, exists := hits[key]
		if !exists {
			metrics.MFolderIDsServiceCount.WithLabelValues(metrics.Dashboard).Inc()
			hit = &model.Hit{
				ID:          item.ID,
				UID:         item.UID,
				OrgID:       item.OrgID,
				Title:       item.Title,
				URI:         "db/" + item.Slug,
				URL:         dashboards.GetDashboardFolderURL(item.IsFolder, item.UID, item.Slug),
				Type:        getHitType(item),
				FolderID:    item.FolderID, // nolint:staticcheck
				FolderUID:   item.FolderUID,
				FolderTitle: item.FolderTitle,
				Tags:        []string{},
			}

			// when searching through unified storage, the dashboard will come as one
			// item, when searching through legacy, the dashboard will come multiple times
			// per tag. So we need to add the array here for unified, and the term below for legacy.
			if item.Tags != nil {
				hit.Tags = item.Tags
			}

			// nolint:staticcheck
			if item.FolderID > 0 {
				hit.FolderURL = dashboards.GetFolderURL(item.FolderUID, item.FolderSlug)
			}

			if query.Sort.MetaName != "" {
				hit.SortMeta = item.SortMeta
				hit.SortMetaName = query.Sort.MetaName
			}

			hitList = append(hitList, hit)
			hits[key] = hit
		}
		if len(item.Term) > 0 {
			hit.Tags = append(hit.Tags, item.Term)
		}
		if item.Deleted != nil {
			deletedDate := (*item.Deleted).Add(daysInTrash)
			hit.IsDeleted = true
			hit.PermanentlyDeleteDate = &deletedDate
		}
	}
	return hitList
}

func (dr *DashboardServiceImpl) GetDashboardTags(ctx context.Context, query *dashboards.GetDashboardTagsQuery) ([]*dashboards.DashboardTagCloudItem, error) {
	if dr.features.IsEnabled(ctx, featuremgmt.FlagKubernetesCliDashboards) {
		res, err := dr.k8sclient.getSearcher().Search(ctx, &resource.ResourceSearchRequest{
			Options: &resource.ListOptions{
				Key: &resource.ResourceKey{
					Namespace: dr.k8sclient.getNamespace(query.OrgID),
					Group:     "dashboard.grafana.app",
					Resource:  "dashboards",
				},
			},
			Facet: map[string]*resource.ResourceSearchRequest_Facet{
				"tags": {
					Field: "tags",
					Limit: 100000,
				},
			},
			Limit: 100000})
		if err != nil {
			return nil, err
		}
		facet, ok := res.Facet["tags"]
		if !ok {
			return []*dashboards.DashboardTagCloudItem{}, nil
		}

		results := make([]*dashboards.DashboardTagCloudItem, len(facet.Terms))
		for i, item := range facet.Terms {
			results[i] = &dashboards.DashboardTagCloudItem{
				Term:  item.Term,
				Count: int(item.Count),
			}
		}

		return results, nil
	}

	return dr.dashboardStore.GetDashboardTags(ctx, query)
}

func (dr DashboardServiceImpl) CountInFolders(ctx context.Context, orgID int64, folderUIDs []string, u identity.Requester) (int64, error) {
	return dr.dashboardStore.CountDashboardsInFolders(ctx, &dashboards.CountDashboardsInFolderRequest{FolderUIDs: folderUIDs, OrgID: orgID})
}

func (dr *DashboardServiceImpl) DeleteInFolders(ctx context.Context, orgID int64, folderUIDs []string, u identity.Requester) error {
	ctx, span := tracer.Start(ctx, "dashboards.service.DeleteInFolders")
	defer span.End()

	if dr.features.IsEnabledGlobally(featuremgmt.FlagDashboardRestore) {
		return dr.dashboardStore.SoftDeleteDashboardsInFolders(ctx, orgID, folderUIDs)
	}

	// We need a list of dashboard uids inside the folder to delete related public dashboards
	dashboardUIDs, err := dr.dashboardStore.GetAllDashboardsUIDsInFolders(ctx, &dashboards.GetAllDashboardsInFolderRequest{FolderUIDs: folderUIDs, OrgID: orgID})
	if err != nil {
		return err
	}

	err = dr.publicDashboardService.DeleteByDashboardUIDs(ctx, orgID, dashboardUIDs)
	if err != nil {
		return err
	}

	return dr.dashboardStore.DeleteDashboardsInFolders(ctx, &dashboards.DeleteDashboardsInFolderRequest{FolderUIDs: folderUIDs, OrgID: orgID})
}

func (dr *DashboardServiceImpl) Kind() string { return entity.StandardKindDashboard }

func (dr *DashboardServiceImpl) CleanUpDeletedDashboards(ctx context.Context) (int64, error) {
	ctx, span := tracer.Start(ctx, "dashboards.service.CleanUpDeletedDashboards")
	defer span.End()

	var deletedDashboardsCount int64
	deletedDashboards, err := dr.dashboardStore.GetSoftDeletedExpiredDashboards(ctx, daysInTrash)
	if err != nil {
		return 0, err
	}
	for _, dashboard := range deletedDashboards {
		err = dr.DeleteDashboard(ctx, dashboard.ID, dashboard.UID, dashboard.OrgID)
		if err != nil {
			dr.log.Warn("Failed to cleanup deleted dashboard", "dashboardUid", dashboard.UID, "error", err)
			break
		}
		deletedDashboardsCount++
	}

	return deletedDashboardsCount, nil
}

// -----------------------------------------------------------------------------------------
// Dashboard k8s functions
// -----------------------------------------------------------------------------------------

func (dk8s *dashk8sHandler) getClient(ctx context.Context, orgID int64) (dynamic.ResourceInterface, bool) {
	cfg := dk8s.restConfigProvider.GetRestConfig(ctx)
	if cfg == nil {
		return nil, false
	}

	dyn, err := dynamic.NewForConfig(cfg)
	if err != nil {
		return nil, false
	}

	return dyn.Resource(dk8s.gvr).Namespace(dk8s.getNamespace(orgID)), true
}

func (dk8s *dashk8sHandler) getNamespace(orgID int64) string {
	return dk8s.namespacer(orgID)
}

func (dk8s *dashk8sHandler) getSearcher() resource.ResourceIndexClient {
	return dk8s.searcher
}

func (dr *DashboardServiceImpl) getK8sContext(ctx context.Context) (context.Context, context.CancelFunc, error) {
	requester, requesterErr := identity.GetRequester(ctx)
	if requesterErr != nil {
		return nil, nil, requesterErr
	}

	user, exists := k8sRequest.UserFrom(ctx)
	if !exists {
		// add in k8s user if not there yet
		var ok bool
		user, ok = requester.(k8sUser.Info)
		if !ok {
			return nil, nil, fmt.Errorf("could not convert user to k8s user")
		}
	}

	newCtx := k8sRequest.WithUser(context.Background(), user)
	newCtx = log.WithContextualAttributes(newCtx, log.FromContext(ctx))
	// TODO: after GLSA token workflow is removed, make this return early
	// and move the else below to be unconditional
	if requesterErr == nil {
		newCtxWithRequester := identity.WithRequester(newCtx, requester)
		newCtx = newCtxWithRequester
	}

	// inherit the deadline from the original context, if it exists
	deadline, ok := ctx.Deadline()
	if ok {
		var newCancel context.CancelFunc
		newCtx, newCancel = context.WithTimeout(newCtx, time.Until(deadline))
		return newCtx, newCancel, nil
	}

	return newCtx, nil, nil
}

func (dr *DashboardServiceImpl) getDashboardThroughK8s(ctx context.Context, query *dashboards.GetDashboardQuery) (*dashboards.Dashboard, error) {
	// create a new context - prevents issues when the request stems from the k8s api itself
	// otherwise the context goes through the handlers twice and causes issues
	newCtx, cancel, err := dr.getK8sContext(ctx)
	if err != nil {
		return nil, err
	} else if cancel != nil {
		defer cancel()
	}

	client, ok := dr.k8sclient.getClient(newCtx, query.OrgID)
	if !ok {
		return nil, nil
	}

	// if including deleted dashboards for restore, use the /latest subresource
	subresource := ""
	if query.IncludeDeleted && dr.features.IsEnabledGlobally(featuremgmt.FlagKubernetesRestore) {
		subresource = "latest"
	}

	// get uid if not passed in
	if query.UID == "" {
		result, err := dr.GetDashboardUIDByID(ctx, &dashboards.GetDashboardRefByIDQuery{
			ID: query.ID,
		})
		if err != nil {
			return nil, err
		}

		query.UID = result.UID
	}

	out, err := client.Get(newCtx, query.UID, v1.GetOptions{}, subresource)
	if err != nil && !apierrors.IsNotFound(err) {
		return nil, err
	} else if err != nil || out == nil {
		return nil, dashboards.ErrDashboardNotFound
	}

	return dr.UnstructuredToLegacyDashboard(ctx, out, query.OrgID)
}

func (dr *DashboardServiceImpl) saveProvisionedDashboardThroughK8s(ctx context.Context, cmd *dashboards.SaveDashboardCommand, provisioning *dashboards.DashboardProvisioning, unprovision bool) (*dashboards.Dashboard, error) {
	// default to 1 if not set
	if cmd.OrgID == 0 {
		cmd.OrgID = 1
	}

	// create a new context - prevents issues when the request stems from the k8s api itself
	// otherwise the context goes through the handlers twice and causes issues
	newCtx, cancel, err := dr.getK8sContext(ctx)
	if err != nil {
		return nil, err
	} else if cancel != nil {
		defer cancel()
	}

	client, ok := dr.k8sclient.getClient(newCtx, cmd.OrgID)
	if !ok {
		return nil, nil
	}

	obj, err := LegacySaveCommandToUnstructured(cmd, dr.k8sclient.getNamespace(cmd.OrgID))
	if err != nil {
		return nil, err
	}

	annotations := obj.GetAnnotations()
	if annotations == nil {
		annotations = map[string]string{}
	}
	if unprovision {
		delete(annotations, utils.AnnoKeyRepoName)
		delete(annotations, utils.AnnoKeyRepoPath)
		delete(annotations, utils.AnnoKeyRepoHash)
		delete(annotations, utils.AnnoKeyRepoTimestamp)
	} else {
		annotations[utils.AnnoKeyRepoName] = provisionedFileNameWithPrefix(provisioning.Name)
		annotations[utils.AnnoKeyRepoPath] = provisioning.ExternalID
		annotations[utils.AnnoKeyRepoHash] = provisioning.CheckSum
		annotations[utils.AnnoKeyRepoTimestamp] = time.Unix(provisioning.Updated, 0).UTC().Format(time.RFC3339)
	}
	obj.SetAnnotations(annotations)

	var out *unstructured.Unstructured
	current, err := client.Get(newCtx, obj.GetName(), v1.GetOptions{})
	if err != nil && !apierrors.IsNotFound(err) {
		return nil, err
	} else if current == nil || (err != nil && apierrors.IsNotFound(err)) {
		out, err = client.Create(newCtx, &obj, v1.CreateOptions{})
		if err != nil {
			return nil, err
		}
	} else {
		out, err = client.Update(newCtx, &obj, v1.UpdateOptions{})
		if err != nil {
			return nil, err
		}
	}

	finalDash, err := dr.UnstructuredToLegacyDashboard(ctx, out, cmd.OrgID)
	if err != nil {
		return nil, err
	}

	return finalDash, nil
}

func (dr *DashboardServiceImpl) saveDashboardThroughK8s(ctx context.Context, cmd *dashboards.SaveDashboardCommand, orgID int64) (*dashboards.Dashboard, error) {
	// create a new context - prevents issues when the request stems from the k8s api itself
	// otherwise the context goes through the handlers twice and causes issues
	newCtx, cancel, err := dr.getK8sContext(ctx)
	if err != nil {
		return nil, err
	} else if cancel != nil {
		defer cancel()
	}

	client, ok := dr.k8sclient.getClient(newCtx, orgID)
	if !ok {
		return nil, nil
	}

	obj, err := LegacySaveCommandToUnstructured(cmd, dr.k8sclient.getNamespace(orgID))
	if err != nil {
		return nil, err
	}

	setPluginID(obj, cmd.PluginID)

	var out *unstructured.Unstructured
	current, err := client.Get(newCtx, obj.GetName(), v1.GetOptions{})
	if current == nil || err != nil {
		out, err = client.Create(newCtx, &obj, v1.CreateOptions{})
		if err != nil {
			return nil, err
		}
	} else {
		out, err = client.Update(newCtx, &obj, v1.UpdateOptions{})
		if err != nil {
			return nil, err
		}
	}

	finalDash, err := dr.UnstructuredToLegacyDashboard(ctx, out, orgID)
	if err != nil {
		return nil, err
	}

	return finalDash, nil
}

func (dr *DashboardServiceImpl) deleteAllDashboardThroughK8s(ctx context.Context, orgID int64) error {
	// create a new context - prevents issues when the request stems from the k8s api itself
	// otherwise the context goes through the handlers twice and causes issues
	newCtx, cancel, err := dr.getK8sContext(ctx)
	if err != nil {
		return err
	} else if cancel != nil {
		defer cancel()
	}

	client, ok := dr.k8sclient.getClient(newCtx, orgID)
	if !ok {
		return fmt.Errorf("could not get k8s client")
	}

	err = client.DeleteCollection(newCtx, v1.DeleteOptions{}, v1.ListOptions{})
	if err != nil {
		return err
	}

	return nil
}

func (dr *DashboardServiceImpl) deleteDashboardThroughK8s(ctx context.Context, cmd *dashboards.DeleteDashboardCommand, validateProvisionedDashboard bool) error {
	// create a new context - prevents issues when the request stems from the k8s api itself
	// otherwise the context goes through the handlers twice and causes issues
	newCtx, cancel, err := dr.getK8sContext(ctx)
	if err != nil {
		return err
	} else if cancel != nil {
		defer cancel()
	}

	client, ok := dr.k8sclient.getClient(newCtx, cmd.OrgID)
	if !ok {
		return fmt.Errorf("could not get k8s client")
	}

	// get uid if not passed in
	if cmd.UID == "" {
		result, err := dr.GetDashboardUIDByID(ctx, &dashboards.GetDashboardRefByIDQuery{
			ID: cmd.ID,
		})
		if err != nil {
			return err
		}

		cmd.UID = result.UID
	}

	// use a grace period of 0 to indicate to skip the check of deleting provisioned dashboards
	var gracePeriod *int64
	if !validateProvisionedDashboard {
		noGracePeriod := int64(0)
		gracePeriod = &noGracePeriod
	}

	err = client.Delete(newCtx, cmd.UID, v1.DeleteOptions{
		GracePeriodSeconds: gracePeriod,
	})
	if err != nil {
		return err
	}

	return nil
}

func (dr *DashboardServiceImpl) listDashboardsThroughK8s(ctx context.Context, orgID int64) ([]*dashboards.Dashboard, error) {
	// create a new context - prevents issues when the request stems from the k8s api itself
	// otherwise the context goes through the handlers twice and causes issues
	newCtx, cancel, err := dr.getK8sContext(ctx)
	if err != nil {
		return nil, err
	} else if cancel != nil {
		defer cancel()
	}

	client, ok := dr.k8sclient.getClient(newCtx, orgID)
	if !ok {
		return nil, nil
	}

	out, err := client.List(newCtx, v1.ListOptions{})
	if err != nil {
		return nil, err
	} else if out == nil {
		return nil, dashboards.ErrDashboardNotFound
	}

	dashboards := make([]*dashboards.Dashboard, 0)
	for _, item := range out.Items {
		dash, err := dr.UnstructuredToLegacyDashboard(ctx, &item, orgID)
		if err != nil {
			return nil, err
		}
		dashboards = append(dashboards, dash)
	}

	return dashboards, nil
}

func (dr *DashboardServiceImpl) searchDashboardsThroughK8sRaw(ctx context.Context, query *dashboards.FindPersistedDashboardsQuery) (*v0alpha1.SearchResults, error) {
	dashboardskey := &resource.ResourceKey{
		Namespace: dr.k8sclient.getNamespace(query.OrgId),
		Group:     "dashboard.grafana.app",
		Resource:  "dashboards",
	}

	request := &resource.ResourceSearchRequest{
		Options: &resource.ListOptions{
			Key:    dashboardskey,
			Fields: []*resource.Requirement{},
			Labels: []*resource.Requirement{},
		},
		Limit: 100000}

	if len(query.DashboardUIDs) > 0 {
		request.Options.Fields = []*resource.Requirement{{
			Key:      resource.SEARCH_FIELD_NAME,
			Operator: string(selection.In),
			Values:   query.DashboardUIDs,
		}}
	} else if len(query.DashboardIds) > 0 {
		values := make([]string, len(query.DashboardIds))
		for i, id := range query.DashboardIds {
			values[i] = strconv.FormatInt(id, 10)
		}

		request.Options.Labels = append(request.Options.Labels, &resource.Requirement{
			Key:      utils.LabelKeyDeprecatedInternalID, // nolint:staticcheck
			Operator: string(selection.In),
			Values:   values,
		})
	}

	if len(query.FolderUIDs) > 0 {
		req := []*resource.Requirement{{
			Key:      resource.SEARCH_FIELD_FOLDER,
			Operator: string(selection.In),
			Values:   query.FolderUIDs,
		}}
		request.Options.Fields = append(request.Options.Fields, req...)
	}

	if query.ProvisionedRepo != "" {
		req := []*resource.Requirement{{
			Key:      resource.SEARCH_FIELD_REPOSITORY_NAME,
			Operator: string(selection.In),
			Values:   []string{query.ProvisionedRepo},
		}}
		request.Options.Fields = append(request.Options.Fields, req...)
	}

	if len(query.ProvisionedReposNotIn) > 0 {
		req := []*resource.Requirement{{
			Key:      resource.SEARCH_FIELD_REPOSITORY_NAME,
			Operator: string(selection.NotIn),
			Values:   query.ProvisionedReposNotIn,
		}}
		request.Options.Fields = append(request.Options.Fields, req...)
	}
	if query.ProvisionedPath != "" {
		req := []*resource.Requirement{{
			Key:      resource.SEARCH_FIELD_REPOSITORY_PATH,
			Operator: string(selection.In),
			Values:   []string{query.ProvisionedPath},
		}}
		request.Options.Fields = append(request.Options.Fields, req...)
	}

	// note: this does not allow for partial matching
	//
	// partial matching will be allowed through the api layer for the frontend,
	// but is currently not needed by other services in the backend
	if query.Title != "" {
		req := []*resource.Requirement{{
			Key:      resource.SEARCH_FIELD_TITLE,
			Operator: string(selection.In),
			Values:   []string{query.Title},
		}}
		request.Options.Fields = append(request.Options.Fields, req...)
	}

	if len(query.Tags) > 0 {
		req := []*resource.Requirement{{
			Key:      resource.SEARCH_FIELD_TAGS,
			Operator: string(selection.In),
			Values:   query.Tags,
		}}
		request.Options.Fields = append(request.Options.Fields, req...)
	}

	if query.Limit > 0 {
		request.Limit = query.Limit
	}

	res, err := dr.k8sclient.getSearcher().Search(ctx, request)
	if err != nil {
		return nil, err
	}

	return ParseResults(res, 0)
}

type dashboardProvisioningWithUID struct {
	dashboards.DashboardProvisioning
	DashboardUID string
}

func (dr *DashboardServiceImpl) searchProvisionedDashboardsThroughK8s(ctx context.Context, query dashboards.FindPersistedDashboardsQuery) ([]*dashboardProvisioningWithUID, error) {
	ctx = identity.WithRequester(ctx, getDashboardBackgroundRequester(query.OrgId))

	if query.ProvisionedRepo != "" {
		query.ProvisionedRepo = provisionedFileNameWithPrefix(query.ProvisionedRepo)
	}

	if len(query.ProvisionedReposNotIn) > 0 {
		repos := make([]string, len(query.ProvisionedReposNotIn))
		for i, v := range query.ProvisionedReposNotIn {
			repos[i] = provisionedFileNameWithPrefix(v)
		}
		query.ProvisionedReposNotIn = repos
	}

	searchResults, err := dr.searchDashboardsThroughK8sRaw(ctx, &query)
	if err != nil {
		return nil, err
	}

	newCtx, cancel, err := dr.getK8sContext(ctx)
	if err != nil {
		return nil, err
	} else if cancel != nil {
		defer cancel()
	}

	client, ok := dr.k8sclient.getClient(newCtx, query.OrgId)
	if !ok {
		return nil, nil
	}

	// loop through all hits concurrently to get the repo information (if set due to file provisioning)
	dashs := make([]*dashboardProvisioningWithUID, 0)
	var mu sync.Mutex
	g, ctx := errgroup.WithContext(ctx)
	for _, h := range searchResults.Hits {
		func(hit v0alpha1.DashboardHit) {
			g.Go(func() error {
				out, err := client.Get(ctx, hit.Name, v1.GetOptions{}, "")
				if err != nil {
					return err
				} else if out == nil {
					return dashboards.ErrDashboardNotFound
				}

				meta, err := utils.MetaAccessor(out)
				if err != nil {
					return err
				}

				// ensure the repo is set due to file provisioning, otherwise skip it
				fileRepo, found := getProvisionedFileNameFromMeta(meta)
				if !found {
					return nil
				}

				provisioning := &dashboardProvisioningWithUID{
					DashboardUID: hit.Name,
				}
				provisioning.Name = fileRepo
				provisioning.ExternalID = meta.GetRepositoryPath()
				provisioning.CheckSum = meta.GetRepositoryHash()
				provisioning.DashboardID = meta.GetDeprecatedInternalID() // nolint:staticcheck

				updated, err := meta.GetRepositoryTimestamp()
				if err != nil {
					return err
				}
				if updated != nil {
					provisioning.Updated = updated.Unix()
				}

				mu.Lock()
				dashs = append(dashs, provisioning)
				mu.Unlock()

				return nil
			})
		}(h)
	}

	if err := g.Wait(); err != nil {
		return nil, err
	}

	return dashs, nil
}

func (dr *DashboardServiceImpl) searchDashboardsThroughK8s(ctx context.Context, query *dashboards.FindPersistedDashboardsQuery) ([]*dashboards.Dashboard, error) {
	response, err := dr.searchDashboardsThroughK8sRaw(ctx, query)
	if err != nil {
		return nil, err
	}
	result := make([]*dashboards.Dashboard, len(response.Hits))
	for i, hit := range response.Hits {
		result[i] = &dashboards.Dashboard{
			OrgID:     query.OrgId,
			UID:       hit.Name,
			Slug:      slugify.Slugify(hit.Title),
			Title:     hit.Title,
			FolderUID: hit.Folder,
		}
	}

	return result, nil
}

func ParseResults(result *resource.ResourceSearchResponse, offset int64) (*v0alpha1.SearchResults, error) {
	if result == nil {
		return nil, nil
	} else if result.Error != nil {
		return nil, fmt.Errorf("%d error searching: %s: %s", result.Error.Code, result.Error.Message, result.Error.Details)
	} else if result.Results == nil {
		return nil, nil
	}

	titleIDX := 0
	folderIDX := 1
	tagsIDX := -1
	scoreIDX := 0
	explainIDX := 0

	for i, v := range result.Results.Columns {
		switch v.Name {
		case resource.SEARCH_FIELD_EXPLAIN:
			explainIDX = i
		case resource.SEARCH_FIELD_SCORE:
			scoreIDX = i
		case resource.SEARCH_FIELD_TITLE:
			titleIDX = i
		case resource.SEARCH_FIELD_FOLDER:
			folderIDX = i
		case resource.SEARCH_FIELD_TAGS:
			tagsIDX = i
		}
	}

	sr := &v0alpha1.SearchResults{
		Offset:    offset,
		TotalHits: result.TotalHits,
		QueryCost: result.QueryCost,
		MaxScore:  result.MaxScore,
		Hits:      make([]v0alpha1.DashboardHit, len(result.Results.Rows)),
	}

	for i, row := range result.Results.Rows {
		fields := &common.Unstructured{}
		for colIndex, col := range result.Results.Columns {
			if _, ok := excludedFields[col.Name]; ok {
				val, err := resource.DecodeCell(col, colIndex, row.Cells[colIndex])
				if err != nil {
					return nil, err
				}
				// Some of the dashboard fields come in as int32, but we need to convert them to int64 or else fields.Set() will panic
				int32Val, ok := val.(int32)
				if ok {
					val = int64(int32Val)
				}
				fields.Set(col.Name, val)
			}
		}

		hit := &v0alpha1.DashboardHit{
			Resource: row.Key.Resource, // folders | dashboards
			Name:     row.Key.Name,     // The Grafana UID
			Title:    string(row.Cells[titleIDX]),
			Folder:   string(row.Cells[folderIDX]),
			Field:    fields,
		}
		if tagsIDX > 0 && row.Cells[tagsIDX] != nil {
			_ = json.Unmarshal(row.Cells[tagsIDX], &hit.Tags)
		}
		if explainIDX > 0 && row.Cells[explainIDX] != nil {
			_ = json.Unmarshal(row.Cells[explainIDX], &hit.Explain)
		}
		if scoreIDX > 0 && row.Cells[scoreIDX] != nil {
			_, _ = binary.Decode(row.Cells[scoreIDX], binary.BigEndian, &hit.Score)
		}

		sr.Hits[i] = *hit
	}

	// Add facet results
	if result.Facet != nil {
		sr.Facets = make(map[string]v0alpha1.FacetResult)
		for k, v := range result.Facet {
			sr.Facets[k] = v0alpha1.FacetResult{
				Field:   v.Field,
				Total:   v.Total,
				Missing: v.Missing,
				Terms:   make([]v0alpha1.TermFacet, len(v.Terms)),
			}
			for j, t := range v.Terms {
				sr.Facets[k].Terms[j] = v0alpha1.TermFacet{
					Term:  t.Term,
					Count: t.Count,
				}
			}
		}
	}

	return sr, nil
}

func (dr *DashboardServiceImpl) UnstructuredToLegacyDashboard(ctx context.Context, item *unstructured.Unstructured, orgID int64) (*dashboards.Dashboard, error) {
	spec, ok := item.Object["spec"].(map[string]any)
	if !ok {
		return nil, errors.New("error parsing dashboard from k8s response")
	}
	obj, err := utils.MetaAccessor(item)
	if err != nil {
		return nil, err
	}
	uid := obj.GetName()
	spec["uid"] = uid

	dashVersion := 0
	if version, ok := spec["version"].(int64); ok {
		dashVersion = int(version)
	}

	out := dashboards.Dashboard{
		OrgID:     orgID,
		ID:        obj.GetDeprecatedInternalID(), // nolint:staticcheck
		UID:       uid,
		Slug:      obj.GetSlug(),
		FolderUID: obj.GetFolder(),
		Version:   dashVersion,
		Data:      simplejson.NewFromAny(spec),
	}

	out.Created = obj.GetCreationTimestamp().Time
	updated, err := obj.GetUpdatedTimestamp()
	if err == nil && updated != nil {
		out.Updated = *updated
	} else {
		// by default, set updated to created
		out.Updated = out.Created
	}

	deleted := obj.GetDeletionTimestamp()
	if deleted != nil {
		out.Deleted = obj.GetDeletionTimestamp().Time
	}

	out.PluginID = GetPluginIDFromMeta(obj)

	creator, err := dr.getUserFromMeta(ctx, obj.GetCreatedBy())
	if err != nil {
		return nil, err
	}
	out.CreatedBy = creator.ID

	updater, err := dr.getUserFromMeta(ctx, obj.GetUpdatedBy())
	if err != nil {
		return nil, err
	}
	out.UpdatedBy = updater.ID

	// any dashboards that have already been synced to unified storage will have the id in the spec
	// and not as a label. We will need to support this conversion until they have all been updated
	// to labels
	if id, ok := spec["id"].(int64); ok {
		out.ID = id
		out.Data.Del("id")
	}

	if gnetID, ok := spec["gnet_id"].(int64); ok {
		out.GnetID = gnetID
	}

	if isFolder, ok := spec["is_folder"].(bool); ok {
		out.IsFolder = isFolder
	}

	if hasACL, ok := spec["has_acl"].(bool); ok {
		out.HasACL = hasACL
	}

	if title, ok := spec["title"].(string); ok {
		out.Title = title
		// if slug isn't in the metadata, add it via the title
		if out.Slug == "" {
			out.UpdateSlug()
		}
	}

	return &out, nil
}

func (dr *DashboardServiceImpl) getUserFromMeta(ctx context.Context, userMeta string) (*user.User, error) {
	if userMeta == "" || toUID(userMeta) == "" {
		return &user.User{}, nil
	}
	usr, err := dr.getUser(ctx, toUID(userMeta))
	if err != nil && errors.Is(err, user.ErrUserNotFound) {
		return &user.User{}, nil
	}
	return usr, err
}

func (dr *DashboardServiceImpl) getUser(ctx context.Context, uid string) (*user.User, error) {
	userId, err := strconv.ParseInt(uid, 10, 64)
	if err == nil {
		return dr.userService.GetByID(ctx, &user.GetUserByIDQuery{ID: userId})
	}
	return dr.userService.GetByUID(ctx, &user.GetUserByUIDQuery{UID: uid})
}

var pluginIDRepoName = "plugin"
var fileProvisionedRepoPrefix = "file:"

func setPluginID(obj unstructured.Unstructured, pluginID string) {
	if pluginID == "" {
		return
	}

	annotations := obj.GetAnnotations()
	if annotations == nil {
		annotations = map[string]string{}
	}
	annotations[utils.AnnoKeyRepoName] = pluginIDRepoName
	annotations[utils.AnnoKeyRepoPath] = pluginID
	obj.SetAnnotations(annotations)
}

func provisionedFileNameWithPrefix(name string) string {
	if name == "" {
		return ""
	}

	return fileProvisionedRepoPrefix + name
}

func getProvisionedFileNameFromMeta(obj utils.GrafanaMetaAccessor) (string, bool) {
	return strings.CutPrefix(obj.GetRepositoryName(), fileProvisionedRepoPrefix)
}

func GetPluginIDFromMeta(obj utils.GrafanaMetaAccessor) string {
	if obj.GetRepositoryName() == pluginIDRepoName {
		return obj.GetRepositoryPath()
	}
	return ""
}

func LegacySaveCommandToUnstructured(cmd *dashboards.SaveDashboardCommand, namespace string) (unstructured.Unstructured, error) {
	uid := cmd.GetDashboardModel().UID
	if uid == "" {
		uid = uuid.NewString()
	}

	finalObj := unstructured.Unstructured{
		Object: map[string]interface{}{},
	}

	obj := map[string]interface{}{}
	body, err := cmd.Dashboard.ToDB()
	if err != nil {
		return finalObj, err
	}

	err = json.Unmarshal(body, &obj)
	if err != nil {
		return finalObj, err
	}

	// update the version
	version, ok := obj["version"].(float64)
	if !ok || version == 0 {
		obj["version"] = 1
	} else if !cmd.Overwrite {
		obj["version"] = version + 1
	}

	finalObj.Object["spec"] = obj
	finalObj.SetName(uid)
	finalObj.SetNamespace(namespace)
	finalObj.SetGroupVersionKind(v0alpha1.DashboardResourceInfo.GroupVersionKind())

	if cmd.FolderUID != "" {
		meta, err := utils.MetaAccessor(&finalObj)
		if err != nil {
			return finalObj, err
		}

		meta.SetFolder(cmd.FolderUID)
	}

	return finalObj, nil
}

func toUID(rawIdentifier string) string {
	parts := strings.Split(rawIdentifier, ":")
	if len(parts) < 2 {
		return ""
	}
	return parts[1]
}<|MERGE_RESOLUTION|>--- conflicted
+++ resolved
@@ -84,7 +84,6 @@
 )
 
 type DashboardServiceImpl struct {
-<<<<<<< HEAD
 	cfg                    *setting.Cfg
 	log                    log.Logger
 	dashboardStore         dashboards.Store
@@ -96,25 +95,9 @@
 	folderPermissions      accesscontrol.FolderPermissionsService
 	dashboardPermissions   accesscontrol.DashboardPermissionsService
 	ac                     accesscontrol.AccessControl
-	zclient                zanzana.Client
 	k8sclient              dashboardK8sHandler
 	metrics                *dashboardsMetrics
 	publicDashboardService publicdashboards.ServiceWrapper
-=======
-	cfg                  *setting.Cfg
-	log                  log.Logger
-	dashboardStore       dashboards.Store
-	folderStore          folder.FolderStore
-	folderService        folder.Service
-	userService          user.Service
-	orgService           org.Service
-	features             featuremgmt.FeatureToggles
-	folderPermissions    accesscontrol.FolderPermissionsService
-	dashboardPermissions accesscontrol.DashboardPermissionsService
-	ac                   accesscontrol.AccessControl
-	k8sclient            dashboardK8sHandler
-	metrics              *dashboardsMetrics
->>>>>>> d025523a
 }
 
 // interface to allow for testing
@@ -150,7 +133,6 @@
 	}
 
 	dashSvc := &DashboardServiceImpl{
-<<<<<<< HEAD
 		cfg:                    cfg,
 		log:                    log.New("dashboard-service"),
 		dashboardStore:         dashboardStore,
@@ -158,7 +140,6 @@
 		folderPermissions:      folderPermissionsService,
 		dashboardPermissions:   dashboardPermissionsService,
 		ac:                     ac,
-		zclient:                zclient,
 		folderStore:            folderStore,
 		folderService:          folderSvc,
 		orgService:             orgService,
@@ -166,21 +147,6 @@
 		k8sclient:              k8sHandler,
 		metrics:                newDashboardsMetrics(r),
 		publicDashboardService: publicDashboardService,
-=======
-		cfg:                  cfg,
-		log:                  log.New("dashboard-service"),
-		dashboardStore:       dashboardStore,
-		features:             features,
-		folderPermissions:    folderPermissionsService,
-		dashboardPermissions: dashboardPermissionsService,
-		ac:                   ac,
-		folderStore:          folderStore,
-		folderService:        folderSvc,
-		orgService:           orgService,
-		userService:          userService,
-		k8sclient:            k8sHandler,
-		metrics:              newDashboardsMetrics(r),
->>>>>>> d025523a
 	}
 
 	defaultLimits, err := readQuotaConfig(cfg)
