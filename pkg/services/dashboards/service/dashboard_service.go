--- conflicted
+++ resolved
@@ -99,26 +99,8 @@
 	dashboardPermissionsReady chan struct{}
 }
 
-<<<<<<< HEAD
-// interface to allow for testing
-type dashboardK8sHandler interface {
-	getClient(ctx context.Context, orgID int64) (dynamic.ResourceInterface, bool)
-	getNamespace(orgID int64) string
-	getSearcher() resource.ResourceIndexClient
-}
-
-var _ dashboardK8sHandler = (*dashk8sHandler)(nil)
 var _ dashboards.PermissionsRegistrationService = (*DashboardServiceImpl)(nil)
 
-type dashk8sHandler struct {
-	namespacer         request.NamespaceMapper
-	gvr                schema.GroupVersionResource
-	restConfigProvider apiserver.RestConfigProvider
-	searcher           resource.ResourceIndexClient
-}
-
-=======
->>>>>>> bd84fdad
 // This is the uber service that implements a three smaller services
 func ProvideDashboardServiceImpl(
 	cfg *setting.Cfg, dashboardStore dashboards.Store, folderStore folder.FolderStore,
