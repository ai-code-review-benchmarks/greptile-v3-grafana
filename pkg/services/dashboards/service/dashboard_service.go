package service

import (
	"context"
	"encoding/json"
	"errors"
	"fmt"
	"strconv"
	"strings"
	"sync"
	"time"

	"github.com/google/uuid"
	"github.com/grafana/grafana/pkg/util/retryer"
	"github.com/prometheus/client_golang/prometheus"
	"go.opentelemetry.io/otel"
	"golang.org/x/exp/maps"
	"golang.org/x/exp/slices"
	"golang.org/x/sync/errgroup"
	apierrors "k8s.io/apimachinery/pkg/api/errors"
	v1 "k8s.io/apimachinery/pkg/apis/meta/v1"
	"k8s.io/apimachinery/pkg/apis/meta/v1/unstructured"
	"k8s.io/apimachinery/pkg/selection"

	claims "github.com/grafana/authlib/types"
	"github.com/grafana/grafana-plugin-sdk-go/backend/gtime"
	"github.com/grafana/grafana/apps/dashboard/pkg/apis/dashboard"
	dashboardv0alpha1 "github.com/grafana/grafana/apps/dashboard/pkg/apis/dashboard/v0alpha1"
	"github.com/grafana/grafana/pkg/apimachinery/identity"
	"github.com/grafana/grafana/pkg/apimachinery/utils"
	folderv0alpha1 "github.com/grafana/grafana/pkg/apis/folder/v0alpha1"
	"github.com/grafana/grafana/pkg/components/simplejson"
	"github.com/grafana/grafana/pkg/infra/log"
	"github.com/grafana/grafana/pkg/infra/metrics"
	"github.com/grafana/grafana/pkg/infra/slugify"
	"github.com/grafana/grafana/pkg/services/accesscontrol"
	"github.com/grafana/grafana/pkg/services/apiserver"
	"github.com/grafana/grafana/pkg/services/apiserver/client"
	"github.com/grafana/grafana/pkg/services/apiserver/endpoints/request"
	"github.com/grafana/grafana/pkg/services/dashboards"
	"github.com/grafana/grafana/pkg/services/dashboards/dashboardaccess"
	dashboardsearch "github.com/grafana/grafana/pkg/services/dashboards/service/search"
	"github.com/grafana/grafana/pkg/services/featuremgmt"
	"github.com/grafana/grafana/pkg/services/folder"
	"github.com/grafana/grafana/pkg/services/org"
	"github.com/grafana/grafana/pkg/services/publicdashboards"
	"github.com/grafana/grafana/pkg/services/quota"
	"github.com/grafana/grafana/pkg/services/search/model"
	"github.com/grafana/grafana/pkg/services/search/sort"
	"github.com/grafana/grafana/pkg/services/sqlstore/searchstore"
	"github.com/grafana/grafana/pkg/services/store/entity"
	"github.com/grafana/grafana/pkg/services/user"
	"github.com/grafana/grafana/pkg/setting"
	"github.com/grafana/grafana/pkg/storage/legacysql/dualwrite"
	"github.com/grafana/grafana/pkg/storage/unified/resource"
	"github.com/grafana/grafana/pkg/storage/unified/search"
	"github.com/grafana/grafana/pkg/util"
)

var (
	// DashboardServiceImpl implements the DashboardService interface
	_ dashboards.DashboardService             = (*DashboardServiceImpl)(nil)
	_ dashboards.DashboardProvisioningService = (*DashboardServiceImpl)(nil)
	_ dashboards.PluginService                = (*DashboardServiceImpl)(nil)

	daysInTrash = 24 * 30 * time.Hour
	tracer      = otel.Tracer("github.com/grafana/grafana/pkg/services/dashboards/service")
)

type DashboardServiceImpl struct {
	cfg                    *setting.Cfg
	log                    log.Logger
	dashboardStore         dashboards.Store
	folderStore            folder.FolderStore
	folderService          folder.Service
	orgService             org.Service
	features               featuremgmt.FeatureToggles
	folderPermissions      accesscontrol.FolderPermissionsService
	dashboardPermissions   accesscontrol.DashboardPermissionsService
	ac                     accesscontrol.AccessControl
	k8sclient              client.K8sHandler
	metrics                *dashboardsMetrics
	publicDashboardService publicdashboards.ServiceWrapper

	dashboardPermissionsReady chan struct{}
}

var _ dashboards.PermissionsRegistrationService = (*DashboardServiceImpl)(nil)

// This is the uber service that implements a three smaller services
func ProvideDashboardServiceImpl(
	cfg *setting.Cfg, dashboardStore dashboards.Store, folderStore folder.FolderStore,
	features featuremgmt.FeatureToggles, folderPermissionsService accesscontrol.FolderPermissionsService,
	ac accesscontrol.AccessControl, folderSvc folder.Service, fStore folder.Store, r prometheus.Registerer,
	restConfigProvider apiserver.RestConfigProvider, userService user.Service,
	quotaService quota.Service, orgService org.Service, publicDashboardService publicdashboards.ServiceWrapper,
	resourceClient resource.ResourceClient, dual dualwrite.Service, sorter sort.Service,
) (*DashboardServiceImpl, error) {
	k8sHandler := client.NewK8sHandler(dual, request.GetNamespaceMapper(cfg), dashboardv0alpha1.DashboardResourceInfo.GroupVersionResource(), restConfigProvider.GetRestConfig, dashboardStore, userService, resourceClient, sorter)

	dashSvc := &DashboardServiceImpl{
		cfg:                       cfg,
		log:                       log.New("dashboard-service"),
		dashboardStore:            dashboardStore,
		features:                  features,
		folderPermissions:         folderPermissionsService,
		ac:                        ac,
		folderStore:               folderStore,
		folderService:             folderSvc,
		orgService:                orgService,
		k8sclient:                 k8sHandler,
		metrics:                   newDashboardsMetrics(r),
		dashboardPermissionsReady: make(chan struct{}),
		publicDashboardService:    publicDashboardService,
	}

	defaultLimits, err := readQuotaConfig(cfg)
	if err != nil {
		return nil, err
	}
	if err := quotaService.RegisterQuotaReporter(&quota.NewUsageReporter{
		TargetSrv:     dashboards.QuotaTargetSrv,
		DefaultLimits: defaultLimits,
		Reporter:      dashSvc.Count,
	}); err != nil {
		return nil, err
	}

	ac.RegisterScopeAttributeResolver(dashboards.NewDashboardIDScopeResolver(dashSvc, folderSvc))
	ac.RegisterScopeAttributeResolver(dashboards.NewDashboardUIDScopeResolver(dashSvc, folderSvc))

	if err := folderSvc.RegisterService(dashSvc); err != nil {
		return nil, err
	}

	return dashSvc, nil
}

func (dr *DashboardServiceImpl) RegisterDashboardPermissions(service accesscontrol.DashboardPermissionsService) {
	dr.dashboardPermissions = service
	close(dr.dashboardPermissionsReady)
}

func (dr *DashboardServiceImpl) getPermissionsService(isFolder bool) accesscontrol.PermissionsService {
	if isFolder {
		return dr.folderPermissions
	}
	<-dr.dashboardPermissionsReady
	return dr.dashboardPermissions
}

func (dr *DashboardServiceImpl) Count(ctx context.Context, scopeParams *quota.ScopeParameters) (*quota.Map, error) {
	if dr.features.IsEnabledGlobally(featuremgmt.FlagKubernetesClientDashboardsFolders) {
		u := &quota.Map{}
		orgs, err := dr.orgService.Search(ctx, &org.SearchOrgsQuery{})
		if err != nil {
			return u, err
		}

		total := int64(0)
		for _, org := range orgs {
			ctx, _ := identity.WithServiceIdentity(ctx, org.ID)
			orgDashboards, err := dr.CountDashboardsInOrg(ctx, org.ID)
			if err != nil {
				return nil, err
			}
			total += orgDashboards

			tag, err := quota.NewTag(dashboards.QuotaTargetSrv, dashboards.QuotaTarget, quota.OrgScope)
			if err != nil {
				return nil, err
			}
			u.Set(tag, orgDashboards)
		}

		tag, err := quota.NewTag(dashboards.QuotaTargetSrv, dashboards.QuotaTarget, quota.GlobalScope)
		if err != nil {
			return nil, err
		}
		u.Set(tag, total)

		return u, nil
	}

	return dr.dashboardStore.Count(ctx, scopeParams)
}

func (dr *DashboardServiceImpl) CountDashboardsInOrg(ctx context.Context, orgID int64) (int64, error) {
	if dr.features.IsEnabledGlobally(featuremgmt.FlagKubernetesClientDashboardsFolders) {
		resp, err := dr.k8sclient.GetStats(ctx, orgID)
		if err != nil {
			return 0, err
		}

		if len(resp.Stats) != 1 {
			return 0, fmt.Errorf("expected 1 stat, got %d", len(resp.Stats))
		}

		return resp.Stats[0].Count, nil
	}

	return dr.dashboardStore.CountInOrg(ctx, orgID)
}

func readQuotaConfig(cfg *setting.Cfg) (*quota.Map, error) {
	limits := &quota.Map{}

	if cfg == nil {
		return limits, nil
	}

	globalQuotaTag, err := quota.NewTag(dashboards.QuotaTargetSrv, dashboards.QuotaTarget, quota.GlobalScope)
	if err != nil {
		return &quota.Map{}, err
	}
	orgQuotaTag, err := quota.NewTag(dashboards.QuotaTargetSrv, dashboards.QuotaTarget, quota.OrgScope)
	if err != nil {
		return &quota.Map{}, err
	}

	limits.Set(globalQuotaTag, cfg.Quota.Global.Dashboard)
	limits.Set(orgQuotaTag, cfg.Quota.Org.Dashboard)
	return limits, nil
}

func (dr *DashboardServiceImpl) GetProvisionedDashboardData(ctx context.Context, name string) ([]*dashboards.DashboardProvisioning, error) {
	if dr.features.IsEnabledGlobally(featuremgmt.FlagKubernetesClientDashboardsFolders) {
		orgs, err := dr.orgService.Search(ctx, &org.SearchOrgsQuery{})
		if err != nil {
			return nil, err
		}

		results := []*dashboards.DashboardProvisioning{}
		var mu sync.Mutex
		g, ctx := errgroup.WithContext(ctx)
		for _, org := range orgs {
			func(orgID int64) {
				g.Go(func() error {
					res, err := dr.searchProvisionedDashboardsThroughK8s(ctx, &dashboards.FindPersistedDashboardsQuery{
						ManagedBy:       utils.ManagerKindClassicFP, // nolint:staticcheck
						ManagerIdentity: name,
						OrgId:           orgID,
					})
					if err != nil {
						return err
					}

					mu.Lock()
					for _, r := range res {
						results = append(results, &r.DashboardProvisioning)
					}
					mu.Unlock()
					return nil
				})
			}(org.ID)
		}

		if err := g.Wait(); err != nil {
			return nil, err
		}

		return results, nil
	}

	return dr.dashboardStore.GetProvisionedDashboardData(ctx, name)
}

func (dr *DashboardServiceImpl) GetProvisionedDashboardDataByDashboardID(ctx context.Context, dashboardID int64) (*dashboards.DashboardProvisioning, error) {
	if dr.features.IsEnabledGlobally(featuremgmt.FlagKubernetesClientDashboardsFolders) {
		// if dashboard id is 0, it is a new dashboard
		if dashboardID == 0 {
			return nil, nil
		}

		orgs, err := dr.orgService.Search(ctx, &org.SearchOrgsQuery{})
		if err != nil {
			return nil, err
		}

		for _, org := range orgs {
			res, err := dr.searchProvisionedDashboardsThroughK8s(ctx, &dashboards.FindPersistedDashboardsQuery{
				ManagedBy:    utils.ManagerKindClassicFP, // nolint:staticcheck
				OrgId:        org.ID,
				DashboardIds: []int64{dashboardID},
			})
			if err != nil {
				return nil, err
			}

			if len(res) == 1 {
				return &res[0].DashboardProvisioning, nil
			} else if len(res) > 1 {
				return nil, fmt.Errorf("found more than one provisioned dashboard with ID %d", dashboardID)
			}
		}

		return nil, nil
	}

	return dr.dashboardStore.GetProvisionedDataByDashboardID(ctx, dashboardID)
}

func (dr *DashboardServiceImpl) GetProvisionedDashboardDataByDashboardUID(ctx context.Context, orgID int64, dashboardUID string) (*dashboards.DashboardProvisioning, error) {
	if dr.features.IsEnabledGlobally(featuremgmt.FlagKubernetesClientDashboardsFolders) {
		if dashboardUID == "" {
			return nil, nil
		}

		res, err := dr.searchProvisionedDashboardsThroughK8s(ctx, &dashboards.FindPersistedDashboardsQuery{
			ManagedBy:     utils.ManagerKindClassicFP, // nolint:staticcheck
			OrgId:         orgID,
			DashboardUIDs: []string{dashboardUID},
		})
		if err != nil {
			return nil, err
		}

		if len(res) == 1 {
			return &res[0].DashboardProvisioning, nil
		} else if len(res) > 1 {
			return nil, fmt.Errorf("found more than one provisioned dashboard with UID %s", dashboardUID)
		}

		return nil, nil
	}

	return dr.dashboardStore.GetProvisionedDataByDashboardUID(ctx, orgID, dashboardUID)
}

//nolint:gocyclo
func (dr *DashboardServiceImpl) BuildSaveDashboardCommand(ctx context.Context, dto *dashboards.SaveDashboardDTO,
	validateProvisionedDashboard bool) (*dashboards.SaveDashboardCommand, error) {
	ctx, span := tracer.Start(ctx, "dashboards.service.BuildSaveDashboardcommand")
	defer span.End()

	dash := dto.Dashboard

	dash.OrgID = dto.OrgID
	dash.Title = strings.TrimSpace(dash.Title)
	dash.Data.Set("title", dash.Title)
	dash.SetUID(strings.TrimSpace(dash.UID))

	if dash.Title == "" {
		return nil, dashboards.ErrDashboardTitleEmpty
	}

	if len(dash.Title) > 5000 {
		return nil, dashboards.ErrDashboardTitleTooLong
	}

	if len(dto.Message) > 500 {
		return nil, dashboards.ErrDashboardMessageTooLong
	}

	metrics.MFolderIDsServiceCount.WithLabelValues(metrics.Dashboard).Inc()
	// nolint:staticcheck
	if dash.IsFolder && dash.FolderID > 0 {
		return nil, dashboards.ErrDashboardFolderCannotHaveParent
	}

	if dash.IsFolder && strings.EqualFold(dash.Title, dashboards.RootFolderName) {
		return nil, dashboards.ErrDashboardFolderNameExists
	}

	if !util.IsValidShortUID(dash.UID) {
		return nil, dashboards.ErrDashboardInvalidUid
	} else if util.IsShortUIDTooLong(dash.UID) {
		return nil, dashboards.ErrDashboardUidTooLong
	}

	if err := validateDashboardRefreshInterval(dr.cfg.MinRefreshInterval, dash); err != nil {
		return nil, err
	}

	// Validate folder
	if dr.features.IsEnabledGlobally(featuremgmt.FlagKubernetesClientDashboardsFolders) && (dash.FolderID != 0 || dash.FolderUID != "") { // nolint:staticcheck
		folder, err := dr.folderService.Get(ctx, &folder.GetFolderQuery{
			OrgID:        dash.OrgID,
			UID:          &dash.FolderUID,
			ID:           &dash.FolderID, // nolint:staticcheck
			SignedInUser: dto.User,
		})
		if err != nil {
			return nil, err
		}
		metrics.MFolderIDsServiceCount.WithLabelValues(metrics.Dashboard).Inc()
		// nolint:staticcheck
		dash.FolderID = folder.ID
		dash.FolderUID = folder.UID
	} else if dash.FolderUID != "" {
		folder, err := dr.folderStore.GetFolderByUID(ctx, dash.OrgID, dash.FolderUID)
		if err != nil {
			return nil, err
		}
		metrics.MFolderIDsServiceCount.WithLabelValues(metrics.Dashboard).Inc()
		// nolint:staticcheck
		dash.FolderID = folder.ID
	} else if dash.FolderID != 0 { // nolint:staticcheck
		metrics.MFolderIDsServiceCount.WithLabelValues(metrics.Dashboard).Inc()
		// nolint:staticcheck
		folder, err := dr.folderStore.GetFolderByID(ctx, dash.OrgID, dash.FolderID)
		if err != nil {
			return nil, err
		}
		dash.FolderUID = folder.UID
	}

	isParentFolderChanged, err := dr.ValidateDashboardBeforeSave(ctx, dash, dto.Overwrite)
	if err != nil {
		return nil, err
	}

	if isParentFolderChanged {
		if canCreate, err := dr.canCreateDashboard(ctx, dto.User, dash); err != nil || !canCreate {
			if err != nil {
				return nil, err
			}
			return nil, dashboards.ErrDashboardUpdateAccessDenied
		}
	}

	if dash.ID == 0 {
		metrics.MFolderIDsServiceCount.WithLabelValues(metrics.Dashboard).Inc()
		if canCreate, err := dr.canCreateDashboard(ctx, dto.User, dash); err != nil || !canCreate {
			if err != nil {
				return nil, err
			}
			return nil, dashboards.ErrDashboardUpdateAccessDenied
		}
	} else {
		if canSave, err := dr.canSaveDashboard(ctx, dto.User, dash); err != nil || !canSave {
			if err != nil {
				return nil, err
			}
			return nil, dashboards.ErrDashboardUpdateAccessDenied
		}
	}

	if validateProvisionedDashboard {
		provisionedData, err := dr.GetProvisionedDashboardDataByDashboardID(ctx, dash.ID)
		if err != nil {
			return nil, err
		}

		if provisionedData != nil {
			return nil, dashboards.ErrDashboardCannotSaveProvisionedDashboard
		}
	}

	var userID int64
	if id, err := identity.UserIdentifier(dto.User.GetID()); err == nil {
		userID = id
	} else {
		dr.log.Debug("User does not belong to a user or service account namespace, using 0 as user ID", "id", dto.User.GetID())
	}

	metrics.MFolderIDsServiceCount.WithLabelValues(metrics.Dashboard).Inc()
	cmd := &dashboards.SaveDashboardCommand{
		Dashboard: dash.Data,
		Message:   dto.Message,
		OrgID:     dto.OrgID,
		Overwrite: dto.Overwrite,
		UserID:    userID,
		FolderID:  dash.FolderID, // nolint:staticcheck
		FolderUID: dash.FolderUID,
		IsFolder:  dash.IsFolder,
		PluginID:  dash.PluginID,
	}

	if !dto.UpdatedAt.IsZero() {
		cmd.UpdatedAt = dto.UpdatedAt
	}

	return cmd, nil
}

func (dr *DashboardServiceImpl) ValidateDashboardBeforeSave(ctx context.Context, dashboard *dashboards.Dashboard, overwrite bool) (bool, error) {
	ctx, span := tracer.Start(ctx, "dashboards.service.ValidateDashboardBeforesave")
	defer span.End()

	isParentFolderChanged := false

	var existingById *dashboards.Dashboard
	var err error
	if dashboard.ID > 0 {
		// if ID is set and the dashboard is not found, ErrDashboardNotFound will be returned
		existingById, err = dr.GetDashboard(ctx, &dashboards.GetDashboardQuery{OrgID: dashboard.OrgID, ID: dashboard.ID})
		if err != nil {
			return false, err
		}

		if dashboard.UID == "" {
			dashboard.SetUID(existingById.UID)
		}
	}
	dashWithIdExists := (existingById != nil)

	var existingByUid *dashboards.Dashboard
	if dashboard.UID != "" {
		existingByUid, err = dr.GetDashboard(ctx, &dashboards.GetDashboardQuery{OrgID: dashboard.OrgID, UID: dashboard.UID})
		if err != nil && !errors.Is(err, dashboards.ErrDashboardNotFound) {
			return false, err
		}
	}
	dashWithUidExists := (existingByUid != nil)

	if !dashWithIdExists && !dashWithUidExists {
		return false, nil
	}

	if dashWithIdExists && dashWithUidExists && existingById.ID != existingByUid.ID {
		return false, dashboards.ErrDashboardWithSameUIDExists
	}

	existing := existingById

	if !dashWithIdExists && dashWithUidExists {
		dashboard.SetID(existingByUid.ID)
		dashboard.SetUID(existingByUid.UID)
		existing = existingByUid
	}

	if (existing.IsFolder && !dashboard.IsFolder) ||
		(!existing.IsFolder && dashboard.IsFolder) {
		return isParentFolderChanged, dashboards.ErrDashboardTypeMismatch
	}

	if !dashboard.IsFolder && dashboard.FolderUID != existing.FolderUID {
		isParentFolderChanged = true
	}

	// check for is someone else has written in between
	if dashboard.Version != existing.Version {
		if overwrite {
			dashboard.SetVersion(existing.Version)
		} else {
			return isParentFolderChanged, dashboards.ErrDashboardVersionMismatch
		}
	}

	// do not allow plugin dashboard updates without overwrite flag
	if existing.PluginID != "" && !overwrite {
		return isParentFolderChanged, dashboards.UpdatePluginDashboardError{PluginId: existing.PluginID}
	}

	return isParentFolderChanged, nil
}

<<<<<<< HEAD
func (dr *DashboardServiceImpl) canSaveDashboard(ctx context.Context, user identity.Requester, dash *dashboards.Dashboard) (bool, error) {
	action := dashboards.ActionDashboardsWrite
	if dash.IsFolder {
		action = dashboards.ActionFoldersWrite
	}
	scope := dashboards.ScopeDashboardsProvider.GetResourceScopeUID(dash.UID)
	if dash.IsFolder {
		scope = dashboards.ScopeFoldersProvider.GetResourceScopeUID(dash.UID)
	}
	return dr.ac.Evaluate(ctx, user, accesscontrol.EvalPermission(action, scope))
}

func (dr *DashboardServiceImpl) canCreateDashboard(ctx context.Context, user identity.Requester, dash *dashboards.Dashboard) (bool, error) {
	action := dashboards.ActionDashboardsCreate
	if dash.IsFolder {
		action = dashboards.ActionFoldersCreate
	}
	scope := dashboards.ScopeFoldersProvider.GetResourceScopeUID(dash.FolderUID)
	if dash.FolderUID == "" {
		scope = dashboards.ScopeFoldersProvider.GetResourceScopeUID(accesscontrol.GeneralFolderUID)
	}
	return dr.ac.Evaluate(ctx, user, accesscontrol.EvalPermission(action, scope))
=======
// waitForSearchQuery waits for the search query to return the expected number of hits.
// Since US doesn't offer search-after-write guarantees, we can use this to wait after writes until the indexer is up to date.
func (dr *DashboardServiceImpl) waitForSearchQuery(ctx context.Context, query *dashboards.FindPersistedDashboardsQuery, maxRetries int, expectedHits int64) error {
	return retryer.Retry(func() (retryer.RetrySignal, error) {
		results, err := dr.searchDashboardsThroughK8sRaw(ctx, query)
		if err != nil {
			return retryer.FuncError, err
		}
		if results.TotalHits == expectedHits {
			return retryer.FuncComplete, nil
		}
		return retryer.FuncFailure, nil
	}, maxRetries, 1*time.Second, 5*time.Second)
>>>>>>> 695ac912
}

func (dr *DashboardServiceImpl) DeleteOrphanedProvisionedDashboards(ctx context.Context, cmd *dashboards.DeleteOrphanedProvisionedDashboardsCommand) error {
	if dr.features.IsEnabledGlobally(featuremgmt.FlagKubernetesClientDashboardsFolders) {
		// check each org for orphaned provisioned dashboards
		orgs, err := dr.orgService.Search(ctx, &org.SearchOrgsQuery{})
		if err != nil {
			return err
		}

		for _, org := range orgs {
			ctx, _ := identity.WithServiceIdentity(ctx, org.ID)
			// find all dashboards in the org that have a file repo set that is not in the given readers list
			foundDashs, err := dr.searchProvisionedDashboardsThroughK8s(ctx, &dashboards.FindPersistedDashboardsQuery{
				ManagedBy:            utils.ManagerKindClassicFP, //nolint:staticcheck
				ManagerIdentityNotIn: cmd.ReaderNames,
				OrgId:                org.ID,
			})
			if err != nil {
				return err
			}

			// delete them
			var deletedUids []string
			for _, foundDash := range foundDashs {
				if err = dr.deleteDashboard(ctx, foundDash.DashboardID, foundDash.DashboardUID, org.ID, false); err != nil {
					return err
				}
				deletedUids = append(deletedUids, foundDash.DashboardUID)
			}
			// wait for deleted dashboards to be removed from the index
			err = dr.waitForSearchQuery(ctx, &dashboards.FindPersistedDashboardsQuery{OrgId: org.ID, DashboardUIDs: deletedUids}, 5, 0)
			if err != nil {
				return err
			}
		}
		return nil
	}

	return dr.dashboardStore.DeleteOrphanedProvisionedDashboards(ctx, cmd)
}

func validateDashboardRefreshInterval(minRefreshInterval string, dash *dashboards.Dashboard) error {
	if minRefreshInterval == "" {
		return nil
	}

	refresh := dash.Data.Get("refresh").MustString("")
	if refresh == "" || refresh == "auto" {
		// since no refresh is set it is a valid refresh rate
		return nil
	}

	minRefreshIntervalDur, err := gtime.ParseDuration(minRefreshInterval)
	if err != nil {
		return fmt.Errorf("parsing min refresh interval %q failed: %w", minRefreshInterval, err)
	}
	d, err := gtime.ParseDuration(refresh)
	if err != nil {
		return fmt.Errorf("parsing refresh duration %q failed: %w", refresh, err)
	}

	if d < minRefreshIntervalDur {
		return dashboards.ErrDashboardRefreshIntervalTooShort
	}

	return nil
}

func (dr *DashboardServiceImpl) SaveProvisionedDashboard(ctx context.Context, dto *dashboards.SaveDashboardDTO,
	provisioning *dashboards.DashboardProvisioning) (*dashboards.Dashboard, error) {
	ctx, span := tracer.Start(ctx, "dashboards.service.SaveProvisionedDashboard")
	defer span.End()

	if err := validateDashboardRefreshInterval(dr.cfg.MinRefreshInterval, dto.Dashboard); err != nil {
		dr.log.Warn("Changing refresh interval for provisioned dashboard to minimum refresh interval", "dashboardUid",
			dto.Dashboard.UID, "dashboardTitle", dto.Dashboard.Title, "minRefreshInterval", dr.cfg.MinRefreshInterval)
		dto.Dashboard.Data.Set("refresh", dr.cfg.MinRefreshInterval)
	}

	ctx, ident := identity.WithServiceIdentity(ctx, dto.OrgID)
	dto.User = ident

	cmd, err := dr.BuildSaveDashboardCommand(ctx, dto, false)
	if err != nil {
		return nil, err
	}
	if cmd == nil {
		return nil, fmt.Errorf("failed to build save dashboard command. cmd is nil")
	}

	var dash *dashboards.Dashboard
	if dr.features.IsEnabledGlobally(featuremgmt.FlagKubernetesClientDashboardsFolders) {
		dash, err = dr.saveProvisionedDashboardThroughK8s(ctx, cmd, provisioning, false)
	} else {
		dash, err = dr.dashboardStore.SaveProvisionedDashboard(ctx, *cmd, provisioning)
	}

	if err != nil {
		return nil, err
	}

	if dto.Dashboard.ID == 0 {
		dr.setDefaultPermissions(ctx, dto, dash, true)
	}

	return dash, nil
}

func (dr *DashboardServiceImpl) SaveFolderForProvisionedDashboards(ctx context.Context, dto *folder.CreateFolderCommand) (*folder.Folder, error) {
	ctx, span := tracer.Start(ctx, "dashboards.service.SaveFolderForProvisionedDashboards")
	defer span.End()

	ctx, ident := identity.WithServiceIdentity(ctx, dto.OrgID)
	dto.SignedInUser = ident

	f, err := dr.folderService.Create(ctx, dto)
	if err != nil {
		dr.log.Error("failed to create folder for provisioned dashboards", "folder", dto.Title, "org", dto.OrgID, "err", err)
		return nil, err
	}

	// Only set default permissions if the Folder API Server is disabled.
	if !dr.features.IsEnabledGlobally(featuremgmt.FlagKubernetesClientDashboardsFolders) {
		dr.setDefaultFolderPermissions(ctx, dto, f, true)
	}
	return f, nil
}

func (dr *DashboardServiceImpl) SaveDashboard(ctx context.Context, dto *dashboards.SaveDashboardDTO,
	allowUiUpdate bool) (*dashboards.Dashboard, error) {
	ctx, span := tracer.Start(ctx, "dashboards.service.SaveDashboard")
	defer span.End()

	if err := validateDashboardRefreshInterval(dr.cfg.MinRefreshInterval, dto.Dashboard); err != nil {
		dr.log.Warn("Changing refresh interval for imported dashboard to minimum refresh interval",
			"dashboardUid", dto.Dashboard.UID, "dashboardTitle", dto.Dashboard.Title, "minRefreshInterval",
			dr.cfg.MinRefreshInterval)
		dto.Dashboard.Data.Set("refresh", dr.cfg.MinRefreshInterval)
	}

	cmd, err := dr.BuildSaveDashboardCommand(ctx, dto, !allowUiUpdate)
	if err != nil {
		return nil, err
	}

	dash, err := dr.saveDashboard(ctx, cmd)
	if err != nil {
		return nil, err
	}

	// new dashboard created
	if dto.Dashboard.ID == 0 {
		dr.setDefaultPermissions(ctx, dto, dash, false)
	}

	return dash, nil
}

func (dr *DashboardServiceImpl) saveDashboard(ctx context.Context, cmd *dashboards.SaveDashboardCommand) (*dashboards.Dashboard, error) {
	if dr.features.IsEnabledGlobally(featuremgmt.FlagKubernetesClientDashboardsFolders) {
		return dr.saveDashboardThroughK8s(ctx, cmd, cmd.OrgID)
	}

	return dr.dashboardStore.SaveDashboard(ctx, *cmd)
}

func (dr *DashboardServiceImpl) GetSoftDeletedDashboard(ctx context.Context, orgID int64, uid string) (*dashboards.Dashboard, error) {
	if dr.features.IsEnabledGlobally(featuremgmt.FlagKubernetesClientDashboardsFolders) {
		return dr.getDashboardThroughK8s(ctx, &dashboards.GetDashboardQuery{OrgID: orgID, UID: uid, IncludeDeleted: true})
	}

	return dr.dashboardStore.GetSoftDeletedDashboard(ctx, orgID, uid)
}

func (dr *DashboardServiceImpl) RestoreDashboard(ctx context.Context, dashboard *dashboards.Dashboard, user identity.Requester, optionalFolderUID string) error {
	ctx, span := tracer.Start(ctx, "dashboards.service.RestoreDashboard")
	defer span.End()

	if !dr.features.IsEnabledGlobally(featuremgmt.FlagDashboardRestore) {
		return fmt.Errorf("feature flag %s is not enabled", featuremgmt.FlagDashboardRestore)
	}

	// if the optionalFolder is provided we need to check if the folder exists and user has access to it
	if optionalFolderUID != "" {
		restoringFolder, err := dr.folderService.Get(ctx, &folder.GetFolderQuery{
			UID:          &optionalFolderUID,
			OrgID:        dashboard.OrgID,
			SignedInUser: user,
		})
		if err != nil {
			if errors.Is(err, dashboards.ErrFolderNotFound) {
				return dashboards.ErrFolderRestoreNotFound
			}
			return folder.ErrInternal.Errorf("failed to fetch parent folder from store: %w", err)
		}

		return dr.dashboardStore.RestoreDashboard(ctx, dashboard.OrgID, dashboard.UID, restoringFolder)
	}

	// if the optionalFolder is not provided we need to restore the dashboard to the original folder
	// we check for permissions and the folder existence before restoring
	restoringFolder, err := dr.folderService.Get(ctx, &folder.GetFolderQuery{
		UID:          &dashboard.FolderUID,
		OrgID:        dashboard.OrgID,
		SignedInUser: user,
	})
	if err != nil {
		if errors.Is(err, dashboards.ErrFolderNotFound) {
			return dashboards.ErrFolderRestoreNotFound
		}
		return folder.ErrInternal.Errorf("failed to fetch parent folder from store: %w", err)
	}

	// TODO: once restore in k8s is finalized, add functionality here under the feature toggle

	return dr.dashboardStore.RestoreDashboard(ctx, dashboard.OrgID, dashboard.UID, restoringFolder)
}

func (dr *DashboardServiceImpl) SoftDeleteDashboard(ctx context.Context, orgID int64, dashboardUID string) error {
	ctx, span := tracer.Start(ctx, "dashboards.service.SoftDeleteDashboard")
	defer span.End()

	if !dr.features.IsEnabledGlobally(featuremgmt.FlagDashboardRestore) {
		return fmt.Errorf("feature flag %s is not enabled", featuremgmt.FlagDashboardRestore)
	}

	if dr.features.IsEnabledGlobally(featuremgmt.FlagKubernetesClientDashboardsFolders) {
		// deletes in unistore are soft deletes, so we can just delete in the same way
		return dr.deleteDashboardThroughK8s(ctx, &dashboards.DeleteDashboardCommand{OrgID: orgID, UID: dashboardUID}, true)
	}

	provisionedData, _ := dr.GetProvisionedDashboardDataByDashboardUID(ctx, orgID, dashboardUID)
	if provisionedData != nil && provisionedData.ID != 0 {
		return dashboards.ErrDashboardCannotDeleteProvisionedDashboard
	}

	return dr.dashboardStore.SoftDeleteDashboard(ctx, orgID, dashboardUID)
}

// DeleteDashboard removes dashboard from the DB. Errors out if the dashboard was provisioned. Should be used for
// operations by the user where we want to make sure user does not delete provisioned dashboard.
func (dr *DashboardServiceImpl) DeleteDashboard(ctx context.Context, dashboardId int64, dashboardUID string, orgId int64) error {
	return dr.deleteDashboard(ctx, dashboardId, dashboardUID, orgId, true)
}

// DeleteAllDashboards will delete all dashboards within a given org.
func (dr *DashboardServiceImpl) DeleteAllDashboards(ctx context.Context, orgId int64) error {
	if dr.features.IsEnabledGlobally(featuremgmt.FlagKubernetesClientDashboardsFolders) {
		return dr.deleteAllDashboardThroughK8s(ctx, orgId)
	}

	return dr.dashboardStore.DeleteAllDashboards(ctx, orgId)
}

func (dr *DashboardServiceImpl) GetDashboardByPublicUid(ctx context.Context, dashboardPublicUid string) (*dashboards.Dashboard, error) {
	return nil, nil
}

// DeleteProvisionedDashboard removes dashboard from the DB even if it is provisioned.
func (dr *DashboardServiceImpl) DeleteProvisionedDashboard(ctx context.Context, dashboardId int64, orgId int64) error {
	ctx, _ = identity.WithServiceIdentity(ctx, orgId)
	return dr.deleteDashboard(ctx, dashboardId, "", orgId, false)
}

func (dr *DashboardServiceImpl) deleteDashboard(ctx context.Context, dashboardId int64, dashboardUID string, orgId int64, validateProvisionedDashboard bool) error {
	ctx, span := tracer.Start(ctx, "dashboards.service.deleteDashboard")
	defer span.End()

	cmd := &dashboards.DeleteDashboardCommand{OrgID: orgId, ID: dashboardId, UID: dashboardUID}

	if dr.features.IsEnabledGlobally(featuremgmt.FlagKubernetesClientDashboardsFolders) {
		err := dr.deleteDashboardThroughK8s(ctx, cmd, validateProvisionedDashboard)
		if err != nil {
			return err
		}

		// cleanup things related to dashboards that are not stored in unistore yet
		err = dr.publicDashboardService.DeleteByDashboardUIDs(ctx, orgId, []string{dashboardUID})
		if err != nil {
			return err
		}

		return dr.dashboardStore.CleanupAfterDelete(ctx, cmd)
	}

	if validateProvisionedDashboard {
		provisionedData, err := dr.GetProvisionedDashboardDataByDashboardID(ctx, dashboardId)
		if err != nil {
			return fmt.Errorf("%v: %w", "failed to check if dashboard is provisioned", err)
		}

		if provisionedData != nil {
			return dashboards.ErrDashboardCannotDeleteProvisionedDashboard
		}
	}

	// deletes all related public dashboard entities
	err := dr.publicDashboardService.DeleteByDashboardUIDs(ctx, orgId, []string{dashboardUID})
	if err != nil {
		return err
	}

	return dr.dashboardStore.DeleteDashboard(ctx, cmd)
}

func (dr *DashboardServiceImpl) ImportDashboard(ctx context.Context, dto *dashboards.SaveDashboardDTO) (
	*dashboards.Dashboard, error) {
	ctx, span := tracer.Start(ctx, "dashboards.service.ImportDashboard")
	defer span.End()

	if err := validateDashboardRefreshInterval(dr.cfg.MinRefreshInterval, dto.Dashboard); err != nil {
		dr.log.Warn("Changing refresh interval for imported dashboard to minimum refresh interval",
			"dashboardUid", dto.Dashboard.UID, "dashboardTitle", dto.Dashboard.Title,
			"minRefreshInterval", dr.cfg.MinRefreshInterval)
		dto.Dashboard.Data.Set("refresh", dr.cfg.MinRefreshInterval)
	}

	cmd, err := dr.BuildSaveDashboardCommand(ctx, dto, true)
	if err != nil {
		return nil, err
	}

	dash, err := dr.saveDashboard(ctx, cmd)
	if err != nil {
		return nil, err
	}

	dr.setDefaultPermissions(ctx, dto, dash, false)

	return dash, nil
}

// UnprovisionDashboard removes info about dashboard being provisioned. Used after provisioning configs are changed
// and provisioned dashboards are left behind but not deleted.
func (dr *DashboardServiceImpl) UnprovisionDashboard(ctx context.Context, dashboardId int64) error {
	if dr.features.IsEnabledGlobally(featuremgmt.FlagKubernetesClientDashboardsFolders) {
		orgs, err := dr.orgService.Search(ctx, &org.SearchOrgsQuery{})
		if err != nil {
			return err
		}

		for _, org := range orgs {
			ctx, _ = identity.WithServiceIdentity(ctx, org.ID)
			dash, err := dr.getDashboardThroughK8s(ctx, &dashboards.GetDashboardQuery{OrgID: org.ID, ID: dashboardId})
			if err != nil {
				// if we can't find it in this org, try the next one
				continue
			}

			_, err = dr.saveProvisionedDashboardThroughK8s(ctx, &dashboards.SaveDashboardCommand{
				OrgID:     org.ID,
				PluginID:  dash.PluginID,
				FolderUID: dash.FolderUID,
				FolderID:  dash.FolderID, // nolint:staticcheck
				UpdatedAt: time.Now(),
				Dashboard: dash.Data,
			}, nil, true)

			return err
		}

		return dashboards.ErrDashboardNotFound
	}

	return dr.dashboardStore.UnprovisionDashboard(ctx, dashboardId)
}

func (dr *DashboardServiceImpl) GetDashboardsByPluginID(ctx context.Context, query *dashboards.GetDashboardsByPluginIDQuery) ([]*dashboards.Dashboard, error) {
	if dr.features.IsEnabledGlobally(featuremgmt.FlagKubernetesClientDashboardsFolders) {
		dashs, err := dr.searchDashboardsThroughK8s(ctx, &dashboards.FindPersistedDashboardsQuery{
			OrgId:           query.OrgID,
			ManagedBy:       utils.ManagerKindPlugin,
			ManagerIdentity: query.PluginID,
		})
		if err != nil {
			return nil, err
		}

		// search only returns the metadata, need to get the dashboard.Data too
		results := make([]*dashboards.Dashboard, len(dashs))
		for i, d := range dashs {
			dash, err := dr.GetDashboard(ctx, &dashboards.GetDashboardQuery{OrgID: d.OrgID, UID: d.UID})
			if err != nil {
				return nil, err
			}
			results[i] = dash
		}

		return results, nil
	}
	return dr.dashboardStore.GetDashboardsByPluginID(ctx, query)
}

func (dr *DashboardServiceImpl) setDefaultPermissions(ctx context.Context, dto *dashboards.SaveDashboardDTO, dash *dashboards.Dashboard, provisioned bool) {
	ctx, span := tracer.Start(ctx, "dashboards.service.setDefaultPermissions")
	defer span.End()

	resource := "dashboard"
	if dash.IsFolder {
		resource = "folder"
	}

	if !dr.cfg.RBAC.PermissionsOnCreation(resource) {
		return
	}

	metrics.MFolderIDsServiceCount.WithLabelValues(metrics.Dashboard).Inc()

	var permissions []accesscontrol.SetResourcePermissionCommand
	if !provisioned && dto.User.IsIdentityType(claims.TypeUser, claims.TypeServiceAccount) {
		userID, err := dto.User.GetInternalID()
		if err != nil {
			dr.log.Error("Could not make user admin", "dashboard", dash.Title, "id", dto.User.GetID(), "error", err)
		} else {
			permissions = append(permissions, accesscontrol.SetResourcePermissionCommand{
				UserID: userID, Permission: dashboardaccess.PERMISSION_ADMIN.String(),
			})
		}
	}

	if dash.FolderUID == "" {
		permissions = append(permissions, []accesscontrol.SetResourcePermissionCommand{
			{BuiltinRole: string(org.RoleEditor), Permission: dashboardaccess.PERMISSION_EDIT.String()},
			{BuiltinRole: string(org.RoleViewer), Permission: dashboardaccess.PERMISSION_VIEW.String()},
		}...)
	}

	svc := dr.getPermissionsService(dash.IsFolder)
	if _, err := svc.SetPermissions(ctx, dto.OrgID, dash.UID, permissions...); err != nil {
		dr.log.Error("Could not set default permissions", "dashboard", dash.Title, "error", err)
	}
}

func (dr *DashboardServiceImpl) setDefaultFolderPermissions(ctx context.Context, cmd *folder.CreateFolderCommand, f *folder.Folder, provisioned bool) {
	ctx, span := tracer.Start(ctx, "dashboards.service.setDefaultFolderPermissions")
	defer span.End()

	if !dr.cfg.RBAC.PermissionsOnCreation("folder") {
		return
	}

	var permissions []accesscontrol.SetResourcePermissionCommand
	if !provisioned && cmd.SignedInUser.IsIdentityType(claims.TypeUser) {
		userID, err := cmd.SignedInUser.GetInternalID()
		if err != nil {
			dr.log.Error("Could not make user admin", "folder", cmd.Title, "id", cmd.SignedInUser.GetID())
		} else {
			permissions = append(permissions, accesscontrol.SetResourcePermissionCommand{
				UserID: userID, Permission: dashboardaccess.PERMISSION_ADMIN.String(),
			})
		}
	}

	if f.ParentUID == "" {
		permissions = append(permissions, []accesscontrol.SetResourcePermissionCommand{
			{BuiltinRole: string(org.RoleEditor), Permission: dashboardaccess.PERMISSION_EDIT.String()},
			{BuiltinRole: string(org.RoleViewer), Permission: dashboardaccess.PERMISSION_VIEW.String()},
		}...)
	}

	if _, err := dr.folderPermissions.SetPermissions(ctx, cmd.OrgID, f.UID, permissions...); err != nil {
		dr.log.Error("Could not set default folder permissions", "folder", f.Title, "error", err)
	}
}

func (dr *DashboardServiceImpl) GetDashboard(ctx context.Context, query *dashboards.GetDashboardQuery) (*dashboards.Dashboard, error) {
	if dr.features.IsEnabledGlobally(featuremgmt.FlagKubernetesClientDashboardsFolders) {
		return dr.getDashboardThroughK8s(ctx, query)
	}

	return dr.dashboardStore.GetDashboard(ctx, query)
}

func (dr *DashboardServiceImpl) GetDashboardUIDByID(ctx context.Context, query *dashboards.GetDashboardRefByIDQuery) (*dashboards.DashboardRef, error) {
	if dr.features.IsEnabledGlobally(featuremgmt.FlagKubernetesClientDashboardsFolders) {
		requester, err := identity.GetRequester(ctx)
		if err != nil {
			return nil, err
		}
		result, err := dr.searchDashboardsThroughK8s(ctx, &dashboards.FindPersistedDashboardsQuery{
			OrgId:        requester.GetOrgID(),
			DashboardIds: []int64{query.ID},
		})
		if err != nil {
			return nil, err
		}

		if len(result) == 0 {
			return nil, dashboards.ErrDashboardNotFound
		} else if len(result) > 1 {
			return nil, fmt.Errorf("unexpected number of dashboards found: %d. desired: 1", len(result))
		}

		return &dashboards.DashboardRef{UID: result[0].UID, Slug: result[0].Slug}, nil
	}

	return dr.dashboardStore.GetDashboardUIDByID(ctx, query)
}

func (dr *DashboardServiceImpl) GetDashboards(ctx context.Context, query *dashboards.GetDashboardsQuery) ([]*dashboards.Dashboard, error) {
	if dr.features.IsEnabledGlobally(featuremgmt.FlagKubernetesClientDashboardsFolders) {
		if query.OrgID == 0 {
			requester, err := identity.GetRequester(ctx)
			if err != nil {
				return nil, err
			}
			query.OrgID = requester.GetOrgID()
		}

		dashs, err := dr.searchDashboardsThroughK8s(ctx, &dashboards.FindPersistedDashboardsQuery{
			DashboardIds:  query.DashboardIDs,
			OrgId:         query.OrgID,
			DashboardUIDs: query.DashboardUIDs,
		})
		if err != nil {
			return nil, err
		}

		// search only returns the metadata, need to get the dashboard.Data too
		results := make([]*dashboards.Dashboard, len(dashs))
		for i, d := range dashs {
			dash, err := dr.GetDashboard(ctx, &dashboards.GetDashboardQuery{OrgID: d.OrgID, UID: d.UID})
			if err != nil {
				return nil, err
			}
			results[i] = dash
		}

		return results, nil
	}

	return dr.dashboardStore.GetDashboards(ctx, query)
}

func (dr *DashboardServiceImpl) GetDashboardsSharedWithUser(ctx context.Context, user identity.Requester) ([]*dashboards.Dashboard, error) {
	return dr.getDashboardsSharedWithUser(ctx, user)
}

func (dr *DashboardServiceImpl) getDashboardsSharedWithUser(ctx context.Context, user identity.Requester) ([]*dashboards.Dashboard, error) {
	ctx, span := tracer.Start(ctx, "dashboards.service.getDashboardsSharedWithUser")
	defer span.End()

	permissions := user.GetPermissions()
	dashboardPermissions := permissions[dashboards.ActionDashboardsRead]
	sharedDashboards := make([]*dashboards.Dashboard, 0)
	dashboardUids := make([]string, 0)
	for _, p := range dashboardPermissions {
		if dashboardUid, found := strings.CutPrefix(p, dashboards.ScopeDashboardsPrefix); found {
			if !slices.Contains(dashboardUids, dashboardUid) {
				dashboardUids = append(dashboardUids, dashboardUid)
			}
		}
	}

	if len(dashboardUids) == 0 {
		return sharedDashboards, nil
	}

	dashboardsQuery := &dashboards.GetDashboardsQuery{
		DashboardUIDs: dashboardUids,
		OrgID:         user.GetOrgID(),
	}
	sharedDashboards, err := dr.GetDashboards(ctx, dashboardsQuery)
	if err != nil {
		return nil, err
	}
	return dr.filterUserSharedDashboards(ctx, user, sharedDashboards)
}

// filterUserSharedDashboards filter dashboards directly assigned to user, but not located in folders with view permissions
func (dr *DashboardServiceImpl) filterUserSharedDashboards(ctx context.Context, user identity.Requester, userDashboards []*dashboards.Dashboard) ([]*dashboards.Dashboard, error) {
	ctx, span := tracer.Start(ctx, "dashboards.service.filterUserSharedDashboards")
	defer span.End()

	filteredDashboards := make([]*dashboards.Dashboard, 0)

	folderUIDs := make([]string, 0)
	for _, dashboard := range userDashboards {
		folderUIDs = append(folderUIDs, dashboard.FolderUID)
	}

	// GetFolders return only folders available to user. So we can use is to check access.
	userDashFolders, err := dr.folderService.GetFolders(ctx, folder.GetFoldersQuery{
		UIDs:         folderUIDs,
		OrgID:        user.GetOrgID(),
		OrderByTitle: true,
		SignedInUser: user,
	})
	if err != nil {
		return nil, folder.ErrInternal.Errorf("failed to fetch parent folders from store: %w", err)
	}

	dashFoldersMap := make(map[string]*folder.Folder, 0)
	for _, f := range userDashFolders {
		dashFoldersMap[f.UID] = f
	}

	for _, dashboard := range userDashboards {
		// Filter out dashboards if user has access to parent folder
		if dashboard.FolderUID == "" {
			continue
		}

		_, hasAccess := dashFoldersMap[dashboard.FolderUID]
		if !hasAccess {
			filteredDashboards = append(filteredDashboards, dashboard)
		}
	}
	return filteredDashboards, nil
}

func (dr *DashboardServiceImpl) getUserSharedDashboardUIDs(ctx context.Context, user identity.Requester) ([]string, error) {
	ctx, span := tracer.Start(ctx, "dashboards.service.getUserSharedDashboardsUIDs")
	defer span.End()

	userDashboards, err := dr.getDashboardsSharedWithUser(ctx, user)
	if err != nil {
		return nil, err
	}
	userDashboardUIDs := make([]string, 0)
	for _, dashboard := range userDashboards {
		userDashboardUIDs = append(userDashboardUIDs, dashboard.UID)
	}
	return userDashboardUIDs, nil
}

func (dr *DashboardServiceImpl) FindDashboards(ctx context.Context, query *dashboards.FindPersistedDashboardsQuery) ([]dashboards.DashboardSearchProjection, error) {
	ctx, span := tracer.Start(ctx, "dashboards.service.FindDashboards")
	defer span.End()

	if dr.features.IsEnabled(ctx, featuremgmt.FlagNestedFolders) && len(query.FolderUIDs) > 0 && slices.Contains(query.FolderUIDs, folder.SharedWithMeFolderUID) {
		start := time.Now()
		userDashboardUIDs, err := dr.getUserSharedDashboardUIDs(ctx, query.SignedInUser)
		if err != nil {
			dr.metrics.sharedWithMeFetchDashboardsRequestsDuration.WithLabelValues("failure").Observe(time.Since(start).Seconds())
			return nil, err
		}
		if len(userDashboardUIDs) == 0 {
			return []dashboards.DashboardSearchProjection{}, nil
		}
		query.DashboardUIDs = userDashboardUIDs
		query.FolderUIDs = []string{}

		defer func(t time.Time) {
			dr.metrics.sharedWithMeFetchDashboardsRequestsDuration.WithLabelValues("success").Observe(time.Since(start).Seconds())
		}(time.Now())
	}

	if dr.features.IsEnabled(ctx, featuremgmt.FlagKubernetesClientDashboardsFolders) {
		if query.OrgId == 0 {
			requester, err := identity.GetRequester(ctx)
			if err != nil {
				return nil, err
			}
			query.OrgId = requester.GetOrgID()
		}

		response, err := dr.searchDashboardsThroughK8sRaw(ctx, query)
		if err != nil {
			return nil, err
		}

		folderNames, err := dr.fetchFolderNames(ctx, query, response.Hits)
		if err != nil {
			return nil, err
		}

		finalResults := make([]dashboards.DashboardSearchProjection, len(response.Hits))
		for i, hit := range response.Hits {
			result := dashboards.DashboardSearchProjection{
				ID:          hit.Field.GetNestedInt64(search.DASHBOARD_LEGACY_ID),
				UID:         hit.Name,
				OrgID:       query.OrgId,
				Title:       hit.Title,
				Slug:        slugify.Slugify(hit.Title),
				IsFolder:    false,
				FolderUID:   hit.Folder,
				FolderTitle: folderNames[hit.Folder],
				Tags:        hit.Tags,
			}

			if hit.Resource == folderv0alpha1.RESOURCE {
				result.IsFolder = true
			}

			finalResults[i] = result
		}

		return finalResults, nil
	}

	return dr.dashboardStore.FindDashboards(ctx, query)
}

func (dr *DashboardServiceImpl) fetchFolderNames(ctx context.Context, query *dashboards.FindPersistedDashboardsQuery, hits []dashboardv0alpha1.DashboardHit) (map[string]string, error) {
	// call this with elevated permissions so we can get folder names where user does not have access
	// some dashboards are shared directly with user, but the folder is not accessible via the folder permissions
	serviceCtx, serviceIdent := identity.WithServiceIdentity(ctx, query.OrgId)
	search := folder.SearchFoldersQuery{
		UIDs:         getFolderUIDs(hits),
		OrgID:        query.OrgId,
		SignedInUser: serviceIdent,
	}

	folders, err := dr.folderService.SearchFolders(serviceCtx, search)
	if err != nil {
		return nil, folder.ErrInternal.Errorf("failed to fetch parent folders: %w", err)
	}

	folderNames := make(map[string]string)
	for _, f := range folders {
		folderNames[f.UID] = f.Title
	}
	return folderNames, nil
}

func (dr *DashboardServiceImpl) SearchDashboards(ctx context.Context, query *dashboards.FindPersistedDashboardsQuery) (model.HitList, error) {
	ctx, span := tracer.Start(ctx, "dashboards.service.SearchDashboards")
	defer span.End()

	res, err := dr.FindDashboards(ctx, query)
	if err != nil {
		return nil, err
	}

	hits := makeQueryResult(query, res)
	return hits, nil
}

func (dr *DashboardServiceImpl) GetAllDashboards(ctx context.Context) ([]*dashboards.Dashboard, error) {
	if dr.features.IsEnabledGlobally(featuremgmt.FlagKubernetesClientDashboardsFolders) {
		requester, err := identity.GetRequester(ctx)
		if err != nil {
			return nil, err
		}
		return dr.listDashboardsThroughK8s(ctx, requester.GetOrgID())
	}

	return dr.dashboardStore.GetAllDashboards(ctx)
}

func (dr *DashboardServiceImpl) GetAllDashboardsByOrgId(ctx context.Context, orgID int64) ([]*dashboards.Dashboard, error) {
	if dr.features.IsEnabledGlobally(featuremgmt.FlagKubernetesClientDashboardsFolders) {
		return dr.listDashboardsThroughK8s(ctx, orgID)
	}

	return dr.dashboardStore.GetAllDashboardsByOrgId(ctx, orgID)
}

func getHitType(item dashboards.DashboardSearchProjection) model.HitType {
	var hitType model.HitType
	if item.IsFolder {
		hitType = model.DashHitFolder
	} else {
		hitType = model.DashHitDB
	}

	return hitType
}

func makeQueryResult(query *dashboards.FindPersistedDashboardsQuery, res []dashboards.DashboardSearchProjection) model.HitList {
	hitList := make([]*model.Hit, 0)
	hits := make(map[string]*model.Hit)

	for _, item := range res {
		key := fmt.Sprintf("%s-%d", item.UID, item.OrgID)
		hit, exists := hits[key]
		if !exists {
			metrics.MFolderIDsServiceCount.WithLabelValues(metrics.Dashboard).Inc()
			hit = &model.Hit{
				ID:          item.ID,
				UID:         item.UID,
				OrgID:       item.OrgID,
				Title:       item.Title,
				URI:         "db/" + item.Slug,
				URL:         dashboards.GetDashboardFolderURL(item.IsFolder, item.UID, item.Slug),
				Type:        getHitType(item),
				FolderID:    item.FolderID, // nolint:staticcheck
				FolderUID:   item.FolderUID,
				FolderTitle: item.FolderTitle,
				Tags:        []string{},
			}

			// when searching through unified storage, the dashboard will come as one
			// item, when searching through legacy, the dashboard will come multiple times
			// per tag. So we need to add the array here for unified, and the term below for legacy.
			if item.Tags != nil {
				hit.Tags = item.Tags
			}

			// nolint:staticcheck
			if item.FolderID > 0 {
				hit.FolderURL = dashboards.GetFolderURL(item.FolderUID, item.FolderSlug)
			}

			if query.Sort.MetaName != "" {
				hit.SortMeta = item.SortMeta
				hit.SortMetaName = query.Sort.MetaName
			}

			hitList = append(hitList, hit)
			hits[key] = hit
		}
		if len(item.Term) > 0 {
			hit.Tags = append(hit.Tags, item.Term)
		}
		if item.Deleted != nil {
			deletedDate := (*item.Deleted).Add(daysInTrash)
			hit.IsDeleted = true
			hit.PermanentlyDeleteDate = &deletedDate
		}
	}
	return hitList
}

func (dr *DashboardServiceImpl) GetDashboardTags(ctx context.Context, query *dashboards.GetDashboardTagsQuery) ([]*dashboards.DashboardTagCloudItem, error) {
	if dr.features.IsEnabled(ctx, featuremgmt.FlagKubernetesClientDashboardsFolders) {
		res, err := dr.k8sclient.Search(ctx, query.OrgID, &resource.ResourceSearchRequest{
			Facet: map[string]*resource.ResourceSearchRequest_Facet{
				"tags": {
					Field: "tags",
					Limit: 100000,
				},
			},
			Limit: 100000})
		if err != nil {
			return nil, err
		}
		facet, ok := res.Facet["tags"]
		if !ok {
			return []*dashboards.DashboardTagCloudItem{}, nil
		}

		results := make([]*dashboards.DashboardTagCloudItem, len(facet.Terms))
		for i, item := range facet.Terms {
			results[i] = &dashboards.DashboardTagCloudItem{
				Term:  item.Term,
				Count: int(item.Count),
			}
		}

		return results, nil
	}

	return dr.dashboardStore.GetDashboardTags(ctx, query)
}

func (dr DashboardServiceImpl) CountInFolders(ctx context.Context, orgID int64, folderUIDs []string, u identity.Requester) (int64, error) {
	if dr.features.IsEnabledGlobally(featuremgmt.FlagKubernetesClientDashboardsFolders) {
		dashs, err := dr.searchDashboardsThroughK8s(ctx, &dashboards.FindPersistedDashboardsQuery{
			OrgId:      orgID,
			FolderUIDs: folderUIDs,
		})
		if err != nil {
			return 0, err
		}

		return int64(len(dashs)), nil
	}

	return dr.dashboardStore.CountDashboardsInFolders(ctx, &dashboards.CountDashboardsInFolderRequest{FolderUIDs: folderUIDs, OrgID: orgID})
}

func (dr *DashboardServiceImpl) DeleteInFolders(ctx context.Context, orgID int64, folderUIDs []string, u identity.Requester) error {
	ctx, span := tracer.Start(ctx, "dashboards.service.DeleteInFolders")
	defer span.End()

	if dr.features.IsEnabledGlobally(featuremgmt.FlagDashboardRestore) {
		return dr.dashboardStore.SoftDeleteDashboardsInFolders(ctx, orgID, folderUIDs)
	}

	// We need a list of dashboard uids inside the folder to delete related public dashboards
	dashes, err := dr.dashboardStore.FindDashboards(ctx, &dashboards.FindPersistedDashboardsQuery{
		SignedInUser: u,
		FolderUIDs:   folderUIDs,
		OrgId:        orgID,
		Type:         searchstore.TypeDashboard,
	})
	if err != nil {
		return folder.ErrInternal.Errorf("failed to fetch dashboards: %w", err)
	}

	dashboardUIDs := make([]string, 0, len(dashes))
	for _, dashboard := range dashes {
		dashboardUIDs = append(dashboardUIDs, dashboard.UID)
	}

	err = dr.publicDashboardService.DeleteByDashboardUIDs(ctx, orgID, dashboardUIDs)
	if err != nil {
		return err
	}

	return dr.dashboardStore.DeleteDashboardsInFolders(ctx, &dashboards.DeleteDashboardsInFolderRequest{FolderUIDs: folderUIDs, OrgID: orgID})
}

func (dr *DashboardServiceImpl) Kind() string { return entity.StandardKindDashboard }

func (dr *DashboardServiceImpl) CleanUpDeletedDashboards(ctx context.Context) (int64, error) {
	ctx, span := tracer.Start(ctx, "dashboards.service.CleanUpDeletedDashboards")
	defer span.End()

	var deletedDashboardsCount int64
	deletedDashboards, err := dr.dashboardStore.GetSoftDeletedExpiredDashboards(ctx, daysInTrash)
	if err != nil {
		return 0, err
	}
	for _, dashboard := range deletedDashboards {
		err = dr.DeleteDashboard(ctx, dashboard.ID, dashboard.UID, dashboard.OrgID)
		if err != nil {
			dr.log.Warn("Failed to cleanup deleted dashboard", "dashboardUid", dashboard.UID, "error", err)
			break
		}
		deletedDashboardsCount++
	}

	return deletedDashboardsCount, nil
}

// -----------------------------------------------------------------------------------------
// Dashboard k8s functions
// -----------------------------------------------------------------------------------------

func (dr *DashboardServiceImpl) getDashboardThroughK8s(ctx context.Context, query *dashboards.GetDashboardQuery) (*dashboards.Dashboard, error) {
	// if including deleted dashboards for restore, use the /latest subresource
	subresource := ""
	if query.IncludeDeleted && dr.features.IsEnabledGlobally(featuremgmt.FlagKubernetesRestore) {
		subresource = "latest"
	}

	// get uid if not passed in
	if query.UID == "" {
		result, err := dr.GetDashboardUIDByID(ctx, &dashboards.GetDashboardRefByIDQuery{
			ID: query.ID,
		})
		if err != nil {
			return nil, err
		}

		query.UID = result.UID
	}

	out, err := dr.k8sclient.Get(ctx, query.UID, query.OrgID, v1.GetOptions{}, subresource)
	if err != nil && !apierrors.IsNotFound(err) {
		return nil, err
	} else if err != nil || out == nil {
		return nil, dashboards.ErrDashboardNotFound
	}

	return dr.UnstructuredToLegacyDashboard(ctx, out, query.OrgID)
}

func (dr *DashboardServiceImpl) saveProvisionedDashboardThroughK8s(ctx context.Context, cmd *dashboards.SaveDashboardCommand, provisioning *dashboards.DashboardProvisioning, unprovision bool) (*dashboards.Dashboard, error) {
	// default to 1 if not set
	if cmd.OrgID == 0 {
		cmd.OrgID = 1
	}

	obj, err := LegacySaveCommandToUnstructured(cmd, dr.k8sclient.GetNamespace(cmd.OrgID))
	if err != nil {
		return nil, err
	}

	meta, err := utils.MetaAccessor(obj)
	if err != nil {
		return nil, err
	}

	m := utils.ManagerProperties{}
	s := utils.SourceProperties{}
	if !unprovision {
		m.Kind = utils.ManagerKindClassicFP // nolint:staticcheck
		m.Identity = provisioning.Name
		s.Path = provisioning.ExternalID
		s.Checksum = provisioning.CheckSum
		s.TimestampMillis = time.Unix(provisioning.Updated, 0).UnixMilli()
	}
	meta.SetManagerProperties(m)
	meta.SetSourceProperties(s)

	out, err := dr.createOrUpdateDash(ctx, obj, cmd.OrgID)
	if err != nil {
		return nil, err
	}

	return out, nil
}

func (dr *DashboardServiceImpl) saveDashboardThroughK8s(ctx context.Context, cmd *dashboards.SaveDashboardCommand, orgID int64) (*dashboards.Dashboard, error) {
	obj, err := LegacySaveCommandToUnstructured(cmd, dr.k8sclient.GetNamespace(orgID))
	if err != nil {
		return nil, err
	}

	dashboard.SetPluginIDMeta(obj, cmd.PluginID)

	out, err := dr.createOrUpdateDash(ctx, obj, orgID)
	if err != nil {
		return nil, err
	}

	return out, nil
}

func (dr *DashboardServiceImpl) createOrUpdateDash(ctx context.Context, obj *unstructured.Unstructured, orgID int64) (*dashboards.Dashboard, error) {
	var out *unstructured.Unstructured
	current, err := dr.k8sclient.Get(ctx, obj.GetName(), orgID, v1.GetOptions{})
	if current == nil || err != nil {
		out, err = dr.k8sclient.Create(ctx, obj, orgID)
		if err != nil {
			return nil, err
		}
	} else {
		out, err = dr.k8sclient.Update(ctx, obj, orgID)
		if err != nil {
			return nil, err
		}
	}

	finalDash, err := dr.UnstructuredToLegacyDashboard(ctx, out, orgID)
	if err != nil {
		return nil, err
	}

	return finalDash, nil
}

func (dr *DashboardServiceImpl) deleteAllDashboardThroughK8s(ctx context.Context, orgID int64) error {
	return dr.k8sclient.DeleteCollection(ctx, orgID)
}

func (dr *DashboardServiceImpl) deleteDashboardThroughK8s(ctx context.Context, cmd *dashboards.DeleteDashboardCommand, validateProvisionedDashboard bool) error {
	// get uid if not passed in
	if cmd.UID == "" {
		result, err := dr.GetDashboardUIDByID(ctx, &dashboards.GetDashboardRefByIDQuery{
			ID: cmd.ID,
		})
		if err != nil {
			return err
		}

		cmd.UID = result.UID
	}

	// use a grace period of 0 to indicate to skip the check of deleting provisioned dashboards
	var gracePeriod *int64
	if !validateProvisionedDashboard {
		noGracePeriod := int64(0)
		gracePeriod = &noGracePeriod
	}

	return dr.k8sclient.Delete(ctx, cmd.UID, cmd.OrgID, v1.DeleteOptions{
		GracePeriodSeconds: gracePeriod,
	})
}

func (dr *DashboardServiceImpl) listDashboardsThroughK8s(ctx context.Context, orgID int64) ([]*dashboards.Dashboard, error) {
	out, err := dr.k8sclient.List(ctx, orgID, v1.ListOptions{})
	if err != nil {
		return nil, err
	} else if out == nil {
		return nil, dashboards.ErrDashboardNotFound
	}

	dashboards := make([]*dashboards.Dashboard, 0)
	for _, item := range out.Items {
		dash, err := dr.UnstructuredToLegacyDashboard(ctx, &item, orgID)
		if err != nil {
			return nil, err
		}
		dashboards = append(dashboards, dash)
	}

	return dashboards, nil
}

func (dr *DashboardServiceImpl) searchDashboardsThroughK8sRaw(ctx context.Context, query *dashboards.FindPersistedDashboardsQuery) (dashboardv0alpha1.SearchResults, error) {
	request := &resource.ResourceSearchRequest{
		Options: &resource.ListOptions{
			Fields: []*resource.Requirement{},
			Labels: []*resource.Requirement{},
		},
		Limit: 100000}

	if len(query.DashboardUIDs) > 0 {
		request.Options.Fields = []*resource.Requirement{{
			Key:      resource.SEARCH_FIELD_NAME,
			Operator: string(selection.In),
			Values:   query.DashboardUIDs,
		}}
	} else if len(query.DashboardIds) > 0 {
		values := make([]string, len(query.DashboardIds))
		for i, id := range query.DashboardIds {
			values[i] = strconv.FormatInt(id, 10)
		}

		request.Options.Labels = append(request.Options.Labels, &resource.Requirement{
			Key:      utils.LabelKeyDeprecatedInternalID, // nolint:staticcheck
			Operator: string(selection.In),
			Values:   values,
		})
	}

	if len(query.FolderUIDs) > 0 {
		// Grafana frontend issues a call to search for dashboards in "general" folder. General folder doesn't exists and
		// should return all dashboards without a parent folder.
		// We do something similar in the old sql search query https://github.com/grafana/grafana/blob/a58564a35efe8c05a21d8190b283af5bc0979d2a/pkg/services/sqlstore/searchstore/filters.go#L103
		for i := range query.FolderUIDs {
			if query.FolderUIDs[i] == folder.GeneralFolderUID {
				query.FolderUIDs[i] = ""
				break
			}
		}

		req := []*resource.Requirement{{
			Key:      resource.SEARCH_FIELD_FOLDER,
			Operator: string(selection.In),
			Values:   query.FolderUIDs,
		}}
		request.Options.Fields = append(request.Options.Fields, req...)
	} else if len(query.FolderIds) > 0 { // nolint:staticcheck
		values := make([]string, len(query.FolderIds)) // nolint:staticcheck
		for i, id := range query.FolderIds {           // nolint:staticcheck
			values[i] = strconv.FormatInt(id, 10)
		}

		request.Options.Labels = append(request.Options.Labels, &resource.Requirement{
			Key:      utils.LabelKeyDeprecatedInternalID, // nolint:staticcheck
			Operator: string(selection.In),
			Values:   values,
		})
	}

	if query.ManagedBy != "" {
		request.Options.Fields = append(request.Options.Fields, &resource.Requirement{
			Key:      resource.SEARCH_FIELD_MANAGER_KIND,
			Operator: string(selection.Equals),
			Values:   []string{string(query.ManagedBy)},
		})
	}

	if query.ManagerIdentity != "" {
		request.Options.Fields = append(request.Options.Fields, &resource.Requirement{
			Key:      resource.SEARCH_FIELD_MANAGER_ID,
			Operator: string(selection.In),
			Values:   []string{query.ManagerIdentity},
		})
	}

	if len(query.ManagerIdentityNotIn) > 0 {
		request.Options.Fields = append(request.Options.Fields, &resource.Requirement{
			Key:      resource.SEARCH_FIELD_MANAGER_ID,
			Operator: string(selection.NotIn),
			Values:   query.ManagerIdentityNotIn,
		})
	}
	if query.SourcePath != "" {
		request.Options.Fields = append(request.Options.Fields, &resource.Requirement{
			Key:      resource.SEARCH_FIELD_SOURCE_PATH,
			Operator: string(selection.In),
			Values:   []string{query.SourcePath},
		})
	}

	if query.Title != "" {
		// allow wildcard search
		request.Query = "*" + strings.ToLower(query.Title) + "*"
		// if using query, you need to specify the fields you want
		request.Fields = dashboardsearch.IncludeFields
	}

	if len(query.Tags) > 0 {
		req := []*resource.Requirement{{
			Key:      resource.SEARCH_FIELD_TAGS,
			Operator: string(selection.In),
			Values:   query.Tags,
		}}
		request.Options.Fields = append(request.Options.Fields, req...)
	}

	if query.IsDeleted {
		request.IsDeleted = query.IsDeleted
	}

	if query.Permission > 0 {
		request.Permission = int64(query.Permission)
	}

	if query.Limit < 1 {
		query.Limit = 1000
	}

	if query.Page < 1 {
		query.Page = 1
	}

	request.Limit = query.Limit
	request.Page = query.Page
	request.Offset = (query.Page - 1) * query.Limit // only relevant when running in modes 3+

	namespace := dr.k8sclient.GetNamespace(query.OrgId)
	var err error
	var federate *resource.ResourceKey
	switch query.Type {
	case "":
		// When no type specified, search for dashboards
		request.Options.Key, err = resource.AsResourceKey(namespace, dashboardv0alpha1.DASHBOARD_RESOURCE)
		// Currently a search query is across folders and dashboards
		if err == nil {
			federate, err = resource.AsResourceKey(namespace, folderv0alpha1.RESOURCE)
		}
	case searchstore.TypeDashboard, searchstore.TypeAnnotation:
		request.Options.Key, err = resource.AsResourceKey(namespace, dashboardv0alpha1.DASHBOARD_RESOURCE)
	case searchstore.TypeFolder, searchstore.TypeAlertFolder:
		request.Options.Key, err = resource.AsResourceKey(namespace, folderv0alpha1.RESOURCE)
	default:
		err = fmt.Errorf("bad type request")
	}

	if err != nil {
		return dashboardv0alpha1.SearchResults{}, err
	}

	if federate != nil {
		request.Federated = []*resource.ResourceKey{federate}
	}

	// technically, there exists the ability to register multiple ways of sorting using the legacy database
	// see RegisterSortOption in pkg/services/search/sorting.go
	// however, it doesn't look like we are taking advantage of that. And since by default the legacy
	// sql will sort by title ascending, we only really need to handle the "alpha-desc" case
	if query.Sort.Name == "alpha-desc" {
		request.SortBy = append(request.SortBy, &resource.ResourceSearchRequest_Sort{Field: resource.SEARCH_FIELD_TITLE, Desc: true})
	}

	res, err := dr.k8sclient.Search(ctx, query.OrgId, request)
	if err != nil {
		return dashboardv0alpha1.SearchResults{}, err
	}

	return dashboardsearch.ParseResults(res, 0)
}

type dashboardProvisioningWithUID struct {
	dashboards.DashboardProvisioning
	DashboardUID string
}

func (dr *DashboardServiceImpl) searchProvisionedDashboardsThroughK8s(ctx context.Context, query *dashboards.FindPersistedDashboardsQuery) ([]*dashboardProvisioningWithUID, error) {
	if query == nil {
		return nil, errors.New("query cannot be nil")
	}

	ctx, _ = identity.WithServiceIdentity(ctx, query.OrgId)

	query.Type = searchstore.TypeDashboard

	searchResults, err := dr.searchDashboardsThroughK8sRaw(ctx, query)
	if err != nil {
		return nil, err
	}

	// loop through all hits concurrently to get the repo information (if set due to file provisioning)
	dashs := make([]*dashboardProvisioningWithUID, 0)
	var mu sync.Mutex
	g, ctx := errgroup.WithContext(ctx)
	for _, h := range searchResults.Hits {
		func(hit dashboardv0alpha1.DashboardHit) {
			g.Go(func() error {
				out, err := dr.k8sclient.Get(ctx, hit.Name, query.OrgId, v1.GetOptions{})
				if err != nil {
					return err
				} else if out == nil {
					return dashboards.ErrDashboardNotFound
				}

				meta, err := utils.MetaAccessor(out)
				if err != nil {
					return err
				}

				m, ok := meta.GetManagerProperties()
				if !ok || m.Kind != utils.ManagerKindClassicFP { // nolint:staticcheck
					return nil
				}

				source, ok := meta.GetSourceProperties()
				if !ok {
					return nil
				}

				provisioning := &dashboardProvisioningWithUID{
					DashboardProvisioning: dashboards.DashboardProvisioning{
						Name:        m.Identity,
						ExternalID:  source.Path,
						CheckSum:    source.Checksum,
						DashboardID: meta.GetDeprecatedInternalID(), // nolint:staticcheck
					},
					DashboardUID: hit.Name,
				}
				if source.TimestampMillis > 0 {
					provisioning.Updated = time.UnixMilli(source.TimestampMillis).Unix()
				}

				mu.Lock()
				dashs = append(dashs, provisioning)
				mu.Unlock()

				return nil
			})
		}(h)
	}

	if err := g.Wait(); err != nil {
		return nil, err
	}

	return dashs, nil
}

func (dr *DashboardServiceImpl) searchDashboardsThroughK8s(ctx context.Context, query *dashboards.FindPersistedDashboardsQuery) ([]*dashboards.Dashboard, error) {
	if query == nil {
		return nil, errors.New("query cannot be nil")
	}
	query.Type = searchstore.TypeDashboard

	response, err := dr.searchDashboardsThroughK8sRaw(ctx, query)
	if err != nil {
		return nil, err
	}
	result := make([]*dashboards.Dashboard, len(response.Hits))
	for i, hit := range response.Hits {
		result[i] = &dashboards.Dashboard{
			OrgID:     query.OrgId,
			UID:       hit.Name,
			Slug:      slugify.Slugify(hit.Title),
			Title:     hit.Title,
			FolderUID: hit.Folder,
		}
	}

	return result, nil
}

func (dr *DashboardServiceImpl) UnstructuredToLegacyDashboard(ctx context.Context, item *unstructured.Unstructured, orgID int64) (*dashboards.Dashboard, error) {
	spec, ok := item.Object["spec"].(map[string]any)
	if !ok {
		return nil, errors.New("error parsing dashboard from k8s response")
	}
	obj, err := utils.MetaAccessor(item)
	if err != nil {
		return nil, err
	}
	uid := obj.GetName()
	spec["uid"] = uid

	dashVersion := obj.GetGeneration()
	spec["version"] = dashVersion

	title, _, _ := unstructured.NestedString(spec, "title")
	out := dashboards.Dashboard{
		OrgID:      orgID,
		ID:         obj.GetDeprecatedInternalID(), // nolint:staticcheck
		UID:        uid,
		Slug:       slugify.Slugify(title),
		FolderUID:  obj.GetFolder(),
		Version:    int(dashVersion),
		Data:       simplejson.NewFromAny(spec),
		APIVersion: strings.TrimPrefix(item.GetAPIVersion(), dashboardv0alpha1.GROUP+"/"),
	}

	out.Created = obj.GetCreationTimestamp().Time
	updated, err := obj.GetUpdatedTimestamp()
	if err == nil && updated != nil {
		out.Updated = *updated
	} else {
		// by default, set updated to created
		out.Updated = out.Created
	}

	deleted := obj.GetDeletionTimestamp()
	if deleted != nil {
		out.Deleted = obj.GetDeletionTimestamp().Time
	}

	out.PluginID = dashboard.GetPluginIDFromMeta(obj)

	creator, err := dr.k8sclient.GetUserFromMeta(ctx, obj.GetCreatedBy())
	if err != nil {
		return nil, err
	}
	out.CreatedBy = creator.ID

	updater, err := dr.k8sclient.GetUserFromMeta(ctx, obj.GetUpdatedBy())
	if err != nil {
		return nil, err
	}
	out.UpdatedBy = updater.ID

	// any dashboards that have already been synced to unified storage will have the id in the spec
	// and not as a label. We will need to support this conversion until they have all been updated
	// to labels
	if id, ok := spec["id"].(int64); ok {
		out.ID = id
		out.Data.Del("id")
	}

	if gnetID, ok := spec["gnet_id"].(int64); ok {
		out.GnetID = gnetID
	}

	if isFolder, ok := spec["is_folder"].(bool); ok {
		out.IsFolder = isFolder
	}

	if hasACL, ok := spec["has_acl"].(bool); ok {
		out.HasACL = hasACL
	}

	if title, ok := spec["title"].(string); ok {
		out.Title = title
		// if slug isn't in the metadata, add it via the title
		if out.Slug == "" {
			out.UpdateSlug()
		}
	}

	return &out, nil
}

func LegacySaveCommandToUnstructured(cmd *dashboards.SaveDashboardCommand, namespace string) (*unstructured.Unstructured, error) {
	uid := cmd.GetDashboardModel().UID
	if uid == "" {
		uid = uuid.NewString()
	}

	finalObj := &unstructured.Unstructured{
		Object: map[string]interface{}{},
	}

	obj := map[string]interface{}{}
	body, err := cmd.Dashboard.ToDB()
	if err != nil {
		return finalObj, err
	}

	err = json.Unmarshal(body, &obj)
	if err != nil {
		return finalObj, err
	}

	// update the version
	version, ok := obj["version"].(float64)
	if !ok || version == 0 {
		obj["version"] = 1
	} else if !cmd.Overwrite {
		obj["version"] = version + 1
	}

	finalObj.Object["spec"] = obj
	finalObj.SetName(uid)
	finalObj.SetNamespace(namespace)
	finalObj.SetGroupVersionKind(dashboardv0alpha1.DashboardResourceInfo.GroupVersionKind())

	meta, err := utils.MetaAccessor(finalObj)
	if err != nil {
		return finalObj, err
	}

	if cmd.FolderUID != "" {
		meta.SetFolder(cmd.FolderUID)
	}

	if cmd.Message != "" {
		meta.SetMessage(cmd.Message)
	}

	return finalObj, nil
}

func getFolderUIDs(hits []dashboardv0alpha1.DashboardHit) []string {
	folderSet := map[string]bool{}
	for _, hit := range hits {
		if hit.Folder != "" && !folderSet[hit.Folder] {
			folderSet[hit.Folder] = true
		}
	}
	return maps.Keys(folderSet)
}<|MERGE_RESOLUTION|>--- conflicted
+++ resolved
@@ -546,7 +546,6 @@
 	return isParentFolderChanged, nil
 }
 
-<<<<<<< HEAD
 func (dr *DashboardServiceImpl) canSaveDashboard(ctx context.Context, user identity.Requester, dash *dashboards.Dashboard) (bool, error) {
 	action := dashboards.ActionDashboardsWrite
 	if dash.IsFolder {
@@ -569,7 +568,8 @@
 		scope = dashboards.ScopeFoldersProvider.GetResourceScopeUID(accesscontrol.GeneralFolderUID)
 	}
 	return dr.ac.Evaluate(ctx, user, accesscontrol.EvalPermission(action, scope))
-=======
+}
+
 // waitForSearchQuery waits for the search query to return the expected number of hits.
 // Since US doesn't offer search-after-write guarantees, we can use this to wait after writes until the indexer is up to date.
 func (dr *DashboardServiceImpl) waitForSearchQuery(ctx context.Context, query *dashboards.FindPersistedDashboardsQuery, maxRetries int, expectedHits int64) error {
@@ -583,7 +583,6 @@
 		}
 		return retryer.FuncFailure, nil
 	}, maxRetries, 1*time.Second, 5*time.Second)
->>>>>>> 695ac912
 }
 
 func (dr *DashboardServiceImpl) DeleteOrphanedProvisionedDashboards(ctx context.Context, cmd *dashboards.DeleteOrphanedProvisionedDashboardsCommand) error {
