--- conflicted
+++ resolved
@@ -2,6 +2,7 @@
 
 import (
 	"bytes"
+	"encoding/json"
 	"fmt"
 	"net/http"
 	"strconv"
@@ -217,13 +218,6 @@
 		cma.log.Error("error sending http request for cloud migration run", "err", err.Error())
 		return response.Error(http.StatusInternalServerError, "http request error", err)
 	}
-<<<<<<< HEAD
-=======
-	defer func() {
-		err = resp.Body.Close()
-		cma.log.Error("error clousing response body", "err", err)
-	}()
->>>>>>> 59936832
 
 	defer func() {
 		if err := resp.Body.Close(); err != nil {
@@ -300,12 +294,23 @@
 	ctx, span := cma.tracer.Start(c.Req.Context(), "MigrationAPI.GetMigrationRunList")
 	defer span.End()
 
-	migrationStatus, err := cma.cloudMigrationService.GetMigrationStatusList(ctx, web.Params(c.Req)[":id"])
+	migrationStatuses, err := cma.cloudMigrationService.GetMigrationStatusList(ctx, web.Params(c.Req)[":id"])
 	if err != nil {
 		return response.Error(http.StatusInternalServerError, "migration status error", err)
 	}
 
-	runList := cloudmigration.CloudMigrationRunList{Runs: migrationStatus}
+	runList := cloudmigration.CloudMigrationRunList{Runs: []cloudmigration.MigrateDataResponseDTO{}}
+	for _, s := range migrationStatuses {
+		// attempt to bind the raw result to a list of response item DTOs
+		r := cloudmigration.MigrateDataResponseDTO{
+			Items: []cloudmigration.MigrateDataResponseItemDTO{},
+		}
+		if err := json.Unmarshal(s.Result, &r.Items); err != nil {
+			return response.Error(http.StatusInternalServerError, "error unmarshaling migration response items", err)
+		}
+		runList.Runs = append(runList.Runs, r)
+	}
+
 	return response.JSON(http.StatusOK, runList)
 }
 
