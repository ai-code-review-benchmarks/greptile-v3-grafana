--- conflicted
+++ resolved
@@ -15,10 +15,10 @@
 	return nil, cloudmigration.ErrInternalNotImplementedError
 }
 
-<<<<<<< HEAD
 func (ss *sqlStore) CreateMigration(ctx context.Context, token cloudmigration.Base64EncodedTokenPayload) error {
 	return nil
-=======
+}
+
 func (ss *sqlStore) GetAllCloudMigrations(ctx context.Context) ([]*cloudmigration.CloudMigration, error) {
 	var migrations = make([]*cloudmigration.CloudMigration, 0)
 	err := ss.db.WithDbSession(ctx, func(sess *db.Session) error { return sess.Find(&migrations) })
@@ -26,5 +26,4 @@
 		return nil, err
 	}
 	return migrations, nil
->>>>>>> 3c28a3d4
 }