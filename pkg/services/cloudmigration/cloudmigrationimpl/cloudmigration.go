package cloudmigrationimpl

import (
	"context"
	"encoding/base64"
	"encoding/json"
	"errors"
	"fmt"
	"os"
	"path/filepath"
	"sync"
	"sync/atomic"
	"time"

	"github.com/google/uuid"
	"github.com/grafana/grafana-plugin-sdk-go/backend/httpclient"
	"github.com/grafana/grafana/pkg/api/routing"
	"github.com/grafana/grafana/pkg/infra/db"
	"github.com/grafana/grafana/pkg/infra/kvstore"
	"github.com/grafana/grafana/pkg/infra/log"
	"github.com/grafana/grafana/pkg/infra/tracing"
	"github.com/grafana/grafana/pkg/services/accesscontrol"
	"github.com/grafana/grafana/pkg/services/authapi"
	"github.com/grafana/grafana/pkg/services/authapi/fake"
	"github.com/grafana/grafana/pkg/services/cloudmigration"
	"github.com/grafana/grafana/pkg/services/cloudmigration/api"
	"github.com/grafana/grafana/pkg/services/cloudmigration/gmsclient"
	"github.com/grafana/grafana/pkg/services/cloudmigration/objectstorage"
	"github.com/grafana/grafana/pkg/services/dashboards"
	"github.com/grafana/grafana/pkg/services/datasources"
	"github.com/grafana/grafana/pkg/services/featuremgmt"
	"github.com/grafana/grafana/pkg/services/folder"
	"github.com/grafana/grafana/pkg/services/gcom"
	"github.com/grafana/grafana/pkg/services/libraryelements"
	"github.com/grafana/grafana/pkg/services/ngalert"
	"github.com/grafana/grafana/pkg/services/pluginsintegration/pluginsettings"
	"github.com/grafana/grafana/pkg/services/pluginsintegration/pluginstore"
	"github.com/grafana/grafana/pkg/services/secrets"
	secretskv "github.com/grafana/grafana/pkg/services/secrets/kvstore"
	"github.com/grafana/grafana/pkg/services/user"
	"github.com/grafana/grafana/pkg/setting"
	"github.com/grafana/grafana/pkg/util"
	"github.com/prometheus/client_golang/prometheus"
	"go.opentelemetry.io/otel/attribute"
	"go.opentelemetry.io/otel/codes"
	"go.opentelemetry.io/otel/trace"
)

// Service Define the cloudmigration.Service Implementation.
type Service struct {
	store store

	log *log.ConcreteLogger
	cfg *setting.Cfg

	buildSnapshotMutex sync.Mutex

	cancelMutex sync.Mutex
	cancelFunc  context.CancelFunc

	isSyncSnapshotStatusFromGMSRunning int32

	features      featuremgmt.FeatureToggles
	gmsClient     gmsclient.Client
	objectStorage objectstorage.ObjectStorage

	dsService              datasources.DataSourceService
	gcomService            gcom.Service
	authApiService         authapi.Service
	dashboardService       dashboards.DashboardService
	folderService          folder.Service
	pluginStore            pluginstore.Store
	accessControl          accesscontrol.AccessControl
	pluginSettingsService  pluginsettings.Service
	secretsService         secrets.Service
	kvStore                *kvstore.NamespacedKVStore
	libraryElementsService libraryelements.Service
	ngAlert                *ngalert.AlertNG

	api     *api.CloudMigrationAPI
	tracer  tracing.Tracer
	metrics *Metrics
}

var LogPrefix = "cloudmigration.service"

const (
	// nolint:gosec
	cloudMigrationAccessPolicyNamePrefix = "grafana-cloud-migrations"
	//nolint:gosec
	cloudMigrationTokenNamePrefix = "grafana-cloud-migrations"
)

var _ cloudmigration.Service = (*Service)(nil)

// ProvideService Factory for method used by wire to inject dependencies.
// builds the service, and api, and configures routes
func ProvideService(
	cfg *setting.Cfg,
	httpClientProvider *httpclient.Provider,
	features featuremgmt.FeatureToggles,
	db db.DB,
	dsService datasources.DataSourceService,
	secretsStore secretskv.SecretsKVStore,
	secretsService secrets.Service,
	routeRegister routing.RouteRegister,
	prom prometheus.Registerer,
	tracer tracing.Tracer,
	dashboardService dashboards.DashboardService,
	folderService folder.Service,
	pluginStore pluginstore.Store,
	pluginSettingsService pluginsettings.Service,
	accessControl accesscontrol.AccessControl,
	kvStore kvstore.KVStore,
	libraryElementsService libraryelements.Service,
	ngAlert *ngalert.AlertNG,
) (cloudmigration.Service, error) {
	if !features.IsEnabledGlobally(featuremgmt.FlagOnPremToCloudMigrations) {
		return &NoopServiceImpl{}, nil
	}

	s := &Service{
		store:                  &sqlStore{db: db, secretsStore: secretsStore, secretsService: secretsService},
		log:                    log.New(LogPrefix),
		cfg:                    cfg,
		features:               features,
		dsService:              dsService,
		tracer:                 tracer,
		metrics:                newMetrics(),
		secretsService:         secretsService,
		dashboardService:       dashboardService,
		folderService:          folderService,
		pluginStore:            pluginStore,
		pluginSettingsService:  pluginSettingsService,
		accessControl:          accessControl,
		kvStore:                kvstore.WithNamespace(kvStore, 0, "cloudmigration"),
		libraryElementsService: libraryElementsService,
		ngAlert:                ngAlert,
	}
	s.api = api.RegisterApi(routeRegister, s, tracer)

	httpClientS3, err := httpClientProvider.New()
	if err != nil {
		return nil, fmt.Errorf("creating http client for S3: %w", err)
	}
	s.objectStorage = objectstorage.NewS3(httpClientS3, tracer)

	if !cfg.CloudMigration.IsDeveloperMode {
		httpClientGMS, err := httpClientProvider.New()
		if err != nil {
			return nil, fmt.Errorf("creating http client for GMS: %w", err)
		}

		c, err := gmsclient.NewGMSClient(cfg, httpClientGMS)
		if err != nil {
			return nil, fmt.Errorf("initializing GMS client: %w", err)
		}
		s.gmsClient = c

		httpClientGcom, err := httpClientProvider.New()
		if err != nil {
			return nil, fmt.Errorf("creating http client for GCOM: %w", err)
		}
		s.gcomService = gcom.New(gcom.Config{ApiURL: cfg.GrafanaComAPIURL, Token: cfg.CloudMigration.GcomAPIToken}, httpClientGcom)

		if features.IsEnabledGlobally(featuremgmt.FlagOnPremToCloudMigrationsAuthApiMig) {
			s.log.Info("using authapi client because feature flag is enabled")
			httpClientAuthApi, err := httpClientProvider.New()
			if err != nil {
				return nil, fmt.Errorf("creating http client for AuthApi: %w", err)
			}
			// the api token is the same as for gcom
			s.authApiService = authapi.New(authapi.Config{ApiURL: cfg.CloudMigration.AuthAPIUrl, Token: cfg.CloudMigration.GcomAPIToken}, httpClientAuthApi)
		} else {
			s.log.Info("using gcom client for auth")
			s.authApiService = gcom.New(gcom.Config{ApiURL: cfg.GrafanaComAPIURL, Token: cfg.CloudMigration.GcomAPIToken}, httpClientGcom).(*gcom.GcomClient)
		}
	} else {
		s.gmsClient = gmsclient.NewInMemoryClient()
		s.gcomService = &gcomStub{}
		s.authApiService = &fake.AuthapiStub{Policies: map[string]authapi.AccessPolicy{}, Token: nil}
		s.cfg.StackID = "12345"
	}

	if err := prom.Register(s.metrics); err != nil {
		var alreadyRegisterErr prometheus.AlreadyRegisteredError
		if errors.As(err, &alreadyRegisterErr) {
			s.log.Warn("cloud migration metrics already registered")
		} else {
			return s, fmt.Errorf("registering cloud migration metrics: %w", err)
		}
	}

	return s, nil
}

func (s *Service) GetToken(ctx context.Context) (authapi.TokenView, error) {
	ctx, span := s.tracer.Start(ctx, "CloudMigrationService.GetToken")
	defer span.End()
	logger := s.log.FromContext(ctx)
	requestID := tracing.TraceIDFromContext(ctx, false)

	timeoutCtx, cancel := context.WithTimeout(ctx, s.cfg.CloudMigration.FetchInstanceTimeout)
	defer cancel()
	instance, err := s.gcomService.GetInstanceByID(timeoutCtx, requestID, s.cfg.StackID)
	if err != nil {
		return authapi.TokenView{}, fmt.Errorf("fetching instance by id: id=%s %w", s.cfg.StackID, err)
	}

	logger.Info("instance found", "slug", instance.Slug)

	accessPolicyName := fmt.Sprintf("%s-%s", cloudMigrationAccessPolicyNamePrefix, s.cfg.StackID)
	accessTokenName := fmt.Sprintf("%s-%s", cloudMigrationTokenNamePrefix, s.cfg.StackID)

	timeoutCtx, cancel = context.WithTimeout(ctx, s.cfg.CloudMigration.ListTokensTimeout)
	defer cancel()
	tokens, err := s.authApiService.ListTokens(timeoutCtx, authapi.ListTokenParams{
		RequestID:        requestID,
		AccessPolicyName: accessPolicyName,
		TokenName:        accessTokenName,
		Region:           instance.RegionSlug,
	})
	if err != nil {
		return authapi.TokenView{}, fmt.Errorf("listing tokens: %w", err)
	}
	logger.Info("found access tokens", "num_tokens", len(tokens))

	for _, token := range tokens {
		if token.Name == accessTokenName {
			logger.Info("found existing cloud migration token", "tokenID", token.ID, "accessPolicyID", token.AccessPolicyID)
			return token, nil
		}
	}

	logger.Info("cloud migration token not found")
	return authapi.TokenView{}, fmt.Errorf("fetching cloud migration token: instance=%+v accessPolicyName=%s accessTokenName=%s %w",
		instance, accessPolicyName, accessTokenName, cloudmigration.ErrTokenNotFound)
}

func (s *Service) CreateToken(ctx context.Context) (cloudmigration.CreateAccessTokenResponse, error) {
	ctx, span := s.tracer.Start(ctx, "CloudMigrationService.CreateToken")
	defer span.End()
	logger := s.log.FromContext(ctx)
	requestID := tracing.TraceIDFromContext(ctx, false)

	timeoutCtx, cancel := context.WithTimeout(ctx, s.cfg.CloudMigration.FetchInstanceTimeout)
	defer cancel()
	instance, err := s.gcomService.GetInstanceByID(timeoutCtx, requestID, s.cfg.StackID)
	if err != nil {
		return cloudmigration.CreateAccessTokenResponse{}, fmt.Errorf("fetching instance by id: id=%s %w", s.cfg.StackID, err)
	}

	// Add the stack id to the access policy name to ensure access policies in a org have unique names.
	accessPolicyName := fmt.Sprintf("%s-%s", cloudMigrationAccessPolicyNamePrefix, s.cfg.StackID)
	accessPolicyDisplayName := fmt.Sprintf("%s-%s", s.cfg.Slug, cloudMigrationAccessPolicyNamePrefix)

	timeoutCtx, cancel = context.WithTimeout(ctx, s.cfg.CloudMigration.FetchAccessPolicyTimeout)
	defer cancel()
	existingAccessPolicy, err := s.findAccessPolicyByName(timeoutCtx, accessPolicyName, instance.RegionSlug)
	if err != nil {
		return cloudmigration.CreateAccessTokenResponse{}, fmt.Errorf("fetching access policy by name: name=%s %w", accessPolicyName, err)
	}

	if existingAccessPolicy != nil {
		timeoutCtx, cancel := context.WithTimeout(ctx, s.cfg.CloudMigration.DeleteAccessPolicyTimeout)
		defer cancel()
		if _, err := s.authApiService.DeleteAccessPolicy(timeoutCtx, authapi.DeleteAccessPolicyParams{
			RequestID:      requestID,
			AccessPolicyID: existingAccessPolicy.ID,
			Region:         instance.RegionSlug,
		}); err != nil {
			return cloudmigration.CreateAccessTokenResponse{}, fmt.Errorf("deleting access policy: id=%s region=%s %w", existingAccessPolicy.ID, instance.RegionSlug, err)
		}
		logger.Info("deleted access policy", existingAccessPolicy.ID, "name", existingAccessPolicy.Name)
	}

	timeoutCtx, cancel = context.WithTimeout(ctx, s.cfg.CloudMigration.CreateAccessPolicyTimeout)
	defer cancel()
	accessPolicy, err := s.authApiService.CreateAccessPolicy(timeoutCtx,
		authapi.CreateAccessPolicyParams{
			RequestID: requestID,
			Region:    instance.RegionSlug,
		},
		authapi.CreateAccessPolicyPayload{
			Name:        accessPolicyName,
			DisplayName: accessPolicyDisplayName,
			Realms:      []authapi.Realm{{Type: "stack", Identifier: s.cfg.StackID, LabelPolicies: []authapi.LabelPolicy{}}},
			Scopes:      []string{"cloud-migrations:read", "cloud-migrations:write"},
		})
	if err != nil {
		return cloudmigration.CreateAccessTokenResponse{}, fmt.Errorf("creating access policy: %w", err)
	}
	logger.Info("created access policy", "id", accessPolicy.ID, "name", accessPolicy.Name)

	// Add the stack id to the token name to ensure tokens in a org have unique names.
	accessTokenName := fmt.Sprintf("%s-%s", cloudMigrationTokenNamePrefix, s.cfg.StackID)
	accessTokenDisplayName := fmt.Sprintf("%s-%s", s.cfg.Slug, cloudMigrationTokenNamePrefix)
	timeoutCtx, cancel = context.WithTimeout(ctx, s.cfg.CloudMigration.CreateTokenTimeout)
	defer cancel()

	token, err := s.authApiService.CreateToken(timeoutCtx,
		authapi.CreateTokenParams{
			RequestID: requestID,
			Region:    instance.RegionSlug,
		},
		authapi.CreateTokenPayload{
			AccessPolicyID: accessPolicy.ID,
			Name:           accessTokenName,
			DisplayName:    accessTokenDisplayName,
			ExpiresAt:      time.Now().Add(s.cfg.CloudMigration.TokenExpiresAfter),
		})
	if err != nil {
		return cloudmigration.CreateAccessTokenResponse{}, fmt.Errorf("creating access token: %w", err)
	}
	logger.Info("created access token", "id", token.ID, "name", token.Name)
	s.metrics.accessTokenCreated.With(prometheus.Labels{"slug": s.cfg.Slug}).Inc()

	bytes, err := json.Marshal(cloudmigration.Base64EncodedTokenPayload{
		Token: token.Token,
		Instance: cloudmigration.Base64HGInstance{
			StackID:     instance.ID,
			RegionSlug:  instance.RegionSlug,
			ClusterSlug: instance.ClusterSlug, // This should be used for routing to GMS
			Slug:        instance.Slug,
		},
	})
	if err != nil {
		return cloudmigration.CreateAccessTokenResponse{}, fmt.Errorf("encoding token: %w", err)
	}

	return cloudmigration.CreateAccessTokenResponse{Token: base64.StdEncoding.EncodeToString(bytes)}, nil
}

func (s *Service) findAccessPolicyByName(ctx context.Context, accessPolicyName string, region string) (*authapi.AccessPolicy, error) {
	accessPolicies, err := s.authApiService.ListAccessPolicies(ctx, authapi.ListAccessPoliciesParams{
		RequestID: tracing.TraceIDFromContext(ctx, false),
		Name:      accessPolicyName,
		Region:    region,
	})
	if err != nil {
		return nil, fmt.Errorf("listing access policies: name=%s :%w", accessPolicyName, err)
	}

	for _, accessPolicy := range accessPolicies {
		if accessPolicy.Name == accessPolicyName {
			return &accessPolicy, nil
		}
	}

	return nil, nil
}

func (s *Service) ValidateToken(ctx context.Context, cm cloudmigration.CloudMigrationSession) error {
	ctx, span := s.tracer.Start(ctx, "CloudMigrationService.ValidateToken")
	defer span.End()

	if err := s.gmsClient.ValidateKey(ctx, cm); err != nil {
		return err
	}

	return nil
}

func (s *Service) DeleteToken(ctx context.Context, tokenID string) error {
	ctx, span := s.tracer.Start(ctx, "CloudMigrationService.DeleteToken", trace.WithAttributes(attribute.String("tokenID", tokenID)))
	defer span.End()
	logger := s.log.FromContext(ctx)
	requestID := tracing.TraceIDFromContext(ctx, false)

	timeoutCtx, cancel := context.WithTimeout(ctx, s.cfg.CloudMigration.FetchInstanceTimeout)
	defer cancel()
	instance, err := s.gcomService.GetInstanceByID(timeoutCtx, requestID, s.cfg.StackID)
	if err != nil {
		return fmt.Errorf("fetching instance by id: id=%s %w", s.cfg.StackID, err)
	}
	logger.Info("found instance", "instanceID", instance.ID)

	timeoutCtx, cancel = context.WithTimeout(ctx, s.cfg.CloudMigration.DeleteTokenTimeout)
	defer cancel()
	if err := s.authApiService.DeleteToken(timeoutCtx, authapi.DeleteTokenParams{
		RequestID: tracing.TraceIDFromContext(ctx, false),
		TokenID:   tokenID,
		Region:    instance.RegionSlug,
	}); err != nil && !errors.Is(err, gcom.ErrTokenNotFound) {
		return fmt.Errorf("deleting cloud migration token: tokenID=%s %w", tokenID, err)
	}
	logger.Info("deleted cloud migration token", "tokenID", tokenID)
	s.metrics.accessTokenDeleted.With(prometheus.Labels{"slug": s.cfg.Slug}).Inc()

	return nil
}

func (s *Service) GetSession(ctx context.Context, orgID int64, uid string) (*cloudmigration.CloudMigrationSession, error) {
	ctx, span := s.tracer.Start(ctx, "CloudMigrationService.GetSession")
	defer span.End()
	migration, err := s.store.GetMigrationSessionByUID(ctx, orgID, uid)
	if err != nil {
		return nil, err
	}

	return migration, nil
}

func (s *Service) GetSessionList(ctx context.Context, orgID int64) (*cloudmigration.CloudMigrationSessionListResponse, error) {
	ctx, span := s.tracer.Start(ctx, "CloudMigrationService.GetSessionList")
	defer span.End()

	values, err := s.store.GetCloudMigrationSessionList(ctx, orgID)
	if err != nil {
		return nil, fmt.Errorf("retrieving session list from store: %w", err)
	}

	migrations := make([]cloudmigration.CloudMigrationSessionResponse, 0, len(values))
	for _, v := range values {
		migrations = append(migrations, cloudmigration.CloudMigrationSessionResponse{
			UID:     v.UID,
			Slug:    v.Slug,
			Created: v.Created,
			Updated: v.Updated,
		})
	}
	return &cloudmigration.CloudMigrationSessionListResponse{Sessions: migrations}, nil
}

func (s *Service) CreateSession(ctx context.Context, signedInUser *user.SignedInUser, cmd cloudmigration.CloudMigrationSessionRequest) (*cloudmigration.CloudMigrationSessionResponse, error) {
	ctx, span := s.tracer.Start(ctx, "CloudMigrationService.CreateSession")
	defer span.End()

	base64Token := cmd.AuthToken
	b, err := base64.StdEncoding.DecodeString(base64Token)
	if err != nil {
		return nil, cloudmigration.ErrTokenInvalid.Errorf("token could not be decoded")
	}
	var token cloudmigration.Base64EncodedTokenPayload
	if err := json.Unmarshal(b, &token); err != nil {
		return nil, cloudmigration.ErrTokenInvalid.Errorf("token could not be decoded") // don't want to leak info here
	}

	migration := token.ToMigration(cmd.OrgID)
	// validate token against GMS before saving
	if err := s.ValidateToken(ctx, migration); err != nil {
		return nil, err
	}

	cm, err := s.store.CreateMigrationSession(ctx, migration)
	if err != nil {
		return nil, cloudmigration.ErrSessionCreationFailure.Errorf("error creating migration")
	}

	s.report(ctx, &migration, gmsclient.EventConnect, 0, nil, signedInUser.UserUID)

	return &cloudmigration.CloudMigrationSessionResponse{
		UID:     cm.UID,
		Slug:    token.Instance.Slug,
		Created: cm.Created,
		Updated: cm.Updated,
	}, nil
}

func (s *Service) DeleteSession(ctx context.Context, orgID int64, signedInUser *user.SignedInUser, sessionUID string) (*cloudmigration.CloudMigrationSession, error) {
	ctx, span := s.tracer.Start(ctx, "CloudMigrationService.DeleteSession")
	defer span.End()

	session, snapshots, err := s.store.DeleteMigrationSessionByUID(ctx, orgID, sessionUID)
	if err != nil {
		s.report(ctx, session, gmsclient.EventDisconnect, 0, err, signedInUser.UserUID)
		return nil, fmt.Errorf("deleting migration from db for session %v: %w", sessionUID, err)
	}

	err = s.deleteLocalFiles(snapshots)
	s.report(ctx, session, gmsclient.EventDisconnect, 0, err, signedInUser.UserUID)
	return session, nil
}

func (s *Service) CreateSnapshot(ctx context.Context, signedInUser *user.SignedInUser, sessionUid string) (*cloudmigration.CloudMigrationSnapshot, error) {
	ctx, span := s.tracer.Start(ctx, "CloudMigrationService.CreateSnapshot", trace.WithAttributes(
		attribute.String("sessionUid", sessionUid),
	))
	defer span.End()

	// fetch session for the gms auth token
	session, err := s.store.GetMigrationSessionByUID(ctx, signedInUser.GetOrgID(), sessionUid)
	if err != nil {
		return nil, fmt.Errorf("fetching migration session for uid %s: %w", sessionUid, err)
	}

	// query gms to establish new snapshot s.cfg.CloudMigration.StartSnapshotTimeout
	initResp, err := s.gmsClient.StartSnapshot(ctx, *session)
	if err != nil {
		return nil, fmt.Errorf("initializing snapshot with GMS for session %s: %w", sessionUid, err)
	}

	if s.cfg.CloudMigration.SnapshotFolder == "" {
		return nil, fmt.Errorf("snapshot folder is not set")
	}
	// save snapshot to the db
	snapshot := cloudmigration.CloudMigrationSnapshot{
		UID:            util.GenerateShortUID(),
		SessionUID:     sessionUid,
		Status:         cloudmigration.SnapshotStatusCreating,
		EncryptionKey:  initResp.EncryptionKey,
		GMSSnapshotUID: initResp.SnapshotID,
		LocalDir:       filepath.Join(s.cfg.CloudMigration.SnapshotFolder, "grafana", "snapshots", initResp.SnapshotID),
	}

	uid, err := s.store.CreateSnapshot(ctx, snapshot)
	if err != nil {
		return nil, fmt.Errorf("saving snapshot: %w", err)
	}
	snapshot.UID = uid

	// Update status to "creating" to ensure the frontend polls from now on
	if err := s.updateSnapshotWithRetries(ctx, cloudmigration.UpdateSnapshotCmd{
		UID:       uid,
		SessionID: sessionUid,
		Status:    cloudmigration.SnapshotStatusCreating,
	}); err != nil {
		return nil, err
	}

	// start building the snapshot asynchronously while we return a success response to the client
	go func() {
		s.cancelMutex.Lock()
		defer func() {
			s.cancelFunc = nil
			s.cancelMutex.Unlock()
		}()

		// Create context out the span context to ensure the trace is propagated
		asyncCtx := trace.ContextWithSpanContext(context.Background(), span.SpanContext())
		asyncCtx, asyncSpan := s.tracer.Start(asyncCtx, "CloudMigrationService.CreateSnapshotAsync")
		defer asyncSpan.End()

		asyncCtx, cancelFunc := context.WithCancel(asyncCtx)
		s.cancelFunc = cancelFunc

		s.report(asyncCtx, session, gmsclient.EventStartBuildingSnapshot, 0, nil, signedInUser.UserUID)

		start := time.Now()
		err := s.buildSnapshot(asyncCtx, signedInUser, initResp.MaxItemsPerPartition, initResp.Metadata, snapshot)
		if err != nil {
			asyncSpan.SetStatus(codes.Error, "error building snapshot")
			asyncSpan.RecordError(err)
			s.log.Error("building snapshot", "err", err.Error())

			// Update status to error with retries
			if err := s.updateSnapshotWithRetries(asyncCtx, cloudmigration.UpdateSnapshotCmd{
				UID:       snapshot.UID,
				SessionID: sessionUid,
				Status:    cloudmigration.SnapshotStatusError,
			}); err != nil {
				s.log.Error("critical failure during snapshot creation - please report any error logs")
				asyncSpan.RecordError(err)
			}
		}

		span.SetStatus(codes.Ok, "snapshot built")
		s.report(asyncCtx, session, gmsclient.EventDoneBuildingSnapshot, time.Since(start), err, signedInUser.UserUID)
	}()

	return &snapshot, nil
}

// GetSnapshot returns the on-prem version of a snapshot, supplemented with processing status from GMS
func (s *Service) GetSnapshot(ctx context.Context, query cloudmigration.GetSnapshotsQuery) (*cloudmigration.CloudMigrationSnapshot, error) {
	ctx, span := s.tracer.Start(ctx, "CloudMigrationService.GetSnapshot")
	defer span.End()

	orgID, sessionUid, snapshotUid := query.OrgID, query.SessionUID, query.SnapshotUID
	snapshot, err := s.store.GetSnapshotByUID(ctx, orgID, sessionUid, snapshotUid, query.ResultPage, query.ResultLimit)
	if err != nil {
		return nil, fmt.Errorf("fetching snapshot for uid %s: %w", snapshotUid, err)
	}

	session, err := s.store.GetMigrationSessionByUID(ctx, orgID, sessionUid)
	if err != nil {
		return nil, fmt.Errorf("fetching session for uid %s: %w", sessionUid, err)
	}

	// FIXME: this function should be a method
	syncStatus := func(ctx context.Context, session *cloudmigration.CloudMigrationSession, snapshot *cloudmigration.CloudMigrationSnapshot) (*cloudmigration.CloudMigrationSnapshot, error) {
		// Calculate offset based on how many results we currently have responses for
		pending := snapshot.StatsRollup.CountsByStatus[cloudmigration.ItemStatusPending]
		snapshotMeta, err := s.gmsClient.GetSnapshotStatus(ctx, *session, *snapshot, snapshot.StatsRollup.Total-pending)
		if err != nil {
			return snapshot, fmt.Errorf("error fetching snapshot status from GMS: sessionUid: %s, snapshotUid: %s", sessionUid, snapshotUid)
		}

		if snapshotMeta.State == cloudmigration.SnapshotStateUnknown {
			// If a status from Grafana Migration Service is unavailable, return the snapshot as-is
			return snapshot, nil
		}

		localStatus, ok := gmsStateToLocalStatus[snapshotMeta.State]
		if !ok {
			s.log.Error("unexpected GMS snapshot state: %s", snapshotMeta.State)
			return snapshot, nil
		}
<<<<<<< HEAD
=======
		resources := snapshotMeta.Results
>>>>>>> d4367237

		// Log the errors for resources with errors at migration
		for _, resource := range snapshotMeta.Results {
			if resource.Status == cloudmigration.ItemStatusError && resource.Error != "" {
				s.log.Error("Could not migrate resource", "resourceID", resource.RefID, "error", resource.Error)
			}
		}

		// We need to update the snapshot in our db before reporting anything
		if err := s.store.UpdateSnapshot(ctx, cloudmigration.UpdateSnapshotCmd{
			UID:            snapshot.UID,
			SessionID:      sessionUid,
			Status:         localStatus,
			CloudResources: snapshotMeta.Results,
		}); err != nil {
			return nil, fmt.Errorf("error updating snapshot status: %w", err)
		}

		// Refresh the snapshot after the update
		snapshot, err = s.store.GetSnapshotByUID(ctx, orgID, sessionUid, snapshotUid, query.ResultPage, query.ResultLimit)
		if err != nil {
			return nil, fmt.Errorf("fetching snapshot for uid %s: %w", snapshotUid, err)
		}
		return snapshot, nil
	}

<<<<<<< HEAD
	// For 11.2 we only support core data sources. Apply a warning for any non-core ones before returning to the frontend.
	if r, err := s.getResourcesWithPluginWarnings(ctx, snapshot.Resources); err != nil {
		// treat this as non-fatal since the migration still succeeded
		s.log.Error("error applying plugin warnings, please open a bug report: %w", err)
	} else {
		snapshot.Resources = r
	}
=======
	// Create a context out the span context to ensure the trace is propagated
	asyncSyncCtx := trace.ContextWithSpanContext(context.Background(), span.SpanContext())
	// Sync snapshot results from GMS if the one created after upload is not running (e.g. due to a restart)
	// and anybody is interested in the status.
	go s.syncSnapshotStatusFromGMSUntilDone(asyncSyncCtx, session, snapshot, syncStatus)
>>>>>>> d4367237

	return snapshot, nil
}

// FIXME: this definition should not exist once the function is GetSnapshot is converted to a method
type syncStatusFunc func(context.Context, *cloudmigration.CloudMigrationSession, *cloudmigration.CloudMigrationSnapshot) (*cloudmigration.CloudMigrationSnapshot, error)

func (s *Service) syncSnapshotStatusFromGMSUntilDone(ctx context.Context, session *cloudmigration.CloudMigrationSession, snapshot *cloudmigration.CloudMigrationSnapshot, syncStatus syncStatusFunc) {
	ctx, span := s.tracer.Start(ctx, "CloudMigrationService.syncSnapshotStatusFromGMSUntilDone")
	span.SetAttributes(
		attribute.String("sessionUID", session.UID),
		attribute.String("snapshotUID", snapshot.UID),
	)
	defer span.End()

	// Ensure only one in-flight sync running
	if !atomic.CompareAndSwapInt32(&s.isSyncSnapshotStatusFromGMSRunning, 0, 1) {
		s.log.Info("synchronize snapshot status already running", "sessionUID", session.UID, "snapshotUID", snapshot.UID)
		return
	}
	defer atomic.StoreInt32(&s.isSyncSnapshotStatusFromGMSRunning, 0)

	if !snapshot.ShouldQueryGMS() {
		return
	}

	s.cancelMutex.Lock()
	defer func() {
		s.cancelFunc = nil
		s.cancelMutex.Unlock()
	}()

	ctx, s.cancelFunc = context.WithCancel(ctx)

	updatedSnapshot, err := syncStatus(ctx, session, snapshot)
	if err != nil {
		s.log.Error("error fetching snapshot status from GMS", "error", err, "sessionUID", session.UID, "snapshotUID", snapshot.UID)
	} else {
		snapshot = updatedSnapshot
	}

	tick := time.NewTicker(10 * time.Second)
	defer tick.Stop()

	for snapshot.ShouldQueryGMS() {
		select {
		case <-ctx.Done():
			s.log.Info("cancelling snapshot status polling", "sessionUID", session.UID, "snapshotUID", snapshot.UID)
			return
		case <-tick.C:
			updatedSnapshot, err := syncStatus(ctx, session, snapshot)
			if err != nil {
				s.log.Error("error fetching snapshot status from GMS", "error", err, "sessionUID", session.UID, "snapshotUID", snapshot.UID)
				continue
			}
			snapshot = updatedSnapshot
		}
	}
}

var gmsStateToLocalStatus map[cloudmigration.SnapshotState]cloudmigration.SnapshotStatus = map[cloudmigration.SnapshotState]cloudmigration.SnapshotStatus{
	cloudmigration.SnapshotStateInitialized: cloudmigration.SnapshotStatusPendingProcessing, // GMS has not yet received a notification for the data
	cloudmigration.SnapshotStateProcessing:  cloudmigration.SnapshotStatusProcessing,        // GMS has received a notification and is migrating the data
	cloudmigration.SnapshotStateFinished:    cloudmigration.SnapshotStatusFinished,          // GMS has completed the migration - all resources were attempted to be migrated
	cloudmigration.SnapshotStateCanceled:    cloudmigration.SnapshotStatusCanceled,          // GMS has processed a cancelation request. Snapshot cancelation is not supported yet.
	cloudmigration.SnapshotStateError:       cloudmigration.SnapshotStatusError,             // Something unrecoverable has occurred in the migration process.
}

func (s *Service) GetSnapshotList(ctx context.Context, query cloudmigration.ListSnapshotsQuery) ([]cloudmigration.CloudMigrationSnapshot, error) {
	ctx, span := s.tracer.Start(ctx, "CloudMigrationService.GetSnapshotList")
	defer span.End()

	snapshotList, err := s.store.GetSnapshotList(ctx, query)
	if err != nil {
		return nil, fmt.Errorf("fetching snapshots for session uid %s: %w", query.SessionUID, err)
	}
	return snapshotList, nil
}

func (s *Service) UploadSnapshot(ctx context.Context, orgID int64, signedInUser *user.SignedInUser, sessionUid string, snapshotUid string) error {
	ctx, span := s.tracer.Start(ctx, "CloudMigrationService.UploadSnapshot",
		trace.WithAttributes(
			attribute.String("sessionUid", sessionUid),
			attribute.String("snapshotUid", snapshotUid),
		),
	)
	defer span.End()

	// fetch session for the gms auth token
	session, err := s.store.GetMigrationSessionByUID(ctx, orgID, sessionUid)
	if err != nil {
		return fmt.Errorf("fetching migration session for uid %s: %w", sessionUid, err)
	}

	snapshot, err := s.GetSnapshot(ctx, cloudmigration.GetSnapshotsQuery{
		SnapshotUID: snapshotUid,
		SessionUID:  sessionUid,
		OrgID:       orgID,
	})
	if err != nil {
		return fmt.Errorf("fetching snapshot with uid %s: %w", snapshotUid, err)
	}

	uploadUrl, err := s.gmsClient.CreatePresignedUploadUrl(ctx, *session, *snapshot)
	if err != nil {
		return fmt.Errorf("creating presigned upload url for snapshot %s: %w", snapshotUid, err)
	}

	s.log.Info("Uploading snapshot in local directory", "gmsSnapshotUID", snapshot.GMSSnapshotUID, "localDir", snapshot.LocalDir, "uploadURL", uploadUrl)

	// Update status to "uploading" to ensure the frontend polls from now on
	if err := s.updateSnapshotWithRetries(ctx, cloudmigration.UpdateSnapshotCmd{
		UID:       snapshotUid,
		SessionID: sessionUid,
		Status:    cloudmigration.SnapshotStatusUploading,
	}); err != nil {
		return err
	}

	// start uploading the snapshot asynchronously while we return a success response to the client
	go func() {
		s.cancelMutex.Lock()
		defer func() {
			s.cancelFunc = nil
			s.cancelMutex.Unlock()
		}()

		// Create context out the span context to ensure the trace is propagated
		asyncCtx := trace.ContextWithSpanContext(context.Background(), span.SpanContext())
		asyncCtx, asyncSpan := s.tracer.Start(asyncCtx, "CloudMigrationService.UploadSnapshot")
		defer asyncSpan.End()

		asyncCtx, s.cancelFunc = context.WithCancel(asyncCtx)

		s.report(asyncCtx, session, gmsclient.EventStartUploadingSnapshot, 0, nil, signedInUser.UserUID)

		start := time.Now()
		err := s.uploadSnapshot(asyncCtx, session, snapshot, uploadUrl)
		if err != nil {
			asyncSpan.SetStatus(codes.Error, "error uploading snapshot")
			asyncSpan.RecordError(err)

			s.log.Error("uploading snapshot", "err", err.Error())
			// Update status to error with retries
			if err := s.updateSnapshotWithRetries(asyncCtx, cloudmigration.UpdateSnapshotCmd{
				UID:       snapshot.UID,
				SessionID: sessionUid,
				Status:    cloudmigration.SnapshotStatusError,
			}); err != nil {
				asyncSpan.RecordError(err)
				s.log.Error("critical failure during snapshot upload - please report any error logs")
			}
		}

		s.report(asyncCtx, session, gmsclient.EventDoneUploadingSnapshot, time.Since(start), err, signedInUser.UserUID)
	}()

	return nil
}

func (s *Service) CancelSnapshot(ctx context.Context, sessionUid string, snapshotUid string) (err error) {
	ctx, span := s.tracer.Start(ctx, "CloudMigrationService.CancelSnapshot",
		trace.WithAttributes(
			attribute.String("sessionUid", sessionUid),
			attribute.String("snapshotUid", snapshotUid),
		),
	)
	defer span.End()

	// The cancel func itself is protected by a mutex in the async threads, so it may or may not be set by the time CancelSnapshot is called
	// Attempt to cancel and recover from the panic if the cancel function is nil
	defer func() {
		if r := recover(); r != nil {
			err = fmt.Errorf("nothing to cancel")
		}
	}()
	s.cancelFunc()

	// Canceling will ensure that any goroutines holding the lock finish and release the lock
	s.cancelMutex.Lock()
	defer s.cancelMutex.Unlock()
	s.cancelFunc = nil

	if err := s.updateSnapshotWithRetries(ctx, cloudmigration.UpdateSnapshotCmd{
		UID:       snapshotUid,
		SessionID: sessionUid,
		Status:    cloudmigration.SnapshotStatusCanceled,
	}); err != nil {
		s.log.Error("critical failure during snapshot cancelation - please report any error logs")
	}

	s.log.Info("canceled snapshot", "sessionUid", sessionUid, "snapshotUid", snapshotUid)

	return nil
}

func (s *Service) report(
	ctx context.Context,
	sess *cloudmigration.CloudMigrationSession,
	t gmsclient.LocalEventType,
	d time.Duration,
	evtErr error,
	userUID string,
) {
	ctx, span := s.tracer.Start(ctx, "CloudMigrationService.report")
	defer span.End()

	id, err := s.getLocalEventId(ctx)
	if err != nil {
		s.log.Error("failed to report event", "type", t, "error", err.Error())
		return
	}

	if sess == nil {
		errMessage := "session not found"
		if evtErr != nil {
			errMessage = evtErr.Error()
		}

		s.log.Error("failed to report event", "type", t, "error", errMessage)

		return
	}

	e := gmsclient.EventRequestDTO{
		Event:   t,
		LocalID: id,
		UserUID: userUID,
	}

	if d != 0 {
		e.DurationIfFinished = d
	}
	if evtErr != nil {
		e.Error = evtErr.Error()
	}

	s.gmsClient.ReportEvent(ctx, *sess, e)
}

func (s *Service) getLocalEventId(ctx context.Context) (string, error) {
	anonId, ok, err := s.kvStore.Get(ctx, "anonymous_id")
	if err != nil {
		return "", fmt.Errorf("failed to get usage stats id: %w", err)
	}

	if ok {
		return anonId, nil
	}

	anonId = uuid.NewString()

	err = s.kvStore.Set(ctx, "anonymous_id", anonId)
	if err != nil {
		s.log.Error("Failed to store usage stats id", "error", err)
		return "", fmt.Errorf("failed to store usage stats id: %w", err)
	}

	return anonId, nil
}

func (s *Service) deleteLocalFiles(snapshots []cloudmigration.CloudMigrationSnapshot) error {
	_, span := s.tracer.Start(context.Background(), "CloudMigrationService.deleteLocalFiles")
	defer span.End()

	var err error
	for _, snapshot := range snapshots {
		err = os.RemoveAll(snapshot.LocalDir)
		if err != nil {
			// in this case we only log the error, don't return it to continue with the process
			s.log.Error("deleting migration snapshot files", "err", err)
		}
	}
	return err
}<|MERGE_RESOLUTION|>--- conflicted
+++ resolved
@@ -596,13 +596,10 @@
 			s.log.Error("unexpected GMS snapshot state: %s", snapshotMeta.State)
 			return snapshot, nil
 		}
-<<<<<<< HEAD
-=======
 		resources := snapshotMeta.Results
->>>>>>> d4367237
 
 		// Log the errors for resources with errors at migration
-		for _, resource := range snapshotMeta.Results {
+		for _, resource := range resources {
 			if resource.Status == cloudmigration.ItemStatusError && resource.Error != "" {
 				s.log.Error("Could not migrate resource", "resourceID", resource.RefID, "error", resource.Error)
 			}
@@ -613,7 +610,7 @@
 			UID:            snapshot.UID,
 			SessionID:      sessionUid,
 			Status:         localStatus,
-			CloudResources: snapshotMeta.Results,
+			CloudResources: resources,
 		}); err != nil {
 			return nil, fmt.Errorf("error updating snapshot status: %w", err)
 		}
@@ -626,21 +623,11 @@
 		return snapshot, nil
 	}
 
-<<<<<<< HEAD
-	// For 11.2 we only support core data sources. Apply a warning for any non-core ones before returning to the frontend.
-	if r, err := s.getResourcesWithPluginWarnings(ctx, snapshot.Resources); err != nil {
-		// treat this as non-fatal since the migration still succeeded
-		s.log.Error("error applying plugin warnings, please open a bug report: %w", err)
-	} else {
-		snapshot.Resources = r
-	}
-=======
 	// Create a context out the span context to ensure the trace is propagated
 	asyncSyncCtx := trace.ContextWithSpanContext(context.Background(), span.SpanContext())
 	// Sync snapshot results from GMS if the one created after upload is not running (e.g. due to a restart)
 	// and anybody is interested in the status.
 	go s.syncSnapshotStatusFromGMSUntilDone(asyncSyncCtx, session, snapshot, syncStatus)
->>>>>>> d4367237
 
 	return snapshot, nil
 }
