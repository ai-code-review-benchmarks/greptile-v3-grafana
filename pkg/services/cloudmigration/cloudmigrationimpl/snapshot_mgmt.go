package cloudmigrationimpl

import (
	"context"
	cryptoRand "crypto/rand"
	"encoding/json"
	"fmt"
	"os"
	"path/filepath"
	"slices"
	"sort"
	"time"

	snapshot "github.com/grafana/grafana-cloud-migration-snapshot/src"
	"github.com/grafana/grafana-cloud-migration-snapshot/src/contracts"
	"github.com/grafana/grafana-cloud-migration-snapshot/src/infra/crypto"
	"github.com/grafana/grafana/pkg/services/cloudmigration"
	"github.com/grafana/grafana/pkg/services/dashboards"
	"github.com/grafana/grafana/pkg/services/datasources"
	"github.com/grafana/grafana/pkg/services/featuremgmt"
	"github.com/grafana/grafana/pkg/services/folder"
	libraryelements "github.com/grafana/grafana/pkg/services/libraryelements/model"
	"github.com/grafana/grafana/pkg/services/user"
	"github.com/grafana/grafana/pkg/util/retryer"
	"golang.org/x/crypto/nacl/box"
)

func (s *Service) getMigrationDataJSON(ctx context.Context, signedInUser *user.SignedInUser) (*cloudmigration.MigrateDataRequest, error) {
	// Data sources
	dataSources, err := s.getDataSourceCommands(ctx)
	if err != nil {
		s.log.Error("Failed to get datasources", "err", err)
		return nil, err
	}

	// Dashboards and folders are linked via the schema, so we need to get both
	dashs, folders, err := s.getDashboardAndFolderCommands(ctx, signedInUser)
	if err != nil {
		s.log.Error("Failed to get dashboards and folders", "err", err)
		return nil, err
	}

	libraryElements, err := s.getLibraryElementsCommands(ctx, signedInUser)
	if err != nil {
		s.log.Error("Failed to get library elements", "err", err)
		return nil, err
	}

	migrationDataSlice := make(
		[]cloudmigration.MigrateDataRequestItem, 0,
		len(dataSources)+len(dashs)+len(folders)+len(libraryElements),
	)

	for _, ds := range dataSources {
		migrationDataSlice = append(migrationDataSlice, cloudmigration.MigrateDataRequestItem{
			Type:  cloudmigration.DatasourceDataType,
			RefID: ds.UID,
			Name:  ds.Name,
			Data:  ds,
		})
	}

	for _, dashboard := range dashs {
		dashboard.Data.Del("id")
		migrationDataSlice = append(migrationDataSlice, cloudmigration.MigrateDataRequestItem{
			Type:  cloudmigration.DashboardDataType,
			RefID: dashboard.UID,
			Name:  dashboard.Title,
			Data: dashboards.SaveDashboardCommand{
				Dashboard: dashboard.Data,
				Overwrite: true, // currently only intended to be a push, not a sync; revisit during the preview
				Message:   fmt.Sprintf("Created via the Grafana Cloud Migration Assistant by on-prem user \"%s\"", signedInUser.Login),
				IsFolder:  false,
				FolderUID: dashboard.FolderUID,
			},
		})
	}

	folders = sortFolders(folders)
	for _, f := range folders {
		migrationDataSlice = append(migrationDataSlice, cloudmigration.MigrateDataRequestItem{
			Type:  cloudmigration.FolderDataType,
			RefID: f.UID,
			Name:  f.Title,
			Data:  f,
		})
	}

<<<<<<< HEAD
	// Obtain the names of parent elements for Dashboard and Folders data types
	parentNamesByType, err := s.getParentNames(ctx, signedInUser, dashs, folders)
	if err != nil {
		s.log.Error("Failed to get parent folder names", "err", err)
=======
	for _, libraryElement := range libraryElements {
		migrationDataSlice = append(migrationDataSlice, cloudmigration.MigrateDataRequestItem{
			Type:  cloudmigration.LibraryElementDataType,
			RefID: libraryElement.UID,
			Name:  libraryElement.Name,
			Data:  libraryElement,
		})
>>>>>>> c7ca2bfc
	}

	migrationData := &cloudmigration.MigrateDataRequest{
		Items:           migrationDataSlice,
		ItemParentNames: parentNamesByType,
	}

	return migrationData, nil
}

func (s *Service) getDataSourceCommands(ctx context.Context) ([]datasources.AddDataSourceCommand, error) {
	dataSources, err := s.dsService.GetAllDataSources(ctx, &datasources.GetAllDataSourcesQuery{})
	if err != nil {
		s.log.Error("Failed to get all datasources", "err", err)
		return nil, err
	}

	result := []datasources.AddDataSourceCommand{}
	for _, dataSource := range dataSources {
		// Decrypt secure json to send raw credentials
		decryptedData, err := s.secretsService.DecryptJsonData(ctx, dataSource.SecureJsonData)
		if err != nil {
			s.log.Error("Failed to decrypt secure json data", "err", err)
			return nil, err
		}
		dataSourceCmd := datasources.AddDataSourceCommand{
			OrgID:           dataSource.OrgID,
			Name:            dataSource.Name,
			Type:            dataSource.Type,
			Access:          dataSource.Access,
			URL:             dataSource.URL,
			User:            dataSource.User,
			Database:        dataSource.Database,
			BasicAuth:       dataSource.BasicAuth,
			BasicAuthUser:   dataSource.BasicAuthUser,
			WithCredentials: dataSource.WithCredentials,
			IsDefault:       dataSource.IsDefault,
			JsonData:        dataSource.JsonData,
			SecureJsonData:  decryptedData,
			ReadOnly:        dataSource.ReadOnly,
			UID:             dataSource.UID,
		}
		result = append(result, dataSourceCmd)
	}
	return result, err
}

// getDashboardAndFolderCommands returns the json payloads required by the dashboard and folder creation APIs
func (s *Service) getDashboardAndFolderCommands(ctx context.Context, signedInUser *user.SignedInUser) ([]dashboards.Dashboard, []folder.CreateFolderCommand, error) {
	dashs, err := s.dashboardService.GetAllDashboards(ctx)
	if err != nil {
		return nil, nil, err
	}

	dashboardCmds := make([]dashboards.Dashboard, 0)
	folderUids := make([]string, 0)
	softDeleteEnabled := s.features.IsEnabledGlobally(featuremgmt.FlagDashboardRestore)

	// Folders need to be fetched by UID in a separate step, separate dashboards from folders
	// If any result is in the trash bin, don't migrate it
	for _, d := range dashs {
		if softDeleteEnabled && !d.Deleted.IsZero() {
			continue
		}

		if d.IsFolder {
			folderUids = append(folderUids, d.UID)
		} else {
			dashboardCmds = append(dashboardCmds, *d)
		}
	}

	folders, err := s.folderService.GetFolders(ctx, folder.GetFoldersQuery{
		UIDs:             folderUids,
		SignedInUser:     signedInUser,
		WithFullpathUIDs: true,
	})
	if err != nil {
		return nil, nil, err
	}

	folderCmds := make([]folder.CreateFolderCommand, len(folders))
	for i, f := range folders {
		folderCmds[i] = folder.CreateFolderCommand{
			UID:         f.UID,
			Title:       f.Title,
			Description: f.Description,
			ParentUID:   f.ParentUID,
		}
	}

	return dashboardCmds, folderCmds, nil
}

type libraryElement struct {
	FolderUID *string         `json:"folderUid"`
	Name      string          `json:"name"`
	UID       string          `json:"uid"`
	Model     json.RawMessage `json:"model"`
	Kind      int64           `json:"kind"`
}

// getLibraryElementsCommands returns the json payloads required by the library elements creation API
func (s *Service) getLibraryElementsCommands(ctx context.Context, signedInUser *user.SignedInUser) ([]libraryElement, error) {
	const perPage = 100

	cmds := make([]libraryElement, 0)

	page := 1
	count := 0

	for {
		query := libraryelements.SearchLibraryElementsQuery{
			PerPage: perPage,
			Page:    page,
		}

		libraryElements, err := s.libraryElementsService.GetAllElements(ctx, signedInUser, query)
		if err != nil {
			return nil, fmt.Errorf("failed to get all library elements: %w", err)
		}

		for _, element := range libraryElements.Elements {
			var folderUID *string
			if len(element.FolderUID) > 0 {
				folderUID = &element.FolderUID
			}

			cmds = append(cmds, libraryElement{
				FolderUID: folderUID,
				Name:      element.Name,
				Model:     element.Model,
				Kind:      element.Kind,
				UID:       element.UID,
			})
		}

		page += 1
		count += libraryElements.PerPage

		if len(libraryElements.Elements) == 0 || count >= int(libraryElements.TotalCount) {
			break
		}
	}

	return cmds, nil
}

// asynchronous process for writing the snapshot to the filesystem and updating the snapshot status
func (s *Service) buildSnapshot(ctx context.Context, signedInUser *user.SignedInUser, maxItemsPerPartition uint32, metadata []byte, snapshotMeta cloudmigration.CloudMigrationSnapshot) error {
	// TODO -- make sure we can only build one snapshot at a time
	s.buildSnapshotMutex.Lock()
	defer s.buildSnapshotMutex.Unlock()

	start := time.Now()
	defer func() {
		s.log.Debug(fmt.Sprintf("buildSnapshot: method completed in %d ms", time.Since(start).Milliseconds()))
	}()

	publicKey, privateKey, err := box.GenerateKey(cryptoRand.Reader)
	if err != nil {
		return fmt.Errorf("nacl: generating public and private key: %w", err)
	}

	s.log.Debug(fmt.Sprintf("buildSnapshot: generated keys in %d ms", time.Since(start).Milliseconds()))

	// Use GMS public key + the grafana generated private key to encrypt snapshot files.
	snapshotWriter, err := snapshot.NewSnapshotWriter(contracts.AssymetricKeys{
		Public:  snapshotMeta.EncryptionKey,
		Private: privateKey[:],
	},
		crypto.NewNacl(),
		snapshotMeta.LocalDir,
	)
	if err != nil {
		return fmt.Errorf("instantiating snapshot writer: %w", err)
	}

	s.log.Debug(fmt.Sprintf("buildSnapshot: created snapshot writing in %d ms", time.Since(start).Milliseconds()))

	migrationData, err := s.getMigrationDataJSON(ctx, signedInUser)
	if err != nil {
		return fmt.Errorf("fetching migration data: %w", err)
	}

	s.log.Debug(fmt.Sprintf("buildSnapshot: got migration data json in %d ms", time.Since(start).Milliseconds()))

	localSnapshotResource := make([]cloudmigration.CloudMigrationResource, len(migrationData.Items))
	resourcesGroupedByType := make(map[cloudmigration.MigrateDataType][]snapshot.MigrateDataRequestItemDTO, 0)
	for i, item := range migrationData.Items {
		resourcesGroupedByType[item.Type] = append(resourcesGroupedByType[item.Type], snapshot.MigrateDataRequestItemDTO{
			Name:  item.Name,
			Type:  snapshot.MigrateDataType(item.Type),
			RefID: item.RefID,
			Data:  item.Data,
		})

		parentName := ""
		if _, exists := migrationData.ItemParentNames[item.Type]; exists {
			parentName = migrationData.ItemParentNames[item.Type][item.RefID]
		}

		localSnapshotResource[i] = cloudmigration.CloudMigrationResource{
			Name:       item.Name,
			Type:       item.Type,
			RefID:      item.RefID,
			Status:     cloudmigration.ItemStatusPending,
			ParentName: parentName,
		}
	}

	for _, resourceType := range []cloudmigration.MigrateDataType{
		cloudmigration.DatasourceDataType,
		cloudmigration.FolderDataType,
		cloudmigration.LibraryElementDataType,
		cloudmigration.DashboardDataType,
	} {
		for chunk := range slices.Chunk(resourcesGroupedByType[resourceType], int(maxItemsPerPartition)) {
			if err := snapshotWriter.Write(string(resourceType), chunk); err != nil {
				return fmt.Errorf("writing resources to snapshot writer: resourceType=%s %w", resourceType, err)
			}
		}
	}

	s.log.Debug(fmt.Sprintf("buildSnapshot: wrote data files in %d ms", time.Since(start).Milliseconds()))

	// Add the grafana generated public key to the index file so gms can use it to decrypt the snapshot files later.
	// This works because the snapshot files are being encrypted with
	// the grafana generated private key + the gms public key.
	if _, err := snapshotWriter.Finish(snapshot.FinishInput{
		SenderPublicKey: publicKey[:],
		Metadata:        metadata,
	}); err != nil {
		return fmt.Errorf("finishing writing snapshot files and generating index file: %w", err)
	}

	s.log.Debug(fmt.Sprintf("buildSnapshot: finished snapshot in %d ms", time.Since(start).Milliseconds()))

	// update snapshot status to pending upload with retries
	if err := s.updateSnapshotWithRetries(ctx, cloudmigration.UpdateSnapshotCmd{
		UID:       snapshotMeta.UID,
		SessionID: snapshotMeta.SessionUID,
		Status:    cloudmigration.SnapshotStatusPendingUpload,
		Resources: localSnapshotResource,
	}); err != nil {
		return err
	}

	return nil
}

// asynchronous process for and updating the snapshot status
func (s *Service) uploadSnapshot(ctx context.Context, session *cloudmigration.CloudMigrationSession, snapshotMeta *cloudmigration.CloudMigrationSnapshot, uploadUrl string) (err error) {
	// TODO -- make sure we can only upload one snapshot at a time
	s.buildSnapshotMutex.Lock()
	defer s.buildSnapshotMutex.Unlock()

	start := time.Now()
	defer func() {
		s.log.Debug(fmt.Sprintf("uploadSnapshot: method completed in %d ms", time.Since(start).Milliseconds()))
	}()

	indexFilePath := filepath.Join(snapshotMeta.LocalDir, "index.json")
	// LocalDir can be set in the configuration, therefore the file path can be set to any path.
	// nolint:gosec
	indexFile, err := os.Open(indexFilePath)
	if err != nil {
		return fmt.Errorf("opening index files: %w", err)
	}
	defer func() {
		if closeErr := indexFile.Close(); closeErr != nil {
			s.log.Error("closing index file", "err", closeErr.Error())
		}
	}()

	index, err := snapshot.ReadIndex(indexFile)
	if err != nil {
		return fmt.Errorf("reading index from file: %w", err)
	}

	s.log.Debug(fmt.Sprintf("uploadSnapshot: read index file in %d ms", time.Since(start).Milliseconds()))

	// Upload the data files.
	for _, fileNames := range index.Items {
		for _, fileName := range fileNames {
			filePath := filepath.Join(snapshotMeta.LocalDir, fileName)
			key := fmt.Sprintf("%d/snapshots/%s/%s", session.StackID, snapshotMeta.GMSSnapshotUID, fileName)
			if err := s.uploadUsingPresignedURL(ctx, uploadUrl, key, filePath); err != nil {
				return fmt.Errorf("uploading snapshot file using presigned url: %w", err)
			}
			s.log.Debug(fmt.Sprintf("uploadSnapshot: uploaded %s in %d ms", fileName, time.Since(start).Milliseconds()))
		}
	}

	s.log.Debug(fmt.Sprintf("uploadSnapshot: uploaded all data files in %d ms", time.Since(start).Milliseconds()))

	// Upload the index file. Must be done after uploading the data files.
	key := fmt.Sprintf("%d/snapshots/%s/%s", session.StackID, snapshotMeta.GMSSnapshotUID, "index.json")
	if _, err := indexFile.Seek(0, 0); err != nil {
		return fmt.Errorf("seeking to beginning of index file: %w", err)
	}

	if err := s.objectStorage.PresignedURLUpload(ctx, uploadUrl, key, indexFile); err != nil {
		return fmt.Errorf("uploading file using presigned url: %w", err)
	}

	s.log.Debug(fmt.Sprintf("uploadSnapshot: uploaded index file in %d ms", time.Since(start).Milliseconds()))
	s.log.Info("successfully uploaded snapshot", "snapshotUid", snapshotMeta.UID, "cloud_snapshotUid", snapshotMeta.GMSSnapshotUID)

	// update snapshot status to processing with retries
	if err := s.updateSnapshotWithRetries(ctx, cloudmigration.UpdateSnapshotCmd{
		UID:       snapshotMeta.UID,
		SessionID: snapshotMeta.SessionUID,
		Status:    cloudmigration.SnapshotStatusProcessing,
	}); err != nil {
		return err
	}

	return nil
}

func (s *Service) uploadUsingPresignedURL(ctx context.Context, uploadURL, key string, filePath string) (err error) {
	// The directory that contains the file can set in the configuration, therefore the directory can be any directory.
	// nolint:gosec
	file, err := os.Open(filePath)
	if err != nil {
		return fmt.Errorf("opening snapshot file: path=%s %w", filePath, err)
	}
	defer func() {
		if closeErr := file.Close(); closeErr != nil {
			s.log.Error("closing file", "path", filePath, "err", closeErr)
		}
	}()

	if err = s.objectStorage.PresignedURLUpload(ctx, uploadURL, key, file); err != nil {
		return fmt.Errorf("uploading file using presigned url: %w", err)
	}

	return nil
}

func (s *Service) updateSnapshotWithRetries(ctx context.Context, cmd cloudmigration.UpdateSnapshotCmd) (err error) {
	maxRetries := 10
	retries := 0
	if err := retryer.Retry(func() (retryer.RetrySignal, error) {
		if err := s.store.UpdateSnapshot(ctx, cmd); err != nil {
			s.log.Error("updating snapshot in retry loop", "error", err.Error())
			retries++
			if retries > maxRetries {
				return retryer.FuncError, err
			}
			return retryer.FuncFailure, nil
		}
		return retryer.FuncComplete, nil
	}, maxRetries, time.Millisecond*10, time.Second*5); err != nil {
		s.log.Error("failed to update snapshot status", "snapshotUid", cmd.UID, "status", cmd.Status, "num_resources", len(cmd.Resources), "error", err.Error())
		return fmt.Errorf("failed to update snapshot status: %w", err)
	}
	return nil
}

// sortFolders implements a sort such that parent folders always come before their children
// Implementation inspired by ChatGPT, OpenAI's language model.
func sortFolders(input []folder.CreateFolderCommand) []folder.CreateFolderCommand {
	// Map from UID to the corresponding folder for quick lookup
	folderMap := make(map[string]folder.CreateFolderCommand)
	for _, folder := range input {
		folderMap[folder.UID] = folder
	}
	// Dynamic map of folderUID to depth
	depthMap := make(map[string]int)

	// Function to get the depth of a folder based on its parent hierarchy
	var getDepth func(uid string) int
	getDepth = func(uid string) int {
		if uid == "" {
			return 0
		}
		if d, ok := depthMap[uid]; ok {
			return d
		}
		folder, exists := folderMap[uid]
		if !exists || folder.ParentUID == "" {
			return 1
		}
		return 1 + getDepth(folder.ParentUID)
	}

	// Calculate the depth of each folder
	for _, folder := range input {
		depthMap[folder.UID] = getDepth(folder.UID)
	}

	// Sort folders by their depth, ensuring a stable sort
	sort.SliceStable(input, func(i, j int) bool {
		return depthMap[input[i].UID] < depthMap[input[j].UID]
	})

	return input
}

// getFolderNamesForFolderUIDs queries the folders service to obtain folder names for a list of folderUIDs
func (s *Service) getFolderNamesForFolderUIDs(ctx context.Context, signedInUser *user.SignedInUser, folderUIDs []string) (map[string](string), error) {
	folderUIDsToNames := make(map[string](string), 0)
	folders, err := s.folderService.GetFolders(ctx, folder.GetFoldersQuery{
		UIDs:             folderUIDs,
		SignedInUser:     signedInUser,
		WithFullpathUIDs: true,
	})
	if err != nil {
		s.log.Error("Failed to obtain folders from folder UIDs", "err", err)
		return nil, err
	}

	for _, folderUID := range folderUIDs {
		folderUIDsToNames[folderUID] = ""
	}
	for _, f := range folders {
		folderUIDsToNames[f.UID] = f.Title
	}
	return folderUIDsToNames, nil
}

// getParentNames finds the parent names for resources and returns a map of data type: {data UID : parentName}
// for dashboards, folders and library elements - the parent is the parent folder
func (s *Service) getParentNames(ctx context.Context, signedInUser *user.SignedInUser, dashboards []dashboards.Dashboard, folders []folder.CreateFolderCommand) (map[cloudmigration.MigrateDataType]map[string](string), error) {
	parentNamesByType := make(map[cloudmigration.MigrateDataType]map[string](string))
	for _, dataType := range []cloudmigration.MigrateDataType{
		cloudmigration.FolderDataType,
		cloudmigration.DashboardDataType,
	} {
		parentNamesByType[dataType] = make(map[string]string)
	}

	// Obtain list of unique folderUIDs
	parentFolderUIDsSet := make(map[string]struct{})
	for _, dashboard := range dashboards {
		parentFolderUIDsSet[dashboard.FolderUID] = struct{}{}
	}
	for _, f := range folders {
		parentFolderUIDsSet[f.ParentUID] = struct{}{}
	}
	parentFolderUIDsSlice := make([]string, 0)
	for parentFolderUID := range parentFolderUIDsSet {
		parentFolderUIDsSlice = append(parentFolderUIDsSlice, parentFolderUID)
	}

	// Obtain folder names given a list of folderUIDs
	foldersUIDsToFolderName, err := s.getFolderNamesForFolderUIDs(ctx, signedInUser, parentFolderUIDsSlice)
	if err != nil {
		s.log.Error("Failed to get parent folder names from folder UIDs", "err", err)
		return parentNamesByType, err
	}

	// Prepare map of {data type: {data UID : parentName}}
	for _, dashboard := range dashboards {
		parentNamesByType[cloudmigration.DashboardDataType][dashboard.UID] = foldersUIDsToFolderName[dashboard.FolderUID]
	}
	for _, f := range folders {
		parentNamesByType[cloudmigration.FolderDataType][f.UID] = foldersUIDsToFolderName[f.ParentUID]
	}

	return parentNamesByType, err
}<|MERGE_RESOLUTION|>--- conflicted
+++ resolved
@@ -86,12 +86,6 @@
 		})
 	}
 
-<<<<<<< HEAD
-	// Obtain the names of parent elements for Dashboard and Folders data types
-	parentNamesByType, err := s.getParentNames(ctx, signedInUser, dashs, folders)
-	if err != nil {
-		s.log.Error("Failed to get parent folder names", "err", err)
-=======
 	for _, libraryElement := range libraryElements {
 		migrationDataSlice = append(migrationDataSlice, cloudmigration.MigrateDataRequestItem{
 			Type:  cloudmigration.LibraryElementDataType,
@@ -99,7 +93,12 @@
 			Name:  libraryElement.Name,
 			Data:  libraryElement,
 		})
->>>>>>> c7ca2bfc
+	}
+
+	// Obtain the names of parent elements for Dashboard and Folders data types
+	parentNamesByType, err := s.getParentNames(ctx, signedInUser, dashs, folders)
+	if err != nil {
+		s.log.Error("Failed to get parent folder names", "err", err)
 	}
 
 	migrationData := &cloudmigration.MigrateDataRequest{
