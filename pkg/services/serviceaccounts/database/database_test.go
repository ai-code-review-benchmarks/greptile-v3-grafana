--- conflicted
+++ resolved
@@ -4,10 +4,7 @@
 	"context"
 	"testing"
 
-<<<<<<< HEAD
-=======
 	"github.com/grafana/grafana/pkg/infra/kvstore"
->>>>>>> f1834163
 	"github.com/grafana/grafana/pkg/models"
 	"github.com/grafana/grafana/pkg/services/serviceaccounts"
 	"github.com/grafana/grafana/pkg/services/serviceaccounts/tests"
@@ -113,7 +110,6 @@
 	}
 }
 
-<<<<<<< HEAD
 func TestStore_AddServiceAccountToTeam(t *testing.T) {
 	cases := []struct {
 		desc        string
@@ -125,25 +121,12 @@
 			desc:        "should be able to add service account to team",
 			sa:          tests.TestUser{Login: "servicetest1@admin", IsServiceAccount: true},
 			team:        tests.TestTeam{Email: "teamtest1@admin", Name: "test-team"},
-=======
-func TestStore_MigrateApiKeys(t *testing.T) {
-	cases := []struct {
-		desc        string
-		key         tests.TestApiKey
-		expectedErr error
-	}{
-		{
-			desc:        "api key should be migrated to service account token",
-			key:         tests.TestApiKey{Name: "Test1", Role: models.ROLE_EDITOR, OrgId: 1},
->>>>>>> f1834163
-			expectedErr: nil,
-		},
-	}
-
-	for _, c := range cases {
-		t.Run(c.desc, func(t *testing.T) {
-			db, store := setupTestDatabase(t)
-<<<<<<< HEAD
+			expectedErr: nil,
+		},
+	}
+	for _, c := range cases {
+		t.Run(c.desc, func(t *testing.T) {
+			db, store := setupTestDatabase(t)
 			sa := tests.SetupUserServiceAccount(t, db, c.sa)
 			team, err := db.CreateTeam(c.team.Name, c.team.Email, sa.OrgId)
 			if err != nil {
@@ -160,7 +143,26 @@
 			require.Equal(t, len(teamQuery.Result), 1)
 			require.Equal(t, teamQuery.Result[0].UserId, sa.Id)
 			require.Equal(t, teamQuery.Result[0].Permission, models.PERMISSION_VIEW)
-=======
+		})
+	}
+}
+
+func TestStore_MigrateApiKeys(t *testing.T) {
+	cases := []struct {
+		desc        string
+		key         tests.TestApiKey
+		expectedErr error
+	}{
+		{
+			desc:        "api key should be migrated to service account token",
+			key:         tests.TestApiKey{Name: "Test1", Role: models.ROLE_EDITOR, OrgId: 1},
+			expectedErr: nil,
+		},
+	}
+
+	for _, c := range cases {
+		t.Run(c.desc, func(t *testing.T) {
+			db, store := setupTestDatabase(t)
 			store.sqlStore.Cfg.AutoAssignOrg = true
 			store.sqlStore.Cfg.AutoAssignOrgId = 1
 			store.sqlStore.Cfg.AutoAssignOrgRole = "Viewer"
@@ -312,7 +314,6 @@
 				// Api key should not be linked to service account
 				require.Nil(t, apiKey.ServiceAccountId)
 			}
->>>>>>> f1834163
 		})
 	}
 }