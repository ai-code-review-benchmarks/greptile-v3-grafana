--- conflicted
+++ resolved
@@ -472,11 +472,7 @@
 	})
 
 	if err != nil {
-<<<<<<< HEAD
-		return fmt.Errorf("cannot revert token: %w", err)
-=======
-		return fmt.Errorf("cannot revert to API key: %w", err)
->>>>>>> f0b191c1
+		return fmt.Errorf("cannot revert token to API key: %w", err)
 	}
 	return nil
 }