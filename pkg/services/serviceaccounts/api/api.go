--- conflicted
+++ resolved
@@ -23,15 +23,6 @@
 
 type ServiceAccountsAPI struct {
 	cfg                  *setting.Cfg
-<<<<<<< HEAD
-	service              serviceaccounts.Service
-	accesscontrol        accesscontrol.AccessControl
-	accesscontrolService accesscontrol.Service
-	RouterRegister       routing.RouteRegister
-	store                serviceaccounts.Store
-	log                  log.Logger
-	permissionService    accesscontrol.ServiceAccountPermissionsService
-=======
 	service              service
 	accesscontrol        accesscontrol.AccessControl
 	accesscontrolService accesscontrol.Service
@@ -54,7 +45,6 @@
 	// Service account tokens
 	AddServiceAccountToken(ctx context.Context, serviceAccountID int64, cmd *serviceaccounts.AddServiceAccountTokenCommand) (*apikey.APIKey, error)
 	DeleteServiceAccountToken(ctx context.Context, orgID, serviceAccountID, tokenID int64) error
->>>>>>> ae830f68
 }
 
 func NewServiceAccountsAPI(
@@ -71,10 +61,6 @@
 		accesscontrol:        accesscontrol,
 		accesscontrolService: accesscontrolService,
 		RouterRegister:       routerRegister,
-<<<<<<< HEAD
-		store:                store,
-=======
->>>>>>> ae830f68
 		log:                  log.New("serviceaccounts.api"),
 		permissionService:    permissionService,
 	}
@@ -139,10 +125,6 @@
 			strconv.FormatInt(serviceAccount.Id, 10), "Admin"); err != nil {
 			return response.Error(http.StatusInternalServerError, "Failed to set permissions for service account creator", err)
 		}
-
-		// Clear permission cache for the user who's created the service account, so that new permissions are fetched for their next call
-		// Required for cases when caller wants to immediately interact with the newly created object
-		api.accesscontrolService.ClearUserPermissionCache(c.SignedInUser)
 	}
 
 	// Clear permission cache for the user who's created the service account, so that new permissions are fetched for their next call
