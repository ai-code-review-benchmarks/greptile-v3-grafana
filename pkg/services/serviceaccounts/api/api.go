package api

import (
	"errors"
	"net/http"

	"time"

	"github.com/grafana/grafana/pkg/api/response"
	"github.com/grafana/grafana/pkg/api/routing"
	"github.com/grafana/grafana/pkg/middleware"
	"github.com/grafana/grafana/pkg/models"
	"github.com/grafana/grafana/pkg/services/accesscontrol"
	acmiddleware "github.com/grafana/grafana/pkg/services/accesscontrol/middleware"
	"github.com/grafana/grafana/pkg/services/serviceaccounts"
	"github.com/grafana/grafana/pkg/setting"
	"github.com/grafana/grafana/pkg/web"
)

type ServiceAccountsAPI struct {
	service        serviceaccounts.Service
	accesscontrol  accesscontrol.AccessControl
	RouterRegister routing.RouteRegister
	store          serviceaccounts.Store
}

func NewServiceAccountsAPI(
	service serviceaccounts.Service,
	accesscontrol accesscontrol.AccessControl,
	routerRegister routing.RouteRegister,
	store serviceaccounts.Store,
) *ServiceAccountsAPI {
	return &ServiceAccountsAPI{
		service:        service,
		accesscontrol:  accesscontrol,
		RouterRegister: routerRegister,
		store:          store,
	}
}

func (api *ServiceAccountsAPI) RegisterAPIEndpoints(
	cfg *setting.Cfg,
) {
	if !cfg.FeatureToggles["service-accounts"] {
		return
	}
	auth := acmiddleware.Middleware(api.accesscontrol)
	api.RouterRegister.Group("/api/serviceaccounts", func(serviceAccountsRoute routing.RouteRegister) {
		serviceAccountsRoute.Get("/", auth(middleware.ReqOrgAdmin, accesscontrol.EvalPermission(serviceaccounts.ActionRead, serviceaccounts.ScopeAll)), routing.Wrap(api.ListServiceAccounts))
		serviceAccountsRoute.Delete("/:serviceAccountId", auth(middleware.ReqOrgAdmin, accesscontrol.EvalPermission(serviceaccounts.ActionDelete, serviceaccounts.ScopeID)), routing.Wrap(api.DeleteServiceAccount))
		serviceAccountsRoute.Get("/upgrade", auth(middleware.ReqOrgAdmin, accesscontrol.EvalPermission(serviceaccounts.ActionCreate, serviceaccounts.ScopeID)), routing.Wrap(api.UpgradeServiceAccounts))
		serviceAccountsRoute.Post("/", auth(middleware.ReqOrgAdmin, accesscontrol.EvalPermission(serviceaccounts.ActionCreate, serviceaccounts.ScopeID)), routing.Wrap(api.CreateServiceAccount))
		serviceAccountsRoute.Get("/tokens/:serviceAccountId", auth(middleware.ReqOrgAdmin, accesscontrol.EvalPermission(serviceaccounts.ActionRead, serviceaccounts.ScopeID)), routing.Wrap(api.ListTokens))
	})
}

// POST /api/serviceaccounts
func (api *ServiceAccountsAPI) CreateServiceAccount(c *models.ReqContext) response.Response {
	cmd := serviceaccounts.CreateServiceaccountForm{}
	if err := web.Bind(c.Req, &cmd); err != nil {
		return response.Error(http.StatusBadRequest, "Bad request data", err)
	}
	user, err := api.service.CreateServiceAccount(c.Req.Context(), &cmd)
	switch {
	case errors.Is(err, serviceaccounts.ErrServiceAccountNotFound):
		return response.Error(http.StatusBadRequest, "Failed to create role with the provided name", err)
	case err != nil:
		return response.Error(http.StatusInternalServerError, "Failed to create service account", err)
	}

	return response.JSON(http.StatusCreated, user)
}

func (api *ServiceAccountsAPI) DeleteServiceAccount(ctx *models.ReqContext) response.Response {
	scopeID := ctx.ParamsInt64(":serviceAccountId")
	err := api.service.DeleteServiceAccount(ctx.Req.Context(), ctx.OrgId, scopeID)
	if err != nil {
		return response.Error(http.StatusInternalServerError, "Service account deletion error", err)
	}
	return response.Success("service account deleted")
}

func (api *ServiceAccountsAPI) UpgradeServiceAccounts(ctx *models.ReqContext) response.Response {
	if err := api.store.UpgradeServiceAccounts(ctx.Req.Context()); err == nil {
		return response.Success("service accounts upgraded")
	} else {
		return response.Error(500, "Internal server error", err)
	}
}

<<<<<<< HEAD
func (api *ServiceAccountsAPI) ListTokens(ctx *models.ReqContext) response.Response {
	saID := ctx.ParamsInt64(":serviceAccountId")
	if saTokens, err := api.store.ListTokens(ctx.Req.Context(), ctx.OrgId, saID); err == nil {
		result := make([]*models.ApiKeyDTO, len(saTokens))
		for i, t := range saTokens {
			var expiration *time.Time = nil
			if t.Expires != nil {
				v := time.Unix(*t.Expires, 0)
				expiration = &v
			}
			result[i] = &models.ApiKeyDTO{
				Id:         t.Id,
				Name:       t.Name,
				Role:       t.Role,
				Expiration: expiration,
			}
		}

		return response.JSON(200, result)
	} else {
		return response.Error(500, "Internal server error", err)
	}
=======
func (api *ServiceAccountsAPI) ListServiceAccounts(ctx *models.ReqContext) response.Response {
	serviceAccounts, err := api.store.ListServiceAccounts(ctx.Req.Context(), ctx.OrgId)
	if err != nil {
		return response.Error(http.StatusInternalServerError, "Failed to list roles", err)
	}
	return response.JSON(http.StatusOK, serviceAccounts)
>>>>>>> 6409e761
}<|MERGE_RESOLUTION|>--- conflicted
+++ resolved
@@ -88,7 +88,6 @@
 	}
 }
 
-<<<<<<< HEAD
 func (api *ServiceAccountsAPI) ListTokens(ctx *models.ReqContext) response.Response {
 	saID := ctx.ParamsInt64(":serviceAccountId")
 	if saTokens, err := api.store.ListTokens(ctx.Req.Context(), ctx.OrgId, saID); err == nil {
@@ -111,12 +110,12 @@
 	} else {
 		return response.Error(500, "Internal server error", err)
 	}
-=======
+}
+
 func (api *ServiceAccountsAPI) ListServiceAccounts(ctx *models.ReqContext) response.Response {
 	serviceAccounts, err := api.store.ListServiceAccounts(ctx.Req.Context(), ctx.OrgId)
 	if err != nil {
 		return response.Error(http.StatusInternalServerError, "Failed to list roles", err)
 	}
 	return response.JSON(http.StatusOK, serviceAccounts)
->>>>>>> 6409e761
 }