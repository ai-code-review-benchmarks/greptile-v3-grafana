package api

import (
	"errors"
	"net/http"
	"strconv"

	"time"

	"github.com/grafana/grafana/pkg/api/response"
	"github.com/grafana/grafana/pkg/api/routing"
	"github.com/grafana/grafana/pkg/middleware"
	"github.com/grafana/grafana/pkg/models"
	"github.com/grafana/grafana/pkg/services/accesscontrol"
	acmiddleware "github.com/grafana/grafana/pkg/services/accesscontrol/middleware"
	"github.com/grafana/grafana/pkg/services/serviceaccounts"
	"github.com/grafana/grafana/pkg/setting"
	"github.com/grafana/grafana/pkg/web"
)

type ServiceAccountsAPI struct {
	service        serviceaccounts.Service
	accesscontrol  accesscontrol.AccessControl
	RouterRegister routing.RouteRegister
	store          serviceaccounts.Store
}

func NewServiceAccountsAPI(
	service serviceaccounts.Service,
	accesscontrol accesscontrol.AccessControl,
	routerRegister routing.RouteRegister,
	store serviceaccounts.Store,
) *ServiceAccountsAPI {
	return &ServiceAccountsAPI{
		service:        service,
		accesscontrol:  accesscontrol,
		RouterRegister: routerRegister,
		store:          store,
	}
}

func (api *ServiceAccountsAPI) RegisterAPIEndpoints(
	cfg *setting.Cfg,
) {
	if !cfg.FeatureToggles["service-accounts"] {
		return
	}

	auth := acmiddleware.Middleware(api.accesscontrol)
	api.RouterRegister.Group("/api/org/serviceaccounts", func(serviceAccountsRoute routing.RouteRegister) {
		serviceAccountsRoute.Get("/", auth(middleware.ReqOrgAdmin, accesscontrol.EvalPermission(serviceaccounts.ActionRead, serviceaccounts.ScopeAll)), routing.Wrap(api.ListServiceAccounts))
		serviceAccountsRoute.Get("/:serviceAccountId", auth(middleware.ReqOrgAdmin, accesscontrol.EvalPermission(serviceaccounts.ActionRead, serviceaccounts.ScopeID)), routing.Wrap(api.RetrieveServiceAccount))
		serviceAccountsRoute.Delete("/:serviceAccountId", auth(middleware.ReqOrgAdmin, accesscontrol.EvalPermission(serviceaccounts.ActionDelete, serviceaccounts.ScopeID)), routing.Wrap(api.DeleteServiceAccount))
		serviceAccountsRoute.Get("/upgrade", auth(middleware.ReqOrgAdmin, accesscontrol.EvalPermission(serviceaccounts.ActionCreate, serviceaccounts.ScopeID)), routing.Wrap(api.UpgradeServiceAccounts))
		serviceAccountsRoute.Post("/convert/:keyId", auth(middleware.ReqOrgAdmin, accesscontrol.EvalPermission(serviceaccounts.ActionCreate, serviceaccounts.ScopeID)), routing.Wrap(api.ConvertToServiceAccount))
		serviceAccountsRoute.Post("/", auth(middleware.ReqOrgAdmin, accesscontrol.EvalPermission(serviceaccounts.ActionCreate, serviceaccounts.ScopeID)), routing.Wrap(api.CreateServiceAccount))
		serviceAccountsRoute.Get("/:serviceAccountId/tokens", auth(middleware.ReqOrgAdmin, accesscontrol.EvalPermission(serviceaccounts.ActionRead, serviceaccounts.ScopeID)), routing.Wrap(api.ListTokens))
	})
}

// POST /api/serviceaccounts
func (api *ServiceAccountsAPI) CreateServiceAccount(c *models.ReqContext) response.Response {
	cmd := serviceaccounts.CreateServiceaccountForm{}
	if err := web.Bind(c.Req, &cmd); err != nil {
		return response.Error(http.StatusBadRequest, "Bad request data", err)
	}
	user, err := api.service.CreateServiceAccount(c.Req.Context(), &cmd)
	switch {
	case errors.Is(err, serviceaccounts.ErrServiceAccountNotFound):
		return response.Error(http.StatusBadRequest, "Failed to create role with the provided name", err)
	case err != nil:
		return response.Error(http.StatusInternalServerError, "Failed to create service account", err)
	}

	return response.JSON(http.StatusCreated, user)
}

func (api *ServiceAccountsAPI) DeleteServiceAccount(ctx *models.ReqContext) response.Response {
	scopeID, err := strconv.ParseInt(web.Params(ctx.Req)[":serviceAccountId"], 10, 64)
	if err != nil {
		return response.Error(http.StatusBadRequest, "serviceAccountId is invalid", err)
	}
	err = api.service.DeleteServiceAccount(ctx.Req.Context(), ctx.OrgId, scopeID)
	if err != nil {
		return response.Error(http.StatusInternalServerError, "Service account deletion error", err)
	}
	return response.Success("service account deleted")
}

func (api *ServiceAccountsAPI) UpgradeServiceAccounts(ctx *models.ReqContext) response.Response {
	if err := api.store.UpgradeServiceAccounts(ctx.Req.Context()); err == nil {
		return response.Success("service accounts upgraded")
	} else {
		return response.Error(500, "Internal server error", err)
	}
}

<<<<<<< HEAD
func (api *ServiceAccountsAPI) ConvertToServiceAccount(ctx *models.ReqContext) response.Response {
	keyId, err := strconv.ParseInt(web.Params(ctx.Req)[":keyId"], 10, 64)
	if err != nil {
		return response.Error(http.StatusBadRequest, "keyId is invalid", err)
	}
	if err := api.store.ConvertToServiceAccounts(ctx.Req.Context(), []int64{keyId}); err == nil {
		return response.Success("service accounts converted")
=======
func (api *ServiceAccountsAPI) ListTokens(ctx *models.ReqContext) response.Response {
	saID, err := strconv.ParseInt(web.Params(ctx.Req)[":serviceAccountId"], 10, 64)
	if err != nil {
		return response.Error(http.StatusBadRequest, "serviceAccountId is invalid", err)
	}
	if saTokens, err := api.store.ListTokens(ctx.Req.Context(), ctx.OrgId, saID); err == nil {
		result := make([]*models.ApiKeyDTO, len(saTokens))
		for i, t := range saTokens {
			var expiration *time.Time = nil
			if t.Expires != nil {
				v := time.Unix(*t.Expires, 0)
				expiration = &v
			}
			result[i] = &models.ApiKeyDTO{
				Id:         t.Id,
				Name:       t.Name,
				Role:       t.Role,
				Expiration: expiration,
			}
		}

		return response.JSON(200, result)
>>>>>>> 0a5771ee
	} else {
		return response.Error(500, "Internal server error", err)
	}
}

func (api *ServiceAccountsAPI) ListServiceAccounts(ctx *models.ReqContext) response.Response {
	serviceAccounts, err := api.store.ListServiceAccounts(ctx.Req.Context(), ctx.OrgId)
	if err != nil {
		return response.Error(http.StatusInternalServerError, "Failed to list service accounts", err)
	}
	return response.JSON(http.StatusOK, serviceAccounts)
}

func (api *ServiceAccountsAPI) RetrieveServiceAccount(ctx *models.ReqContext) response.Response {
	scopeID, err := strconv.ParseInt(web.Params(ctx.Req)[":serviceAccountId"], 10, 64)
	if err != nil {
		return response.Error(http.StatusBadRequest, "serviceAccountId is invalid", err)
	}

	serviceAccount, err := api.store.RetrieveServiceAccount(ctx.Req.Context(), ctx.OrgId, scopeID)
	if err != nil {
		switch {
		case errors.Is(err, serviceaccounts.ErrServiceAccountNotFound):
			return response.Error(http.StatusNotFound, "Failed to retrieve service account", err)
		default:
			return response.Error(http.StatusInternalServerError, "Failed to retrieve service account", err)
		}
	}
	return response.JSON(http.StatusOK, serviceAccount)
}<|MERGE_RESOLUTION|>--- conflicted
+++ resolved
@@ -95,7 +95,6 @@
 	}
 }
 
-<<<<<<< HEAD
 func (api *ServiceAccountsAPI) ConvertToServiceAccount(ctx *models.ReqContext) response.Response {
 	keyId, err := strconv.ParseInt(web.Params(ctx.Req)[":keyId"], 10, 64)
 	if err != nil {
@@ -103,7 +102,11 @@
 	}
 	if err := api.store.ConvertToServiceAccounts(ctx.Req.Context(), []int64{keyId}); err == nil {
 		return response.Success("service accounts converted")
-=======
+	} else {
+		return response.Error(500, "Internal server error", err)
+	}
+}
+
 func (api *ServiceAccountsAPI) ListTokens(ctx *models.ReqContext) response.Response {
 	saID, err := strconv.ParseInt(web.Params(ctx.Req)[":serviceAccountId"], 10, 64)
 	if err != nil {
@@ -126,7 +129,6 @@
 		}
 
 		return response.JSON(200, result)
->>>>>>> 0a5771ee
 	} else {
 		return response.Error(500, "Internal server error", err)
 	}
