package api

import (
	"context"
	"encoding/json"
	"fmt"
	"io"
	"net/http"
	"net/http/httptest"
	"strings"
	"testing"
	"time"

	"github.com/stretchr/testify/assert"
	"github.com/stretchr/testify/require"

	"github.com/grafana/grafana/pkg/api/routing"
	"github.com/grafana/grafana/pkg/components/apikeygen"
	apikeygenprefix "github.com/grafana/grafana/pkg/components/apikeygenprefixed"
	"github.com/grafana/grafana/pkg/infra/db"
	"github.com/grafana/grafana/pkg/services/accesscontrol"
	accesscontrolmock "github.com/grafana/grafana/pkg/services/accesscontrol/mock"
	"github.com/grafana/grafana/pkg/services/apikey"
<<<<<<< HEAD
	"github.com/grafana/grafana/pkg/services/apikey/apikeyimpl"
	"github.com/grafana/grafana/pkg/services/org/orgimpl"
	"github.com/grafana/grafana/pkg/services/quota/quotatest"
=======
>>>>>>> 7bf7308e
	"github.com/grafana/grafana/pkg/services/serviceaccounts"
	"github.com/grafana/grafana/pkg/services/serviceaccounts/tests"
	"github.com/grafana/grafana/pkg/services/user"
	"github.com/grafana/grafana/pkg/web"
)

const (
	serviceaccountIDTokensPath       = "/api/serviceaccounts/%v/tokens"    // #nosec G101
	serviceaccountIDTokensDetailPath = "/api/serviceaccounts/%v/tokens/%v" // #nosec G101
)

func createTokenforSA(t *testing.T, service serviceaccounts.Service, keyName string, orgID int64, saID int64, secondsToLive int64) *apikey.APIKey {
	key, err := apikeygen.New(orgID, keyName)
	require.NoError(t, err)

	cmd := serviceaccounts.AddServiceAccountTokenCommand{
		Name:          keyName,
		OrgId:         orgID,
		Key:           key.HashedKey,
		SecondsToLive: secondsToLive,
		Result:        &apikey.APIKey{},
	}

	err = service.AddServiceAccountToken(context.Background(), saID, &cmd)
	require.NoError(t, err)
	return cmd.Result
}

func TestServiceAccountsAPI_CreateToken(t *testing.T) {
	store := db.InitTestDB(t)
<<<<<<< HEAD
	quotaService := quotatest.New(false, nil)
	apiKeyService, err := apikeyimpl.ProvideService(store, store.Cfg, quotaService)
	require.NoError(t, err)
	kvStore := kvstore.ProvideService(store)
	orgService, err := orgimpl.ProvideService(store, store.Cfg, quotaService)
	require.Nil(t, err)
	saStore := database.ProvideServiceAccountsStore(store, apiKeyService, kvStore, orgService)
	svcmock := tests.ServiceAccountMock{Store: saStore, Calls: tests.Calls{}, Stats: nil, SecretScanEnabled: false}

=======
	services := setupTestServices(t, store)
>>>>>>> 7bf7308e
	sa := tests.SetupUserServiceAccount(t, store, tests.TestUser{Login: "sa", IsServiceAccount: true})

	type testCreateSAToken struct {
		desc         string
		expectedCode int
		body         map[string]interface{}
		acmock       *accesscontrolmock.Mock
	}

	testCases := []testCreateSAToken{
		{
			desc: "should be ok to create serviceaccount token with scope all permissions",
			acmock: tests.SetupMockAccesscontrol(
				t,
				func(c context.Context, siu *user.SignedInUser, _ accesscontrol.Options) ([]accesscontrol.Permission, error) {
					return []accesscontrol.Permission{{Action: serviceaccounts.ActionWrite, Scope: serviceaccounts.ScopeAll}}, nil
				},
				false,
			),
			body:         map[string]interface{}{"name": "Test1", "role": "Viewer", "secondsToLive": 1},
			expectedCode: http.StatusOK,
		},
		{
			desc: "serviceaccount token should match SA orgID and SA provided in parameters even if specified in body",
			acmock: tests.SetupMockAccesscontrol(
				t,
				func(c context.Context, siu *user.SignedInUser, _ accesscontrol.Options) ([]accesscontrol.Permission, error) {
					return []accesscontrol.Permission{{Action: serviceaccounts.ActionWrite, Scope: serviceaccounts.ScopeAll}}, nil
				},
				false,
			),
			body:         map[string]interface{}{"name": "Test2", "role": "Viewer", "secondsToLive": 1, "orgId": 4, "serviceAccountId": 4},
			expectedCode: http.StatusOK,
		},
		{
			desc: "should be ok to create serviceaccount token with scope id permissions",
			acmock: tests.SetupMockAccesscontrol(
				t,
				func(c context.Context, siu *user.SignedInUser, _ accesscontrol.Options) ([]accesscontrol.Permission, error) {
					return []accesscontrol.Permission{{Action: serviceaccounts.ActionWrite, Scope: "serviceaccounts:id:1"}}, nil
				},
				false,
			),
			body:         map[string]interface{}{"name": "Test3", "role": "Viewer", "secondsToLive": 1},
			expectedCode: http.StatusOK,
		},
		{
			desc: "should be forbidden to create serviceaccount token if wrong scoped",
			acmock: tests.SetupMockAccesscontrol(
				t,
				func(c context.Context, siu *user.SignedInUser, _ accesscontrol.Options) ([]accesscontrol.Permission, error) {
					return []accesscontrol.Permission{{Action: serviceaccounts.ActionWrite, Scope: "serviceaccounts:id:2"}}, nil
				},
				false,
			),
			body:         map[string]interface{}{"name": "Test4", "role": "Viewer"},
			expectedCode: http.StatusForbidden,
		},
	}

	var requestResponse = func(server *web.Mux, httpMethod, requestpath string, requestBody io.Reader) *httptest.ResponseRecorder {
		req, err := http.NewRequest(httpMethod, requestpath, requestBody)
		require.NoError(t, err)
		req.Header.Add("Content-Type", "application/json")
		recorder := httptest.NewRecorder()
		server.ServeHTTP(recorder, req)
		return recorder
	}

	for _, tc := range testCases {
		t.Run(tc.desc, func(t *testing.T) {
			endpoint := fmt.Sprintf(serviceaccountIDTokensPath, sa.ID)
			bodyString := ""
			if tc.body != nil {
				b, err := json.Marshal(tc.body)
				require.NoError(t, err)
				bodyString = string(b)
			}

<<<<<<< HEAD
			server, _ := setupTestServer(t, store, &svcmock, routing.NewRouteRegister(), tc.acmock, store)
=======
			server, _ := setupTestServer(t, &services.SAService, routing.NewRouteRegister(), tc.acmock, store, services.SAStore)
>>>>>>> 7bf7308e
			actual := requestResponse(server, http.MethodPost, endpoint, strings.NewReader(bodyString))

			actualCode := actual.Code
			actualBody := map[string]interface{}{}

			err := json.Unmarshal(actual.Body.Bytes(), &actualBody)
			require.NoError(t, err)
			require.Equal(t, tc.expectedCode, actualCode, endpoint, actualBody)

			if actualCode == http.StatusOK {
				assert.Equal(t, tc.body["name"], actualBody["name"])

				query := apikey.GetByNameQuery{KeyName: tc.body["name"].(string), OrgId: sa.OrgID}
				err = services.APIKeyService.GetApiKeyByName(context.Background(), &query)
				require.NoError(t, err)

				assert.Equal(t, sa.ID, *query.Result.ServiceAccountId)
				assert.Equal(t, sa.OrgID, query.Result.OrgId)
				assert.True(t, strings.HasPrefix(actualBody["key"].(string), "glsa"))

				keyInfo, err := apikeygenprefix.Decode(actualBody["key"].(string))
				assert.NoError(t, err)

				hash, err := keyInfo.Hash()
				require.NoError(t, err)
				require.Equal(t, query.Result.Key, hash)
			}
		})
	}
}

func TestServiceAccountsAPI_DeleteToken(t *testing.T) {
	store := db.InitTestDB(t)
<<<<<<< HEAD
	quotaService := quotatest.New(false, nil)
	apiKeyService, err := apikeyimpl.ProvideService(store, store.Cfg, quotaService)
	require.NoError(t, err)
	kvStore := kvstore.ProvideService(store)
	orgService, err := orgimpl.ProvideService(store, store.Cfg, quotaService)
	require.Nil(t, err)
	saStore := database.ProvideServiceAccountsStore(store, apiKeyService, kvStore, orgService)
	svcMock := tests.ServiceAccountMock{Store: saStore, Calls: tests.Calls{}, Stats: nil, SecretScanEnabled: false}
=======
	services := setupTestServices(t, store)
>>>>>>> 7bf7308e
	sa := tests.SetupUserServiceAccount(t, store, tests.TestUser{Login: "sa", IsServiceAccount: true})

	type testCreateSAToken struct {
		desc         string
		keyName      string
		expectedCode int
		acmock       *accesscontrolmock.Mock
	}

	testCases := []testCreateSAToken{
		{
			desc:    "should be ok to delete serviceaccount token with scope id permissions",
			keyName: "Test1",
			acmock: tests.SetupMockAccesscontrol(
				t,
				func(c context.Context, siu *user.SignedInUser, _ accesscontrol.Options) ([]accesscontrol.Permission, error) {
					return []accesscontrol.Permission{{Action: serviceaccounts.ActionWrite, Scope: "serviceaccounts:id:1"}}, nil
				},
				false,
			),
			expectedCode: http.StatusOK,
		},
		{
			desc:    "should be ok to delete serviceaccount token with scope all permissions",
			keyName: "Test2",
			acmock: tests.SetupMockAccesscontrol(
				t,
				func(c context.Context, siu *user.SignedInUser, _ accesscontrol.Options) ([]accesscontrol.Permission, error) {
					return []accesscontrol.Permission{{Action: serviceaccounts.ActionWrite, Scope: serviceaccounts.ScopeAll}}, nil
				},
				false,
			),
			expectedCode: http.StatusOK,
		},
		{
			desc:    "should be forbidden to delete serviceaccount token if wrong scoped",
			keyName: "Test3",
			acmock: tests.SetupMockAccesscontrol(
				t,
				func(c context.Context, siu *user.SignedInUser, _ accesscontrol.Options) ([]accesscontrol.Permission, error) {
					return []accesscontrol.Permission{{Action: serviceaccounts.ActionWrite, Scope: "serviceaccounts:id:10"}}, nil
				},
				false,
			),
			expectedCode: http.StatusForbidden,
		},
	}

	var requestResponse = func(server *web.Mux, httpMethod, requestpath string, requestBody io.Reader) *httptest.ResponseRecorder {
		req, err := http.NewRequest(httpMethod, requestpath, requestBody)
		require.NoError(t, err)
		req.Header.Add("Content-Type", "application/json")
		recorder := httptest.NewRecorder()
		server.ServeHTTP(recorder, req)
		return recorder
	}

	for _, tc := range testCases {
		t.Run(tc.desc, func(t *testing.T) {
			token := createTokenforSA(t, services.SAStore, tc.keyName, sa.OrgID, sa.ID, 1)

			endpoint := fmt.Sprintf(serviceaccountIDTokensDetailPath, sa.ID, token.Id)
			bodyString := ""
<<<<<<< HEAD
			server, _ := setupTestServer(t, store, &svcMock, routing.NewRouteRegister(), tc.acmock, store)
=======
			server, _ := setupTestServer(t, &services.SAService, routing.NewRouteRegister(), tc.acmock, store, services.SAStore)
>>>>>>> 7bf7308e
			actual := requestResponse(server, http.MethodDelete, endpoint, strings.NewReader(bodyString))

			actualCode := actual.Code
			actualBody := map[string]interface{}{}

			_ = json.Unmarshal(actual.Body.Bytes(), &actualBody)
			require.Equal(t, tc.expectedCode, actualCode, endpoint, actualBody)

			query := apikey.GetByNameQuery{KeyName: tc.keyName, OrgId: sa.OrgID}
			err := services.APIKeyService.GetApiKeyByName(context.Background(), &query)
			if actualCode == http.StatusOK {
				require.Error(t, err)
			} else {
				require.NoError(t, err)
			}
		})
	}
}

func TestServiceAccountsAPI_ListTokens(t *testing.T) {
	store := db.InitTestDB(t)
	quotaService := quotatest.New(false, nil)
	apiKeyService, err := apikeyimpl.ProvideService(store, store.Cfg, quotaService)
	require.NoError(t, err)
	kvStore := kvstore.ProvideService(store)
	orgService, err := orgimpl.ProvideService(store, store.Cfg, quotaService)
	require.Nil(t, err)
	saStore := database.ProvideServiceAccountsStore(store, apiKeyService, kvStore, orgService)
	svcMock := tests.ServiceAccountMock{Store: saStore, Calls: tests.Calls{}, Stats: nil, SecretScanEnabled: false}

	sa := tests.SetupUserServiceAccount(t, store, tests.TestUser{Login: "sa", IsServiceAccount: true})
	type testCreateSAToken struct {
		desc                      string
		tokens                    []apikey.APIKey
		expectedHasExpired        bool
		expectedResponseBodyField string
		expectedCode              int
		acmock                    *accesscontrolmock.Mock
	}

	var saId int64 = 1
	var timeInFuture = time.Now().Add(time.Second * 100).Unix()
	var timeInPast = time.Now().Add(-time.Second * 100).Unix()

	testCases := []testCreateSAToken{
		{
			desc: "should be able to list serviceaccount with no expiration date",
			tokens: []apikey.APIKey{{
				Id:               1,
				OrgId:            1,
				ServiceAccountId: &saId,
				Expires:          nil,
				Name:             "Test1",
			}},
			acmock: tests.SetupMockAccesscontrol(
				t,
				func(c context.Context, siu *user.SignedInUser, _ accesscontrol.Options) ([]accesscontrol.Permission, error) {
					return []accesscontrol.Permission{{Action: serviceaccounts.ActionRead, Scope: "serviceaccounts:id:1"}}, nil
				},
				false,
			),
			expectedHasExpired:        false,
			expectedResponseBodyField: "hasExpired",
			expectedCode:              http.StatusOK,
		},
		{
			desc: "should be able to list serviceaccount with secondsUntilExpiration",
			tokens: []apikey.APIKey{{
				Id:               1,
				OrgId:            1,
				ServiceAccountId: &saId,
				Expires:          &timeInFuture,
				Name:             "Test2",
			}},
			acmock: tests.SetupMockAccesscontrol(
				t,
				func(c context.Context, siu *user.SignedInUser, _ accesscontrol.Options) ([]accesscontrol.Permission, error) {
					return []accesscontrol.Permission{{Action: serviceaccounts.ActionRead, Scope: "serviceaccounts:id:1"}}, nil
				},
				false,
			),
			expectedHasExpired:        false,
			expectedResponseBodyField: "secondsUntilExpiration",
			expectedCode:              http.StatusOK,
		},
		{
			desc: "should be able to list serviceaccount with expired token",
			tokens: []apikey.APIKey{{
				Id:               1,
				OrgId:            1,
				ServiceAccountId: &saId,
				Expires:          &timeInPast,
				Name:             "Test3",
			}},
			acmock: tests.SetupMockAccesscontrol(
				t,
				func(c context.Context, siu *user.SignedInUser, _ accesscontrol.Options) ([]accesscontrol.Permission, error) {
					return []accesscontrol.Permission{{Action: serviceaccounts.ActionRead, Scope: "serviceaccounts:id:1"}}, nil
				},
				false,
			),
			expectedHasExpired:        true,
			expectedResponseBodyField: "secondsUntilExpiration",
			expectedCode:              http.StatusOK,
		},
	}

	var requestResponse = func(server *web.Mux, httpMethod, requestpath string, requestBody io.Reader) *httptest.ResponseRecorder {
		req, err := http.NewRequest(httpMethod, requestpath, requestBody)
		require.NoError(t, err)
		req.Header.Add("Content-Type", "application/json")
		recorder := httptest.NewRecorder()
		server.ServeHTTP(recorder, req)
		return recorder
	}

	for _, tc := range testCases {
		t.Run(tc.desc, func(t *testing.T) {
			endpoint := fmt.Sprintf(serviceAccountIDPath+"/tokens", sa.ID)
			svcMock.ExpectedTokens = tc.tokens
			server, _ := setupTestServer(t, store, &svcMock, routing.NewRouteRegister(), tc.acmock, store)
			actual := requestResponse(server, http.MethodGet, endpoint, http.NoBody)

			actualCode := actual.Code
			actualBody := []map[string]interface{}{}

			_ = json.Unmarshal(actual.Body.Bytes(), &actualBody)
			require.Equal(t, tc.expectedCode, actualCode, endpoint, actualBody)

			require.Equal(t, tc.expectedCode, actualCode)
			require.Equal(t, tc.expectedHasExpired, actualBody[0]["hasExpired"])
			_, exists := actualBody[0][tc.expectedResponseBodyField]
			require.Equal(t, exists, true)
		})
	}
}<|MERGE_RESOLUTION|>--- conflicted
+++ resolved
@@ -21,12 +21,6 @@
 	"github.com/grafana/grafana/pkg/services/accesscontrol"
 	accesscontrolmock "github.com/grafana/grafana/pkg/services/accesscontrol/mock"
 	"github.com/grafana/grafana/pkg/services/apikey"
-<<<<<<< HEAD
-	"github.com/grafana/grafana/pkg/services/apikey/apikeyimpl"
-	"github.com/grafana/grafana/pkg/services/org/orgimpl"
-	"github.com/grafana/grafana/pkg/services/quota/quotatest"
-=======
->>>>>>> 7bf7308e
 	"github.com/grafana/grafana/pkg/services/serviceaccounts"
 	"github.com/grafana/grafana/pkg/services/serviceaccounts/tests"
 	"github.com/grafana/grafana/pkg/services/user"
@@ -57,19 +51,7 @@
 
 func TestServiceAccountsAPI_CreateToken(t *testing.T) {
 	store := db.InitTestDB(t)
-<<<<<<< HEAD
-	quotaService := quotatest.New(false, nil)
-	apiKeyService, err := apikeyimpl.ProvideService(store, store.Cfg, quotaService)
-	require.NoError(t, err)
-	kvStore := kvstore.ProvideService(store)
-	orgService, err := orgimpl.ProvideService(store, store.Cfg, quotaService)
-	require.Nil(t, err)
-	saStore := database.ProvideServiceAccountsStore(store, apiKeyService, kvStore, orgService)
-	svcmock := tests.ServiceAccountMock{Store: saStore, Calls: tests.Calls{}, Stats: nil, SecretScanEnabled: false}
-
-=======
 	services := setupTestServices(t, store)
->>>>>>> 7bf7308e
 	sa := tests.SetupUserServiceAccount(t, store, tests.TestUser{Login: "sa", IsServiceAccount: true})
 
 	type testCreateSAToken struct {
@@ -149,11 +131,7 @@
 				bodyString = string(b)
 			}
 
-<<<<<<< HEAD
-			server, _ := setupTestServer(t, store, &svcmock, routing.NewRouteRegister(), tc.acmock, store)
-=======
-			server, _ := setupTestServer(t, &services.SAService, routing.NewRouteRegister(), tc.acmock, store, services.SAStore)
->>>>>>> 7bf7308e
+			server, _ := setupTestServer(t, &services.SAService, routing.NewRouteRegister(), tc.acmock, store)
 			actual := requestResponse(server, http.MethodPost, endpoint, strings.NewReader(bodyString))
 
 			actualCode := actual.Code
@@ -187,18 +165,8 @@
 
 func TestServiceAccountsAPI_DeleteToken(t *testing.T) {
 	store := db.InitTestDB(t)
-<<<<<<< HEAD
-	quotaService := quotatest.New(false, nil)
-	apiKeyService, err := apikeyimpl.ProvideService(store, store.Cfg, quotaService)
-	require.NoError(t, err)
-	kvStore := kvstore.ProvideService(store)
-	orgService, err := orgimpl.ProvideService(store, store.Cfg, quotaService)
-	require.Nil(t, err)
-	saStore := database.ProvideServiceAccountsStore(store, apiKeyService, kvStore, orgService)
-	svcMock := tests.ServiceAccountMock{Store: saStore, Calls: tests.Calls{}, Stats: nil, SecretScanEnabled: false}
-=======
 	services := setupTestServices(t, store)
->>>>>>> 7bf7308e
+
 	sa := tests.SetupUserServiceAccount(t, store, tests.TestUser{Login: "sa", IsServiceAccount: true})
 
 	type testCreateSAToken struct {
@@ -258,15 +226,11 @@
 
 	for _, tc := range testCases {
 		t.Run(tc.desc, func(t *testing.T) {
-			token := createTokenforSA(t, services.SAStore, tc.keyName, sa.OrgID, sa.ID, 1)
+			token := createTokenforSA(t, &services.SAService, tc.keyName, sa.OrgID, sa.ID, 1)
 
 			endpoint := fmt.Sprintf(serviceaccountIDTokensDetailPath, sa.ID, token.Id)
 			bodyString := ""
-<<<<<<< HEAD
-			server, _ := setupTestServer(t, store, &svcMock, routing.NewRouteRegister(), tc.acmock, store)
-=======
-			server, _ := setupTestServer(t, &services.SAService, routing.NewRouteRegister(), tc.acmock, store, services.SAStore)
->>>>>>> 7bf7308e
+			server, _ := setupTestServer(t, &services.SAService, routing.NewRouteRegister(), tc.acmock, store)
 			actual := requestResponse(server, http.MethodDelete, endpoint, strings.NewReader(bodyString))
 
 			actualCode := actual.Code
@@ -288,14 +252,7 @@
 
 func TestServiceAccountsAPI_ListTokens(t *testing.T) {
 	store := db.InitTestDB(t)
-	quotaService := quotatest.New(false, nil)
-	apiKeyService, err := apikeyimpl.ProvideService(store, store.Cfg, quotaService)
-	require.NoError(t, err)
-	kvStore := kvstore.ProvideService(store)
-	orgService, err := orgimpl.ProvideService(store, store.Cfg, quotaService)
-	require.Nil(t, err)
-	saStore := database.ProvideServiceAccountsStore(store, apiKeyService, kvStore, orgService)
-	svcMock := tests.ServiceAccountMock{Store: saStore, Calls: tests.Calls{}, Stats: nil, SecretScanEnabled: false}
+	services := setupTestServices(t, store)
 
 	sa := tests.SetupUserServiceAccount(t, store, tests.TestUser{Login: "sa", IsServiceAccount: true})
 	type testCreateSAToken struct {
@@ -386,8 +343,8 @@
 	for _, tc := range testCases {
 		t.Run(tc.desc, func(t *testing.T) {
 			endpoint := fmt.Sprintf(serviceAccountIDPath+"/tokens", sa.ID)
-			svcMock.ExpectedTokens = tc.tokens
-			server, _ := setupTestServer(t, store, &svcMock, routing.NewRouteRegister(), tc.acmock, store)
+			services.SAService.ExpectedTokens = tc.tokens
+			server, _ := setupTestServer(t, &services.SAService, routing.NewRouteRegister(), tc.acmock, store)
 			actual := requestResponse(server, http.MethodGet, endpoint, http.NoBody)
 
 			actualCode := actual.Code
