--- conflicted
+++ resolved
@@ -9,11 +9,7 @@
 type Service interface {
 	CreateServiceAccount(ctx context.Context, saForm *CreateServiceaccountForm) (*models.User, error)
 	DeleteServiceAccount(ctx context.Context, orgID, serviceAccountID int64) error
-<<<<<<< HEAD
-	HasServiceAccountsMigrated(ctx context.Context, orgID int64) bool
-=======
 	Migrated(ctx context.Context, orgID int64) bool
->>>>>>> b4204628
 }
 
 type Store interface {
