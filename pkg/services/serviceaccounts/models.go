--- conflicted
+++ resolved
@@ -23,11 +23,8 @@
 }
 
 type CreateServiceaccountForm struct {
-<<<<<<< HEAD
-	OrgID       int64  `json:"-"`
-	Name        string `json:"name" binding:"Required"`
-	DisplayName string `json:"displayName"`
-	Description string `json:"description"`
+	OrgID int64  `json:"-"`
+	Name  string `json:"name" binding:"Required"`
 }
 
 type ServiceAccountIdDTO struct {
@@ -54,8 +51,4 @@
 	CreatedAt     time.Time       `json:"createdAt"`
 	AvatarUrl     string          `json:"avatarUrl"`
 	AccessControl map[string]bool `json:"accessControl,omitempty"`
-=======
-	OrgID int64  `json:"-"`
-	Name  string `json:"name" binding:"Required"`
->>>>>>> d21abdfe
 }