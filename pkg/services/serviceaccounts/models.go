package serviceaccounts

import (
	"time"

	"github.com/grafana/grafana/pkg/models"
	"github.com/grafana/grafana/pkg/services/accesscontrol"
)

var (
	ScopeAll = "serviceaccounts:*"
	ScopeID  = accesscontrol.Scope("serviceaccounts", "id", accesscontrol.Parameter(":serviceAccountId"))
)

const (
	ActionRead   = "serviceaccounts:read"
	ActionWrite  = "serviceaccounts:write"
	ActionCreate = "serviceaccounts:create"
	ActionDelete = "serviceaccounts:delete"
)

<<<<<<< HEAD
=======
type ServiceAccount struct {
	Id int64
}

type CreateServiceAccountForm struct {
	Name string `json:"name" binding:"Required"`
}

>>>>>>> fcbe0059
type UpdateServiceAccountForm struct {
	Name       *string          `json:"name"`
	Role       *models.RoleType `json:"role"`
	IsDisabled *bool            `json:"isDisabled"`
}

type ServiceAccountDTO struct {
	Id            int64           `json:"id" xorm:"user_id"`
	Name          string          `json:"name" xorm:"name"`
	Login         string          `json:"login" xorm:"login"`
	OrgId         int64           `json:"orgId" xorm:"org_id"`
	IsDisabled    bool            `json:"isDisabled" xorm:"is_disabled"`
	Role          string          `json:"role" xorm:"role"`
	Tokens        int64           `json:"tokens"`
	AvatarUrl     string          `json:"avatarUrl"`
	AccessControl map[string]bool `json:"accessControl,omitempty"`
}

type AddServiceAccountTokenCommand struct {
	Name          string         `json:"name" binding:"Required"`
	OrgId         int64          `json:"-"`
	Key           string         `json:"-"`
	SecondsToLive int64          `json:"secondsToLive"`
	Result        *models.ApiKey `json:"-"`
}

type AddServiceAccountToTeamCommand struct {
	TeamId int64 `json:"teamId" xorm:"team_id"`
	OrgId  int64 `json:"orgId" xorm:"org_id"`
}

type SearchServiceAccountsResult struct {
	TotalCount      int64                `json:"totalCount"`
	ServiceAccounts []*ServiceAccountDTO `json:"serviceAccounts"`
	Page            int                  `json:"page"`
	PerPage         int                  `json:"perPage"`
}

type ServiceAccountProfileDTO struct {
	Id            int64           `json:"id" xorm:"user_id"`
	Name          string          `json:"name" xorm:"name"`
	Login         string          `json:"login" xorm:"login"`
	OrgId         int64           `json:"orgId" xorm:"org_id"`
	IsDisabled    bool            `json:"isDisabled" xorm:"is_disabled"`
	Created       time.Time       `json:"createdAt" xorm:"created"`
	Updated       time.Time       `json:"updatedAt" xorm:"updated"`
	AvatarUrl     string          `json:"avatarUrl" xorm:"-"`
	Role          string          `json:"role" xorm:"role"`
	Teams         []string        `json:"teams" xorm:"-"`
	Tokens        int64           `json:"tokens,omitempty"`
	AccessControl map[string]bool `json:"accessControl,omitempty" xorm:"-"`
}

type ServiceAccountFilter string // used for filtering

type APIKeysMigrationStatus struct {
	Migrated bool `json:"migrated"`
}

const (
	FilterOnlyExpiredTokens ServiceAccountFilter = "expiredTokens"
	FilterOnlyDisabled      ServiceAccountFilter = "disabled"
	FilterIncludeAll        ServiceAccountFilter = "all"
)<|MERGE_RESOLUTION|>--- conflicted
+++ resolved
@@ -19,17 +19,10 @@
 	ActionDelete = "serviceaccounts:delete"
 )
 
-<<<<<<< HEAD
-=======
-type ServiceAccount struct {
-	Id int64
-}
-
 type CreateServiceAccountForm struct {
 	Name string `json:"name" binding:"Required"`
 }
 
->>>>>>> fcbe0059
 type UpdateServiceAccountForm struct {
 	Name       *string          `json:"name"`
 	Role       *models.RoleType `json:"role"`
