--- conflicted
+++ resolved
@@ -84,12 +84,11 @@
 	return nil
 }
 
-<<<<<<< HEAD
 func (s *ServiceAccountsStoreMock) ListTokens(ctx context.Context, orgID int64, serviceAccount int64) ([]*models.ApiKey, error) {
 	s.Calls.ListTokens = append(s.Calls.ListTokens, []interface{}{ctx, orgID, serviceAccount})
-=======
+	return nil, nil
+}
 func (s *ServiceAccountsStoreMock) ListServiceAccounts(ctx context.Context, orgID int64) ([]*models.OrgUserDTO, error) {
 	s.Calls.ListServiceAccounts = append(s.Calls.ListServiceAccounts, []interface{}{ctx, orgID})
->>>>>>> 6409e761
 	return nil, nil
 }