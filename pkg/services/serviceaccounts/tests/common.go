--- conflicted
+++ resolved
@@ -37,11 +37,7 @@
 	return nil
 }
 
-<<<<<<< HEAD
-func (s *ServiceAccountMock) HasServiceAccountsMigrated(ctx context.Context, orgID int64) bool {
-=======
 func (s *ServiceAccountMock) Migrated(ctx context.Context, orgID int64) bool {
->>>>>>> b4204628
 	return false
 }
 
