--- conflicted
+++ resolved
@@ -170,12 +170,8 @@
 			return ErrSourceDataSourceDoesNotExists
 		}
 
-<<<<<<< HEAD
-		found, err := session.Select("correlation.*").Join("", "data_source AS dss", "correlation.source_uid = dss.uid and dss.org_id = ?", cmd.OrgId).Join("", "data_source AS dst", "correlation.target_uid = dst.uid and dst.org_id = ?", cmd.OrgId).Where("correlation.uid = ? AND correlation.source_uid = ?", correlation.UID, correlation.SourceUID).Get(&correlation)
-=======
 		// Correlations created before the fix #72498 may have org_id = 0, but it's deprecated and will be removed in #72325
 		found, err := session.Select("correlation.*").Join("", "data_source AS dss", "correlation.source_uid = dss.uid and (correlation.org_id = 0 or dss.org_id = correlation.org_id) and dss.org_id = ?", cmd.OrgId).Join("", "data_source AS dst", "correlation.target_uid = dst.uid and dst.org_id = ?", cmd.OrgId).Where("correlation.uid = ? AND correlation.source_uid = ?", correlation.UID, correlation.SourceUID).Get(&correlation)
->>>>>>> ae830f68
 		if !found {
 			return ErrCorrelationNotFound
 		}
@@ -189,10 +185,6 @@
 	return correlation, nil
 }
 
-<<<<<<< HEAD
-func (s CorrelationsService) getCorrelationsBySourceUID(ctx context.Context, cmd GetCorrelationsBySourceUIDQuery) ([]Correlation, error) {
-	correlations := make([]Correlation, 0)
-=======
 func (s CorrelationsService) CountCorrelations(ctx context.Context) (*quota.Map, error) {
 	u := &quota.Map{}
 	var err error
@@ -200,15 +192,11 @@
 	err = s.SQLStore.WithDbSession(ctx, func(sess *db.Session) error {
 		q := sess.Table("correlation")
 		count, err = q.Count()
->>>>>>> ae830f68
-
-		if err != nil {
-			return err
-		}
-
-<<<<<<< HEAD
-		return session.Select("correlation.*").Join("", "data_source AS dss", "correlation.source_uid = dss.uid and dss.org_id = ?", cmd.OrgId).Join("", "data_source AS dst", "correlation.target_uid = dst.uid and dst.org_id = ?", cmd.OrgId).Where("correlation.source_uid = ?", cmd.SourceUID).Find(&correlations)
-=======
+
+		if err != nil {
+			return err
+		}
+
 		tag, err := quota.NewTag(QuotaTargetSrv, QuotaTarget, quota.GlobalScope)
 		if err != nil {
 			return err
@@ -235,7 +223,6 @@
 		}
 		// Correlations created before the fix #72498 may have org_id = 0, but it's deprecated and will be removed in #72325
 		return session.Select("correlation.*").Join("", "data_source AS dss", "correlation.source_uid = dss.uid and (correlation.org_id = 0 or dss.org_id = correlation.org_id) and dss.org_id = ?", cmd.OrgId).Join("", "data_source AS dst", "correlation.target_uid = dst.uid and dst.org_id = ?", cmd.OrgId).Where("correlation.source_uid = ?", cmd.SourceUID).Find(&correlations)
->>>>>>> ae830f68
 	})
 
 	if err != nil {
@@ -252,10 +239,6 @@
 		Limit:        cmd.Limit,
 	}
 
-<<<<<<< HEAD
-	err := s.SQLStore.WithDbSession(ctx, func(session *sqlstore.DBSession) error {
-		return session.Select("correlation.*").Join("", "data_source AS dss", "correlation.source_uid = dss.uid and dss.org_id = ?", cmd.OrgId).Join("", "data_source AS dst", "correlation.target_uid = dst.uid and dst.org_id = ?", cmd.OrgId).Find(&correlations)
-=======
 	err := s.SQLStore.WithDbSession(ctx, func(session *db.Session) error {
 		offset := cmd.Limit * (cmd.Page - 1)
 
@@ -267,7 +250,6 @@
 		}
 
 		return q.Limit(int(cmd.Limit), int(offset)).Find(&result.Correlations)
->>>>>>> ae830f68
 	})
 	if err != nil {
 		return GetCorrelationsResponseBody{}, err
