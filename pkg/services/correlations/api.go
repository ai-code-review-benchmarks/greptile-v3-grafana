--- conflicted
+++ resolved
@@ -56,7 +56,6 @@
 		return response.Error(http.StatusInternalServerError, "Failed to add correlation", err)
 	}
 
-<<<<<<< HEAD
 	return response.JSON(http.StatusOK, CreateCorrelationResponseBody{Result: correlation, Message: "Correlation created"})
 }
 
@@ -74,11 +73,18 @@
 type CreateCorrelationResponse struct {
 	// in: body
 	Body CreateCorrelationResponseBody `json:"body"`
-=======
-	return response.JSON(http.StatusOK, CreateCorrelationResponse{Result: correlation, Message: "Correlation created"})
 }
 
-// deleteHandler handles DELETE /datasources/uid/:uid/correlations/:correlationUID
+// swagger:route DELETE /datasources/uid/{uid}/correlations/{correlationUID} correlations deleteCorrelation
+//
+// Delete a correlation.
+//
+// Responses:
+// 200: deleteCorrelationResponse
+// 401: unauthorisedError
+// 403: forbiddenError
+// 404: notFoundError
+// 500: internalServerError
 func (s *CorrelationsService) deleteHandler(c *models.ReqContext) response.Response {
 	cmd := DeleteCorrelationCommand{
 		UID:       web.Params(c.Req)[":correlationUID"],
@@ -103,6 +109,21 @@
 		return response.Error(http.StatusInternalServerError, "Failed to delete correlation", err)
 	}
 
-	return response.JSON(http.StatusOK, DeleteCorrelationResponse{Message: "Correlation deleted"})
->>>>>>> 77a4443a
+	return response.JSON(http.StatusOK, DeleteCorrelationResponseBody{Message: "Correlation deleted"})
+}
+
+// swagger:parameters deleteCorrelation
+type DeleteCorrelationParams struct {
+	// in:path
+	// required:true
+	DatasourceUID string `json:"uid"`
+	// in:path
+	// required:true
+	CorrelationUID string `json:"correlationUID"`
+}
+
+//swagger:response deleteCorrelationResponse
+type DeleteCorrelationResponse struct {
+	// in: body
+	Body DeleteCorrelationResponseBody `json:"body"`
 }