--- conflicted
+++ resolved
@@ -10,7 +10,6 @@
 
 func OrgIDFrom(ctx context.Context) (int64, bool) {
 	ns := request.NamespaceValue(ctx)
-<<<<<<< HEAD
 	if ns == "" || ns == "default" {
 		u, err := appcontext.User(ctx)
 		if err == nil && u != nil {
@@ -18,12 +17,10 @@
 		}
 		return 0, false
 	}
-=======
 	return ParseOrgID(ns)
 }
 
 func ParseOrgID(ns string) (int64, bool) {
->>>>>>> 523cb97a
 	if len(ns) < 5 || ns[:4] != "org-" {
 		return 0, false
 	}
