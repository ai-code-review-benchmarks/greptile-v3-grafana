--- conflicted
+++ resolved
@@ -30,15 +30,9 @@
 }
 
 // conditionEvalEndpoint handles POST /api/alert-definitions/eval.
-<<<<<<< HEAD
-func (ng *AlertNG) conditionEvalEndpoint(c *models.ReqContext, dto evalAlertConditionCommand) api.Response {
+func (ng *AlertNG) conditionEvalEndpoint(c *models.ReqContext, dto evalAlertConditionCommand) response.Response {
 	if err := ng.validateCondition(dto.Condition, c.SignedInUser, c.SkipCache); err != nil {
-		return api.Error(400, "invalid condition", err)
-=======
-func (ng *AlertNG) conditionEvalEndpoint(c *models.ReqContext, dto evalAlertConditionCommand) response.Response {
-	if err := ng.validateCondition(dto.Condition, c.SignedInUser); err != nil {
 		return response.Error(400, "invalid condition", err)
->>>>>>> 32758e7c
 	}
 
 	evalResults, err := eval.ConditionEval(&dto.Condition, timeNow())
@@ -59,26 +53,16 @@
 }
 
 // alertDefinitionEvalEndpoint handles GET /api/alert-definitions/eval/:alertDefinitionUID.
-<<<<<<< HEAD
-func (ng *AlertNG) alertDefinitionEvalEndpoint(c *models.ReqContext) api.Response {
+func (ng *AlertNG) alertDefinitionEvalEndpoint(c *models.ReqContext) response.Response {
 	alertDefinitionUID := c.Params(":alertDefinitionUID")
-=======
-func (ng *AlertNG) alertDefinitionEvalEndpoint(c *models.ReqContext) response.Response {
-	alertDefinitionUID := c.ParamsEscape(":alertDefinitionUID")
->>>>>>> 32758e7c
 
 	condition, err := ng.LoadAlertCondition(alertDefinitionUID, c.SignedInUser.OrgId)
 	if err != nil {
 		return response.Error(400, "Failed to load alert definition conditions", err)
 	}
 
-<<<<<<< HEAD
 	if err := ng.validateCondition(*condition, c.SignedInUser, c.SkipCache); err != nil {
-		return api.Error(400, "invalid condition", err)
-=======
-	if err := ng.validateCondition(*condition, c.SignedInUser); err != nil {
 		return response.Error(400, "invalid condition", err)
->>>>>>> 32758e7c
 	}
 
 	evalResults, err := eval.ConditionEval(condition, timeNow())
@@ -102,13 +86,8 @@
 }
 
 // getAlertDefinitionEndpoint handles GET /api/alert-definitions/:alertDefinitionUID.
-<<<<<<< HEAD
-func (ng *AlertNG) getAlertDefinitionEndpoint(c *models.ReqContext) api.Response {
+func (ng *AlertNG) getAlertDefinitionEndpoint(c *models.ReqContext) response.Response {
 	alertDefinitionUID := c.Params(":alertDefinitionUID")
-=======
-func (ng *AlertNG) getAlertDefinitionEndpoint(c *models.ReqContext) response.Response {
-	alertDefinitionUID := c.ParamsEscape(":alertDefinitionUID")
->>>>>>> 32758e7c
 
 	query := getAlertDefinitionByUIDQuery{
 		UID:   alertDefinitionUID,
@@ -123,13 +102,8 @@
 }
 
 // deleteAlertDefinitionEndpoint handles DELETE /api/alert-definitions/:alertDefinitionUID.
-<<<<<<< HEAD
-func (ng *AlertNG) deleteAlertDefinitionEndpoint(c *models.ReqContext) api.Response {
+func (ng *AlertNG) deleteAlertDefinitionEndpoint(c *models.ReqContext) response.Response {
 	alertDefinitionUID := c.Params(":alertDefinitionUID")
-=======
-func (ng *AlertNG) deleteAlertDefinitionEndpoint(c *models.ReqContext) response.Response {
-	alertDefinitionUID := c.ParamsEscape(":alertDefinitionUID")
->>>>>>> 32758e7c
 
 	cmd := deleteAlertDefinitionByUIDCommand{
 		UID:   alertDefinitionUID,
@@ -144,21 +118,12 @@
 }
 
 // updateAlertDefinitionEndpoint handles PUT /api/alert-definitions/:alertDefinitionUID.
-<<<<<<< HEAD
-func (ng *AlertNG) updateAlertDefinitionEndpoint(c *models.ReqContext, cmd updateAlertDefinitionCommand) api.Response {
+func (ng *AlertNG) updateAlertDefinitionEndpoint(c *models.ReqContext, cmd updateAlertDefinitionCommand) response.Response {
 	cmd.UID = c.Params(":alertDefinitionUID")
 	cmd.OrgID = c.SignedInUser.OrgId
 
 	if err := ng.validateCondition(cmd.Condition, c.SignedInUser, c.SkipCache); err != nil {
-		return api.Error(400, "invalid condition", err)
-=======
-func (ng *AlertNG) updateAlertDefinitionEndpoint(c *models.ReqContext, cmd updateAlertDefinitionCommand) response.Response {
-	cmd.UID = c.ParamsEscape(":alertDefinitionUID")
-	cmd.OrgID = c.SignedInUser.OrgId
-
-	if err := ng.validateCondition(cmd.Condition, c.SignedInUser); err != nil {
 		return response.Error(400, "invalid condition", err)
->>>>>>> 32758e7c
 	}
 
 	if err := ng.updateAlertDefinition(&cmd); err != nil {
@@ -172,13 +137,8 @@
 func (ng *AlertNG) createAlertDefinitionEndpoint(c *models.ReqContext, cmd saveAlertDefinitionCommand) response.Response {
 	cmd.OrgID = c.SignedInUser.OrgId
 
-<<<<<<< HEAD
 	if err := ng.validateCondition(cmd.Condition, c.SignedInUser, c.SkipCache); err != nil {
-		return api.Error(400, "invalid condition", err)
-=======
-	if err := ng.validateCondition(cmd.Condition, c.SignedInUser); err != nil {
 		return response.Error(400, "invalid condition", err)
->>>>>>> 32758e7c
 	}
 
 	if err := ng.saveAlertDefinition(&cmd); err != nil {
