--- conflicted
+++ resolved
@@ -53,11 +53,7 @@
 
 			m := &NotificationChannelConfig{
 				Name:           c.receiverName,
-<<<<<<< HEAD
-				Type:           "alertmanager",
-=======
 				Type:           "prometheus-alertmanager",
->>>>>>> 0ca4ccfa
 				Settings:       settingsJSON,
 				SecureSettings: secureSettings,
 			}
@@ -154,11 +150,7 @@
 
 			m := &NotificationChannelConfig{
 				Name:           c.receiverName,
-<<<<<<< HEAD
-				Type:           "alertmanager",
-=======
 				Type:           "prometheus-alertmanager",
->>>>>>> 0ca4ccfa
 				Settings:       settingsJSON,
 				SecureSettings: secureSettings,
 			}
