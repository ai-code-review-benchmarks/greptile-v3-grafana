package channels

import (
	"bytes"
	"context"
	"encoding/json"
	"errors"
	"fmt"
	"io"
	"mime/multipart"
	"path/filepath"
	"strconv"
	"strings"

	"github.com/prometheus/alertmanager/template"
	"github.com/prometheus/alertmanager/types"
	"github.com/prometheus/common/model"

	"github.com/grafana/grafana/pkg/components/simplejson"
	"github.com/grafana/grafana/pkg/infra/log"
	"github.com/grafana/grafana/pkg/models"
	ngmodels "github.com/grafana/grafana/pkg/services/ngalert/models"
	"github.com/grafana/grafana/pkg/services/notifications"
	"github.com/grafana/grafana/pkg/setting"
)

type DiscordNotifier struct {
	*Base
	log                log.Logger
	ns                 notifications.WebhookSender
	images             ImageStore
	tmpl               *template.Template
	Content            string
	AvatarURL          string
	WebhookURL         string
	UseDiscordUsername bool
}

<<<<<<< HEAD
func NewDiscordNotifier(model *NotificationChannelConfig, t *template.Template) (*DiscordNotifier, error) {
	if model.Settings == nil {
		return nil, receiverInitError{Cfg: *model, Reason: "no settings supplied"}
	}
=======
type DiscordConfig struct {
	*NotificationChannelConfig
	Content            string
	AvatarURL          string
	WebhookURL         string
	UseDiscordUsername bool
}
>>>>>>> 0ca4ccfa

type discordAttachment struct {
	url       string
	reader    io.ReadCloser
	name      string
	alertName string
	state     model.AlertStatus
}

const DiscordMaxEmbeds = 10

func NewDiscordConfig(config *NotificationChannelConfig) (*DiscordConfig, error) {
	discordURL := config.Settings.Get("url").MustString()
	if discordURL == "" {
		return nil, errors.New("could not find webhook url property in settings")
	}
	return &DiscordConfig{
		NotificationChannelConfig: config,
		Content:                   config.Settings.Get("message").MustString(`{{ template "default.message" . }}`),
		AvatarURL:                 config.Settings.Get("avatar_url").MustString(),
		WebhookURL:                discordURL,
		UseDiscordUsername:        config.Settings.Get("use_discord_username").MustBool(false),
	}, nil
}

func DiscordFactory(fc FactoryConfig) (NotificationChannel, error) {
	cfg, err := NewDiscordConfig(fc.Config)
	if err != nil {
		return nil, receiverInitError{
			Reason: err.Error(),
			Cfg:    *fc.Config,
		}
	}
	return NewDiscordNotifier(cfg, fc.NotificationService, fc.ImageStore, fc.Template), nil
}

func NewDiscordNotifier(config *DiscordConfig, ns notifications.WebhookSender, images ImageStore, t *template.Template) *DiscordNotifier {
	return &DiscordNotifier{
		Base: NewBase(&models.AlertNotification{
			Uid:                   config.UID,
			Name:                  config.Name,
			Type:                  config.Type,
			DisableResolveMessage: config.DisableResolveMessage,
			Settings:              config.Settings,
			SecureSettings:        config.SecureSettings,
		}),
		Content:            config.Content,
		AvatarURL:          config.AvatarURL,
		WebhookURL:         config.WebhookURL,
		log:                log.New("alerting.notifier.discord"),
		ns:                 ns,
		images:             images,
		tmpl:               t,
		UseDiscordUsername: config.UseDiscordUsername,
	}
}

func (d DiscordNotifier) Notify(ctx context.Context, as ...*types.Alert) (bool, error) {
	alerts := types.Alerts(as...)

	bodyJSON := simplejson.New()

	if !d.UseDiscordUsername {
		bodyJSON.Set("username", "Grafana")
	}

	var tmplErr error
	tmpl, _ := TmplText(ctx, d.tmpl, as, d.log, &tmplErr)

	if d.Content != "" {
		bodyJSON.Set("content", tmpl(d.Content))
		if tmplErr != nil {
			d.log.Warn("failed to template Discord notification content", "err", tmplErr.Error())
			// Reset tmplErr for templating other fields.
			tmplErr = nil
		}
	}

	if d.AvatarURL != "" {
		bodyJSON.Set("avatar_url", tmpl(d.AvatarURL))
		if tmplErr != nil {
			d.log.Warn("failed to template Discord Avatar URL", "err", tmplErr.Error(), "fallback", d.AvatarURL)
			bodyJSON.Set("avatar_url", d.AvatarURL)
			tmplErr = nil
		}
	}

	footer := map[string]interface{}{
		"text":     "Grafana v" + setting.BuildVersion,
		"icon_url": "https://grafana.com/assets/img/fav32.png",
	}

<<<<<<< HEAD
	embed := simplejson.New()
	embed.Set("title", tmpl(DefaultMessageTitleEmbed))
	embed.Set("footer", footer)
	embed.Set("type", "rich")
=======
	linkEmbed := simplejson.New()
	linkEmbed.Set("title", tmpl(DefaultMessageTitleEmbed))
	linkEmbed.Set("footer", footer)
	linkEmbed.Set("type", "rich")
>>>>>>> 0ca4ccfa

	color, _ := strconv.ParseInt(strings.TrimLeft(getAlertStatusColor(alerts.Status()), "#"), 16, 0)
	linkEmbed.Set("color", color)

	ruleURL := joinUrlPath(d.tmpl.ExternalURL.String(), "/alerting/list", d.log)
	linkEmbed.Set("url", ruleURL)

	embeds := []interface{}{linkEmbed}

	attachments := d.constructAttachments(ctx, as, DiscordMaxEmbeds-1)
	for _, a := range attachments {
		color, _ := strconv.ParseInt(strings.TrimLeft(getAlertStatusColor(alerts.Status()), "#"), 16, 0)
		embed := map[string]interface{}{
			"image": map[string]interface{}{
				"url": a.url,
			},
			"color": color,
			"title": a.alertName,
		}
		embeds = append(embeds, embed)
	}

	bodyJSON.Set("embeds", embeds)

	if tmplErr != nil {
		d.log.Warn("failed to template Discord message", "err", tmplErr.Error())
		tmplErr = nil
	}

	u := tmpl(d.WebhookURL)
	if tmplErr != nil {
<<<<<<< HEAD
		d.log.Warn("failed to template Discord message", "err", tmplErr.Error())
=======
		d.log.Warn("failed to template Discord URL", "err", tmplErr.Error(), "fallback", d.WebhookURL)
		u = d.WebhookURL
>>>>>>> 0ca4ccfa
	}

	body, err := json.Marshal(bodyJSON)
	if err != nil {
		return false, err
	}

	cmd, err := d.buildRequest(ctx, u, body, attachments)
	if err != nil {
		return false, err
	}

	if err := d.ns.SendWebhookSync(ctx, cmd); err != nil {
		d.log.Error("failed to send notification to Discord", "err", err)
		return false, err
	}
	return true, nil
}

func (d DiscordNotifier) SendResolved() bool {
	return !d.GetDisableResolveMessage()
}

func (d DiscordNotifier) constructAttachments(ctx context.Context, as []*types.Alert, embedQuota int) []discordAttachment {
	attachments := make([]discordAttachment, 0)

	_ = withStoredImages(ctx, d.log, d.images,
		func(index int, image ngmodels.Image) error {
			if embedQuota < 1 {
				return ErrImagesDone
			}

			if len(image.URL) > 0 {
				attachments = append(attachments, discordAttachment{
					url:       image.URL,
					state:     as[index].Status(),
					alertName: as[index].Name(),
				})
				embedQuota--
				return nil
			}

			// If we have a local file, but no public URL, upload the image as an attachment.
			if len(image.Path) > 0 {
				base := filepath.Base(image.Path)
				url := fmt.Sprintf("attachment://%s", base)
				reader, err := openImage(image.Path)
				if err != nil && !errors.Is(err, ngmodels.ErrImageNotFound) {
					d.log.Warn("failed to retrieve image data from store", "err", err)
					return nil
				}

				attachments = append(attachments, discordAttachment{
					url:       url,
					name:      base,
					reader:    reader,
					state:     as[index].Status(),
					alertName: as[index].Name(),
				})
				embedQuota--
			}
			return nil
		},
		as...,
	)

	return attachments
}

func (d DiscordNotifier) buildRequest(ctx context.Context, url string, body []byte, attachments []discordAttachment) (*models.SendWebhookSync, error) {
	cmd := &models.SendWebhookSync{
		Url:        url,
		HttpMethod: "POST",
	}
	if len(attachments) == 0 {
		cmd.ContentType = "application/json"
		cmd.Body = string(body)
		return cmd, nil
	}

	var b bytes.Buffer
	w := multipart.NewWriter(&b)
	defer func() {
		if err := w.Close(); err != nil {
			// Shouldn't matter since we already close w explicitly on the non-error path
			d.log.Warn("failed to close multipart writer", "err", err)
		}
	}()

	payload, err := w.CreateFormField("payload_json")
	if err != nil {
		return nil, err
	}

	if _, err := payload.Write(body); err != nil {
		return nil, err
	}

	for _, a := range attachments {
		if a.reader != nil { // We have an image to upload.
			err = func() error {
				defer func() { _ = a.reader.Close() }()
				part, err := w.CreateFormFile("", a.name)
				if err != nil {
					return err
				}
				_, err = io.Copy(part, a.reader)
				return err
			}()
			if err != nil {
				return nil, err
			}
		}
	}

	if err := w.Close(); err != nil {
		return nil, fmt.Errorf("failed to close multipart writer: %w", err)
	}

	cmd.ContentType = w.FormDataContentType()
	cmd.Body = b.String()
	return cmd, nil
}<|MERGE_RESOLUTION|>--- conflicted
+++ resolved
@@ -36,12 +36,6 @@
 	UseDiscordUsername bool
 }
 
-<<<<<<< HEAD
-func NewDiscordNotifier(model *NotificationChannelConfig, t *template.Template) (*DiscordNotifier, error) {
-	if model.Settings == nil {
-		return nil, receiverInitError{Cfg: *model, Reason: "no settings supplied"}
-	}
-=======
 type DiscordConfig struct {
 	*NotificationChannelConfig
 	Content            string
@@ -49,7 +43,6 @@
 	WebhookURL         string
 	UseDiscordUsername bool
 }
->>>>>>> 0ca4ccfa
 
 type discordAttachment struct {
 	url       string
@@ -142,17 +135,10 @@
 		"icon_url": "https://grafana.com/assets/img/fav32.png",
 	}
 
-<<<<<<< HEAD
-	embed := simplejson.New()
-	embed.Set("title", tmpl(DefaultMessageTitleEmbed))
-	embed.Set("footer", footer)
-	embed.Set("type", "rich")
-=======
 	linkEmbed := simplejson.New()
 	linkEmbed.Set("title", tmpl(DefaultMessageTitleEmbed))
 	linkEmbed.Set("footer", footer)
 	linkEmbed.Set("type", "rich")
->>>>>>> 0ca4ccfa
 
 	color, _ := strconv.ParseInt(strings.TrimLeft(getAlertStatusColor(alerts.Status()), "#"), 16, 0)
 	linkEmbed.Set("color", color)
@@ -184,12 +170,8 @@
 
 	u := tmpl(d.WebhookURL)
 	if tmplErr != nil {
-<<<<<<< HEAD
-		d.log.Warn("failed to template Discord message", "err", tmplErr.Error())
-=======
 		d.log.Warn("failed to template Discord URL", "err", tmplErr.Error(), "fallback", d.WebhookURL)
 		u = d.WebhookURL
->>>>>>> 0ca4ccfa
 	}
 
 	body, err := json.Marshal(bodyJSON)
