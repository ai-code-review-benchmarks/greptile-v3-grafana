package channels

import (
	"bytes"
	"context"
	"encoding/json"
	"fmt"

	"github.com/pkg/errors"
	"github.com/prometheus/alertmanager/template"
	"github.com/prometheus/alertmanager/types"
	"github.com/prometheus/common/model"

	"github.com/grafana/grafana/pkg/infra/log"
	"github.com/grafana/grafana/pkg/models"
	ngmodels "github.com/grafana/grafana/pkg/services/ngalert/models"
	"github.com/grafana/grafana/pkg/services/notifications"
)

const (
	ImageSizeSmall  = "small"
	ImageSizeMedium = "medium"
	ImageSizeLarge  = "large"

	TextColorDark      = "dark"
	TextColorLight     = "light"
	TextColorAccent    = "accent"
	TextColorGood      = "good"
	TextColorWarning   = "warning"
	TextColorAttention = "attention"

	TextSizeSmall      = "small"
	TextSizeMedium     = "medium"
	TextSizeLarge      = "large"
	TextSizeExtraLarge = "extraLarge"
	TextSizeDefault    = "default"

	TextWeightLighter = "lighter"
	TextWeightBolder  = "bolder"
	TextWeightDefault = "default"
)

// AdaptiveCardsMessage represents a message for adaptive cards.
type AdaptiveCardsMessage struct {
	Attachments []AdaptiveCardsAttachment `json:"attachments"`
	Summary     string                    `json:"summary,omitempty"` // Summary is the text shown in notifications
	Type        string                    `json:"type"`
}

// NewAdaptiveCardsMessage returns a message prepared for adaptive cards.
// https://docs.microsoft.com/en-us/microsoftteams/platform/webhooks-and-connectors/how-to/connectors-using#send-adaptive-cards-using-an-incoming-webhook
func NewAdaptiveCardsMessage(card AdaptiveCard) AdaptiveCardsMessage {
	return AdaptiveCardsMessage{
		Attachments: []AdaptiveCardsAttachment{{
			ContentType: "application/vnd.microsoft.card.adaptive",
			Content:     card,
		}},
		Type: "message",
	}
}

// AdaptiveCardsAttachment contains an adaptive card.
type AdaptiveCardsAttachment struct {
	Content     AdaptiveCard `json:"content"`
	ContentType string       `json:"contentType"`
	ContentURL  string       `json:"contentUrl,omitempty"`
}

// AdapativeCard repesents an Adaptive Card.
// https://adaptivecards.io/explorer/AdaptiveCard.html
type AdaptiveCard struct {
	Body    []AdaptiveCardItem
	Schema  string
	Type    string
	Version string
}

// NewAdaptiveCard returns a prepared Adaptive Card.
func NewAdaptiveCard() AdaptiveCard {
	return AdaptiveCard{
		Body:    make([]AdaptiveCardItem, 0),
		Schema:  "http://adaptivecards.io/schemas/adaptive-card.json",
		Type:    "AdaptiveCard",
		Version: "1.4",
	}
}

func (c *AdaptiveCard) MarshalJSON() ([]byte, error) {
	return json.Marshal(struct {
		Body    []AdaptiveCardItem     `json:"body"`
		Schema  string                 `json:"$schema"`
		Type    string                 `json:"type"`
		Version string                 `json:"version"`
		MsTeams map[string]interface{} `json:"msTeams,omitempty"`
	}{
		Body:    c.Body,
		Schema:  c.Schema,
		Type:    c.Type,
		Version: c.Version,
		MsTeams: map[string]interface{}{"width": "Full"},
	})
}

// AppendItem appends an item, such as text or an image, to the Adaptive Card.
func (c *AdaptiveCard) AppendItem(i AdaptiveCardItem) {
	c.Body = append(c.Body, i)
}

// AdaptiveCardItem is an interface for adaptive card items such as containers, elements and inputs.
type AdaptiveCardItem interface {
	MarshalJSON() ([]byte, error)
}

// AdaptiveCardTextBlockItem is a TextBlock.
type AdaptiveCardTextBlockItem struct {
	Color  string
	Size   string
	Text   string
	Weight string
	Wrap   bool
}

func (i AdaptiveCardTextBlockItem) MarshalJSON() ([]byte, error) {
	return json.Marshal(struct {
		Type   string `json:"type"`
		Text   string `json:"text"`
		Color  string `json:"color,omitempty"`
		Size   string `json:"size,omitempty"`
		Weight string `json:"weight,omitempty"`
		Wrap   bool   `json:"wrap,omitempty"`
	}{
		Type:   "TextBlock",
		Text:   i.Text,
		Color:  i.Color,
		Size:   i.Size,
		Weight: i.Weight,
		Wrap:   i.Wrap,
	})
}

// AdaptiveCardImageSetItem is an ImageSet.
type AdaptiveCardImageSetItem struct {
	Images []AdaptiveCardImageItem
	Size   string
}

// AppendImage appends an image to image set.
func (i *AdaptiveCardImageSetItem) AppendImage(image AdaptiveCardImageItem) {
	i.Images = append(i.Images, image)
}

func (i AdaptiveCardImageSetItem) MarshalJSON() ([]byte, error) {
	return json.Marshal(struct {
		Type   string                  `json:"type"`
		Images []AdaptiveCardImageItem `json:"images"`
		Size   string                  `json:"imageSize"`
	}{
		Type:   "ImageSet",
		Images: i.Images,
		Size:   i.Size,
	})
}

// AdaptiveCardImageItem is an Image.
type AdaptiveCardImageItem struct {
	AltText string
	Size    string
	URL     string
}

func (i AdaptiveCardImageItem) MarshalJSON() ([]byte, error) {
	return json.Marshal(struct {
		Type    string                 `json:"type"`
		URL     string                 `json:"url"`
		AltText string                 `json:"altText,omitempty"`
		Size    string                 `json:"size,omitempty"`
		MsTeams map[string]interface{} `json:"msTeams,omitempty"`
	}{
		Type:    "Image",
		URL:     i.URL,
		AltText: i.AltText,
		Size:    i.Size,
		MsTeams: map[string]interface{}{"allowExpand": true},
	})
}

// AdaptiveCardActionSetItem is an ActionSet.
type AdaptiveCardActionSetItem struct {
	Actions []AdaptiveCardActionItem
}

func (i AdaptiveCardActionSetItem) MarshalJSON() ([]byte, error) {
	return json.Marshal(struct {
		Type    string                   `json:"type"`
		Actions []AdaptiveCardActionItem `json:"actions"`
	}{
		Type:    "ActionSet",
		Actions: i.Actions,
	})
}

type AdaptiveCardActionItem interface {
	MarshalJSON() ([]byte, error)
}

// AdapativeCardOpenURLActionItem is an Action.OpenUrl action.
type AdaptiveCardOpenURLActionItem struct {
	IconURL string
	Title   string
	URL     string
}

func (i AdaptiveCardOpenURLActionItem) MarshalJSON() ([]byte, error) {
	return json.Marshal(struct {
		Type    string `json:"type"`
		Title   string `json:"title"`
		URL     string `json:"url"`
		IconURL string `json:"iconUrl,omitempty"`
	}{
		Type:    "Action.OpenUrl",
		Title:   i.Title,
		URL:     i.URL,
		IconURL: i.IconURL,
	})
}

type teamsSettings struct {
	URL          string `json:"url,omitempty" yaml:"url,omitempty"`
	Message      string `json:"message,omitempty" yaml:"message,omitempty"`
	Title        string `json:"title,omitempty" yaml:"title,omitempty"`
	SectionTitle string `json:"sectiontitle,omitempty" yaml:"sectiontitle,omitempty"`
}

func buildTeamsSettings(fc FactoryConfig) (teamsSettings, error) {
	settings := teamsSettings{}
	err := fc.Config.unmarshalSettings(&settings)
	if err != nil {
		return settings, fmt.Errorf("failed to unmarshal settings: %w", err)
	}
	if settings.URL == "" {
		return settings, errors.New("could not find url property in settings")
	}
	if settings.Message == "" {
		settings.Message = `{{ template "teams.default.message" .}}`
	}
	if settings.Title == "" {
		settings.Title = DefaultMessageTitleEmbed
	}
	return settings, nil
}

type TeamsNotifier struct {
	*Base
	tmpl     *template.Template
	log      log.Logger
	ns       notifications.WebhookSender
	images   ImageStore
	settings teamsSettings
}

// NewTeamsNotifier is the constructor for Teams notifier.
<<<<<<< HEAD
func NewTeamsNotifier(logger log.Logger, config *TeamsConfig, ns notifications.WebhookSender, images ImageStore, t *template.Template) *TeamsNotifier {
=======
func NewTeamsNotifier(fc FactoryConfig) (*TeamsNotifier, error) {
	settings, err := buildTeamsSettings(fc)
	if err != nil {
		return nil, err
	}
>>>>>>> 39a4ba43
	return &TeamsNotifier{
		Base: NewBase(&models.AlertNotification{
			Uid:                   fc.Config.UID,
			Name:                  fc.Config.Name,
			Type:                  fc.Config.Type,
			DisableResolveMessage: fc.Config.DisableResolveMessage,
			Settings:              fc.Config.Settings,
		}),
<<<<<<< HEAD
		URL:          config.URL,
		Message:      config.Message,
		Title:        config.Title,
		SectionTitle: config.SectionTitle,
		log:          logger,
		ns:           ns,
		images:       images,
		tmpl:         t,
	}
=======
		log:      log.New("alerting.notifier.teams"),
		ns:       fc.NotificationService,
		images:   fc.ImageStore,
		tmpl:     fc.Template,
		settings: settings,
	}, nil
>>>>>>> 39a4ba43
}

func TeamsFactory(fc FactoryConfig) (NotificationChannel, error) {
	notifier, err := NewTeamsNotifier(fc)
	if err != nil {
		return nil, receiverInitError{
			Reason: err.Error(),
			Cfg:    *fc.Config,
		}
	}
<<<<<<< HEAD
	return NewTeamsNotifier(fc.Logger, cfg, fc.NotificationService, fc.ImageStore, fc.Template), nil
=======
	return notifier, nil
>>>>>>> 39a4ba43
}

func (tn *TeamsNotifier) Notify(ctx context.Context, as ...*types.Alert) (bool, error) {
	var tmplErr error
	tmpl, _ := TmplText(ctx, tn.tmpl, as, tn.log, &tmplErr)

	card := NewAdaptiveCard()
	card.AppendItem(AdaptiveCardTextBlockItem{
		Color:  getTeamsTextColor(types.Alerts(as...)),
		Text:   tmpl(tn.settings.Title),
		Size:   TextSizeLarge,
		Weight: TextWeightBolder,
		Wrap:   true,
	})
	card.AppendItem(AdaptiveCardTextBlockItem{
		Text: tmpl(tn.settings.Message),
		Wrap: true,
	})

	var s AdaptiveCardImageSetItem
	_ = withStoredImages(ctx, tn.log, tn.images,
		func(_ int, image ngmodels.Image) error {
			if image.URL != "" {
				s.AppendImage(AdaptiveCardImageItem{URL: image.URL})
			}
			return nil
		},
		as...)

	if len(s.Images) > 2 {
		s.Size = ImageSizeMedium
		card.AppendItem(s)
	} else if len(s.Images) > 0 {
		s.Size = ImageSizeLarge
		card.AppendItem(s)
	}

	card.AppendItem(AdaptiveCardActionSetItem{
		Actions: []AdaptiveCardActionItem{
			AdaptiveCardOpenURLActionItem{
				Title: "View URL",
				URL:   joinUrlPath(tn.tmpl.ExternalURL.String(), "/alerting/list", tn.log),
			},
		},
	})

	msg := NewAdaptiveCardsMessage(card)
	msg.Summary = tmpl(tn.settings.Title)

	// This check for tmplErr must happen before templating the URL
	if tmplErr != nil {
		tn.log.Warn("Failed to template Teams message", "error", tmplErr.Error())
		tmplErr = nil
	}

	u := tmpl(tn.settings.URL)
	if tmplErr != nil {
<<<<<<< HEAD
		tn.log.Warn("Failed to template Teams URL", "error", tmplErr.Error(), "fallback", tn.URL, "template", tn.URL)
		u = tn.URL
=======
		tn.log.Warn("failed to template Teams URL", "error", tmplErr.Error(), "fallback", tn.settings.URL)
		u = tn.settings.URL
>>>>>>> 39a4ba43
	}

	b, err := json.Marshal(msg)
	if err != nil {
		return false, fmt.Errorf("failed to marshal JSON: %w", err)
	}

	cmd := &models.SendWebhookSync{Url: u, Body: string(b)}
	// Teams sometimes does not use status codes to show when a request has failed. Instead, the
	// response can contain an error message, irrespective of status code (i.e. https://docs.microsoft.com/en-us/microsoftteams/platform/webhooks-and-connectors/how-to/connectors-using?tabs=cURL#rate-limiting-for-connectors)
	cmd.Validation = func(b []byte, statusCode int) error {
		// The request succeeded if the response is "1"
		// https://docs.microsoft.com/en-us/microsoftteams/platform/webhooks-and-connectors/how-to/connectors-using?tabs=cURL#send-messages-using-curl-and-powershell
		if !bytes.Equal(b, []byte("1")) {
			return errors.New(string(b))
		}
		return nil
	}

	if err := tn.ns.SendWebhookSync(ctx, cmd); err != nil {
		return false, errors.Wrap(err, "send notification to Teams")
	}

	return true, nil
}

func (tn *TeamsNotifier) SendResolved() bool {
	return !tn.GetDisableResolveMessage()
}

// getTeamsTextColor returns the text color for the message title.
func getTeamsTextColor(alerts model.Alerts) string {
	if getAlertStatusColor(alerts.Status()) == ColorAlertFiring {
		return TextColorAttention
	}
	return TextColorGood
}<|MERGE_RESOLUTION|>--- conflicted
+++ resolved
@@ -259,15 +259,11 @@
 }
 
 // NewTeamsNotifier is the constructor for Teams notifier.
-<<<<<<< HEAD
-func NewTeamsNotifier(logger log.Logger, config *TeamsConfig, ns notifications.WebhookSender, images ImageStore, t *template.Template) *TeamsNotifier {
-=======
 func NewTeamsNotifier(fc FactoryConfig) (*TeamsNotifier, error) {
 	settings, err := buildTeamsSettings(fc)
 	if err != nil {
 		return nil, err
 	}
->>>>>>> 39a4ba43
 	return &TeamsNotifier{
 		Base: NewBase(&models.AlertNotification{
 			Uid:                   fc.Config.UID,
@@ -276,24 +272,12 @@
 			DisableResolveMessage: fc.Config.DisableResolveMessage,
 			Settings:              fc.Config.Settings,
 		}),
-<<<<<<< HEAD
-		URL:          config.URL,
-		Message:      config.Message,
-		Title:        config.Title,
-		SectionTitle: config.SectionTitle,
-		log:          logger,
-		ns:           ns,
-		images:       images,
-		tmpl:         t,
-	}
-=======
-		log:      log.New("alerting.notifier.teams"),
+		log:      fc.Logger,
 		ns:       fc.NotificationService,
 		images:   fc.ImageStore,
 		tmpl:     fc.Template,
 		settings: settings,
 	}, nil
->>>>>>> 39a4ba43
 }
 
 func TeamsFactory(fc FactoryConfig) (NotificationChannel, error) {
@@ -304,11 +288,7 @@
 			Cfg:    *fc.Config,
 		}
 	}
-<<<<<<< HEAD
-	return NewTeamsNotifier(fc.Logger, cfg, fc.NotificationService, fc.ImageStore, fc.Template), nil
-=======
 	return notifier, nil
->>>>>>> 39a4ba43
 }
 
 func (tn *TeamsNotifier) Notify(ctx context.Context, as ...*types.Alert) (bool, error) {
@@ -366,13 +346,8 @@
 
 	u := tmpl(tn.settings.URL)
 	if tmplErr != nil {
-<<<<<<< HEAD
-		tn.log.Warn("Failed to template Teams URL", "error", tmplErr.Error(), "fallback", tn.URL, "template", tn.URL)
-		u = tn.URL
-=======
-		tn.log.Warn("failed to template Teams URL", "error", tmplErr.Error(), "fallback", tn.settings.URL)
+		tn.log.Warn("Failed to template Teams URL", "error", tmplErr.Error(), "fallback", tn.settings.URL, "template", tn.settings.URL)
 		u = tn.settings.URL
->>>>>>> 39a4ba43
 	}
 
 	b, err := json.Marshal(msg)
