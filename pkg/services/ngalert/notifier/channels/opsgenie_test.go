--- conflicted
+++ resolved
@@ -251,6 +251,7 @@
 				DecryptFunc:         decryptFn,
 				ImageStore:          &UnavailableImageStore{},
 				Template:            tmpl,
+				Logger:              &logtest.Fake{},
 			}
 
 			ctx := notify.WithGroupKey(context.Background(), "alertname")
@@ -262,13 +263,6 @@
 				return
 			}
 			require.NoError(t, err)
-<<<<<<< HEAD
-
-			ctx := notify.WithGroupKey(context.Background(), "alertname")
-			ctx = notify.WithGroupLabels(ctx, model.LabelSet{"alertname": ""})
-			pn := NewOpsgenieNotifier(&logtest.Fake{}, cfg, webhookSender, &UnavailableImageStore{}, tmpl, decryptFn)
-=======
->>>>>>> 39a4ba43
 			ok, err := pn.Notify(ctx, c.alerts...)
 			if c.expMsgError != nil {
 				require.False(t, ok)
