package channels

import (
	"context"
	"encoding/json"
	"errors"
	"io"
	"net/http"
	"net/url"
	"strings"
	"testing"

	"github.com/prometheus/alertmanager/notify"
	"github.com/prometheus/alertmanager/types"
	"github.com/prometheus/common/model"
	"github.com/stretchr/testify/require"

	"github.com/grafana/grafana/pkg/components/simplejson"
	"github.com/grafana/grafana/pkg/infra/log/logtest"
	"github.com/grafana/grafana/pkg/services/notifications"
)

func TestTeamsNotifier(t *testing.T) {
	tmpl := templateForTests(t)

	externalURL, err := url.Parse("http://localhost")
	require.NoError(t, err)
	tmpl.ExternalURL = externalURL

	cases := []struct {
		name         string
		settings     string
		alerts       []*types.Alert
		response     *mockResponse
		expMsg       map[string]interface{}
		expInitError string
		expMsgError  error
	}{{
		name:     "Default config with one alert",
		settings: `{"url": "http://localhost"}`,
		alerts: []*types.Alert{
			{
				Alert: model.Alert{
					Labels:      model.LabelSet{"alertname": "alert1", "lbl1": "val1"},
					Annotations: model.LabelSet{"ann1": "annv1", "__dashboardUid__": "abcd", "__panelId__": "efgh"},
				},
			},
		},
		expMsg: map[string]interface{}{
			"attachments": []map[string]interface{}{{
				"content": map[string]interface{}{
					"$schema": "http://adaptivecards.io/schemas/adaptive-card.json",
					"body": []map[string]interface{}{{
						"color":  "attention",
						"size":   "large",
						"text":   "[FIRING:1]  (val1)",
						"type":   "TextBlock",
						"weight": "bolder",
						"wrap":   true,
					}, {
						"text": "**Firing**\n\nValue: [no value]\nLabels:\n - alertname = alert1\n - lbl1 = val1\nAnnotations:\n - ann1 = annv1\nSilence: http://localhost/alerting/silence/new?alertmanager=grafana&matcher=alertname%3Dalert1&matcher=lbl1%3Dval1\nDashboard: http://localhost/d/abcd\nPanel: http://localhost/d/abcd?viewPanel=efgh\n",
						"type": "TextBlock",
						"wrap": true,
					}, {
						"actions": []map[string]interface{}{{
							"title": "View URL",
							"type":  "Action.OpenUrl",
							"url":   "http://localhost/alerting/list",
						}},
						"type": "ActionSet",
					}},
					"type":    "AdaptiveCard",
					"version": "1.4",
					"msTeams": map[string]interface{}{
						"width": "Full",
					},
				},
				"contentType": "application/vnd.microsoft.card.adaptive",
			}},
			"summary": "[FIRING:1]  (val1)",
			"type":    "message",
		},
		expMsgError: nil,
	}, {
		name: "Custom config with multiple alerts",
		settings: `{
	"url": "http://localhost",
	"title": "{{ .CommonLabels.alertname }}",
	"sectiontitle": "Details",
	"message": "{{ len .Alerts.Firing }} alerts are firing, {{ len .Alerts.Resolved }} are resolved"
}`,
		alerts: []*types.Alert{
			{
				Alert: model.Alert{
					Labels:      model.LabelSet{"alertname": "alert1", "lbl1": "val1"},
					Annotations: model.LabelSet{"ann1": "annv1"},
				},
			}, {
				Alert: model.Alert{
					Labels:      model.LabelSet{"alertname": "alert1", "lbl1": "val2"},
					Annotations: model.LabelSet{"ann1": "annv2"},
				},
			},
		},
		expMsg: map[string]interface{}{
			"attachments": []map[string]interface{}{{
				"content": map[string]interface{}{
					"$schema": "http://adaptivecards.io/schemas/adaptive-card.json",
					"body": []map[string]interface{}{{
						"color":  "attention",
						"size":   "large",
						"text":   "alert1",
						"type":   "TextBlock",
						"weight": "bolder",
						"wrap":   true,
					}, {
						"text": "2 alerts are firing, 0 are resolved",
						"type": "TextBlock",
						"wrap": true,
					}, {
						"actions": []map[string]interface{}{{
							"title": "View URL",
							"type":  "Action.OpenUrl",
							"url":   "http://localhost/alerting/list",
						}},
						"type": "ActionSet",
					}},
					"type":    "AdaptiveCard",
					"version": "1.4",
					"msTeams": map[string]interface{}{
						"width": "Full",
					},
				},
				"contentType": "application/vnd.microsoft.card.adaptive",
			}},
			"summary": "alert1",
			"type":    "message",
		},
		expMsgError: nil,
	}, {
		name: "Missing field in template",
		settings: `{
	"url": "http://localhost",
	"title": "{{ .CommonLabels.alertname }}",
	"sectiontitle": "Details",
	"message": "I'm a custom template {{ .NotAField }} bad template"
}`,
		alerts: []*types.Alert{
			{
				Alert: model.Alert{
					Labels:      model.LabelSet{"alertname": "alert1", "lbl1": "val1"},
					Annotations: model.LabelSet{"ann1": "annv1"},
				},
			}, {
				Alert: model.Alert{
					Labels:      model.LabelSet{"alertname": "alert1", "lbl1": "val2"},
					Annotations: model.LabelSet{"ann1": "annv2"},
				},
			},
		},
		expMsg: map[string]interface{}{
			"attachments": []map[string]interface{}{{
				"content": map[string]interface{}{
					"$schema": "http://adaptivecards.io/schemas/adaptive-card.json",
					"body": []map[string]interface{}{{
						"color":  "attention",
						"size":   "large",
						"text":   "alert1",
						"type":   "TextBlock",
						"weight": "bolder",
						"wrap":   true,
					}, {
						"text": "I'm a custom template ",
						"type": "TextBlock",
						"wrap": true,
					}, {
						"actions": []map[string]interface{}{{
							"title": "View URL",
							"type":  "Action.OpenUrl",
							"url":   "http://localhost/alerting/list",
						}},
						"type": "ActionSet",
					}},
					"type":    "AdaptiveCard",
					"version": "1.4",
					"msTeams": map[string]interface{}{
						"width": "Full",
					},
				},
				"contentType": "application/vnd.microsoft.card.adaptive",
			}},
			"type": "message",
		},
		expMsgError: nil,
	}, {
		name: "Invalid template",
		settings: `{
				"url": "http://localhost",
				"title": "{{ .CommonLabels.alertname }}",
				"sectiontitle": "Details",
				"message": "I'm a custom template {{ {.NotAField }} bad template"
			}`,
		alerts: []*types.Alert{
			{
				Alert: model.Alert{
					Labels:      model.LabelSet{"alertname": "alert1", "lbl1": "val1"},
					Annotations: model.LabelSet{"ann1": "annv1"},
				},
			}, {
				Alert: model.Alert{
					Labels:      model.LabelSet{"alertname": "alert1", "lbl1": "val2"},
					Annotations: model.LabelSet{"ann1": "annv2"},
				},
			},
		},
		expMsg: map[string]interface{}{
			"attachments": []map[string]interface{}{{
				"content": map[string]interface{}{
					"$schema": "http://adaptivecards.io/schemas/adaptive-card.json",
					"body": []map[string]interface{}{{
						"color":  "attention",
						"size":   "large",
						"text":   "alert1",
						"type":   "TextBlock",
						"weight": "bolder",
						"wrap":   true,
					}, {
						"text": "",
						"type": "TextBlock",
						"wrap": true,
					}, {
						"actions": []map[string]interface{}{{
							"title": "View URL",
							"type":  "Action.OpenUrl",
							"url":   "http://localhost/alerting/list",
						}},
						"type": "ActionSet",
					}},
					"type":    "AdaptiveCard",
					"version": "1.4",
					"msTeams": map[string]interface{}{
						"width": "Full",
					},
				},
				"contentType": "application/vnd.microsoft.card.adaptive",
			}},
			"type": "message",
		},
		expMsgError: nil,
	}, {
		name:         "Error in initing",
		settings:     `{}`,
		expInitError: `could not find url property in settings`,
	}, {
		name:     "webhook returns error message in body with 200",
		settings: `{"url": "http://localhost"}`,
		alerts: []*types.Alert{
			{
				Alert: model.Alert{
					Labels:      model.LabelSet{"alertname": "alert1", "lbl1": "val1"},
					Annotations: model.LabelSet{"ann1": "annv1", "__dashboardUid__": "abcd", "__panelId__": "efgh"},
				},
			},
		},
		response: &mockResponse{
			status: 200,
			body:   "some error message",
			error:  nil,
		},
		expMsgError: errors.New("send notification to Teams: webhook failed validation: some error message"),
	}}

	for _, c := range cases {
		t.Run(c.name, func(t *testing.T) {
			settingsJSON, err := simplejson.NewJson([]byte(c.settings))
			require.NoError(t, err)

			m := &NotificationChannelConfig{
				Name:     "teams_testing",
				Type:     "teams",
				Settings: settingsJSON,
			}

			webhookSender := CreateNotificationService(t)

			originalClient := notifications.NetClient
			defer func() {
				notifications.SetWebhookClient(*originalClient)
			}()
			clientStub := newMockClient(c.response)
			notifications.SetWebhookClient(clientStub)

			fc := FactoryConfig{
				Config:              m,
				ImageStore:          &UnavailableImageStore{},
				NotificationService: webhookSender,
				Template:            tmpl,
			}

			pn, err := NewTeamsNotifier(fc)
			if c.expInitError != "" {
				require.Error(t, err)
				require.Equal(t, c.expInitError, err.Error())
				return
			}
			require.NoError(t, err)

			ctx := notify.WithGroupKey(context.Background(), "alertname")
			ctx = notify.WithGroupLabels(ctx, model.LabelSet{"alertname": ""})
<<<<<<< HEAD
			pn := NewTeamsNotifier(&logtest.Fake{}, cfg, webhookSender, &UnavailableImageStore{}, tmpl)
=======

>>>>>>> 39a4ba43
			ok, err := pn.Notify(ctx, c.alerts...)
			if c.expMsgError != nil {
				require.False(t, ok)
				require.Error(t, err)
				require.Equal(t, c.expMsgError.Error(), err.Error())
				return
			}
			require.True(t, ok)
			require.NoError(t, err)

			require.NotEmpty(t, clientStub.lastRequest.URL.String())

			expBody, err := json.Marshal(c.expMsg)
			require.NoError(t, err)

			body, err := io.ReadAll(clientStub.lastRequest.Body)
			require.NoError(t, err)
			require.JSONEq(t, string(expBody), string(body))
		})
	}
}

type mockClient struct {
	response    mockResponse
	lastRequest *http.Request
}

type mockResponse struct {
	status int
	body   string
	error  error
}

func (c *mockClient) Do(req *http.Request) (*http.Response, error) {
	// Do Nothing
	c.lastRequest = req
	return makeResponse(c.response.status, c.response.body), c.response.error
}

func newMockClient(resp *mockResponse) *mockClient {
	client := &mockClient{}

	if resp != nil {
		client.response = *resp
	} else {
		client.response = mockResponse{
			status: 200,
			body:   "1",
			error:  nil,
		}
	}

	return client
}

func makeResponse(status int, body string) *http.Response {
	return &http.Response{
		StatusCode: status,
		Body:       io.NopCloser(strings.NewReader(body)),
	}
}<|MERGE_RESOLUTION|>--- conflicted
+++ resolved
@@ -295,6 +295,7 @@
 				ImageStore:          &UnavailableImageStore{},
 				NotificationService: webhookSender,
 				Template:            tmpl,
+				Logger:              &logtest.Fake{},
 			}
 
 			pn, err := NewTeamsNotifier(fc)
@@ -307,11 +308,7 @@
 
 			ctx := notify.WithGroupKey(context.Background(), "alertname")
 			ctx = notify.WithGroupLabels(ctx, model.LabelSet{"alertname": ""})
-<<<<<<< HEAD
-			pn := NewTeamsNotifier(&logtest.Fake{}, cfg, webhookSender, &UnavailableImageStore{}, tmpl)
-=======
-
->>>>>>> 39a4ba43
+
 			ok, err := pn.Notify(ctx, c.alerts...)
 			if c.expMsgError != nil {
 				require.False(t, ok)
