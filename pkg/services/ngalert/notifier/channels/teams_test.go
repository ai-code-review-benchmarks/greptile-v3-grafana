--- conflicted
+++ resolved
@@ -48,13 +48,8 @@
 				"themeColor": "#D63232",
 				"sections": []map[string]interface{}{
 					{
-<<<<<<< HEAD
-						"title": "Details",
-						"text":  "**Firing**\n\nValue: [no value]\nLabels:\n - alertname = alert1\n - lbl1 = val1\nAnnotations:\n - ann1 = annv1\nSilence: http://localhost/alerting/silence/new?alertmanager=grafana&matchers=alertname%3Dalert1%2Clbl1%3Dval1\nDashboard: http://localhost/d/abcd\nPanel: http://localhost/d/abcd?viewPanel=efgh\n",
-=======
 						"title": "",
 						"text":  "**Firing**\n\nValue: [no value]\nLabels:\n - alertname = alert1\n - lbl1 = val1\nAnnotations:\n - ann1 = annv1\nSilence: http://localhost/alerting/silence/new?alertmanager=grafana&matcher=alertname%3Dalert1&matcher=lbl1%3Dval1\nDashboard: http://localhost/d/abcd\nPanel: http://localhost/d/abcd?viewPanel=efgh\n",
->>>>>>> 0ca4ccfa
 					},
 				},
 				"potentialAction": []map[string]interface{}{
