--- conflicted
+++ resolved
@@ -149,32 +149,11 @@
 			Settings:              fc.Config.Settings,
 			SecureSettings:        fc.Config.SecureSettings,
 		}),
-<<<<<<< HEAD
-		tmpl:   fc.Template,
-		log:    fc.Logger,
-		images: fc.ImageStore,
-		ns:     fc.NotificationService,
-		settings: pushoverSettings{
-			userKey:          userKey,
-			apiToken:         apiToken,
-			alertingPriority: alertingPriority,
-			okPriority:       okPriority,
-			retry:            retry,
-			expire:           expire,
-			device:           fc.Config.Settings.Get("device").MustString(),
-			alertingSound:    fc.Config.Settings.Get("sound").MustString(),
-			okSound:          fc.Config.Settings.Get("okSound").MustString(),
-			upload:           fc.Config.Settings.Get("uploadImage").MustBool(true),
-			title:            fc.Config.Settings.Get("title").MustString(DefaultMessageTitleEmbed),
-			message:          fc.Config.Settings.Get("message").MustString(DefaultMessageEmbed),
-		},
-=======
 		tmpl:     fc.Template,
-		log:      log.New("alerting.notifier.pushover"),
+		log:      fc.Logger,
 		images:   fc.ImageStore,
 		ns:       fc.NotificationService,
 		settings: settings,
->>>>>>> 39a4ba43
 	}, nil
 }
 
@@ -292,7 +271,7 @@
 	}
 
 	if tmplErr != nil {
-		pn.log.Warn("failed to template pushover message", "error", tmplErr.Error())
+		pn.log.Warn("Failed to template pushover message", "error", tmplErr.Error())
 	}
 
 	headers := map[string]string{
@@ -336,37 +315,4 @@
 
 		return ErrImagesDone
 	}, as...)
-<<<<<<< HEAD
-
-	var sound string
-	if status == model.AlertResolved {
-		sound = tmpl(pn.settings.okSound)
-	} else {
-		sound = tmpl(pn.settings.alertingSound)
-	}
-	if sound != "default" {
-		if err := w.WriteField("sound", sound); err != nil {
-			return nil, b, fmt.Errorf("failed to write the sound: %w", err)
-		}
-	}
-
-	// Mark the message as HTML
-	if err := w.WriteField("html", "1"); err != nil {
-		return nil, b, fmt.Errorf("failed to mark the message as HTML: %w", err)
-	}
-	if err := w.Close(); err != nil {
-		return nil, b, fmt.Errorf("failed to close the multipart request: %w", err)
-	}
-
-	if tmplErr != nil {
-		pn.log.Warn("Failed to template pushover message", "error", tmplErr.Error())
-	}
-
-	headers := map[string]string{
-		"Content-Type": w.FormDataContentType(),
-	}
-
-	return headers, b, nil
-=======
->>>>>>> 39a4ba43
 }