package channels_config

import (
	"fmt"
	"os"
	"strings"

	alertingMqtt "github.com/grafana/alerting/receivers/mqtt"
	alertingOpsgenie "github.com/grafana/alerting/receivers/opsgenie"
	alertingPagerduty "github.com/grafana/alerting/receivers/pagerduty"
	alertingTemplates "github.com/grafana/alerting/templates"
)

// GetAvailableNotifiers returns the metadata of all the notification channels that can be configured.
func GetAvailableNotifiers() []*NotifierPlugin {
	hostname, _ := os.Hostname()

	pushoverSoundOptions := []SelectOption{
		{
			Value: "default",
			Label: "Default",
		},
		{
			Value: "pushover",
			Label: "Pushover",
		}, {
			Value: "bike",
			Label: "Bike",
		}, {
			Value: "bugle",
			Label: "Bugle",
		}, {
			Value: "cashregister",
			Label: "Cashregister",
		}, {
			Value: "classical",
			Label: "Classical",
		}, {
			Value: "cosmic",
			Label: "Cosmic",
		}, {
			Value: "falling",
			Label: "Falling",
		}, {
			Value: "gamelan",
			Label: "Gamelan",
		}, {
			Value: "incoming",
			Label: "Incoming",
		}, {
			Value: "intermission",
			Label: "Intermission",
		}, {
			Value: "magic",
			Label: "Magic",
		}, {
			Value: "mechanical",
			Label: "Mechanical",
		}, {
			Value: "pianobar",
			Label: "Pianobar",
		}, {
			Value: "siren",
			Label: "Siren",
		}, {
			Value: "spacealarm",
			Label: "Spacealarm",
		}, {
			Value: "tugboat",
			Label: "Tugboat",
		}, {
			Value: "alien",
			Label: "Alien",
		}, {
			Value: "climb",
			Label: "Climb",
		}, {
			Value: "persistent",
			Label: "Persistent",
		}, {
			Value: "echo",
			Label: "Echo",
		}, {
			Value: "updown",
			Label: "Updown",
		}, {
			Value: "none",
			Label: "None",
		},
	}

	pushoverPriorityOptions := []SelectOption{
		{
			Value: "2",
			Label: "Emergency",
		},
		{
			Value: "1",
			Label: "High",
		},
		{
			Value: "0",
			Label: "Normal",
		},
		{
			Value: "-1",
			Label: "Low",
		},
		{
			Value: "-2",
			Label: "Lowest",
		},
	}

	return []*NotifierPlugin{
		{
			Type:        "dingding",
			Name:        "DingDing",
			Description: "Sends HTTP POST request to DingDing",
			Heading:     "DingDing settings",
			Options: []NotifierOption{
				{
					Label:        "URL",
					Element:      ElementTypeInput,
					InputType:    InputTypeText,
					Placeholder:  "https://oapi.dingtalk.com/robot/send?access_token=xxxxxxxxx",
					PropertyName: "url",
					Required:     true,
				},
				{
					Label:        "Message Type",
					Element:      ElementTypeSelect,
					PropertyName: "msgType",
					SelectOptions: []SelectOption{
						{
							Value: "link",
							Label: "Link"},
						{
							Value: "actionCard",
							Label: "ActionCard",
						},
					},
				},
				{ // New in 9.3.
					Label:        "Title",
					Element:      ElementTypeInput,
					InputType:    InputTypeText,
					Description:  "Templated title of the message",
					Placeholder:  alertingTemplates.DefaultMessageTitleEmbed,
					PropertyName: "title",
				},
				{ // New in 8.0.
					Label:        "Message",
					Element:      ElementTypeTextArea,
					Description:  "Custom DingDing message. You can use template variables.",
					Placeholder:  alertingTemplates.DefaultMessageEmbed,
					PropertyName: "message",
				},
			},
		},
		{
			Type:        "kafka",
			Name:        "Kafka REST Proxy",
			Description: "Sends notifications to Kafka Rest Proxy",
			Heading:     "Kafka settings",
			Options: []NotifierOption{
				{
					Label:        "Kafka REST Proxy",
					Element:      ElementTypeInput,
					InputType:    InputTypeText,
					Description:  "Hint: If you are directly using v3 APIs hosted on a Confluent Kafka Server, you must append /kafka to the URL here. Example: https://localhost:8082/kafka",
					Placeholder:  "http://localhost:8082",
					PropertyName: "kafkaRestProxy",
					Required:     true,
				},
				{
					Label:        "Topic",
					Element:      ElementTypeInput,
					InputType:    InputTypeText,
					Placeholder:  "topic1",
					PropertyName: "kafkaTopic",
					Required:     true,
				},
				{
					Label:        "Username",
					Element:      ElementTypeInput,
					InputType:    InputTypeText,
					PropertyName: "username",
					Required:     false,
				},
				{
					Label:        "Password",
					Element:      ElementTypeInput,
					InputType:    InputTypePassword,
					Description:  "The password to use when making a call to the Kafka REST Proxy",
					PropertyName: "password",
					Required:     false,
					Secure:       true,
				},
				{
					Label:        "API version",
					Element:      ElementTypeSelect,
					InputType:    InputTypeText,
					Description:  "The API version to use when contacting the Kafka REST Server. By default v2 will be used.",
					PropertyName: "apiVersion",
					Required:     false,
					SelectOptions: []SelectOption{
						{
							Value: "v2",
							Label: "v2",
						},
						{
							Value: "v3",
							Label: "v3",
						},
					},
				},
				{
					Label:        "Cluster ID",
					Element:      ElementTypeInput,
					InputType:    InputTypeText,
					Description:  "v3 APIs require a clusterID to be specified.",
					Placeholder:  "lkc-abcde",
					PropertyName: "kafkaClusterId",
					Required:     true,
					ShowWhen: ShowWhen{
						Field: "apiVersion",
						Is:    "v3",
					},
				},
				{
					Label:        "Description",
					Element:      ElementTypeInput,
					InputType:    InputTypeText,
					Description:  "Templated description of the Kafka message",
					PropertyName: "description",
					Placeholder:  alertingTemplates.DefaultMessageTitleEmbed,
				},
				{
					Label:        "Details",
					Element:      ElementTypeTextArea,
					Description:  "Custom details to include with the message. You can use template variables.",
					PropertyName: "details",
					Placeholder:  alertingTemplates.DefaultMessageEmbed,
				},
			},
		},
		{
			Type:        "email",
			Name:        "Email",
			Description: "Sends notifications using Grafana server configured SMTP settings",
			Heading:     "Email settings",
			Options: []NotifierOption{
				{
					Label:        "Single email",
					Description:  "Send a single email to all recipients",
					Element:      ElementTypeCheckbox,
					PropertyName: "singleEmail",
				},
				{
					Label:        "Addresses",
					Description:  "You can enter multiple email addresses using a \";\", \"\\n\" or  \",\" separator",
					Element:      ElementTypeTextArea,
					PropertyName: "addresses",
					Required:     true,
				},
				{ // New in 8.0.
					Label:        "Message",
					Description:  "Optional message. You can use templates to customize this field. Using a custom message will replace the default message",
					Element:      ElementTypeTextArea,
					PropertyName: "message",
					Placeholder:  alertingTemplates.DefaultMessageEmbed,
				},
				{ // New in 9.0.
					Label:        "Subject",
					Element:      ElementTypeInput,
					InputType:    InputTypeText,
					Description:  "Optional subject. You can use templates to customize this field",
					PropertyName: "subject",
					Placeholder:  alertingTemplates.DefaultMessageTitleEmbed,
				},
			},
		},
		{
			Type:        "pagerduty",
			Name:        "PagerDuty",
			Description: "Sends notifications to PagerDuty",
			Heading:     "PagerDuty settings",
			Options: []NotifierOption{
				{
					Label:        "Integration Key",
					Element:      ElementTypeInput,
					InputType:    InputTypeText,
					Placeholder:  "Pagerduty Integration Key",
					PropertyName: "integrationKey",
					Required:     true,
					Secure:       true,
				},
				{
					Label:        "Severity",
					Element:      ElementTypeInput,
					InputType:    InputTypeText,
					Placeholder:  "critical",
					Description:  "Severity of the event. It must be critical, error, warning, info - otherwise, the default is set which is critical. You can use templates",
					PropertyName: "severity",
				},
				{ // New in 8.0.
					Label:        "Class",
					Description:  "The class/type of the event, for example 'ping failure' or 'cpu load'",
					Element:      ElementTypeInput,
					InputType:    InputTypeText,
					PropertyName: "class",
				},
				{ // New in 8.0.
					Label:        "Component",
					Description:  "Component of the source machine that is responsible for the event, for example mysql or eth0",
					Element:      ElementTypeInput,
					InputType:    InputTypeText,
					Placeholder:  "Grafana",
					PropertyName: "component",
				},
				{ // New in 8.0.
					Label:        "Group",
					Description:  "Logical grouping of components of a service, for example 'app-stack'",
					Element:      ElementTypeInput,
					InputType:    InputTypeText,
					PropertyName: "group",
				},
				{ // New in 8.0.
					Label:        "Summary",
					Description:  "You can use templates for summary",
					Element:      ElementTypeInput,
					InputType:    InputTypeText,
					Placeholder:  alertingTemplates.DefaultMessageTitleEmbed,
					PropertyName: "summary",
				},
				{ // New in 9.4.
					Label:        "Source",
					Description:  "The unique location of the affected system, preferably a hostname or FQDN. You can use templates",
					Element:      ElementTypeInput,
					InputType:    InputTypeText,
					Placeholder:  hostname,
					PropertyName: "source",
				},
				{ // New in 9.4.
					Label:        "Client",
					Description:  "The name of the monitoring client that is triggering this event. You can use templates",
					Element:      ElementTypeInput,
					InputType:    InputTypeText,
					Placeholder:  "Grafana",
					PropertyName: "client",
				},
				{ // New in 9.4.
					Label:        "Client URL",
					Description:  "The URL of the monitoring client that is triggering this event. You can use templates",
					Element:      ElementTypeInput,
					InputType:    InputTypeText,
					Placeholder:  "{{ .ExternalURL }}",
					PropertyName: "client_url",
				},
				{ // New in 9.5.
					Label:        "Details",
					Description:  "A set of arbitrary key/value pairs that provide further detail about the incident.",
					Element:      ElementTypeKeyValueMap,
					InputType:    InputTypeText,
					PropertyName: "details",
				},
				{ //New in 11.1
					Label:        "URL",
					Description:  "The URL to send API requests to",
					Element:      ElementTypeInput,
					InputType:    InputTypeText,
					Placeholder:  alertingPagerduty.DefaultURL,
					PropertyName: "url",
				},
			},
		},
		{
			Type:        "victorops",
			Name:        "VictorOps",
			Description: "Sends notifications to VictorOps",
			Heading:     "VictorOps settings",
			Options: []NotifierOption{
				{
					Label:        "URL",
					Element:      ElementTypeInput,
					InputType:    InputTypeText,
					Placeholder:  "VictorOps url",
					PropertyName: "url",
					Required:     true,
				},
				{ // New in 8.0.
					Label:        "Message Type",
					Element:      ElementTypeSelect,
					PropertyName: "messageType",
					SelectOptions: []SelectOption{
						{
							Value: "CRITICAL",
							Label: "CRITICAL"},
						{
							Value: "WARNING",
							Label: "WARNING",
						},
					},
				},
				{ // New in 9.3.
					Label:        "Title",
					Element:      ElementTypeInput,
					InputType:    InputTypeText,
					Description:  "Templated title to display",
					PropertyName: "title",
					Placeholder:  alertingTemplates.DefaultMessageTitleEmbed,
				},
				{ // New in 9.3.
					Label:        "Description",
					Element:      ElementTypeInput,
					InputType:    InputTypeText,
					Description:  "Templated description of the message",
					PropertyName: "description",
					Placeholder:  alertingTemplates.DefaultMessageEmbed,
				},
			},
		},
		{
			Type:        "oncall",
			Name:        "Grafana OnCall",
			Description: "Sends alerts to Grafana OnCall",
			Heading:     "Grafana OnCall settings",
			Options: []NotifierOption{
				{
					Label:        "URL",
					Element:      ElementTypeInput,
					InputType:    InputTypeText,
					PropertyName: "url",
					Required:     true,
				},
				{
					Label:   "HTTP Method",
					Element: ElementTypeSelect,
					SelectOptions: []SelectOption{
						{
							Value: "POST",
							Label: "POST",
						},
						{
							Value: "PUT",
							Label: "PUT",
						},
					},
					PropertyName: "httpMethod",
				},
				{
					Label:        "HTTP Basic Authentication - Username",
					Element:      ElementTypeInput,
					InputType:    InputTypeText,
					PropertyName: "username",
				},
				{
					Label:        "HTTP Basic Authentication - Password",
					Element:      ElementTypeInput,
					InputType:    InputTypePassword,
					PropertyName: "password",
					Secure:       true,
				},
				{ // New in 9.1
					Label:        "Authorization Header - Scheme",
					Description:  "Optionally provide a scheme for the Authorization Request Header. Default is Bearer.",
					Element:      ElementTypeInput,
					InputType:    InputTypeText,
					PropertyName: "authorization_scheme",
					Placeholder:  "Bearer",
				},
				{ // New in 9.1
					Label:        "Authorization Header - Credentials",
					Description:  "Credentials for the Authorization Request header. Only one of HTTP Basic Authentication or Authorization Request Header can be set.",
					Element:      ElementTypeInput,
					InputType:    InputTypeText,
					PropertyName: "authorization_credentials",
					Secure:       true,
				},
				{ // New in 8.0. TODO: How to enforce only numbers?
					Label:        "Max Alerts",
					Description:  "Max alerts to include in a notification. Remaining alerts in the same batch will be ignored above this number. 0 means no limit.",
					Element:      ElementTypeInput,
					InputType:    InputTypeText,
					PropertyName: "maxAlerts",
				},
				{ // New in 9.3.
					Label:        "Title",
					Description:  "Templated title of the message.",
					Element:      ElementTypeInput,
					InputType:    InputTypeText,
					PropertyName: "title",
					Placeholder:  alertingTemplates.DefaultMessageTitleEmbed,
				},
				{ // New in 9.3.
					Label:        "Message",
					Description:  "Custom message. You can use template variables.",
					Element:      ElementTypeTextArea,
					PropertyName: "message",
					Placeholder:  alertingTemplates.DefaultMessageEmbed,
				},
			},
		},
		{
			Type:        "pushover",
			Name:        "Pushover",
			Description: "Sends HTTP POST request to the Pushover API",
			Heading:     "Pushover settings",
			Options: []NotifierOption{
				{
					Label:        "API Token",
					Element:      ElementTypeInput,
					InputType:    InputTypeText,
					Placeholder:  "Application token",
					PropertyName: "apiToken",
					Required:     true,
					Secure:       true,
				},
				{
					Label:        "User key(s)",
					Element:      ElementTypeInput,
					InputType:    InputTypeText,
					Placeholder:  "comma-separated list",
					PropertyName: "userKey",
					Required:     true,
					Secure:       true,
				},
				{
					Label:        "Device(s) (optional)",
					Element:      ElementTypeInput,
					InputType:    InputTypeText,
					Placeholder:  "comma-separated list; leave empty to send to all devices",
					PropertyName: "device",
				},
				{
					Label:         "Alerting priority",
					Element:       ElementTypeSelect,
					SelectOptions: pushoverPriorityOptions,
					PropertyName:  "priority",
				},
				{
					Label:         "OK priority",
					Element:       ElementTypeSelect,
					SelectOptions: pushoverPriorityOptions,
					PropertyName:  "okPriority",
				},
				{
					Description:  "How often (in seconds) the Pushover servers will send the same alerting or OK notification to the user.",
					Label:        "Retry (Only used for Emergency Priority)",
					Element:      ElementTypeInput,
					InputType:    InputTypeText,
					Placeholder:  "minimum 30 seconds",
					PropertyName: "retry",
				},
				{
					Description:  "How many seconds the alerting or OK notification will continue to be retried.",
					Label:        "Expire (Only used for Emergency Priority)",
					Element:      ElementTypeInput,
					InputType:    InputTypeText,
					Placeholder:  "maximum 86400 seconds",
					PropertyName: "expire",
				},
				{
					Label:         "Alerting sound",
					Element:       ElementTypeSelect,
					SelectOptions: pushoverSoundOptions,
					PropertyName:  "sound",
				},
				{
					Label:         "OK sound",
					Element:       ElementTypeSelect,
					SelectOptions: pushoverSoundOptions,
					PropertyName:  "okSound",
				},
				{ // New in 9.3.
					Label:        "Title",
					Element:      ElementTypeInput,
					InputType:    InputTypeText,
					Placeholder:  alertingTemplates.DefaultMessageTitleEmbed,
					PropertyName: "title",
				},
				{ // New in 8.0.
					Label:        "Message",
					Element:      ElementTypeTextArea,
					Placeholder:  alertingTemplates.DefaultMessageEmbed,
					PropertyName: "message",
				},
			},
		},
		{
			Type:        "slack",
			Name:        "Slack",
			Description: "Sends notifications to Slack",
			Heading:     "Slack settings",
			Options: []NotifierOption{
				{
					Label:        "Recipient",
					Element:      ElementTypeInput,
					InputType:    InputTypeText,
					Description:  "Specify channel, private group, or IM channel (can be an encoded ID or a name) - required unless you provide a webhook",
					PropertyName: "recipient",
					Required:     true,
					DependsOn:    "url",
				},
				// Logically, this field should be required when not using a webhook, since the Slack API needs a token.
				// However, since the UI doesn't allow to say that a field is required or not depending on another field,
				// we've gone with the compromise of making this field optional and instead return a validation error
				// if it's necessary and missing.
				{
					Label:        "Token",
					Element:      ElementTypeInput,
					InputType:    InputTypeText,
					Description:  "Provide a Slack API token (starts with \"xoxb\") - required unless you provide a webhook",
					PropertyName: "token",
					Secure:       true,
					Required:     true,
					DependsOn:    "url",
				},
				{
					Label:        "Username",
					Element:      ElementTypeInput,
					InputType:    InputTypeText,
					Description:  "Set the username for the bot's message",
					PropertyName: "username",
				},
				{
					Label:        "Icon emoji",
					Element:      ElementTypeInput,
					InputType:    InputTypeText,
					Description:  "Provide an emoji to use as the icon for the bot's message. Overrides the icon URL.",
					PropertyName: "icon_emoji",
				},
				{
					Label:        "Icon URL",
					Element:      ElementTypeInput,
					InputType:    InputTypeText,
					Description:  "Provide a URL to an image to use as the icon for the bot's message",
					PropertyName: "icon_url",
				},
				{
					Label:        "Mention Users",
					Element:      ElementTypeInput,
					InputType:    InputTypeText,
					Description:  "Mention one or more users (comma separated) when notifying in a channel, by ID (you can copy this from the user's Slack profile)",
					PropertyName: "mentionUsers",
				},
				{
					Label:        "Mention Groups",
					Element:      ElementTypeInput,
					InputType:    InputTypeText,
					Description:  "Mention one or more groups (comma separated) when notifying in a channel (you can copy this from the group's Slack profile URL)",
					PropertyName: "mentionGroups",
				},
				{
					Label:   "Mention Channel",
					Element: ElementTypeSelect,
					SelectOptions: []SelectOption{
						{
							Value: "",
							Label: "Disabled",
						},
						{
							Value: "here",
							Label: "Every active channel member",
						},
						{
							Value: "channel",
							Label: "Every channel member",
						},
					},
					Description:  "Mention whole channel or just active members when notifying",
					PropertyName: "mentionChannel",
				},
				{
					Label:        "Webhook URL",
					Element:      ElementTypeInput,
					InputType:    InputTypeText,
					Description:  "Optionally provide a Slack incoming webhook URL for sending messages, in this case the token isn't necessary",
					Placeholder:  "Slack incoming webhook URL",
					PropertyName: "url",
					Secure:       true,
					Required:     true,
					DependsOn:    "token",
				},
				{ // New in 8.4.
					Label:        "Endpoint URL",
					Element:      ElementTypeInput,
					InputType:    InputTypeText,
					Description:  "Optionally provide a custom Slack message API endpoint for non-webhook requests, default is https://slack.com/api/chat.postMessage",
					Placeholder:  "Slack endpoint url",
					PropertyName: "endpointUrl",
				},
				{ // New in 8.0.
					Label:        "Title",
					Element:      ElementTypeInput,
					InputType:    InputTypeText,
					Description:  "Templated title of the slack message",
					PropertyName: "title",
					Placeholder:  `{{ template "slack.default.title" . }}`,
				},
				{ // New in 8.0.
					Label:        "Text Body",
					Element:      ElementTypeTextArea,
					Description:  "Body of the slack message",
					PropertyName: "text",
					Placeholder:  `{{ template "slack.default.text" . }}`,
				},
			},
		},
		{
			Type:        "sensugo",
			Name:        "Sensu Go",
			Description: "Sends HTTP POST request to a Sensu Go API",
			Heading:     "Sensu Go Settings",
			Options: []NotifierOption{
				{
					Label:        "Backend URL",
					Element:      ElementTypeInput,
					InputType:    InputTypeText,
					Placeholder:  "http://sensu-api.local:8080",
					PropertyName: "url",
					Required:     true,
				},
				{
					Label:        "API Key",
					Element:      ElementTypeInput,
					InputType:    InputTypePassword,
					Description:  "API key to auth to Sensu Go backend",
					PropertyName: "apikey",
					Required:     true,
					Secure:       true,
				},
				{
					Label:        "Proxy entity name",
					Element:      ElementTypeInput,
					InputType:    InputTypeText,
					Placeholder:  "default",
					PropertyName: "entity",
				},
				{
					Label:        "Check name",
					Element:      ElementTypeInput,
					InputType:    InputTypeText,
					Placeholder:  "default",
					PropertyName: "check",
				},
				{
					Label:        "Handler",
					Element:      ElementTypeInput,
					InputType:    InputTypeText,
					PropertyName: "handler",
				},
				{
					Label:        "Namespace",
					Element:      ElementTypeInput,
					InputType:    InputTypeText,
					Placeholder:  "default",
					PropertyName: "namespace",
				},
				{ // New in 8.0.
					Label:        "Message",
					Element:      ElementTypeTextArea,
					Placeholder:  alertingTemplates.DefaultMessageEmbed,
					PropertyName: "message",
				},
			},
		},
		{
			Type:        "teams",
			Name:        "Microsoft Teams",
			Description: "Sends notifications using Incoming Webhook connector to Microsoft Teams",
			Heading:     "Teams settings",
			Options: []NotifierOption{
				{
					Label:        "URL",
					Element:      ElementTypeInput,
					InputType:    InputTypeText,
					Placeholder:  "Teams incoming webhook url",
					PropertyName: "url",
					Required:     true,
				},
				{
					Label:        "Title",
					Element:      ElementTypeInput,
					InputType:    InputTypeText,
					Description:  "Templated title of the Teams message.",
					PropertyName: "title",
					Placeholder:  alertingTemplates.DefaultMessageTitleEmbed,
				},
				{
					Label:        "Section Title",
					Element:      ElementTypeInput,
					InputType:    InputTypeText,
					Description:  "Section title for the Teams message. Leave blank for none.",
					PropertyName: "sectiontitle",
				},
				{ // New in 8.0.
					Label:        "Message",
					Element:      ElementTypeTextArea,
					Placeholder:  alertingTemplates.DefaultMessageEmbed,
					PropertyName: "message",
				},
			},
		},
		{
			Type:        "telegram",
			Name:        "Telegram",
			Description: "Sends notifications to Telegram",
			Heading:     "Telegram API settings",
			Options: []NotifierOption{
				{
					Label:        "BOT API Token",
					Element:      ElementTypeInput,
					InputType:    InputTypeText,
					Placeholder:  "Telegram BOT API Token",
					PropertyName: "bottoken",
					Required:     true,
					Secure:       true,
				},
				{
					Label:        "Chat ID",
					Element:      ElementTypeInput,
					InputType:    InputTypeText,
					Description:  "Integer Telegram Chat Identifier",
					PropertyName: "chatid",
					Required:     true,
				},
				{
					Label:          "Message Thread ID",
					Element:        ElementTypeInput,
					InputType:      InputTypeText,
					Description:    "Integer Telegram Message Thread Identifier",
					PropertyName:   "message_thread_id",
					Required:       false,
					ValidationRule: "-?[0-9]{1,10}",
				},
				{ // New in 8.0.
					Label:        "Message",
					Element:      ElementTypeTextArea,
					Placeholder:  alertingTemplates.DefaultMessageEmbed,
					PropertyName: "message",
				},
				{
					Label:   "Parse Mode",
					Element: ElementTypeSelect,
					SelectOptions: []SelectOption{
						{
							Value: "None",
							Label: "None",
						},
						{
							Value: "HTML",
							Label: "HTML",
						},
						{
							Value: "Markdown",
							Label: "Markdown",
						},
						{
							Value: "MarkdownV2",
							Label: "Markdown V2",
						},
					},
					Description:  `Mode for parsing entities in the message text. Default is 'HTML'`,
					PropertyName: "parse_mode",
				},
				{
					Label:        "Disable Web Page Preview",
					Description:  "Disables link previews for links in this message",
					Element:      ElementTypeCheckbox,
					PropertyName: "disable_web_page_preview",
				},
				{
					Label:        "Protect Content",
					Description:  "Protects the contents of the sent message from forwarding and saving",
					Element:      ElementTypeCheckbox,
					PropertyName: "protect_content",
				},
				{
					Label:        "Disable Notification",
					Description:  "Sends the message silently. Users will receive a notification with no sound.",
					Element:      ElementTypeCheckbox,
					PropertyName: "disable_notification",
				},
			},
		},
		{
			Type:        "webhook",
			Name:        "Webhook",
			Description: "Sends HTTP POST request to a URL",
			Heading:     "Webhook settings",
			Options: []NotifierOption{
				{
					Label:        "URL",
					Element:      ElementTypeInput,
					InputType:    InputTypeText,
					PropertyName: "url",
					Required:     true,
				},
				{
					Label:   "HTTP Method",
					Element: ElementTypeSelect,
					SelectOptions: []SelectOption{
						{
							Value: "POST",
							Label: "POST",
						},
						{
							Value: "PUT",
							Label: "PUT",
						},
					},
					PropertyName: "httpMethod",
				},
				{
					Label:        "HTTP Basic Authentication - Username",
					Element:      ElementTypeInput,
					InputType:    InputTypeText,
					PropertyName: "username",
				},
				{
					Label:        "HTTP Basic Authentication - Password",
					Element:      ElementTypeInput,
					InputType:    InputTypePassword,
					PropertyName: "password",
					Secure:       true,
				},
				{ // New in 9.1
					Label:        "Authorization Header - Scheme",
					Description:  "Optionally provide a scheme for the Authorization Request Header. Default is Bearer.",
					Element:      ElementTypeInput,
					InputType:    InputTypeText,
					PropertyName: "authorization_scheme",
					Placeholder:  "Bearer",
				},
				{ // New in 9.1
					Label:        "Authorization Header - Credentials",
					Description:  "Credentials for the Authorization Request header. Only one of HTTP Basic Authentication or Authorization Request Header can be set.",
					Element:      ElementTypeInput,
					InputType:    InputTypeText,
					PropertyName: "authorization_credentials",
					Secure:       true,
				},
				{ // New in 8.0. TODO: How to enforce only numbers?
					Label:        "Max Alerts",
					Description:  "Max alerts to include in a notification. Remaining alerts in the same batch will be ignored above this number. 0 means no limit.",
					Element:      ElementTypeInput,
					InputType:    InputTypeText,
					PropertyName: "maxAlerts",
				},
				{ // New in 9.3.
					Label:        "Title",
					Description:  "Templated title of the message.",
					Element:      ElementTypeInput,
					InputType:    InputTypeText,
					PropertyName: "title",
					Placeholder:  alertingTemplates.DefaultMessageTitleEmbed,
				},
				{ // New in 9.3.
					Label:        "Message",
					Description:  "Custom message. You can use template variables.",
					Element:      ElementTypeTextArea,
					PropertyName: "message",
					Placeholder:  alertingTemplates.DefaultMessageEmbed,
				},
			},
		},
		{
			Type:        "wecom",
			Name:        "WeCom",
			Description: "Send alerts generated by Grafana to WeCom",
			Heading:     "WeCom settings",
			Options: []NotifierOption{
				{
					Label:        "Webhook URL",
					Description:  "Required if using GroupRobot",
					Element:      ElementTypeInput,
					InputType:    InputTypeText,
					Placeholder:  "https://qyapi.weixin.qq.com/cgi-bin/webhook/send?key=xxxxxxxx",
					PropertyName: "url",
					Secure:       true,
					Required:     true,
					DependsOn:    "secret",
				},
				{
					Label:        "Agent ID",
					Description:  "Required if using APIAPP, see https://work.weixin.qq.com/wework_admin/frame#apps create ApiApp",
					Element:      ElementTypeInput,
					InputType:    InputTypeText,
					Placeholder:  "1000002",
					PropertyName: "agent_id",
					Required:     true,
					DependsOn:    "url",
				},
				{
					Label:        "Corp ID",
					Description:  "Required if using APIAPP, see https://work.weixin.qq.com/wework_admin/frame#profile",
					Element:      ElementTypeInput,
					InputType:    InputTypeText,
					Placeholder:  "wwxxxxxxxxx",
					PropertyName: "corp_id",
					Required:     true,
					DependsOn:    "url",
				},
				{
					Label:        "Secret",
					Description:  "Required if using APIAPP",
					Element:      ElementTypeInput,
					InputType:    InputTypePassword,
					Placeholder:  "secret",
					PropertyName: "secret",
					Secure:       true,
					Required:     true,
					DependsOn:    "url",
				},
				{
					Label:        "Message Type",
					Element:      ElementTypeSelect,
					PropertyName: "msgtype",
					SelectOptions: []SelectOption{
						{
							Value: "text",
							Label: "Text",
						},
						{
							Value: "markdown",
							Label: "Markdown",
						},
					},
					Placeholder: "Text",
				},
				{
					Label:        "Message",
					Description:  "Custom WeCom message. You can use template variables.",
					Element:      ElementTypeTextArea,
					Placeholder:  alertingTemplates.DefaultMessageEmbed,
					PropertyName: "message",
				},
				{ // New in 9.1.
					Label:        "Title",
					Element:      ElementTypeInput,
					InputType:    InputTypeText,
					Description:  "Templated title of the message",
					PropertyName: "title",
					Placeholder:  alertingTemplates.DefaultMessageTitleEmbed,
				},
				{
					Label:        "To User",
					Element:      ElementTypeInput,
					InputType:    InputTypeText,
					Placeholder:  "@all",
					PropertyName: "touser",
				},
			},
		},
		{
			Type:        "prometheus-alertmanager",
			Name:        "Alertmanager",
			Description: "Sends notifications to Alertmanager",
			Heading:     "Alertmanager Settings",
			Options: []NotifierOption{
				{
					Label:        "URL",
					Element:      ElementTypeInput,
					InputType:    InputTypeText,
					Placeholder:  "http://localhost:9093",
					PropertyName: "url",
					Required:     true,
				},
				{
					Label:        "Basic Auth User",
					Element:      ElementTypeInput,
					InputType:    InputTypeText,
					PropertyName: "basicAuthUser",
				},
				{
					Label:        "Basic Auth Password",
					Element:      ElementTypeInput,
					InputType:    InputTypePassword,
					PropertyName: "basicAuthPassword",
					Secure:       true,
				},
			},
		},
		{
			Type:        "discord",
			Name:        "Discord",
			Heading:     "Discord settings",
			Description: "Sends notifications to Discord",
			Options: []NotifierOption{
				{
					Label:        "Title",
					Description:  "Templated title of the message",
					Element:      ElementTypeInput,
					InputType:    InputTypeText,
					Placeholder:  alertingTemplates.DefaultMessageTitleEmbed,
					PropertyName: "title",
				},
				{
					Label:        "Message Content",
					Description:  "Mention a group using @ or a user using <@ID> when notifying in a channel",
					Element:      ElementTypeInput,
					InputType:    InputTypeText,
					Placeholder:  alertingTemplates.DefaultMessageEmbed,
					PropertyName: "message",
				},
				{
					Label:        "Webhook URL",
					Element:      ElementTypeInput,
					InputType:    InputTypeText,
					Placeholder:  "Discord webhook URL",
					PropertyName: "url",
					Required:     true,
					Secure:       true,
				},
				{
					Label:        "Avatar URL",
					Element:      ElementTypeInput,
					InputType:    InputTypeText,
					PropertyName: "avatar_url",
				},
				{
					Label:        "Use Discord's Webhook Username",
					Description:  "Use the username configured in Discord's webhook settings. Otherwise, the username will be 'Grafana'",
					Element:      ElementTypeCheckbox,
					PropertyName: "use_discord_username",
				},
			},
		},
		{
			Type:        "googlechat",
			Name:        "Google Chat",
			Description: "Sends notifications to Google Chat via webhooks based on the official JSON message format",
			Heading:     "Google Chat settings",
			Options: []NotifierOption{
				{
					Label:        "URL",
					Element:      ElementTypeInput,
					InputType:    InputTypeText,
					Placeholder:  "Google Chat incoming webhook url",
					PropertyName: "url",
					Required:     true,
				},
				{
					Label:        "Title",
					Description:  "Templated title of the message",
					Element:      ElementTypeInput,
					InputType:    InputTypeText,
					Placeholder:  alertingTemplates.DefaultMessageTitleEmbed,
					PropertyName: "title",
				},
				{
					Label:        "Message",
					Element:      ElementTypeTextArea,
					Placeholder:  alertingTemplates.DefaultMessageEmbed,
					PropertyName: "message",
				},
			},
		},
		{
			Type:        "line",
			Name:        "LINE",
			Description: "Send notifications to LINE notify",
			Heading:     "LINE notify settings",
			Options: []NotifierOption{
				{
					Label:        "Token",
					Element:      ElementTypeInput,
					InputType:    InputTypeText,
					Placeholder:  "LINE notify token key",
					PropertyName: "token",
					Required:     true,
					Secure:       true,
				},
				{ // New in 9.3
					Label:        "Title",
					Element:      ElementTypeInput,
					InputType:    InputTypeText,
					Description:  "Templated title of the message",
					PropertyName: "title",
					Placeholder:  alertingTemplates.DefaultMessageTitleEmbed,
				},
				{ // New in 9.3
					Label:        "Description",
					Element:      ElementTypeInput,
					InputType:    InputTypeText,
					Description:  "Templated description of the message",
					PropertyName: "description",
					Placeholder:  alertingTemplates.DefaultMessageEmbed,
				},
			},
		},
		{
			Type:        "threema",
			Name:        "Threema Gateway",
			Description: "Sends notifications to Threema using Threema Gateway (Basic IDs)",
			Heading:     "Threema Gateway settings",
			Info: "Notifications can be configured for any Threema Gateway ID of type \"Basic\". End-to-End IDs are not currently supported." +
				"The Threema Gateway ID can be set up at https://gateway.threema.ch/.",
			Options: []NotifierOption{
				{
					Label:          "Gateway ID",
					Element:        ElementTypeInput,
					InputType:      InputTypeText,
					Placeholder:    "*3MAGWID",
					Description:    "Your 8 character Threema Gateway Basic ID (starting with a *).",
					PropertyName:   "gateway_id",
					Required:       true,
					ValidationRule: "\\*[0-9A-Z]{7}",
				},
				{
					Label:          "Recipient ID",
					Element:        ElementTypeInput,
					InputType:      InputTypeText,
					Placeholder:    "YOUR3MID",
					Description:    "The 8 character Threema ID that should receive the alerts.",
					PropertyName:   "recipient_id",
					Required:       true,
					ValidationRule: "[0-9A-Z]{8}",
				},
				{
					Label:        "API Secret",
					Element:      ElementTypeInput,
					InputType:    InputTypeText,
					Description:  "Your Threema Gateway API secret.",
					PropertyName: "api_secret",
					Required:     true,
					Secure:       true,
				},
				{ // New in 9.3
					Label:        "Title",
					Element:      ElementTypeInput,
					InputType:    InputTypeText,
					Description:  "Templated title of the message.",
					PropertyName: "title",
					Placeholder:  alertingTemplates.DefaultMessageTitleEmbed,
				},
				{ // New in 9.3
					Label:        "Description",
					Element:      ElementTypeInput,
					InputType:    InputTypeText,
					Description:  "Templated description of the message.",
					PropertyName: "description",
					Placeholder:  alertingTemplates.DefaultMessageEmbed,
				},
			},
		},
		{
			Type:        "mqtt",
			Name:        "MQTT",
			Description: "Sends notifications to an MQTT broker",
			Heading:     "MQTT settings",
			Info:        "The MQTT notifier sends messages to an MQTT broker. The message is sent to the topic specified in the configuration. ",
			Options: []NotifierOption{
				{
					Label:        "Broker URL",
					Element:      ElementTypeInput,
					InputType:    InputTypeText,
					Placeholder:  "tcp://localhost:1883",
					Description:  "The URL of the MQTT broker.",
					PropertyName: "brokerUrl",
					Required:     true,
				},
				{
					Label:        "Topic",
					Element:      ElementTypeInput,
					InputType:    InputTypeText,
					Placeholder:  "grafana/alerts",
					Description:  "The topic to which the message will be sent.",
					PropertyName: "topic",
					Required:     true,
				},
				{
					Label:   "Message format",
					Element: ElementTypeSelect,
					SelectOptions: []SelectOption{
						{
							Value: alertingMqtt.MessageFormatJSON,
							Label: "json",
						},
						{
							Value: alertingMqtt.MessageFormatText,
							Label: "text",
						},
					},
					InputType:    InputTypeText,
					Placeholder:  "json",
					Description:  "The format of the message to be sent. If set to 'json', the message will be sent as a JSON object. If set to 'text', the message will be sent as a plain text string. By default json is used.",
					PropertyName: "messageFormat",
					Required:     false,
				},
				{
					Label:        "Client ID",
					Element:      ElementTypeInput,
					InputType:    InputTypeText,
					Placeholder:  "",
					Description:  "The client ID to use when connecting to the MQTT broker. If blank, a random client ID is used.",
					PropertyName: "clientId",
					Required:     false,
				},
				{
					Label:        "Message",
					Element:      ElementTypeTextArea,
					Placeholder:  alertingTemplates.DefaultMessageEmbed,
					PropertyName: "message",
				},
				{
					Label:        "Username",
					Description:  "The username to use when connecting to the MQTT broker.",
					Element:      ElementTypeInput,
					InputType:    InputTypeText,
					Placeholder:  "",
					PropertyName: "username",
					Required:     false,
				},
				{
					Label:        "Password",
					Description:  "The password to use when connecting to the MQTT broker.",
					Element:      ElementTypeInput,
					InputType:    InputTypeText,
					Placeholder:  "",
					PropertyName: "password",
					Required:     false,
					Secure:       true,
				},
				{
					Label:        "Disable certificate verification",
					Element:      ElementTypeCheckbox,
					Description:  "Do not verify the broker's certificate chain and host name.",
					PropertyName: "insecureSkipVerify",
					Required:     false,
				},
			},
		},
		{
			Type:        "opsgenie",
			Name:        "OpsGenie",
			Description: "Sends notifications to OpsGenie",
			Heading:     "OpsGenie settings",
			Options: []NotifierOption{
				{
					Label:        "API Key",
					Element:      ElementTypeInput,
					InputType:    InputTypeText,
					Placeholder:  "OpsGenie API Key",
					PropertyName: "apiKey",
					Required:     true,
					Secure:       true,
				},
				{
					Label:        "Alert API URL",
					Element:      ElementTypeInput,
					InputType:    InputTypeText,
					Placeholder:  "https://api.opsgenie.com/v2/alerts",
					PropertyName: "apiUrl",
					Required:     true,
				},
				{
					Label:        "Message",
					Description:  "Alert text limited to 130 characters.",
					Element:      ElementTypeInput,
					InputType:    InputTypeText,
					Placeholder:  alertingTemplates.DefaultMessageTitleEmbed,
					PropertyName: "message",
				},
				{
					Label:        "Description",
					Description:  "A description of the incident.",
					Element:      ElementTypeTextArea,
					PropertyName: "description",
				},
				{
					Label:        "Auto close incidents",
					Element:      ElementTypeCheckbox,
					Description:  "Automatically close alerts in OpsGenie once the alert goes back to ok.",
					PropertyName: "autoClose",
				}, {
					Label:        "Override priority",
					Element:      ElementTypeCheckbox,
					Description:  "Allow the alert priority to be set using the og_priority label.",
					PropertyName: "overridePriority",
				},
				{
					Label:   "Send notification tags as",
					Element: ElementTypeSelect,
					SelectOptions: []SelectOption{
						{
							Value: alertingOpsgenie.SendTags,
							Label: "Tags",
						},
						{
							Value: alertingOpsgenie.SendDetails,
							Label: "Extra Properties",
						},
						{
							Value: alertingOpsgenie.SendBoth,
							Label: "Tags & Extra Properties",
						},
					},
					Description:  "Send the common annotations to Opsgenie as either Extra Properties, Tags or both",
					PropertyName: "sendTagsAs",
				},
				// New in 10.3
				{
					Label:        "Responders",
					PropertyName: "responders",
					Description:  "If the API key belongs to a team, this field is ignored.",
					Element:      ElementSubformArray,
					SubformOptions: []NotifierOption{
						{
							Label:        "Type",
							Description:  fmt.Sprintf("%s or a template", strings.Join(alertingOpsgenie.SupportedResponderTypes, ", ")),
							Element:      ElementTypeInput,
							Required:     true,
							PropertyName: "type",
						},
						{
							Label:        "Name",
							Element:      ElementTypeInput,
							Description:  "Name of the responder. Must be specified if ID and Username are empty or if the type is 'teams'.",
							PropertyName: "name",
						},
						{
							Label:        "ID",
							Element:      ElementTypeInput,
							Description:  "ID of the responder. Must be specified if name and Username are empty.",
							PropertyName: "id",
						},
						{
							Label:        "Username",
							Element:      ElementTypeInput,
							Description:  "User name of the responder. Must be specified if ID and Name are empty.",
							PropertyName: "username",
						},
					},
				},
			},
		},
		{
			Type:        "webex",
			Name:        "Cisco Webex Teams",
			Description: "Sends notifications to Cisco Webex Teams",
			Heading:     "Webex settings",
			Info:        "Notifications can be configured for any Cisco Webex Teams",
			Options: []NotifierOption{
				{
					Label:        "Cisco Webex API URL",
					Element:      ElementTypeInput,
					InputType:    InputTypeText,
					Placeholder:  "https://api.ciscospark.com/v1/messages",
					Description:  "API endpoint at which we'll send webhooks to.",
					PropertyName: "api_url",
				},
				{
					Label:        "Room ID",
					Description:  "The room ID to send messages to.",
					Element:      ElementTypeInput,
					InputType:    InputTypeText,
					Placeholder:  "GMtOWY0ZGJkNzMyMGFl",
					PropertyName: "room_id",
					Required:     true,
				},
				{
					Label:        "Bot Token",
					Description:  "Non-expiring access token of the bot that will post messages on our behalf.",
					Element:      ElementTypeInput,
					InputType:    InputTypeText,
					Placeholder:  `GMtOWY0ZGJkNzMyMGFl-12535454-123213`,
					PropertyName: "bot_token",
					Secure:       true,
					Required:     true,
				},
				{
					Label:        "Notification Template",
					Description:  "Notification template to use. Markdown is supported.",
					Element:      ElementTypeInput,
					InputType:    InputTypeText,
					Placeholder:  `{{ template "default.message" . }}`,
					PropertyName: "message",
				},
			},
		},
		{ // Since Grafana 11.1
			Type:        "sns",
			Name:        "AWS SNS",
			Description: "Sends notifications to AWS Simple Notification Service",
			Heading:     "Webex settings",
			Options: []NotifierOption{
				{
					Label:        "The Amazon SNS API URL",
					Element:      ElementTypeInput,
					InputType:    InputTypeText,
					Placeholder:  "",
					PropertyName: "api_url",
				},
				{
					Label:        "SigV4 Authentication",
					Description:  "Configures AWS's Signature Verification 4 signing process to sign requests",
					Element:      ElementTypeSubform,
					PropertyName: "sigv4",
					SubformOptions: []NotifierOption{
						{
							Label:        "Region",
							Description:  "The AWS region. If blank, the region from the default credentials chain is used.",
							Element:      ElementTypeInput,
							InputType:    InputTypeText,
							Placeholder:  "",
							PropertyName: "region",
						},
						{
							Label:        "Access Key",
							Description:  "The AWS API access key.",
							Element:      ElementTypeInput,
							InputType:    InputTypeText,
							Placeholder:  "",
							PropertyName: "access_key",
							Secure:       true,
						},
						{
							Label:        "Secret Key",
							Description:  "The AWS API secret key.",
							Element:      ElementTypeInput,
							InputType:    InputTypeText,
							Placeholder:  "",
							PropertyName: "secret_key",
							Secure:       true,
						},
						{
							Label:        "Profile",
							Description:  "Named AWS profile used to authenticate",
							Element:      ElementTypeInput,
							InputType:    InputTypeText,
							Placeholder:  "",
							PropertyName: "profile",
						},
						{
							Label:        "Role ARN",
							Description:  "AWS Role ARN, an alternative to using AWS API keys",
							Element:      ElementTypeInput,
							InputType:    InputTypeText,
							Placeholder:  "",
							PropertyName: "role_arn",
						},
					},
				},
				{
					Label:        "SNS topic ARN",
					Description:  "If you don't specify this value, you must specify a value for the phone_number or target_arn. If you are using a FIFO SNS topic you should set a message group interval longer than 5 minutes to prevent messages with the same group key being deduplicated by the SNS default deduplication window.",
					Element:      ElementTypeInput,
					InputType:    InputTypeText,
					Placeholder:  "",
					PropertyName: "topic_arn",
				},
				{
					Label:        "Phone number",
					Description:  "Phone number if message is delivered via SMS in E.164 format. If you don't specify this value, you must specify a value for the topic_arn or target_arn",
					Element:      ElementTypeInput,
					InputType:    InputTypeText,
					Placeholder:  ``,
					PropertyName: "phone_number",
					Secure:       false,
				},
				{
					Label:        "Target ARN",
					Description:  "The mobile platform endpoint ARN if message is delivered via mobile notifications. If you don't specify this value, you must specify a value for the topic_arn or phone_number",
					Element:      ElementTypeInput,
					InputType:    InputTypeText,
					Placeholder:  ``,
					PropertyName: "target_arn",
				},
				{
					Label:        "Subject",
					Element:      ElementTypeInput,
					InputType:    InputTypeText,
					Description:  "Optional subject. You can use templates to customize this field",
					PropertyName: "subject",
					Placeholder:  alertingTemplates.DefaultMessageTitleEmbed,
				},
				{
					Label:        "Message",
					Description:  "Optional message. You can use templates to customize this field. Using a custom message will replace the default message",
					Element:      ElementTypeTextArea,
					PropertyName: "message",
					Placeholder:  alertingTemplates.DefaultMessageEmbed,
				},
				{
					Label:        "Attributes",
					Description:  "SNS message attributes",
					Element:      ElementTypeKeyValueMap,
					InputType:    InputTypeText,
					PropertyName: "attributes",
				},
			},
		},
	}
}

// GetSecretKeysForContactPointType returns settings keys of contact point of the given type that are expected to be secrets. Returns error is contact point type is not known.
func GetSecretKeysForContactPointType(contactPointType string) ([]string, error) {
	notifiers := GetAvailableNotifiers()
	for _, n := range notifiers {
<<<<<<< HEAD
		if n.Type == contactPointType {
			return getSecretFields("", n.Options), nil
=======
		if strings.EqualFold(n.Type, contactPointType) {
			var secureFields []string
			for _, field := range n.Options {
				if field.Secure {
					secureFields = append(secureFields, field.PropertyName)
				}
			}
			return secureFields, nil
>>>>>>> 3f88188a
		}
	}
	return nil, fmt.Errorf("no secrets configured for type '%s'", contactPointType)
}

<<<<<<< HEAD
func getSecretFields(parentPath string, options []NotifierOption) []string {
	var secureFields []string
	for _, field := range options {
		name := field.PropertyName
		if parentPath != "" {
			name = parentPath + "." + name
		}
		if field.Secure {
			secureFields = append(secureFields, name)
			continue
		}
		if len(field.SubformOptions) > 0 {
			secureFields = append(secureFields, getSecretFields(name, field.SubformOptions)...)
		}
	}
	return secureFields
=======
// ConfigForIntegrationType returns the config for the given integration type. Returns error is integration type is not known.
func ConfigForIntegrationType(contactPointType string) (*NotifierPlugin, error) {
	notifiers := GetAvailableNotifiers()
	for _, n := range notifiers {
		if strings.EqualFold(n.Type, contactPointType) {
			return n, nil
		}
	}
	return nil, fmt.Errorf("unknown integration type '%s'", contactPointType)
>>>>>>> 3f88188a
}<|MERGE_RESOLUTION|>--- conflicted
+++ resolved
@@ -1159,7 +1159,7 @@
 			},
 		},
 		{
-			Type:        "line",
+			Type:        "LINE",
 			Name:        "LINE",
 			Description: "Send notifications to LINE notify",
 			Heading:     "LINE notify settings",
@@ -1600,25 +1600,13 @@
 func GetSecretKeysForContactPointType(contactPointType string) ([]string, error) {
 	notifiers := GetAvailableNotifiers()
 	for _, n := range notifiers {
-<<<<<<< HEAD
-		if n.Type == contactPointType {
+		if strings.EqualFold(n.Type, contactPointType) {
 			return getSecretFields("", n.Options), nil
-=======
-		if strings.EqualFold(n.Type, contactPointType) {
-			var secureFields []string
-			for _, field := range n.Options {
-				if field.Secure {
-					secureFields = append(secureFields, field.PropertyName)
-				}
-			}
-			return secureFields, nil
->>>>>>> 3f88188a
 		}
 	}
 	return nil, fmt.Errorf("no secrets configured for type '%s'", contactPointType)
 }
 
-<<<<<<< HEAD
 func getSecretFields(parentPath string, options []NotifierOption) []string {
 	var secureFields []string
 	for _, field := range options {
@@ -1635,7 +1623,8 @@
 		}
 	}
 	return secureFields
-=======
+}
+
 // ConfigForIntegrationType returns the config for the given integration type. Returns error is integration type is not known.
 func ConfigForIntegrationType(contactPointType string) (*NotifierPlugin, error) {
 	notifiers := GetAvailableNotifiers()
@@ -1645,5 +1634,4 @@
 		}
 	}
 	return nil, fmt.Errorf("unknown integration type '%s'", contactPointType)
->>>>>>> 3f88188a
 }