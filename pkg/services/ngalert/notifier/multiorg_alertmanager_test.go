--- conflicted
+++ resolved
@@ -25,15 +25,11 @@
 	}
 	SyncOrgsPollInterval = 10 * time.Minute // Don't poll in unit tests.
 	kvStore := newFakeKVStore(t)
-<<<<<<< HEAD
+	reg := prometheus.NewPedanticRegistry()
+	m := metrics.NewNGAlert(reg)
 	mam := NewMultiOrgAlertmanager(&setting.Cfg{
 		UnifiedAlertingDisabledOrgs: map[int64]struct{}{5: {}},
-	}, configStore, orgStore, kvStore)
-=======
-	reg := prometheus.NewPedanticRegistry()
-	m := metrics.NewNGAlert(reg)
-	mam := NewMultiOrgAlertmanager(&setting.Cfg{}, configStore, orgStore, kvStore, m.GetMultiOrgAlertmanagerMetrics())
->>>>>>> f5ecf5c2
+	}, configStore, orgStore, kvStore, m.GetMultiOrgAlertmanagerMetrics())
 	ctx := context.Background()
 
 	// Ensure that one Alertmanager is created per org.
