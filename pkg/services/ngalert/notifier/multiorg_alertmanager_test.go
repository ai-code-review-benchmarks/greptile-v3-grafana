--- conflicted
+++ resolved
@@ -8,10 +8,7 @@
 	"testing"
 	"time"
 
-<<<<<<< HEAD
-=======
 	"github.com/grafana/grafana/pkg/infra/log"
->>>>>>> 629768b2
 	"github.com/grafana/grafana/pkg/services/encryption/ossencryption"
 	"github.com/grafana/grafana/pkg/services/ngalert/metrics"
 	"github.com/grafana/grafana/pkg/services/ngalert/models"
@@ -35,16 +32,12 @@
 	decryptFn := ossencryption.ProvideService().GetDecryptedValue
 	reg := prometheus.NewPedanticRegistry()
 	m := metrics.NewNGAlert(reg)
-<<<<<<< HEAD
-	mam := NewMultiOrgAlertmanager(&setting.Cfg{DataPath: tmpDir}, configStore, orgStore, kvStore, decryptFn, m.GetMultiOrgAlertmanagerMetrics())
-=======
 	cfg := &setting.Cfg{
 		DataPath:                       tmpDir,
 		AlertmanagerConfigPollInterval: 3 * time.Minute, // do not poll in tests
 	}
 	mam, err := NewMultiOrgAlertmanager(cfg, configStore, orgStore, kvStore, decryptFn, m.GetMultiOrgAlertmanagerMetrics(), log.New("testlogger"))
 	require.NoError(t, err)
->>>>>>> 629768b2
 	ctx := context.Background()
 
 	t.Cleanup(cleanOrgDirectories(tmpDir, t))
@@ -109,12 +102,8 @@
 	decryptFn := ossencryption.ProvideService().GetDecryptedValue
 	reg := prometheus.NewPedanticRegistry()
 	m := metrics.NewNGAlert(reg)
-<<<<<<< HEAD
-	mam := NewMultiOrgAlertmanager(&setting.Cfg{DataPath: tmpDir}, configStore, orgStore, kvStore, decryptFn, m.GetMultiOrgAlertmanagerMetrics())
-=======
 	mam, err := NewMultiOrgAlertmanager(cfg, configStore, orgStore, kvStore, decryptFn, m.GetMultiOrgAlertmanagerMetrics(), log.New("testlogger"))
 	require.NoError(t, err)
->>>>>>> 629768b2
 	ctx := context.Background()
 
 	t.Cleanup(cleanOrgDirectories(tmpDir, t))
