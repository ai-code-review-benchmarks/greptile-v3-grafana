--- conflicted
+++ resolved
@@ -175,13 +175,8 @@
 func (am *alertmanager) Run(ctx context.Context) error {
 	am.logger.Info("starting Alertmanager", "org", am.orgID)
 	// Make sure dispatcher starts. We can tolerate future reload failures.
-<<<<<<< HEAD
 	if err := am.SyncAndApplyConfigFromDatabase(); err != nil {
 		am.logger.Error("unable to sync configuration", "err", err, "org", am.orgID)
-=======
-	if err := am.SyncAndApplyConfigFromDatabase(mainOrgID); err != nil {
-		am.logger.Error("unable to sync configuration", "err", err)
->>>>>>> 9758eaff
 	}
 
 	for {
@@ -189,13 +184,8 @@
 		case <-ctx.Done():
 			return am.StopAndWait()
 		case <-time.After(pollInterval):
-<<<<<<< HEAD
 			if err := am.SyncAndApplyConfigFromDatabase(); err != nil {
 				am.logger.Error("unable to sync configuration", "err", err, "org", am.orgID)
-=======
-			if err := am.SyncAndApplyConfigFromDatabase(mainOrgID); err != nil {
-				am.logger.Error("unable to sync configuration", "err", err)
->>>>>>> 9758eaff
 			}
 		}
 	}
@@ -228,11 +218,7 @@
 		AlertmanagerConfiguration: alertmanagerDefaultConfiguration,
 		Default:                   true,
 		ConfigurationVersion:      fmt.Sprintf("v%d", ngmodels.AlertConfigurationVersion),
-<<<<<<< HEAD
 		OrgID:                     am.orgID,
-=======
-		OrgID:                     orgID,
->>>>>>> 9758eaff
 	}
 
 	cfg, err := Load([]byte(alertmanagerDefaultConfiguration))
@@ -268,11 +254,7 @@
 	cmd := &ngmodels.SaveAlertmanagerConfigurationCmd{
 		AlertmanagerConfiguration: string(rawConfig),
 		ConfigurationVersion:      fmt.Sprintf("v%d", ngmodels.AlertConfigurationVersion),
-<<<<<<< HEAD
 		OrgID:                     am.orgID,
-=======
-		OrgID:                     orgID,
->>>>>>> 9758eaff
 	}
 
 	err = am.Store.SaveAlertmanagerConfigurationWithCallback(cmd, func() error {
@@ -291,16 +273,12 @@
 
 // SyncAndApplyConfigFromDatabase picks the latest config from database and restarts
 // the components with the new config.
-func (am *alertmanager) SyncAndApplyConfigFromDatabase(orgID int64) error {
+func (am *alertmanager) SyncAndApplyConfigFromDatabase() error {
 	am.reloadConfigMtx.Lock()
 	defer am.reloadConfigMtx.Unlock()
 
 	// First, let's get the configuration we need from the database.
-<<<<<<< HEAD
 	q := &ngmodels.GetLatestAlertmanagerConfigurationQuery{OrgID: am.orgID}
-=======
-	q := &ngmodels.GetLatestAlertmanagerConfigurationQuery{OrgID: mainOrgID}
->>>>>>> 9758eaff
 	if err := am.Store.GetLatestAlertmanagerConfiguration(q); err != nil {
 		// If there's no configuration in the database, let's use the default configuration.
 		if errors.Is(err, store.ErrNoAlertmanagerConfiguration) {
@@ -310,11 +288,7 @@
 				AlertmanagerConfiguration: alertmanagerDefaultConfiguration,
 				Default:                   true,
 				ConfigurationVersion:      fmt.Sprintf("v%d", ngmodels.AlertConfigurationVersion),
-<<<<<<< HEAD
 				OrgID:                     am.orgID,
-=======
-				OrgID:                     orgID,
->>>>>>> 9758eaff
 			}
 			if err := am.Store.SaveAlertmanagerConfiguration(savecmd); err != nil {
 				return err
@@ -435,11 +409,7 @@
 }
 
 func (am *alertmanager) WorkingDirPath() string {
-<<<<<<< HEAD
 	return filepath.Join(am.Settings.DataPath, workingDir, strconv.Itoa(int(am.orgID)))
-=======
-	return filepath.Join(am.Settings.DataPath, workingDir, strconv.Itoa(mainOrgID))
->>>>>>> 9758eaff
 }
 
 // buildIntegrationsMap builds a map of name to the list of Grafana integration notifiers off of a list of receiver config.
