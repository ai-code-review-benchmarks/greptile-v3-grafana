--- conflicted
+++ resolved
@@ -316,17 +316,9 @@
 		if err != nil {
 			return err
 		}
-<<<<<<< HEAD
-		if rs.resourcePermissions != nil {
-			err = rs.resourcePermissions.DeleteResourcePermissions(ctx, orgID, uid)
-			if err != nil {
-				rs.log.Error("Could not delete receiver permissions", "receiver", existing.Name, "error", err)
-			}
-=======
 		err = rs.resourcePermissions.DeleteResourcePermissions(ctx, orgID, uid)
 		if err != nil {
 			rs.log.Error("Could not delete receiver permissions", "receiver", existing.Name, "error", err)
->>>>>>> e699348d
 		}
 		return rs.deleteProvenances(ctx, orgID, existing.Integrations)
 	})
@@ -365,13 +357,7 @@
 		if err != nil {
 			return err
 		}
-<<<<<<< HEAD
-		if rs.resourcePermissions != nil {
-			rs.resourcePermissions.SetDefaultPermissions(ctx, orgID, user, createdReceiver.GetUID())
-		}
-=======
 		rs.resourcePermissions.SetDefaultPermissions(ctx, orgID, user, createdReceiver.GetUID())
->>>>>>> e699348d
 		return rs.setReceiverProvenance(ctx, orgID, &createdReceiver)
 	})
 	if err != nil {
@@ -449,19 +435,6 @@
 				return err
 			}
 			// Update receiver permissions
-<<<<<<< HEAD
-			if rs.resourcePermissions != nil {
-				permissionsUpdated, err := rs.resourcePermissions.CopyPermissions(ctx, orgID, user, legacy_storage.NameToUid(existing.Name), legacy_storage.NameToUid(r.Name))
-				if err != nil {
-					return err
-				}
-				if permissionsUpdated > 0 {
-					rs.log.FromContext(ctx).Debug("Moved custom receiver permissions", "oldName", existing.Name, "newName", r.Name, "count", permissionsUpdated)
-				}
-				if err := rs.resourcePermissions.DeleteResourcePermissions(ctx, orgID, legacy_storage.NameToUid(existing.Name)); err != nil {
-					return err
-				}
-=======
 			permissionsUpdated, err := rs.resourcePermissions.CopyPermissions(ctx, orgID, user, legacy_storage.NameToUid(existing.Name), legacy_storage.NameToUid(r.Name))
 			if err != nil {
 				return err
@@ -471,7 +444,6 @@
 			}
 			if err := rs.resourcePermissions.DeleteResourcePermissions(ctx, orgID, legacy_storage.NameToUid(existing.Name)); err != nil {
 				return err
->>>>>>> e699348d
 			}
 		}
 		err = rs.cfgStore.Save(ctx, revision, orgID)
