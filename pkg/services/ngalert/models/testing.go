--- conflicted
+++ resolved
@@ -56,42 +56,25 @@
 		if rand.Int63()%2 == 0 {
 			d := util.GenerateShortUID()
 			dashUID = &d
-<<<<<<< HEAD
-			p := rand.Int63n(1 << 30)
-=======
 			p := rand.Int63n(1500)
->>>>>>> ae830f68
 			panelID = &p
 		}
 
 		rule := &AlertRule{
-<<<<<<< HEAD
-			ID:              rand.Int63n(1 << 30),
-			OrgID:           rand.Int63n(1 << 30),
-=======
 			ID:              rand.Int63n(1500),
 			OrgID:           rand.Int63n(1500) + 1, // Prevent OrgID=0 as this does not pass alert rule validation.
->>>>>>> ae830f68
 			Title:           "TEST-ALERT-" + util.GenerateShortUID(),
 			Condition:       "A",
 			Data:            []AlertQuery{GenerateAlertQuery()},
 			Updated:         time.Now().Add(-time.Duration(rand.Intn(100) + 1)),
 			IntervalSeconds: rand.Int63n(60) + 1,
-<<<<<<< HEAD
-			Version:         rand.Int63n(1 << 30),
-=======
 			Version:         rand.Int63n(1500), // Don't generate a rule ID too big for postgres
->>>>>>> ae830f68
 			UID:             util.GenerateShortUID(),
 			NamespaceUID:    util.GenerateShortUID(),
 			DashboardUID:    dashUID,
 			PanelID:         panelID,
 			RuleGroup:       "TEST-GROUP-" + util.GenerateShortUID(),
-<<<<<<< HEAD
-			RuleGroupIndex:  rand.Intn(1 << 30),
-=======
 			RuleGroupIndex:  rand.Intn(1500),
->>>>>>> ae830f68
 			NoDataState:     randNoDataState(),
 			ExecErrState:    randErrState(),
 			For:             forInterval,
@@ -116,11 +99,7 @@
 	usedID := make(map[int64]struct{})
 	return func(rule *AlertRule) {
 		for {
-<<<<<<< HEAD
-			id := rand.Int63n(1 << 30)
-=======
 			id := rand.Int63n(1500)
->>>>>>> ae830f68
 			if _, ok := usedID[id]; !ok {
 				usedID[id] = struct{}{}
 				rule.ID = id
@@ -140,7 +119,7 @@
 	usedIdx := make(map[int]struct{})
 	return func(rule *AlertRule) {
 		for {
-			idx := rand.Intn(1 << 30)
+			idx := rand.Int()
 			if _, ok := usedIdx[idx]; !ok {
 				usedIdx[idx] = struct{}{}
 				rule.RuleGroupIndex = idx
@@ -445,8 +424,6 @@
                 }
             ]
 		}`, refID, inputRefID, operation, threshold, reducer, expr.DatasourceUID, expr.DatasourceType)),
-<<<<<<< HEAD
-=======
 	}
 }
 
@@ -489,7 +466,6 @@
 
 	for _, mutator := range mutators {
 		mutator(instance)
->>>>>>> ae830f68
 	}
 	return instance
 }