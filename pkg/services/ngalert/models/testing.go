package models

import (
	"encoding/base64"
	"encoding/json"
	"fmt"
	"math/rand"
	"slices"
	"sync"
	"testing"
	"time"

	"github.com/go-openapi/strfmt"
	alertingNotify "github.com/grafana/alerting/notify"
	"github.com/grafana/grafana-plugin-sdk-go/data"
	amv2 "github.com/prometheus/alertmanager/api/v2/models"
	"github.com/prometheus/alertmanager/pkg/labels"
	"github.com/prometheus/common/model"
	"github.com/stretchr/testify/require"
	"golang.org/x/exp/maps"

	alertingModels "github.com/grafana/alerting/models"

	"github.com/grafana/grafana/pkg/expr"
	"github.com/grafana/grafana/pkg/services/datasources"
	"github.com/grafana/grafana/pkg/services/folder"
	"github.com/grafana/grafana/pkg/util"
)

var (
	RuleMuts = AlertRuleMutators{}
	NSMuts   = NotificationSettingsMutators{}
	RuleGen  = &AlertRuleGenerator{
		mutators: []AlertRuleMutator{
			RuleMuts.WithUniqueUID(), RuleMuts.WithUniqueTitle(),
		},
	}
)

type AlertRuleMutator func(r *AlertRule)

type AlertRuleGenerator struct {
	AlertRuleMutators
	mutators []AlertRuleMutator
}

func (g *AlertRuleGenerator) With(mutators ...AlertRuleMutator) *AlertRuleGenerator {
	return &AlertRuleGenerator{
		AlertRuleMutators: g.AlertRuleMutators,
		mutators:          append(g.mutators, mutators...),
	}
}

func (g *AlertRuleGenerator) Generate() AlertRule {
	randNoDataState := func() NoDataState {
		s := [...]NoDataState{
			Alerting,
			NoData,
			OK,
		}
		return s[rand.Intn(len(s))]
	}

	randErrState := func() ExecutionErrorState {
		s := [...]ExecutionErrorState{
			AlertingErrState,
			ErrorErrState,
			OkErrState,
		}
		return s[rand.Intn(len(s))]
	}

	interval := (rand.Int63n(6) + 1) * 10
	forInterval := time.Duration(interval*rand.Int63n(6)) * time.Second

	var annotations map[string]string = nil
	if rand.Int63()%2 == 0 {
		annotations = GenerateAlertLabels(rand.Intn(5), "ann-")
	}
	var labels map[string]string = nil
	if rand.Int63()%2 == 0 {
		labels = GenerateAlertLabels(rand.Intn(5), "lbl-")
	}

	var dashUID *string = nil
	var panelID *int64 = nil
	if rand.Int63()%2 == 0 {
		d := util.GenerateShortUID()
		dashUID = &d
		p := rand.Int63n(1500)
		panelID = &p
	}

	var ns []NotificationSettings
	if rand.Int63()%2 == 0 {
		ns = append(ns, NotificationSettingsGen()())
	}

	var updatedBy *UserUID
	if rand.Int63()%2 == 0 {
		updatedBy = util.Pointer(UserUID(util.GenerateShortUID()))
	}

	rule := AlertRule{
		ID:                   0,
		OrgID:                rand.Int63n(1500) + 1, // Prevent OrgID=0 as this does not pass alert rule validation.
		Title:                fmt.Sprintf("title-%s", util.GenerateShortUID()),
		Condition:            "A",
		Data:                 []AlertQuery{g.GenerateQuery()},
		Updated:              time.Now().Add(-time.Duration(rand.Intn(100) + 1)),
		UpdatedBy:            updatedBy,
		IntervalSeconds:      rand.Int63n(60) + 1,
		Version:              rand.Int63n(1500), // Don't generate a rule ID too big for postgres
		UID:                  util.GenerateShortUID(),
		NamespaceUID:         util.GenerateShortUID(),
		DashboardUID:         dashUID,
		PanelID:              panelID,
		RuleGroup:            fmt.Sprintf("group-%s,", util.GenerateShortUID()),
		RuleGroupIndex:       rand.Intn(1500),
		NoDataState:          randNoDataState(),
		ExecErrState:         randErrState(),
		For:                  forInterval,
		Annotations:          annotations,
		Labels:               labels,
		NotificationSettings: ns,
		Metadata:             GenerateMetadata(),
	}

	for _, mutator := range g.mutators {
		mutator(&rule)
	}
	return rule
}

func (g *AlertRuleGenerator) GenerateRef() *AlertRule {
	r := g.Generate()
	return &r
}

func (g *AlertRuleGenerator) getCount(bounds ...int) int {
	count := 0
	if len(bounds) == 0 {
		count = rand.Intn(5) + 1
	}
	if len(bounds) == 1 {
		count = bounds[0]
	}
	if len(bounds) == 2 {
		if bounds[0] > bounds[1] {
			panic("min should not be greater than max")
		} else if bounds[0] < bounds[1] {
			count = rand.Intn(bounds[1]-bounds[0]) + bounds[0]
		} else {
			count = bounds[0]
		}
	}
	if len(bounds) > 2 {
		panic("invalid number of parameter must be up to 2")
	}
	return count
}

func (g *AlertRuleGenerator) GenerateMany(bounds ...int) []AlertRule {
	count := g.getCount(bounds...)
	result := make([]AlertRule, 0, count)
	for i := 0; i < count; i++ {
		result = append(result, g.Generate())
	}
	return result
}

func (g *AlertRuleGenerator) GenerateManyRef(bounds ...int) []*AlertRule {
	count := g.getCount(bounds...)

	result := make([]*AlertRule, 0)
	for i := 0; i < count; i++ {
		r := g.Generate()
		result = append(result, &r)
	}
	return result
}

type AlertRuleMutators struct {
}

func (a *AlertRuleMutators) WithNotEmptyLabels(count int, prefix string) AlertRuleMutator {
	return func(rule *AlertRule) {
		rule.Labels = GenerateAlertLabels(count, prefix)
	}
}

func (a *AlertRuleMutators) WithUniqueID() AlertRuleMutator {
	ids := sync.Map{}
	return func(rule *AlertRule) {
		id := rule.ID
		for {
			_, exists := ids.LoadOrStore(id, struct{}{})
			if !exists {
				rule.ID = id
				return
			}
			id = rand.Int63n(1500) + 1
		}
	}
}

func (a *AlertRuleMutators) WithEditorSettingsSimplifiedQueryAndExpressionsSection(enabled bool) AlertRuleMutator {
	return func(rule *AlertRule) {
		rule.Metadata.EditorSettings.SimplifiedQueryAndExpressionsSection = enabled
	}
}

func (a *AlertRuleMutators) WithEditorSettingsSimplifiedNotificationsSection(enabled bool) AlertRuleMutator {
	return func(rule *AlertRule) {
		rule.Metadata.EditorSettings.SimplifiedNotificationsSection = enabled
	}
}

func (a *AlertRuleMutators) WithGroupIndex(groupIndex int) AlertRuleMutator {
	return func(rule *AlertRule) {
		rule.RuleGroupIndex = groupIndex
	}
}

func (a *AlertRuleMutators) WithUniqueGroupIndex() AlertRuleMutator {
	usedIdx := sync.Map{}
	return func(rule *AlertRule) {
		idx := rule.RuleGroupIndex
		for {
			if _, exists := usedIdx.LoadOrStore(idx, struct{}{}); !exists {
				rule.RuleGroupIndex = idx
				return
			}
			idx = rand.Int()
		}
	}
}

func (a *AlertRuleMutators) WithSequentialGroupIndex() AlertRuleMutator {
	idx := 1
	m := sync.Mutex{}
	return func(rule *AlertRule) {
		m.Lock()
		defer m.Unlock()
		rule.RuleGroupIndex = idx
		idx++
	}
}

func (a *AlertRuleMutators) WithOrgID(orgId int64) AlertRuleMutator {
	return func(rule *AlertRule) {
		rule.OrgID = orgId
	}
}

func (a *AlertRuleMutators) WithUniqueOrgID() AlertRuleMutator {
	orgs := sync.Map{}
	return func(rule *AlertRule) {
		orgID := rule.OrgID
		for {
			if _, exist := orgs.LoadOrStore(orgID, struct{}{}); !exist {
				rule.OrgID = orgID
				return
			}
			orgID = rand.Int63()
		}
	}
}

// WithNamespaceUIDNotIn generates a random namespace UID if it is among excluded
func (a *AlertRuleMutators) WithNamespaceUIDNotIn(exclude ...string) AlertRuleMutator {
	return func(rule *AlertRule) {
		for {
			if !slices.Contains(exclude, rule.NamespaceUID) {
				return
			}
			rule.NamespaceUID = util.GenerateShortUID()
		}
	}
}

func (a *AlertRuleMutators) WithNamespaceUID(namespaceUID string) AlertRuleMutator {
	return func(rule *AlertRule) {
		rule.NamespaceUID = namespaceUID
	}
}

func (a *AlertRuleMutators) WithNamespace(namespace *folder.Folder) AlertRuleMutator {
	return a.WithNamespaceUID(namespace.UID)
}

func (a *AlertRuleMutators) WithInterval(interval time.Duration) AlertRuleMutator {
	return func(rule *AlertRule) {
		rule.IntervalSeconds = int64(interval.Seconds())
	}
}

func (a *AlertRuleMutators) WithIntervalSeconds(seconds int64) AlertRuleMutator {
	return func(rule *AlertRule) {
		rule.IntervalSeconds = seconds
	}
}

// WithIntervalMatching mutator that generates random interval and `for` duration that are times of the provided base interval.
func (a *AlertRuleMutators) WithIntervalMatching(baseInterval time.Duration) AlertRuleMutator {
	return func(rule *AlertRule) {
		rule.IntervalSeconds = int64(baseInterval.Seconds()) * (rand.Int63n(10) + 1)
		rule.For = time.Duration(rule.IntervalSeconds*rand.Int63n(9)+1) * time.Second
	}
}

func (a *AlertRuleMutators) WithIntervalBetween(min, max int64) AlertRuleMutator {
	return func(rule *AlertRule) {
		rule.IntervalSeconds = rand.Int63n(max-min) + min
	}
}

func (a *AlertRuleMutators) WithTitle(title string) AlertRuleMutator {
	return func(rule *AlertRule) {
		rule.Title = title
	}
}

func (a *AlertRuleMutators) WithFor(duration time.Duration) AlertRuleMutator {
	return func(rule *AlertRule) {
		rule.For = duration
	}
}

func (a *AlertRuleMutators) WithForNTimes(timesOfInterval int64) AlertRuleMutator {
	return func(rule *AlertRule) {
		rule.For = time.Duration(rule.IntervalSeconds*timesOfInterval) * time.Second
	}
}

func (a *AlertRuleMutators) WithNoDataExecAs(nodata NoDataState) AlertRuleMutator {
	return func(rule *AlertRule) {
		rule.NoDataState = nodata
	}
}

func (a *AlertRuleMutators) WithErrorExecAs(err ExecutionErrorState) AlertRuleMutator {
	return func(rule *AlertRule) {
		rule.ExecErrState = err
	}
}

func (a *AlertRuleMutators) WithAnnotations(lbls data.Labels) AlertRuleMutator {
	return func(rule *AlertRule) {
		rule.Annotations = lbls
	}
}

func (a *AlertRuleMutators) WithAnnotation(key, value string) AlertRuleMutator {
	return func(rule *AlertRule) {
		if rule.Annotations == nil {
			rule.Annotations = data.Labels{}
		}
		rule.Annotations[key] = value
	}
}

func (a *AlertRuleMutators) WithLabels(lbls data.Labels) AlertRuleMutator {
	return func(rule *AlertRule) {
		rule.Labels = lbls
	}
}

func (a *AlertRuleMutators) WithLabel(key, value string) AlertRuleMutator {
	return func(rule *AlertRule) {
		if rule.Labels == nil {
			rule.Labels = data.Labels{}
		}
		rule.Labels[key] = value
	}
}

func (a *AlertRuleMutators) WithDashboardAndPanel(dashboardUID *string, panelID *int64) AlertRuleMutator {
	return func(rule *AlertRule) {
		rule.DashboardUID = dashboardUID
		rule.PanelID = panelID
	}
}

// WithUniqueUID returns AlertRuleMutator that generates a random UID if it is among UIDs known by the instance of mutator.
// NOTE: two instances of the mutator do not share known UID.
// Example #1 reuse mutator instance:
//
//	mut := WithUniqueUID()
//	rule1 := RuleGen.With(mut).Generate()
//	rule2 := RuleGen.With(mut).Generate()
//
// Example #2 reuse generator:
//
//	gen := RuleGen.With(WithUniqueUID())
//	rule1 := gen.Generate()
//	rule2 := gen.Generate()
//
// Example #3 non-unique:
//
//	rule1 := RuleGen.With(WithUniqueUID()).Generate
//	rule2 := RuleGen.With(WithUniqueUID()).Generate
func (a *AlertRuleMutators) WithUniqueUID() AlertRuleMutator {
	uids := sync.Map{}
	return func(rule *AlertRule) {
		uid := rule.UID
		for {
			_, exist := uids.LoadOrStore(uid, struct{}{})
			if !exist {
				rule.UID = uid
				return
			}
			uid = util.GenerateShortUID()
		}
	}
}

// WithUniqueTitle returns AlertRuleMutator that generates a random title if the rule's title is among titles known by the instance of mutator.
// Two instances of the mutator do not share known titles.
// Example #1 reuse mutator instance:
//
//	mut := WithUniqueTitle()
//	rule1 := RuleGen.With(mut).Generate()
//	rule2 := RuleGen.With(mut).Generate()
//
// Example #2 reuse generator:
//
//	gen := RuleGen.With(WithUniqueTitle())
//	rule1 := gen.Generate()
//	rule2 := gen.Generate()
//
// Example #3 non-unique:
//
//	rule1 := RuleGen.With(WithUniqueTitle()).Generate
//	rule2 := RuleGen.With(WithUniqueTitle()).Generate
func (a *AlertRuleMutators) WithUniqueTitle() AlertRuleMutator {
	titles := sync.Map{}
	return func(rule *AlertRule) {
		title := rule.Title
		for {
			_, exist := titles.LoadOrStore(title, struct{}{})
			if !exist {
				rule.Title = title
				return
			}
			title = fmt.Sprintf("title-%s", util.GenerateShortUID())
		}
	}
}

func (a *AlertRuleMutators) WithQuery(query ...AlertQuery) AlertRuleMutator {
	return func(rule *AlertRule) {
		rule.Data = query
		if len(query) > 1 {
			rule.Condition = query[0].RefID
		}
	}
}

func (a *AlertRuleMutators) WithGroupName(groupName string) AlertRuleMutator {
	return func(rule *AlertRule) {
		rule.RuleGroup = groupName
	}
}

func (a *AlertRuleMutators) WithGroupPrefix(prefix string) AlertRuleMutator {
	return func(rule *AlertRule) {
		rule.RuleGroup = fmt.Sprintf("%s%s", prefix, util.GenerateShortUID())
	}
}

func (a *AlertRuleMutators) WithGroupKey(groupKey AlertRuleGroupKey) AlertRuleMutator {
	return func(rule *AlertRule) {
		rule.RuleGroup = groupKey.RuleGroup
		rule.OrgID = groupKey.OrgID
		rule.NamespaceUID = groupKey.NamespaceUID
	}
}

// WithSameGroup generates a random group name and assigns it to all rules passed to it
func (a *AlertRuleMutators) WithSameGroup() AlertRuleMutator {
	once := sync.Once{}
	name := ""
	return func(rule *AlertRule) {
		once.Do(func() {
			name = util.GenerateShortUID()
		})
		rule.RuleGroup = name
	}
}

func (a *AlertRuleMutators) WithNotificationSettingsGen(ns func() NotificationSettings) AlertRuleMutator {
	return func(rule *AlertRule) {
		rule.NotificationSettings = []NotificationSettings{ns()}
	}
}
func (a *AlertRuleMutators) WithNotificationSettings(ns NotificationSettings) AlertRuleMutator {
	return func(rule *AlertRule) {
		rule.NotificationSettings = []NotificationSettings{ns}
	}
}

func (a *AlertRuleMutators) WithNoNotificationSettings() AlertRuleMutator {
	return func(rule *AlertRule) {
		rule.NotificationSettings = nil
	}
}

func (a *AlertRuleMutators) WithIsPaused(paused bool) AlertRuleMutator {
	return func(rule *AlertRule) {
		rule.IsPaused = paused
	}
}

func (a *AlertRuleMutators) WithRandomRecordingRules() AlertRuleMutator {
	return func(rule *AlertRule) {
		if rand.Int63()%2 == 0 {
			return
		}
		ConvertToRecordingRule(rule)
	}
}

func (a *AlertRuleMutators) WithAllRecordingRules() AlertRuleMutator {
	return func(rule *AlertRule) {
		ConvertToRecordingRule(rule)
	}
}

func (a *AlertRuleMutators) WithMetric(metric string) AlertRuleMutator {
	return func(rule *AlertRule) {
		if rule.Record == nil {
			rule.Record = &Record{}
		}
		rule.Record.Metric = metric
	}
}

func (a *AlertRuleMutators) WithRecordFrom(from string) AlertRuleMutator {
	return func(rule *AlertRule) {
		if rule.Record == nil {
			rule.Record = &Record{}
		}
		rule.Record.From = from
	}
}

func (a *AlertRuleMutators) WithUpdatedBy(uid *UserUID) AlertRuleMutator {
	return func(r *AlertRule) {
		r.UpdatedBy = uid
	}
}

func (a *AlertRuleMutators) WithUID(uid string) AlertRuleMutator {
	return func(r *AlertRule) {
		r.UID = uid
	}
}

func (a *AlertRuleMutators) WithKey(key AlertRuleKey) AlertRuleMutator {
	return func(r *AlertRule) {
		r.UID = key.UID
		r.OrgID = key.OrgID
	}
}

<<<<<<< HEAD
func (a *AlertRuleMutators) WithMetadata(meta AlertRuleMetadata) AlertRuleMutator {
	return func(r *AlertRule) {
		r.Metadata = meta
=======
func (a *AlertRuleMutators) WithVersion(version int64) AlertRuleMutator {
	return func(r *AlertRule) {
		r.Version = version
>>>>>>> 1b8db233
	}
}

func (g *AlertRuleGenerator) GenerateLabels(min, max int, prefix string) data.Labels {
	count := max
	if min > max {
		panic("min should not be greater than max")
	} else if min < max {
		count = rand.Intn(max-min) + min
	}
	labels := make(data.Labels, count)
	for i := 0; i < count; i++ {
		labels[prefix+"key-"+util.GenerateShortUID()] = prefix + "value-" + util.GenerateShortUID()
	}
	return labels
}

func GenerateAlertLabels(count int, prefix string) data.Labels {
	return RuleGen.GenerateLabels(count, count, prefix)
}

func GenerateAlertQuery() AlertQuery {
	return RuleGen.GenerateQuery()
}

func (g *AlertRuleGenerator) GenerateQuery() AlertQuery {
	f := rand.Intn(10) + 5
	t := rand.Intn(f)

	return AlertQuery{
		DatasourceUID: util.GenerateShortUID(),
		Model: json.RawMessage(fmt.Sprintf(`{
			"%s": "%s",
			"%s":"%d"
		}`, util.GenerateShortUID(), util.GenerateShortUID(), util.GenerateShortUID(), rand.Int())),
		RelativeTimeRange: RelativeTimeRange{
			From: Duration(time.Duration(f) * time.Minute),
			To:   Duration(time.Duration(t) * time.Minute),
		},
		RefID:     util.GenerateShortUID(),
		QueryType: util.GenerateShortUID(),
	}
}

func (g *AlertRuleGenerator) WithCondition(condition string) AlertRuleMutator {
	return func(r *AlertRule) {
		r.Condition = condition
	}
}

// GenerateRuleKey generates a random alert rule key
func GenerateRuleKey(orgID int64) AlertRuleKey {
	return AlertRuleKey{
		OrgID: orgID,
		UID:   util.GenerateShortUID(),
	}
}

// GenerateRuleKeyWithGroup generates a random alert rule key with group
func GenerateRuleKeyWithGroup(orgID int64) AlertRuleKeyWithGroup {
	return AlertRuleKeyWithGroup{
		AlertRuleKey: GenerateRuleKey(orgID),
		RuleGroup:    util.GenerateShortUID(),
	}
}

// GenerateGroupKey generates a random group key
func GenerateGroupKey(orgID int64) AlertRuleGroupKey {
	return AlertRuleGroupKey{
		OrgID:        orgID,
		NamespaceUID: util.GenerateShortUID(),
		RuleGroup:    util.GenerateShortUID(),
	}
}

// CopyRule creates a deep copy of AlertRule
func CopyRule(r *AlertRule, mutators ...AlertRuleMutator) *AlertRule {
	result := r.Copy()
	if len(mutators) > 0 {
		for _, mutator := range mutators {
			mutator(result)
		}
	}
	return result
}

func CreateClassicConditionExpression(refID string, inputRefID string, reducer string, operation string, threshold int) AlertQuery {
	return AlertQuery{
		RefID:         refID,
		QueryType:     expr.DatasourceType,
		DatasourceUID: expr.DatasourceUID,
		// the format corresponds to model `ClassicConditionJSON` in /pkg/expr/classic/classic.go
		Model: json.RawMessage(fmt.Sprintf(`
		{
			"refId": "%[1]s",
            "hide": false,
            "type": "classic_conditions",
            "datasource": {
                "uid": "%[6]s",
                "type": "%[7]s"
            },
            "conditions": [
                {
                    "type": "query",
                    "evaluator": {
                        "params": [
                            %[4]d
                        ],
                        "type": "%[3]s"
                    },
                    "operator": {
                        "type": "and"
                    },
                    "query": {
                        "params": [
                            "%[2]s"
                        ]
                    },
                    "reducer": {
                        "params": [],
                        "type": "%[5]s"
                    }
                }
            ]
		}`, refID, inputRefID, operation, threshold, reducer, expr.DatasourceUID, expr.DatasourceType)),
	}
}

func CreateReduceExpression(refID string, inputRefID string, reducer string) AlertQuery {
	return AlertQuery{
		RefID:         refID,
		QueryType:     expr.DatasourceType,
		DatasourceUID: expr.DatasourceUID,
		Model: json.RawMessage(fmt.Sprintf(`
		{
			"refId": "%[1]s",
            "hide": false,
            "type": "reduce",
			"expression": "%[2]s",
			"reducer": "%[3]s",
            "datasource": {
                "uid": "%[4]s",
                "type": "%[5]s"
            }
		}`, refID, inputRefID, reducer, expr.DatasourceUID, expr.DatasourceType)),
	}
}

func CreatePrometheusQuery(refID string, expr string, intervalMs int64, maxDataPoints int64, isInstant bool, datasourceUID string) AlertQuery {
	return AlertQuery{
		RefID:         refID,
		QueryType:     "",
		DatasourceUID: datasourceUID,
		Model: json.RawMessage(fmt.Sprintf(`
		{
			"refId": "%[1]s",
			"expr": "%[2]s",
            "intervalMs": %[3]d,
            "maxDataPoints": %[4]d,
			"exemplar": false,
			"instant": %[5]t,
			"range": %[6]t,
            "datasource": {
                "uid": "%[7]s",
                "type": "%[8]s"
            }
		}`, refID, expr, intervalMs, maxDataPoints, isInstant, !isInstant, datasourceUID, datasources.DS_PROMETHEUS)),
	}
}

func CreateLokiQuery(refID string, expr string, intervalMs int64, maxDataPoints int64, queryType string, datasourceUID string) AlertQuery {
	return AlertQuery{
		RefID:         refID,
		QueryType:     queryType,
		DatasourceUID: datasourceUID,
		Model: json.RawMessage(fmt.Sprintf(`
		{
			"refId": "%[1]s",
			"expr": "%[2]s",
            "intervalMs": %[3]d,
            "maxDataPoints": %[4]d,
			"queryType": "%[5]s",
            "datasource": {
                "uid": "%[6]s",
                "type": "%[7]s"
            }
		}`, refID, expr, intervalMs, maxDataPoints, queryType, datasourceUID, datasources.DS_LOKI)),
	}
}

func CreateHysteresisExpression(t *testing.T, refID string, inputRefID string, threshold int, recoveryThreshold int) AlertQuery {
	t.Helper()
	q := AlertQuery{
		RefID:         refID,
		QueryType:     expr.DatasourceType,
		DatasourceUID: expr.DatasourceUID,
		Model: json.RawMessage(fmt.Sprintf(`
		{
			"refId": "%[1]s",
            "type": "threshold",
            "datasource": {
                "uid": "%[5]s",
                "type": "%[6]s"
            },
			"expression": "%[2]s",
            "conditions": [
                {
                    "type": "query",
                    "evaluator": {
                        "params": [
                            %[3]d
                        ],
                        "type": "gt"
                    },
					"unloadEvaluator": {
                        "params": [
                            %[4]d
                        ],
                        "type": "lt"
					}
                }
            ]
		}`, refID, inputRefID, threshold, recoveryThreshold, expr.DatasourceUID, expr.DatasourceType)),
	}
	h, err := q.IsHysteresisExpression()
	require.NoError(t, err)
	require.Truef(t, h, "test model is expected to be a hysteresis expression")
	return q
}

func GenerateMetadata() AlertRuleMetadata {
	return AlertRuleMetadata{
		EditorSettings: EditorSettings{
			SimplifiedQueryAndExpressionsSection: rand.Int()%2 == 0,
			SimplifiedNotificationsSection:       rand.Int()%2 == 0,
		},
	}
}

type AlertInstanceMutator func(*AlertInstance)

// AlertInstanceGen provides a factory function that generates a random AlertInstance.
// The mutators arguments allows changing fields of the resulting structure.
func AlertInstanceGen(mutators ...AlertInstanceMutator) *AlertInstance {
	var labels map[string]string = nil
	if rand.Int63()%2 == 0 {
		labels = GenerateAlertLabels(rand.Intn(5), "lbl-")
	}

	randState := func() InstanceStateType {
		s := [...]InstanceStateType{
			InstanceStateFiring,
			InstanceStateNormal,
			InstanceStatePending,
			InstanceStateNoData,
			InstanceStateError,
		}
		return s[rand.Intn(len(s))]
	}

	currentStateSince := time.Now().Add(-time.Duration(rand.Intn(100) + 1))

	instance := &AlertInstance{
		AlertInstanceKey: AlertInstanceKey{
			RuleOrgID:  rand.Int63n(1500),
			RuleUID:    util.GenerateShortUID(),
			LabelsHash: util.GenerateShortUID(),
		},
		Labels:            labels,
		CurrentState:      randState(),
		CurrentReason:     "TEST-REASON-" + util.GenerateShortUID(),
		CurrentStateSince: currentStateSince,
		CurrentStateEnd:   currentStateSince.Add(time.Duration(rand.Intn(100) + 200)),
		LastEvalTime:      time.Now().Add(-time.Duration(rand.Intn(100) + 50)),
		LastSentAt:        util.Pointer(time.Now().Add(-time.Duration(rand.Intn(100) + 50))),
	}

	if instance.CurrentState == InstanceStateNormal && rand.Intn(2) == 1 {
		instance.ResolvedAt = util.Pointer(time.Now().Add(-time.Duration(rand.Intn(100) + 50)))
	}

	for _, mutator := range mutators {
		mutator(instance)
	}
	return instance
}

type Mutator[T any] func(*T)

// CopyNotificationSettings creates a deep copy of NotificationSettings.
func CopyNotificationSettings(ns NotificationSettings, mutators ...Mutator[NotificationSettings]) NotificationSettings {
	c := NotificationSettings{
		Receiver: ns.Receiver,
	}
	if ns.GroupWait != nil {
		c.GroupWait = util.Pointer(*ns.GroupWait)
	}
	if ns.GroupInterval != nil {
		c.GroupInterval = util.Pointer(*ns.GroupInterval)
	}
	if ns.RepeatInterval != nil {
		c.RepeatInterval = util.Pointer(*ns.RepeatInterval)
	}
	if ns.GroupBy != nil {
		c.GroupBy = make([]string, len(ns.GroupBy))
		copy(c.GroupBy, ns.GroupBy)
	}
	if ns.MuteTimeIntervals != nil {
		c.MuteTimeIntervals = make([]string, len(ns.MuteTimeIntervals))
		copy(c.MuteTimeIntervals, ns.MuteTimeIntervals)
	}
	for _, mutator := range mutators {
		mutator(&c)
	}
	return c
}

// NotificationSettingsGen generates NotificationSettings using a base and mutators.
func NotificationSettingsGen(mutators ...Mutator[NotificationSettings]) func() NotificationSettings {
	return func() NotificationSettings {
		c := NotificationSettings{
			Receiver:          util.GenerateShortUID(),
			GroupBy:           []string{model.AlertNameLabel, FolderTitleLabel, util.GenerateShortUID()},
			GroupWait:         util.Pointer(model.Duration(time.Duration(rand.Intn(100)+1) * time.Second)),
			GroupInterval:     util.Pointer(model.Duration(time.Duration(rand.Intn(100)+1) * time.Second)),
			RepeatInterval:    util.Pointer(model.Duration(time.Duration(rand.Intn(100)+1) * time.Second)),
			MuteTimeIntervals: []string{util.GenerateShortUID(), util.GenerateShortUID()},
		}
		for _, mutator := range mutators {
			mutator(&c)
		}
		return c
	}
}

type NotificationSettingsMutators struct{}

func (n NotificationSettingsMutators) WithReceiver(receiver string) Mutator[NotificationSettings] {
	return func(ns *NotificationSettings) {
		ns.Receiver = receiver
	}
}

func (n NotificationSettingsMutators) WithGroupWait(groupWait *time.Duration) Mutator[NotificationSettings] {
	return func(ns *NotificationSettings) {
		if groupWait == nil {
			ns.GroupWait = nil
			return
		}
		dur := model.Duration(*groupWait)
		ns.GroupWait = &dur
	}
}

func (n NotificationSettingsMutators) WithGroupInterval(groupInterval *time.Duration) Mutator[NotificationSettings] {
	return func(ns *NotificationSettings) {
		if groupInterval == nil {
			ns.GroupInterval = nil
			return
		}
		dur := model.Duration(*groupInterval)
		ns.GroupInterval = &dur
	}
}

func (n NotificationSettingsMutators) WithRepeatInterval(repeatInterval *time.Duration) Mutator[NotificationSettings] {
	return func(ns *NotificationSettings) {
		if repeatInterval == nil {
			ns.RepeatInterval = nil
			return
		}
		dur := model.Duration(*repeatInterval)
		ns.RepeatInterval = &dur
	}
}

func (n NotificationSettingsMutators) WithGroupBy(groupBy ...string) Mutator[NotificationSettings] {
	return func(ns *NotificationSettings) {
		ns.GroupBy = groupBy
	}
}

func (n NotificationSettingsMutators) WithMuteTimeIntervals(muteTimeIntervals ...string) Mutator[NotificationSettings] {
	return func(ns *NotificationSettings) {
		ns.MuteTimeIntervals = muteTimeIntervals
	}
}

// Silences

// CopySilenceWith creates a deep copy of Silence and then applies mutators to it.
func CopySilenceWith(s Silence, mutators ...Mutator[Silence]) Silence {
	c := CopySilence(s)
	for _, mutator := range mutators {
		mutator(&c)
	}
	return c
}

// CopySilence creates a deep copy of Silence.
func CopySilence(s Silence) Silence {
	c := Silence{
		Silence: amv2.Silence{},
	}

	if s.ID != nil {
		c.ID = util.Pointer(*s.ID)
	}
	if s.Status != nil {
		c.Status = util.Pointer(*s.Status)
	}
	if s.UpdatedAt != nil {
		c.UpdatedAt = util.Pointer(*s.UpdatedAt)
	}
	if s.Silence.Comment != nil {
		c.Silence.Comment = util.Pointer(*s.Silence.Comment)
	}
	if s.Silence.CreatedBy != nil {
		c.Silence.CreatedBy = util.Pointer(*s.Silence.CreatedBy)
	}
	if s.Silence.EndsAt != nil {
		c.Silence.EndsAt = util.Pointer(*s.Silence.EndsAt)
	}
	if s.Silence.StartsAt != nil {
		c.Silence.StartsAt = util.Pointer(*s.Silence.StartsAt)
	}
	if s.Silence.Matchers != nil {
		c.Silence.Matchers = CopyMatchers(s.Silence.Matchers)
	}

	return c
}

// CopyMatchers creates a deep copy of Matchers.
func CopyMatchers(matchers []*amv2.Matcher) []*amv2.Matcher {
	copies := make([]*amv2.Matcher, len(matchers))
	for i, m := range matchers {
		c := amv2.Matcher{}
		if m.IsEqual != nil {
			c.IsEqual = util.Pointer(*m.IsEqual)
		}
		if m.IsRegex != nil {
			c.IsRegex = util.Pointer(*m.IsRegex)
		}
		if m.Name != nil {
			c.Name = util.Pointer(*m.Name)
		}
		if m.Value != nil {
			c.Value = util.Pointer(*m.Value)
		}
		copies[i] = &c
	}
	return copies
}

// SilenceGen generates Silence using a base and mutators.
func SilenceGen(mutators ...Mutator[Silence]) func() Silence {
	return func() Silence {
		now := time.Now()
		c := Silence{
			ID:        util.Pointer(util.GenerateShortUID()),
			Status:    util.Pointer(amv2.SilenceStatus{State: util.Pointer(amv2.SilenceStatusStateActive)}),
			UpdatedAt: util.Pointer(strfmt.DateTime(now.Add(time.Minute))),
			Silence: amv2.Silence{
				Comment:   util.Pointer(util.GenerateShortUID()),
				CreatedBy: util.Pointer(util.GenerateShortUID()),
				StartsAt:  util.Pointer(strfmt.DateTime(now.Add(-time.Minute))),
				EndsAt:    util.Pointer(strfmt.DateTime(now.Add(time.Minute))),
				Matchers:  []*amv2.Matcher{{Name: util.Pointer(util.GenerateShortUID()), Value: util.Pointer(util.GenerateShortUID()), IsRegex: util.Pointer(false), IsEqual: util.Pointer(true)}},
			},
		}
		for _, mutator := range mutators {
			mutator(&c)
		}
		return c
	}
}

var (
	SilenceMuts = SilenceMutators{}
)

type SilenceMutators struct{}

func (n SilenceMutators) WithMatcher(name, value string, matchType labels.MatchType) Mutator[Silence] {
	return func(s *Silence) {
		m := amv2.Matcher{
			Name:    &name,
			Value:   &value,
			IsRegex: util.Pointer(matchType == labels.MatchRegexp || matchType == labels.MatchNotRegexp),
			IsEqual: util.Pointer(matchType == labels.MatchRegexp || matchType == labels.MatchEqual),
		}
		s.Silence.Matchers = append(s.Silence.Matchers, &m)
	}
}
func (n SilenceMutators) WithRuleUID(value string) Mutator[Silence] {
	return func(s *Silence) {
		name := alertingModels.RuleUIDLabel
		m := amv2.Matcher{
			Name:    &name,
			Value:   &value,
			IsRegex: util.Pointer(false),
			IsEqual: util.Pointer(true),
		}
		for _, matcher := range s.Silence.Matchers {
			if isRuleUIDMatcher(*matcher) {
				*matcher = m
				return
			}
		}
		s.Silence.Matchers = append(s.Silence.Matchers, &m)
	}
}
func (n SilenceMutators) Expired() Mutator[Silence] {
	return func(s *Silence) {
		s.EndsAt = util.Pointer(strfmt.DateTime(time.Now().Add(-time.Minute)))
	}
}

func (n SilenceMutators) WithEmptyId() Mutator[Silence] {
	return func(s *Silence) {
		s.ID = util.Pointer("")
	}
}

// Receivers

// CopyReceiverWith creates a deep copy of Receiver and then applies mutators to it.
func CopyReceiverWith(r Receiver, mutators ...Mutator[Receiver]) Receiver {
	c := r.Clone()
	for _, mutator := range mutators {
		mutator(&c)
	}
	c.Version = c.Fingerprint()
	return c
}

// ReceiverGen generates Receiver using a base and mutators.
func ReceiverGen(mutators ...Mutator[Receiver]) func() Receiver {
	return func() Receiver {
		name := util.GenerateShortUID()
		integration := IntegrationGen(IntegrationMuts.WithName(name))()
		c := Receiver{
			UID:          nameToUid(name),
			Name:         name,
			Integrations: []*Integration{&integration},
			Provenance:   ProvenanceNone,
		}
		for _, mutator := range mutators {
			mutator(&c)
		}
		c.Version = c.Fingerprint()
		return c
	}
}

var (
	ReceiverMuts = ReceiverMutators{}
)

type ReceiverMutators struct{}

func (n ReceiverMutators) WithName(name string) Mutator[Receiver] {
	return func(r *Receiver) {
		r.Name = name
		r.UID = nameToUid(name)
	}
}

func (n ReceiverMutators) WithProvenance(provenance Provenance) Mutator[Receiver] {
	return func(r *Receiver) {
		r.Provenance = provenance
	}
}

func (n ReceiverMutators) WithValidIntegration(integrationType string) Mutator[Receiver] {
	return func(r *Receiver) {
		integration := IntegrationGen(IntegrationMuts.WithValidConfig(integrationType))()
		r.Integrations = []*Integration{&integration}
	}
}

func (n ReceiverMutators) WithInvalidIntegration(integrationType string) Mutator[Receiver] {
	return func(r *Receiver) {
		integration := IntegrationGen(IntegrationMuts.WithInvalidConfig(integrationType))()
		r.Integrations = []*Integration{&integration}
	}
}

func (n ReceiverMutators) WithIntegrations(integration ...Integration) Mutator[Receiver] {
	return func(r *Receiver) {
		integrations := make([]*Integration, len(integration))
		for i, v := range integration {
			clone := v.Clone()
			integrations[i] = &clone
		}
		r.Integrations = integrations
	}
}

func (n ReceiverMutators) Encrypted(fn EncryptFn) Mutator[Receiver] {
	return func(r *Receiver) {
		_ = r.Encrypt(fn)
	}
}
func (n ReceiverMutators) Decrypted(fn DecryptFn) Mutator[Receiver] {
	return func(r *Receiver) {
		_ = r.Decrypt(fn)
	}
}

// Integrations

// CopyIntegrationWith creates a deep copy of Integration and then applies mutators to it.
func CopyIntegrationWith(r Integration, mutators ...Mutator[Integration]) Integration {
	c := r.Clone()
	for _, mutator := range mutators {
		mutator(&c)
	}
	return c
}

// IntegrationGen generates Integration using a base and mutators.
func IntegrationGen(mutators ...Mutator[Integration]) func() Integration {
	return func() Integration {
		name := util.GenerateShortUID()
		randomIntegrationType, _ := randomMapKey(alertingNotify.AllKnownConfigsForTesting)

		c := Integration{
			UID:                   util.GenerateShortUID(),
			Name:                  name,
			DisableResolveMessage: rand.Intn(2) == 1,
			Settings:              make(map[string]any),
			SecureSettings:        make(map[string]string),
		}

		IntegrationMuts.WithValidConfig(randomIntegrationType)(&c)

		for _, mutator := range mutators {
			mutator(&c)
		}
		return c
	}
}

var (
	IntegrationMuts = IntegrationMutators{}
	Base64Enrypt    = func(s string) (string, error) {
		return base64.StdEncoding.EncodeToString([]byte(s)), nil
	}
	Base64Decrypt = func(s string) (string, error) {
		b, err := base64.StdEncoding.DecodeString(s)
		return string(b), err
	}
)

type IntegrationMutators struct{}

func (n IntegrationMutators) WithUID(uid string) Mutator[Integration] {
	return func(s *Integration) {
		s.UID = uid
	}
}

func (n IntegrationMutators) WithName(name string) Mutator[Integration] {
	return func(s *Integration) {
		s.Name = name
	}
}

func (n IntegrationMutators) WithValidConfig(integrationType string) Mutator[Integration] {
	return func(c *Integration) {
		config := alertingNotify.AllKnownConfigsForTesting[integrationType].GetRawNotifierConfig(c.Name)
		integrationConfig, _ := IntegrationConfigFromType(integrationType)
		c.Config = integrationConfig

		var settings map[string]any
		_ = json.Unmarshal(config.Settings, &settings)

		c.Settings = settings

		// Decrypt secure settings over to normal settings.
		for k, v := range c.SecureSettings {
			decodeValue, _ := base64.StdEncoding.DecodeString(v)
			settings[k] = string(decodeValue)
		}
	}
}

func (n IntegrationMutators) WithInvalidConfig(integrationType string) Mutator[Integration] {
	return func(c *Integration) {
		integrationConfig, _ := IntegrationConfigFromType(integrationType)
		c.Config = integrationConfig
		c.Settings = map[string]interface{}{}
		c.SecureSettings = map[string]string{}
		if integrationType == "webex" {
			// Webex passes validation without any settings but should fail with an unparsable URL.
			c.Settings["api_url"] = "(*^$*^%!@#$*()"
		}
	}
}

func (n IntegrationMutators) WithSettings(settings map[string]any) Mutator[Integration] {
	return func(c *Integration) {
		c.Settings = maps.Clone(settings)
	}
}

func (n IntegrationMutators) AddSetting(key string, val any) Mutator[Integration] {
	return func(c *Integration) {
		c.Settings[key] = val
	}
}

func (n IntegrationMutators) WithSecureSettings(secureSettings map[string]string) Mutator[Integration] {
	return func(r *Integration) {
		r.SecureSettings = maps.Clone(secureSettings)
	}
}

func (n IntegrationMutators) AddSecureSetting(key, val string) Mutator[Integration] {
	return func(r *Integration) {
		r.SecureSettings[key] = val
	}
}

func randomMapKey[K comparable, V any](m map[K]V) (K, V) {
	randIdx := rand.Intn(len(m))
	i := 0

	for key, val := range m {
		if i == randIdx {
			return key, val
		}
		i++
	}
	return *new(K), *new(V)
}

func ConvertToRecordingRule(rule *AlertRule) {
	if rule.Record == nil {
		rule.Record = &Record{}
	}
	if rule.Record.From == "" {
		rule.Record.From = rule.Condition
	}
	if rule.Record.Metric == "" {
		rule.Record.Metric = fmt.Sprintf("some_metric_%s", util.GenerateShortUID())
	}
	rule.Condition = ""
	rule.NoDataState = ""
	rule.ExecErrState = ""
	rule.For = 0
	rule.NotificationSettings = nil
}

func nameToUid(name string) string { // Avoid legacy_storage.NameToUid import cycle.
	return base64.RawURLEncoding.EncodeToString([]byte(name))
}<|MERGE_RESOLUTION|>--- conflicted
+++ resolved
@@ -564,15 +564,15 @@
 	}
 }
 
-<<<<<<< HEAD
+func (a *AlertRuleMutators) WithVersion(version int64) AlertRuleMutator {
+	return func(r *AlertRule) {
+		r.Version = version
+	}
+}
+
 func (a *AlertRuleMutators) WithMetadata(meta AlertRuleMetadata) AlertRuleMutator {
 	return func(r *AlertRule) {
 		r.Metadata = meta
-=======
-func (a *AlertRuleMutators) WithVersion(version int64) AlertRuleMutator {
-	return func(r *AlertRule) {
-		r.Version = version
->>>>>>> 1b8db233
 	}
 }
 
