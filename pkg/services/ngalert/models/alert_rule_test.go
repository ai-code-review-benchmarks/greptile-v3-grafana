package models

import (
	"encoding/json"
	"fmt"
	"math/rand"
	"reflect"
	"sort"
	"strings"
	"testing"
	"time"

	"github.com/google/go-cmp/cmp"
	"github.com/google/go-cmp/cmp/cmpopts"
	"github.com/prometheus/common/model"
	"github.com/stretchr/testify/assert"
	"github.com/stretchr/testify/require"
	"gopkg.in/yaml.v3"

	"github.com/grafana/grafana/pkg/util"
	"github.com/grafana/grafana/pkg/util/cmputil"
)

func TestSortAlertRulesByGroupKeyAndIndex(t *testing.T) {
	tc := []struct {
		name     string
		input    []*AlertRule
		expected []*AlertRule
	}{{
		name: "alert rules are ordered by organization",
		input: []*AlertRule{
			{OrgID: 2, NamespaceUID: "test2"},
			{OrgID: 1, NamespaceUID: "test1"},
		},
		expected: []*AlertRule{
			{OrgID: 1, NamespaceUID: "test1"},
			{OrgID: 2, NamespaceUID: "test2"},
		},
	}, {
		name: "alert rules in same organization are ordered by namespace",
		input: []*AlertRule{
			{OrgID: 1, NamespaceUID: "test2"},
			{OrgID: 1, NamespaceUID: "test1"},
		},
		expected: []*AlertRule{
			{OrgID: 1, NamespaceUID: "test1"},
			{OrgID: 1, NamespaceUID: "test2"},
		},
	}, {
		name: "alert rules with same group key are ordered by index",
		input: []*AlertRule{
			{OrgID: 1, NamespaceUID: "test", RuleGroupIndex: 2},
			{OrgID: 1, NamespaceUID: "test", RuleGroupIndex: 1},
		},
		expected: []*AlertRule{
			{OrgID: 1, NamespaceUID: "test", RuleGroupIndex: 1},
			{OrgID: 1, NamespaceUID: "test", RuleGroupIndex: 2},
		},
	}}

	for _, tt := range tc {
		t.Run(tt.name, func(t *testing.T) {
			AlertRulesBy(AlertRulesByGroupKeyAndIndex).Sort(tt.input)
			assert.EqualValues(t, tt.expected, tt.input)
		})
	}
}

func TestNoDataStateFromString(t *testing.T) {
	allKnownNoDataStates := [...]NoDataState{
		Alerting,
		NoData,
		OK,
	}

	t.Run("should parse known values", func(t *testing.T) {
		for _, state := range allKnownNoDataStates {
			stateStr := string(state)
			actual, err := NoDataStateFromString(stateStr)
			require.NoErrorf(t, err, "failed to parse a known state [%s]", stateStr)
			require.Equal(t, state, actual)
		}
	})

	t.Run("should fail to parse in different case", func(t *testing.T) {
		for _, state := range allKnownNoDataStates {
			stateStr := strings.ToLower(string(state))
			actual, err := NoDataStateFromString(stateStr)
			require.Errorf(t, err, "expected error for input value [%s]", stateStr)
			require.Equal(t, NoDataState(""), actual)
		}
	})

	t.Run("should fail to parse unknown values", func(t *testing.T) {
		input := util.GenerateShortUID()
		actual, err := NoDataStateFromString(input)
		require.Errorf(t, err, "expected error for input value [%s]", input)
		require.Equal(t, NoDataState(""), actual)
	})
}

func TestErrStateFromString(t *testing.T) {
	allKnownErrStates := [...]ExecutionErrorState{
		AlertingErrState,
		ErrorErrState,
		OkErrState,
	}

	t.Run("should parse known values", func(t *testing.T) {
		for _, state := range allKnownErrStates {
			stateStr := string(state)
			actual, err := ErrStateFromString(stateStr)
			require.NoErrorf(t, err, "failed to parse a known state [%s]", stateStr)
			require.Equal(t, state, actual)
		}
	})

	t.Run("should fail to parse in different case", func(t *testing.T) {
		for _, state := range allKnownErrStates {
			stateStr := strings.ToLower(string(state))
			actual, err := ErrStateFromString(stateStr)
			require.Errorf(t, err, "expected error for input value [%s]", stateStr)
			require.Equal(t, ExecutionErrorState(""), actual)
		}
	})

	t.Run("should fail to parse unknown values", func(t *testing.T) {
		input := util.GenerateShortUID()
		actual, err := ErrStateFromString(input)
		require.Errorf(t, err, "expected error for input value [%s]", input)
		require.Equal(t, ExecutionErrorState(""), actual)
	})
}

func TestSetDashboardAndPanelFromAnnotations(t *testing.T) {
	testCases := []struct {
		name                 string
		annotations          map[string]string
		expectedError        error
		expectedDashboardUID string
		expectedPanelID      int64
	}{
		{
			name:                 "annotations is empty",
			annotations:          nil,
			expectedError:        nil,
			expectedDashboardUID: "",
			expectedPanelID:      -1,
		},
		{
			name:        "dashboardUID is not present",
			annotations: map[string]string{PanelIDAnnotation: "1234567890"},
			expectedError: fmt.Errorf("both annotations %s and %s must be specified",
				DashboardUIDAnnotation, PanelIDAnnotation),
			expectedDashboardUID: "",
			expectedPanelID:      -1,
		},
		{
			name:        "dashboardUID is present but empty",
			annotations: map[string]string{DashboardUIDAnnotation: "", PanelIDAnnotation: "1234567890"},
			expectedError: fmt.Errorf("both annotations %s and %s must be specified",
				DashboardUIDAnnotation, PanelIDAnnotation),
			expectedDashboardUID: "",
			expectedPanelID:      -1,
		},
		{
			name:        "panelID is not present",
			annotations: map[string]string{DashboardUIDAnnotation: "cKy7f6Hk"},
			expectedError: fmt.Errorf("both annotations %s and %s must be specified",
				DashboardUIDAnnotation, PanelIDAnnotation),
			expectedDashboardUID: "",
			expectedPanelID:      -1,
		},
		{
			name:        "panelID is present but empty",
			annotations: map[string]string{DashboardUIDAnnotation: "cKy7f6Hk", PanelIDAnnotation: ""},
			expectedError: fmt.Errorf("both annotations %s and %s must be specified",
				DashboardUIDAnnotation, PanelIDAnnotation),
			expectedDashboardUID: "",
			expectedPanelID:      -1,
		},
		{
			name:                 "dashboardUID and panelID are present but panelID is not a correct int64",
			annotations:          map[string]string{DashboardUIDAnnotation: "cKy7f6Hk", PanelIDAnnotation: "fgh"},
			expectedError:        fmt.Errorf("annotation %s must be a valid integer Panel ID", PanelIDAnnotation),
			expectedDashboardUID: "",
			expectedPanelID:      -1,
		},
		{
			name:                 "dashboardUID and panelID are present and correct",
			annotations:          map[string]string{DashboardUIDAnnotation: "cKy7f6Hk", PanelIDAnnotation: "65"},
			expectedError:        nil,
			expectedDashboardUID: "cKy7f6Hk",
			expectedPanelID:      65,
		},
	}

	for _, tc := range testCases {
		t.Run(tc.name, func(t *testing.T) {
			rule := RuleGen.With(
				RuleMuts.WithDashboardAndPanel(nil, nil),
				RuleMuts.WithAnnotations(tc.annotations),
			).Generate()
			err := rule.SetDashboardAndPanelFromAnnotations()

			require.Equal(t, tc.expectedError, err)
			require.Equal(t, tc.expectedDashboardUID, rule.GetDashboardUID())
			require.Equal(t, tc.expectedPanelID, rule.GetPanelID())
		})
	}
}

func TestPatchPartialAlertRule(t *testing.T) {
	t.Run("patches", func(t *testing.T) {
		testCases := []struct {
			name    string
			mutator func(r *AlertRuleWithOptionals)
		}{
			{
				name: "title is empty",
				mutator: func(r *AlertRuleWithOptionals) {
					r.Title = ""
				},
			},
			{
				name: "condition and data are empty",
				mutator: func(r *AlertRuleWithOptionals) {
					r.Condition = ""
					r.Data = nil
				},
			},
			{
				name: "ExecErrState is empty",
				mutator: func(r *AlertRuleWithOptionals) {
					r.ExecErrState = ""
				},
			},
			{
				name: "NoDataState is empty",
				mutator: func(r *AlertRuleWithOptionals) {
					r.NoDataState = ""
				},
			},
			{
				name: "For is -1",
				mutator: func(r *AlertRuleWithOptionals) {
					r.For = -1
				},
			},
			{
				name: "IsPaused did not come in request",
				mutator: func(r *AlertRuleWithOptionals) {
					r.IsPaused = true
				},
			},
		}

		gen := RuleGen.With(
			RuleMuts.WithFor(time.Duration(rand.Int63n(1000) + 1)),
		)

		for _, testCase := range testCases {
			t.Run(testCase.name, func(t *testing.T) {
				var existing *AlertRuleWithOptionals
				for i := 0; i < 10; i++ {
					rule := gen.Generate()
					existing = &AlertRuleWithOptionals{AlertRule: rule}
					cloned := *existing
					testCase.mutator(&cloned)
					if !cmp.Equal(existing, cloned, cmp.FilterPath(func(path cmp.Path) bool {
						return path.String() == "Data.modelProps"
					}, cmp.Ignore())) {
						break
					}
				}
				patch := *existing
				testCase.mutator(&patch)

				require.NotEqual(t, *existing, patch)
				PatchPartialAlertRule(&existing.AlertRule, &patch)
				require.Equal(t, *existing, patch)
			})
		}
	})

	t.Run("does not patch", func(t *testing.T) {
		testCases := []struct {
			name    string
			mutator func(r *AlertRule)
		}{
			{
				name: "ID",
				mutator: func(r *AlertRule) {
					r.ID = 0
				},
			},
			{
				name: "OrgID",
				mutator: func(r *AlertRule) {
					r.OrgID = 0
				},
			},
			{
				name: "Updated",
				mutator: func(r *AlertRule) {
					r.Updated = time.Time{}
				},
			},
			{
				name: "Version",
				mutator: func(r *AlertRule) {
					r.Version = 0
				},
			},
			{
				name: "UID",
				mutator: func(r *AlertRule) {
					r.UID = ""
				},
			},
			{
				name: "DashboardUID",
				mutator: func(r *AlertRule) {
					r.DashboardUID = nil
				},
			},
			{
				name: "PanelID",
				mutator: func(r *AlertRule) {
					r.PanelID = nil
				},
			},
			{
				name: "Annotations",
				mutator: func(r *AlertRule) {
					r.Annotations = nil
				},
			},
			{
				name: "Labels",
				mutator: func(r *AlertRule) {
					r.Labels = nil
				},
			},
		}

		gen := RuleGen.With(
			RuleMuts.WithUniqueID(),
			RuleMuts.WithFor(time.Duration(rand.Int63n(1000)+1)),
		)

		for _, testCase := range testCases {
			t.Run(testCase.name, func(t *testing.T) {
				var existing *AlertRule
				for {
					existing = gen.GenerateRef()
					cloned := CopyRule(existing)
					// make sure the generated rule does not match the mutated one
					testCase.mutator(cloned)
					if !cmp.Equal(existing, cloned, cmp.FilterPath(func(path cmp.Path) bool {
						return path.String() == "Data.modelProps"
					}, cmp.Ignore())) {
						break
					}
				}
				patch := AlertRuleWithOptionals{AlertRule: *existing}
				testCase.mutator(&patch.AlertRule)
				PatchPartialAlertRule(existing, &patch)
				require.NotEqual(t, *existing, &patch.AlertRule)
			})
		}
	})
}

func TestDiff(t *testing.T) {
	t.Run("should return nil if there is no diff", func(t *testing.T) {
		rule1 := RuleGen.GenerateRef()
		rule2 := CopyRule(rule1)
		result := rule1.Diff(rule2)
		require.Emptyf(t, result, "expected diff to be empty. rule1: %#v, rule2: %#v\ndiff: %s", rule1, rule2, result)
	})

	t.Run("should respect fields to ignore", func(t *testing.T) {
		rule1 := RuleGen.GenerateRef()
		rule2 := CopyRule(rule1)
		rule2.ID = rule1.ID/2 + 1
		rule2.Version = rule1.Version/2 + 1
		rule2.Updated = rule1.Updated.Add(1 * time.Second)
		result := rule1.Diff(rule2, "ID", "Version", "Updated")
		require.Emptyf(t, result, "expected diff to be empty. rule1: %#v, rule2: %#v\ndiff: %s", rule1, rule2, result)
	})

	t.Run("should find diff in simple fields", func(t *testing.T) {
		rule1 := RuleGen.GenerateRef()
		rule2 := RuleGen.GenerateRef()

		diffs := rule1.Diff(rule2, "Data", "Annotations", "Labels", "NotificationSettings") // these fields will be tested separately

		difCnt := 0
		if rule1.ID != rule2.ID {
			diff := diffs.GetDiffsForField("ID")
			assert.Len(t, diff, 1)
			assert.Equal(t, rule1.ID, diff[0].Left.Int())
			assert.Equal(t, rule2.ID, diff[0].Right.Int())
			difCnt++
		}
		if rule1.OrgID != rule2.OrgID {
			diff := diffs.GetDiffsForField("OrgID")
			assert.Len(t, diff, 1)
			assert.Equal(t, rule1.OrgID, diff[0].Left.Int())
			assert.Equal(t, rule2.OrgID, diff[0].Right.Int())
			difCnt++
		}
		if rule1.Title != rule2.Title {
			diff := diffs.GetDiffsForField("Title")
			assert.Len(t, diff, 1)
			assert.Equal(t, rule1.Title, diff[0].Left.String())
			assert.Equal(t, rule2.Title, diff[0].Right.String())
			difCnt++
		}
		if rule1.Condition != rule2.Condition {
			diff := diffs.GetDiffsForField("Condition")
			assert.Len(t, diff, 1)
			assert.Equal(t, rule1.Condition, diff[0].Left.String())
			assert.Equal(t, rule2.Condition, diff[0].Right.String())
			difCnt++
		}
		if rule1.Updated != rule2.Updated {
			diff := diffs.GetDiffsForField("Updated")
			assert.Len(t, diff, 1)
			assert.Equal(t, rule1.Updated, diff[0].Left.Interface())
			assert.Equal(t, rule2.Updated, diff[0].Right.Interface())
			difCnt++
		}
		if rule1.IntervalSeconds != rule2.IntervalSeconds {
			diff := diffs.GetDiffsForField("IntervalSeconds")
			assert.Len(t, diff, 1)
			assert.Equal(t, rule1.IntervalSeconds, diff[0].Left.Int())
			assert.Equal(t, rule2.IntervalSeconds, diff[0].Right.Int())
			difCnt++
		}
		if rule1.Version != rule2.Version {
			diff := diffs.GetDiffsForField("Version")
			assert.Len(t, diff, 1)
			assert.Equal(t, rule1.Version, diff[0].Left.Int())
			assert.Equal(t, rule2.Version, diff[0].Right.Int())
			difCnt++
		}
		if rule1.UID != rule2.UID {
			diff := diffs.GetDiffsForField("UID")
			assert.Len(t, diff, 1)
			assert.Equal(t, rule1.UID, diff[0].Left.String())
			assert.Equal(t, rule2.UID, diff[0].Right.String())
			difCnt++
		}
		if rule1.NamespaceUID != rule2.NamespaceUID {
			diff := diffs.GetDiffsForField("NamespaceUID")
			assert.Len(t, diff, 1)
			assert.Equal(t, rule1.NamespaceUID, diff[0].Left.String())
			assert.Equal(t, rule2.NamespaceUID, diff[0].Right.String())
			difCnt++
		}
		if rule1.DashboardUID != rule2.DashboardUID {
			diff := diffs.GetDiffsForField("DashboardUID")
			assert.Len(t, diff, 1)
			difCnt++
		}
		if rule1.PanelID != rule2.PanelID {
			diff := diffs.GetDiffsForField("PanelID")
			assert.Len(t, diff, 1)
			difCnt++
		}
		if rule1.RuleGroup != rule2.RuleGroup {
			diff := diffs.GetDiffsForField("RuleGroup")
			assert.Len(t, diff, 1)
			assert.Equal(t, rule1.RuleGroup, diff[0].Left.String())
			assert.Equal(t, rule2.RuleGroup, diff[0].Right.String())
			difCnt++
		}
		if rule1.NoDataState != rule2.NoDataState {
			diff := diffs.GetDiffsForField("NoDataState")
			assert.Len(t, diff, 1)
			assert.Equal(t, rule1.NoDataState, diff[0].Left.Interface())
			assert.Equal(t, rule2.NoDataState, diff[0].Right.Interface())
			difCnt++
		}
		if rule1.ExecErrState != rule2.ExecErrState {
			diff := diffs.GetDiffsForField("ExecErrState")
			assert.Len(t, diff, 1)
			assert.Equal(t, rule1.ExecErrState, diff[0].Left.Interface())
			assert.Equal(t, rule2.ExecErrState, diff[0].Right.Interface())
			difCnt++
		}
		if rule1.For != rule2.For {
			diff := diffs.GetDiffsForField("For")
			assert.Len(t, diff, 1)
			assert.Equal(t, rule1.For, diff[0].Left.Interface())
			assert.Equal(t, rule2.For, diff[0].Right.Interface())
			difCnt++
		}
		if rule1.RuleGroupIndex != rule2.RuleGroupIndex {
			diff := diffs.GetDiffsForField("RuleGroupIndex")
			assert.Len(t, diff, 1)
			assert.Equal(t, rule1.RuleGroupIndex, diff[0].Left.Interface())
			assert.Equal(t, rule2.RuleGroupIndex, diff[0].Right.Interface())
			difCnt++
		}
		if rule1.Record != rule2.Record {
			diff := diffs.GetDiffsForField("Record")
			assert.Len(t, diff, 1)
			assert.Equal(t, rule1.Record, diff[0].Left.String())
			assert.Equal(t, rule2.Record, diff[0].Right.String())
			difCnt++
		}

		require.Lenf(t, diffs, difCnt, "Got some unexpected diffs. Either add to ignore or add assert to it")

		if t.Failed() {
			t.Logf("rule1: %#v, rule2: %#v\ndiff: %s", rule1, rule2, diffs)
		}
	})

	t.Run("should not see difference between nil and empty Annotations", func(t *testing.T) {
		rule1 := RuleGen.GenerateRef()
		rule1.Annotations = make(map[string]string)
		rule2 := CopyRule(rule1)
		rule2.Annotations = nil

		diff := rule1.Diff(rule2)
		require.Empty(t, diff)
	})

	t.Run("should detect changes in Annotations", func(t *testing.T) {
		rule1 := RuleGen.GenerateRef()
		rule2 := CopyRule(rule1)

		rule1.Annotations = map[string]string{
			"key1": "value1",
			"key2": "value2",
		}

		rule2.Annotations = map[string]string{
			"key2": "value22",
			"key3": "value3",
		}
		diff := rule1.Diff(rule2)

		assert.Len(t, diff, 3)

		d := diff.GetDiffsForField("Annotations[key1]")
		assert.Len(t, d, 1)
		assert.Equal(t, "value1", d[0].Left.String())
		assert.False(t, d[0].Right.IsValid())

		d = diff.GetDiffsForField("Annotations[key2]")
		assert.Len(t, d, 1)
		assert.Equal(t, "value2", d[0].Left.String())
		assert.Equal(t, "value22", d[0].Right.String())

		d = diff.GetDiffsForField("Annotations[key3]")
		assert.Len(t, d, 1)
		assert.False(t, d[0].Left.IsValid())
		assert.Equal(t, "value3", d[0].Right.String())

		if t.Failed() {
			t.Logf("rule1: %#v, rule2: %#v\ndiff: %v", rule1, rule2, diff)
		}
	})

	t.Run("should not see difference between nil and empty Labels", func(t *testing.T) {
		rule1 := RuleGen.GenerateRef()
		rule1.Annotations = make(map[string]string)
		rule2 := CopyRule(rule1)
		rule2.Annotations = nil

		diff := rule1.Diff(rule2)
		require.Empty(t, diff)
	})

	t.Run("should detect changes in Labels", func(t *testing.T) {
		rule1 := RuleGen.GenerateRef()
		rule2 := CopyRule(rule1)

		rule1.Labels = map[string]string{
			"key1": "value1",
			"key2": "value2",
		}

		rule2.Labels = map[string]string{
			"key2": "value22",
			"key3": "value3",
		}
		diff := rule1.Diff(rule2)

		assert.Len(t, diff, 3)

		d := diff.GetDiffsForField("Labels[key1]")
		assert.Len(t, d, 1)
		assert.Equal(t, "value1", d[0].Left.String())
		assert.False(t, d[0].Right.IsValid())

		d = diff.GetDiffsForField("Labels[key2]")
		assert.Len(t, d, 1)
		assert.Equal(t, "value2", d[0].Left.String())
		assert.Equal(t, "value22", d[0].Right.String())

		d = diff.GetDiffsForField("Labels[key3]")
		assert.Len(t, d, 1)
		assert.False(t, d[0].Left.IsValid())
		assert.Equal(t, "value3", d[0].Right.String())

		if t.Failed() {
			t.Logf("rule1: %#v, rule2: %#v\ndiff: %s", rule1, rule2, d)
		}
	})

	t.Run("should detect changes in Data", func(t *testing.T) {
		rule1 := RuleGen.GenerateRef()
		rule2 := CopyRule(rule1)

		query1 := AlertQuery{
			RefID:     "A",
			QueryType: util.GenerateShortUID(),
			RelativeTimeRange: RelativeTimeRange{
				From: Duration(5 * time.Hour),
				To:   0,
			},
			DatasourceUID: util.GenerateShortUID(),
			Model:         json.RawMessage(`{ "test": "data"}`),
			modelProps: map[string]any{
				"test": 1,
			},
		}

		rule1.Data = []AlertQuery{query1}

		t.Run("should ignore modelProps", func(t *testing.T) {
			query2 := query1
			query2.modelProps = map[string]any{
				"some": "other value",
			}
			rule2.Data = []AlertQuery{query2}

			diff := rule1.Diff(rule2)

			assert.Nil(t, diff)

			if t.Failed() {
				t.Logf("rule1: %#v, rule2: %#v\ndiff: %v", rule1, rule2, diff)
			}
		})

		t.Run("should detect changes inside the query", func(t *testing.T) {
			query2 := query1
			query2.QueryType = "test"
			query2.RefID = "test"
			rule2.Data = []AlertQuery{query2}

			diff := rule1.Diff(rule2)

			assert.Len(t, diff, 2)

			d := diff.GetDiffsForField("Data[0].QueryType")
			assert.Len(t, d, 1)
			d = diff.GetDiffsForField("Data[0].RefID")
			assert.Len(t, d, 1)
			if t.Failed() {
				t.Logf("rule1: %#v, rule2: %#v\ndiff: %v", rule1, rule2, diff)
			}
		})

		t.Run("should correctly detect no change with '<' and '>' in query", func(t *testing.T) {
			old := query1
<<<<<<< HEAD
			new := query1
			old.Model = json.RawMessage(`{"field1": "$A \u003c 1"}`)
			new.Model = json.RawMessage(`{"field1": "$A < 1"}`)
			rule1.Data = []AlertQuery{old}
			rule2.Data = []AlertQuery{new}
=======
			newQuery := query1
			old.Model = json.RawMessage(`{"field1": "$A \u003c 1"}`)
			newQuery.Model = json.RawMessage(`{"field1": "$A < 1"}`)
			rule1.Data = []AlertQuery{old}
			rule2.Data = []AlertQuery{newQuery}
>>>>>>> 5b85c4c2

			diff := rule1.Diff(rule2)
			assert.Nil(t, diff)

			// reset rule1
			rule1.Data = []AlertQuery{query1}
		})

		t.Run("should detect new changes in array if too many fields changed", func(t *testing.T) {
			query2 := query1
			query2.QueryType = "test"
			query2.RefID = "test"
			query2.DatasourceUID = "test"
			query2.Model = json.RawMessage(`{ "test": "da2ta"}`)

			rule2.Data = []AlertQuery{query2}

			diff := rule1.Diff(rule2)

			assert.Len(t, diff, 2)

			for _, d := range diff {
				assert.Equal(t, "Data", d.Path)
				if d.Left.IsValid() {
					assert.Equal(t, query1, d.Left.Interface())
				} else {
					assert.Equal(t, query2, d.Right.Interface())
				}
			}
			if t.Failed() {
				t.Logf("rule1: %#v, rule2: %#v\ndiff: %v", rule1, rule2, diff)
			}
		})
	})

	t.Run("should detect changes in NotificationSettings", func(t *testing.T) {
		rule1 := RuleGen.GenerateRef()

		baseSettings := NotificationSettingsGen(NSMuts.WithGroupBy("test1", "test2"))()
		rule1.NotificationSettings = []NotificationSettings{baseSettings}

		addTime := func(d *model.Duration, duration time.Duration) *time.Duration {
			dur := time.Duration(*d)
			dur += duration
			return &dur
		}

		testCases := []struct {
			name                 string
			notificationSettings NotificationSettings
			diffs                cmputil.DiffReport
		}{
			{
				name:                 "should detect changes in Receiver",
				notificationSettings: CopyNotificationSettings(baseSettings, NSMuts.WithReceiver(baseSettings.Receiver+"-modified")),
				diffs: []cmputil.Diff{
					{
						Path:  "NotificationSettings[0].Receiver",
						Left:  reflect.ValueOf(baseSettings.Receiver),
						Right: reflect.ValueOf(baseSettings.Receiver + "-modified"),
					},
				},
			},
			{
				name:                 "should detect changes in GroupWait",
				notificationSettings: CopyNotificationSettings(baseSettings, NSMuts.WithGroupWait(addTime(baseSettings.GroupWait, 1*time.Second))),
				diffs: []cmputil.Diff{
					{
						Path:  "NotificationSettings[0].GroupWait",
						Left:  reflect.ValueOf(*baseSettings.GroupWait),
						Right: reflect.ValueOf(model.Duration(*addTime(baseSettings.GroupWait, 1*time.Second))),
					},
				},
			},
			{
				name:                 "should detect changes in GroupInterval",
				notificationSettings: CopyNotificationSettings(baseSettings, NSMuts.WithGroupInterval(addTime(baseSettings.GroupInterval, 1*time.Second))),
				diffs: []cmputil.Diff{
					{
						Path:  "NotificationSettings[0].GroupInterval",
						Left:  reflect.ValueOf(*baseSettings.GroupInterval),
						Right: reflect.ValueOf(model.Duration(*addTime(baseSettings.GroupInterval, 1*time.Second))),
					},
				},
			},
			{
				name:                 "should detect changes in RepeatInterval",
				notificationSettings: CopyNotificationSettings(baseSettings, NSMuts.WithRepeatInterval(addTime(baseSettings.RepeatInterval, 1*time.Second))),
				diffs: []cmputil.Diff{
					{
						Path:  "NotificationSettings[0].RepeatInterval",
						Left:  reflect.ValueOf(*baseSettings.RepeatInterval),
						Right: reflect.ValueOf(model.Duration(*addTime(baseSettings.RepeatInterval, 1*time.Second))),
					},
				},
			},
			{
				name:                 "should detect changes in GroupBy",
				notificationSettings: CopyNotificationSettings(baseSettings, NSMuts.WithGroupBy(baseSettings.GroupBy[0]+"-modified", baseSettings.GroupBy[1]+"-modified")),
				diffs: []cmputil.Diff{
					{
						Path:  "NotificationSettings[0].GroupBy[0]",
						Left:  reflect.ValueOf(baseSettings.GroupBy[0]),
						Right: reflect.ValueOf(baseSettings.GroupBy[0] + "-modified"),
					},
					{
						Path:  "NotificationSettings[0].GroupBy[1]",
						Left:  reflect.ValueOf(baseSettings.GroupBy[1]),
						Right: reflect.ValueOf(baseSettings.GroupBy[1] + "-modified"),
					},
				},
			},
			{
				name:                 "should detect changes in MuteTimeIntervals",
				notificationSettings: CopyNotificationSettings(baseSettings, NSMuts.WithMuteTimeIntervals(baseSettings.MuteTimeIntervals[0]+"-modified", baseSettings.MuteTimeIntervals[1]+"-modified")),
				diffs: []cmputil.Diff{
					{
						Path:  "NotificationSettings[0].MuteTimeIntervals[0]",
						Left:  reflect.ValueOf(baseSettings.MuteTimeIntervals[0]),
						Right: reflect.ValueOf(baseSettings.MuteTimeIntervals[0] + "-modified"),
					},
					{
						Path:  "NotificationSettings[0].MuteTimeIntervals[1]",
						Left:  reflect.ValueOf(baseSettings.MuteTimeIntervals[1]),
						Right: reflect.ValueOf(baseSettings.MuteTimeIntervals[1] + "-modified"),
					},
				},
			},
		}

		for _, tt := range testCases {
			t.Run(tt.name, func(t *testing.T) {
				rule2 := CopyRule(rule1)
				rule2.NotificationSettings = []NotificationSettings{tt.notificationSettings}
				diffs := rule1.Diff(rule2)

				cOpt := []cmp.Option{
					cmpopts.IgnoreUnexported(cmputil.Diff{}),
				}
				if !cmp.Equal(diffs, tt.diffs, cOpt...) {
					t.Errorf("Unexpected Diffs: %v", cmp.Diff(diffs, tt.diffs, cOpt...))
				}
			})
		}
	})
}

func TestSortByGroupIndex(t *testing.T) {
	ensureNotSorted := func(t *testing.T, rules []*AlertRule, less func(i, j int) bool) {
		for i := 0; i < 5; i++ {
			rand.Shuffle(len(rules), func(i, j int) {
				rules[i], rules[j] = rules[j], rules[i]
			})
			if !sort.SliceIsSorted(rules, less) {
				return
			}
		}
		t.Fatalf("unable to ensure that alerts are not sorted")
	}

	t.Run("should sort rules by GroupIndex", func(t *testing.T) {
		rules := RuleGen.With(
			RuleMuts.WithUniqueGroupIndex(),
		).GenerateManyRef(5, 20)
		ensureNotSorted(t, rules, func(i, j int) bool {
			return rules[i].RuleGroupIndex < rules[j].RuleGroupIndex
		})
		RulesGroup(rules).SortByGroupIndex()
		require.True(t, sort.SliceIsSorted(rules, func(i, j int) bool {
			return rules[i].RuleGroupIndex < rules[j].RuleGroupIndex
		}))
	})

	t.Run("should sort by ID if same GroupIndex", func(t *testing.T) {
		rules := RuleGen.With(
			RuleMuts.WithUniqueID(),
			RuleMuts.WithGroupIndex(rand.Int()),
		).GenerateManyRef(5, 20)
		ensureNotSorted(t, rules, func(i, j int) bool {
			return rules[i].ID < rules[j].ID
		})
		RulesGroup(rules).SortByGroupIndex()
		require.True(t, sort.SliceIsSorted(rules, func(i, j int) bool {
			return rules[i].ID < rules[j].ID
		}))
	})
}

func TestTimeRangeYAML(t *testing.T) {
	yamlRaw := "from: 600\nto: 0\n"
	var rtr RelativeTimeRange
	err := yaml.Unmarshal([]byte(yamlRaw), &rtr)
	require.NoError(t, err)
	// nanoseconds
	require.Equal(t, Duration(600000000000), rtr.From)
	require.Equal(t, Duration(0), rtr.To)

	serialized, err := yaml.Marshal(rtr)
	require.NoError(t, err)
	require.Equal(t, yamlRaw, string(serialized))
}<|MERGE_RESOLUTION|>--- conflicted
+++ resolved
@@ -671,19 +671,11 @@
 
 		t.Run("should correctly detect no change with '<' and '>' in query", func(t *testing.T) {
 			old := query1
-<<<<<<< HEAD
-			new := query1
-			old.Model = json.RawMessage(`{"field1": "$A \u003c 1"}`)
-			new.Model = json.RawMessage(`{"field1": "$A < 1"}`)
-			rule1.Data = []AlertQuery{old}
-			rule2.Data = []AlertQuery{new}
-=======
 			newQuery := query1
 			old.Model = json.RawMessage(`{"field1": "$A \u003c 1"}`)
 			newQuery.Model = json.RawMessage(`{"field1": "$A < 1"}`)
 			rule1.Data = []AlertQuery{old}
 			rule2.Data = []AlertQuery{newQuery}
->>>>>>> 5b85c4c2
 
 			diff := rule1.Diff(rule2)
 			assert.Nil(t, diff)
