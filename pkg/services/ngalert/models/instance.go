--- conflicted
+++ resolved
@@ -78,14 +78,8 @@
 
 // ListAlertInstancesQueryResult represents the result of listAlertInstancesQuery.
 type ListAlertInstancesQueryResult struct {
-<<<<<<< HEAD
 	RuleOrgID         int64             `xorm:"def_org_id" json:"definitionOrgId"`
 	RuleDefinitionUID string            `xorm:"def_uid" json:"definitionUid"`
-	DefinitionTitle   string            `xorm:"def_title" json:"definitionTitle"`
-=======
-	DefinitionOrgID   int64             `xorm:"def_org_id" json:"definitionOrgId"`
-	DefinitionUID     string            `xorm:"def_uid" json:"definitionUid"`
->>>>>>> b8f01fe0
 	Labels            InstanceLabels    `json:"labels"`
 	LabelsHash        string            `json:"labeHash"`
 	CurrentState      InstanceStateType `json:"currentState"`
