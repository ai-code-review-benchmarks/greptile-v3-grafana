--- conflicted
+++ resolved
@@ -460,12 +460,11 @@
 	})
 }
 
-<<<<<<< HEAD
 const (
 	QuotaTargetSrv quota.TargetSrv = "alert_rule"
 	QuotaTarget    quota.Target    = "alert_rule"
 )
-=======
+
 type ruleKeyContextKey struct{}
 
 func WithRuleKey(ctx context.Context, ruleKey AlertRuleKey) context.Context {
@@ -475,5 +474,4 @@
 func RuleKeyFromContext(ctx context.Context) (AlertRuleKey, bool) {
 	key, ok := ctx.Value(ruleKeyContextKey{}).(AlertRuleKey)
 	return key, ok
-}
->>>>>>> 052d1426
+}