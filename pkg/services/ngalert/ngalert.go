--- conflicted
+++ resolved
@@ -237,7 +237,6 @@
 		} else {
 			ng.Log.Debug("Starting Grafana with remote secondary mode enabled")
 			m.Info.WithLabelValues(metrics.ModeRemoteSecondary).Set(1)
-<<<<<<< HEAD
 			override = remote.RemoteSecondaryFactory(cfg,
 				notifier.NewFileStore(cfg.OrgID, ng.KVStore),
 				ng.store,
@@ -247,41 +246,8 @@
 				m,
 				ng.tracer,
 				moaLogger,
+				remoteSecondaryWithRemoteState,
 			)
-=======
-
-			// This function will be used by the MOA to create new Alertmanagers.
-			override = notifier.WithAlertmanagerOverride(func(factoryFn notifier.OrgAlertmanagerFactory) notifier.OrgAlertmanagerFactory {
-				return func(ctx context.Context, orgID int64) (notifier.Alertmanager, error) {
-					// Create internal Alertmanager.
-					internalAM, err := factoryFn(ctx, orgID)
-					if err != nil {
-						return nil, err
-					}
-
-					// Create remote Alertmanager.
-					cfg.OrgID = orgID
-					remoteAM, err := createRemoteAlertmanager(ctx, cfg, ng.KVStore, crypto, autogenFn, m, ng.tracer)
-					if err != nil {
-						if remoteSecondaryWithRemoteState {
-							// We can't start the internal Alertmanager without the remote state.
-							return nil, fmt.Errorf("failed to create remote Alertmanager, can't start the internal Alertmanager without the remote state: %w", err)
-						}
-						moaLogger.Error("Failed to create remote Alertmanager, falling back to using only the internal one", "err", err)
-						return internalAM, nil
-					}
-
-					// Use both Alertmanager implementations in the forked Alertmanager.
-					rsCfg := remote.RemoteSecondaryConfig{
-						Logger:       log.New("ngalert.forked-alertmanager.remote-secondary"),
-						OrgID:        orgID,
-						Store:        ng.store,
-						SyncInterval: ng.Cfg.UnifiedAlerting.RemoteAlertmanager.SyncInterval,
-					}
-					return remote.NewRemoteSecondaryForkedAlertmanager(rsCfg, internalAM, remoteAM)
-				}
-			})
->>>>>>> f969eb02
 		}
 
 		opts = append(opts, notifier.WithAlertmanagerOverride(override))
