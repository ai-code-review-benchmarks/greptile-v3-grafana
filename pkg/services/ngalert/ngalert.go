package ngalert

import (
	"context"
	"time"

	"github.com/grafana/grafana/pkg/api/routing"
	"github.com/grafana/grafana/pkg/infra/kvstore"
	"github.com/grafana/grafana/pkg/infra/log"
	"github.com/grafana/grafana/pkg/services/datasourceproxy"
	"github.com/grafana/grafana/pkg/services/datasources"
	"github.com/grafana/grafana/pkg/services/ngalert/api"
	"github.com/grafana/grafana/pkg/services/ngalert/eval"
	"github.com/grafana/grafana/pkg/services/ngalert/metrics"
	"github.com/grafana/grafana/pkg/services/ngalert/notifier"
	"github.com/grafana/grafana/pkg/services/ngalert/schedule"
	"github.com/grafana/grafana/pkg/services/ngalert/state"
	"github.com/grafana/grafana/pkg/services/ngalert/store"
	"github.com/grafana/grafana/pkg/services/quota"
	"github.com/grafana/grafana/pkg/services/sqlstore"
	"github.com/grafana/grafana/pkg/setting"
	"github.com/grafana/grafana/pkg/tsdb"

	"github.com/benbjohnson/clock"
	"golang.org/x/sync/errgroup"
)

const (
	// scheduler interval
	// changing this value is discouraged
	// because this could cause existing alert definition
	// with intervals that are not exactly divided by this number
	// not to be evaluated
	defaultBaseIntervalSeconds = 10
	// default alert definition interval
	defaultIntervalSeconds int64 = 6 * defaultBaseIntervalSeconds
)

func ProvideService(cfg *setting.Cfg, dataSourceCache datasources.CacheService, routeRegister routing.RouteRegister,
	sqlStore *sqlstore.SQLStore, kvStore kvstore.KVStore, dataService *tsdb.Service, dataProxy *datasourceproxy.DataSourceProxyService,
	quotaService *quota.QuotaService, m *metrics.NGAlert) (*AlertNG, error) {
	ng := &AlertNG{
		Cfg:             cfg,
		DataSourceCache: dataSourceCache,
		RouteRegister:   routeRegister,
		SQLStore:        sqlStore,
		KVStore:         kvStore,
		DataService:     dataService,
		DataProxy:       dataProxy,
		QuotaService:    quotaService,
		Metrics:         m,
		Log:             log.New("ngalert"),
	}

	if ng.IsDisabled() {
		return ng, nil
	}

	if err := ng.init(); err != nil {
		return nil, err
	}

	return ng, nil
}

// AlertNG is the service for evaluating the condition of an alert definition.
type AlertNG struct {
	Cfg             *setting.Cfg
	DataSourceCache datasources.CacheService
	RouteRegister   routing.RouteRegister
	SQLStore        *sqlstore.SQLStore
	KVStore         kvstore.KVStore
	DataService     *tsdb.Service
	DataProxy       *datasourceproxy.DataSourceProxyService
	QuotaService    *quota.QuotaService
	Metrics         *metrics.NGAlert
	Log             log.Logger
	schedule        schedule.ScheduleService
	stateManager    *state.Manager

	// Alerting notification services
	MultiOrgAlertmanager *notifier.MultiOrgAlertmanager
}

func (ng *AlertNG) init() error {
	var err error

	baseInterval := ng.Cfg.AlertingBaseInterval
	if baseInterval <= 0 {
		baseInterval = defaultBaseIntervalSeconds
	}
	baseInterval *= time.Second

	store := &store.DBstore{
		BaseInterval:           baseInterval,
		DefaultIntervalSeconds: ng.getRuleDefaultIntervalSeconds(),
		SQLStore:               ng.SQLStore,
		Logger:                 ng.Log,
	}

	multiOrgMetrics := ng.Metrics.GetMultiOrgAlertmanagerMetrics()
	ng.MultiOrgAlertmanager, err = notifier.NewMultiOrgAlertmanager(ng.Cfg, store, store, ng.KVStore, multiOrgMetrics, log.New("ngalert.multiorg.alertmanager"))
	if err != nil {
		return err
	}

	// Let's make sure we're able to complete an initial sync of Alertmanagers before we start the alerting components.
	if err := ng.MultiOrgAlertmanager.LoadAndSyncAlertmanagersForOrgs(context.Background()); err != nil {
		return err
	}

	schedCfg := schedule.SchedulerCfg{
		C:                       clock.New(),
		BaseInterval:            baseInterval,
		Logger:                  ng.Log,
		MaxAttempts:             ng.Cfg.UnifiedAlertingMaxAttempts,
		Evaluator:               eval.Evaluator{Cfg: ng.Cfg, Log: ng.Log},
		InstanceStore:           store,
		RuleStore:               store,
		AdminConfigStore:        store,
		OrgStore:                store,
		MultiOrgNotifier:        ng.MultiOrgAlertmanager,
		Metrics:                 ng.Metrics.GetSchedulerMetrics(),
<<<<<<< HEAD
		AdminConfigPollInterval: ng.Cfg.AdminConfigPollInterval,
		MinRuleIntervalSeconds:  ng.getRuleMinIntervalSeconds(),
=======
		AdminConfigPollInterval: ng.Cfg.UnifiedAlerting.AdminConfigPollInterval,
>>>>>>> fcbcfd23
	}
	stateManager := state.NewManager(ng.Log, ng.Metrics.GetStateMetrics(), store, store)
	schedule := schedule.NewScheduler(schedCfg, ng.DataService, ng.Cfg.AppURL, stateManager)

	ng.stateManager = stateManager
	ng.schedule = schedule

	api := api.API{
		Cfg:                  ng.Cfg,
		DatasourceCache:      ng.DataSourceCache,
		RouteRegister:        ng.RouteRegister,
		DataService:          ng.DataService,
		Schedule:             ng.schedule,
		DataProxy:            ng.DataProxy,
		QuotaService:         ng.QuotaService,
		InstanceStore:        store,
		RuleStore:            store,
		AlertingStore:        store,
		AdminConfigStore:     store,
		MultiOrgAlertmanager: ng.MultiOrgAlertmanager,
		StateManager:         ng.stateManager,
	}
	api.RegisterAPIEndpoints(ng.Metrics.GetAPIMetrics())

	return nil
}

// Run starts the scheduler and Alertmanager.
func (ng *AlertNG) Run(ctx context.Context) error {
	ng.Log.Debug("ngalert starting")
	ng.stateManager.Warm()

	children, subCtx := errgroup.WithContext(ctx)

	if ng.Cfg.UnifiedAlertingExecuteAlerts {
		children.Go(func() error {
			return ng.schedule.Run(subCtx)
		})
	}
	children.Go(func() error {
		return ng.MultiOrgAlertmanager.Run(subCtx)
	})
	return children.Wait()
}

// IsDisabled returns true if the alerting service is disable for this instance.
func (ng *AlertNG) IsDisabled() bool {
	if ng.Cfg == nil {
		return true
	}
	return !ng.Cfg.IsNgAlertEnabled()
}

// getRuleDefaultIntervalSeconds returns the default rule interval if the interval is not set.
// If this constant (1 minute) is lower than the configured minimum evaluation interval then
// this configuration is returned.
func (ng *AlertNG) getRuleDefaultIntervalSeconds() int64 {
	ruleMinIntervalSeconds := ng.getRuleMinIntervalSeconds()
	if defaultIntervalSeconds < ruleMinIntervalSeconds {
		return ruleMinIntervalSeconds
	}
	return defaultIntervalSeconds
}

// getRuleMinIntervalSeconds returns the configured minimum rule interval.
// If this value is less or equal to zero or not divided exactly by the scheduler interval
// the scheduler interval (10 seconds) is returned.
func (ng *AlertNG) getRuleMinIntervalSeconds() int64 {
	if ng.Cfg.UnifiedAlertingMinInterval <= 0 {
		return defaultBaseIntervalSeconds // if it's not configured; apply default
	}

	if ng.Cfg.UnifiedAlertingMinInterval%defaultBaseIntervalSeconds != 0 {
		ng.Log.Error("Configured minimum evaluation interval is not divided exactly by the scheduler interval and it will fallback to default", "alertingMinInterval", ng.Cfg.UnifiedAlertingMinInterval, "baseIntervalSeconds", defaultBaseIntervalSeconds, "defaultIntervalSeconds", defaultIntervalSeconds)
		return defaultBaseIntervalSeconds // if it's invalid; apply default
	}

	return ng.Cfg.UnifiedAlertingMinInterval
}<|MERGE_RESOLUTION|>--- conflicted
+++ resolved
@@ -113,7 +113,7 @@
 		C:                       clock.New(),
 		BaseInterval:            baseInterval,
 		Logger:                  ng.Log,
-		MaxAttempts:             ng.Cfg.UnifiedAlertingMaxAttempts,
+		MaxAttempts:             ng.Cfg.UnifiedAlerting.MaxAttempts,
 		Evaluator:               eval.Evaluator{Cfg: ng.Cfg, Log: ng.Log},
 		InstanceStore:           store,
 		RuleStore:               store,
@@ -121,12 +121,8 @@
 		OrgStore:                store,
 		MultiOrgNotifier:        ng.MultiOrgAlertmanager,
 		Metrics:                 ng.Metrics.GetSchedulerMetrics(),
-<<<<<<< HEAD
-		AdminConfigPollInterval: ng.Cfg.AdminConfigPollInterval,
+		AdminConfigPollInterval: ng.Cfg.UnifiedAlerting.AdminConfigPollInterval,
 		MinRuleIntervalSeconds:  ng.getRuleMinIntervalSeconds(),
-=======
-		AdminConfigPollInterval: ng.Cfg.UnifiedAlerting.AdminConfigPollInterval,
->>>>>>> fcbcfd23
 	}
 	stateManager := state.NewManager(ng.Log, ng.Metrics.GetStateMetrics(), store, store)
 	schedule := schedule.NewScheduler(schedCfg, ng.DataService, ng.Cfg.AppURL, stateManager)
@@ -161,7 +157,7 @@
 
 	children, subCtx := errgroup.WithContext(ctx)
 
-	if ng.Cfg.UnifiedAlertingExecuteAlerts {
+	if ng.Cfg.UnifiedAlerting.ExecuteAlerts {
 		children.Go(func() error {
 			return ng.schedule.Run(subCtx)
 		})
@@ -195,14 +191,14 @@
 // If this value is less or equal to zero or not divided exactly by the scheduler interval
 // the scheduler interval (10 seconds) is returned.
 func (ng *AlertNG) getRuleMinIntervalSeconds() int64 {
-	if ng.Cfg.UnifiedAlertingMinInterval <= 0 {
+	if ng.Cfg.UnifiedAlerting.MinInterval <= 0 {
 		return defaultBaseIntervalSeconds // if it's not configured; apply default
 	}
 
-	if ng.Cfg.UnifiedAlertingMinInterval%defaultBaseIntervalSeconds != 0 {
-		ng.Log.Error("Configured minimum evaluation interval is not divided exactly by the scheduler interval and it will fallback to default", "alertingMinInterval", ng.Cfg.UnifiedAlertingMinInterval, "baseIntervalSeconds", defaultBaseIntervalSeconds, "defaultIntervalSeconds", defaultIntervalSeconds)
+	if ng.Cfg.UnifiedAlerting.MinInterval%defaultBaseIntervalSeconds != 0 {
+		ng.Log.Error("Configured minimum evaluation interval is not divided exactly by the scheduler interval and it will fallback to default", "alertingMinInterval", ng.Cfg.UnifiedAlerting.MinInterval, "baseIntervalSeconds", defaultBaseIntervalSeconds, "defaultIntervalSeconds", defaultIntervalSeconds)
 		return defaultBaseIntervalSeconds // if it's invalid; apply default
 	}
 
-	return ng.Cfg.UnifiedAlertingMinInterval
+	return ng.Cfg.UnifiedAlerting.MinInterval
 }