--- conflicted
+++ resolved
@@ -193,52 +193,15 @@
 			TenantID:          ng.Cfg.UnifiedAlerting.RemoteAlertmanager.TenantID,
 			URL:               ng.Cfg.UnifiedAlerting.RemoteAlertmanager.URL,
 			ExternalURL:       ng.Cfg.AppURL,
+			SmtpFrom:          ng.Cfg.Smtp.FromAddress,
 			StaticHeaders:     ng.Cfg.Smtp.StaticHeaders,
 		}
 		autogenFn := func(ctx context.Context, logger log.Logger, orgID int64, cfg *definitions.PostableApiAlertingConfig, skipInvalid bool) error {
 			return notifier.AddAutogenConfig(ctx, logger, ng.store, orgID, cfg, skipInvalid)
 		}
 
-<<<<<<< HEAD
 		var override notifier.Option
 		if remotePrimary {
-=======
-		switch {
-		case remoteOnly:
-			ng.Log.Debug("Starting Grafana with remote only mode enabled")
-			m := ng.Metrics.GetRemoteAlertmanagerMetrics()
-			m.Info.WithLabelValues(metrics.ModeRemoteOnly).Set(1)
-			ng.Cfg.UnifiedAlerting.SkipClustering = true
-
-			// This function will be used by the MOA to create new Alertmanagers.
-			override := notifier.WithAlertmanagerOverride(func(_ notifier.OrgAlertmanagerFactory) notifier.OrgAlertmanagerFactory {
-				return func(ctx context.Context, orgID int64) (notifier.Alertmanager, error) {
-					// Create remote Alertmanager.
-					cfg := remote.AlertmanagerConfig{
-						BasicAuthPassword: ng.Cfg.UnifiedAlerting.RemoteAlertmanager.Password,
-						DefaultConfig:     ng.Cfg.UnifiedAlerting.DefaultConfiguration,
-						OrgID:             orgID,
-						TenantID:          ng.Cfg.UnifiedAlerting.RemoteAlertmanager.TenantID,
-						URL:               ng.Cfg.UnifiedAlerting.RemoteAlertmanager.URL,
-						PromoteConfig:     true,
-						SyncInterval:      ng.Cfg.UnifiedAlerting.RemoteAlertmanager.SyncInterval,
-						ExternalURL:       ng.Cfg.AppURL,
-						SmtpFrom:          ng.Cfg.Smtp.FromAddress,
-						StaticHeaders:     ng.Cfg.Smtp.StaticHeaders,
-					}
-					remoteAM, err := createRemoteAlertmanager(ctx, cfg, ng.KVStore, ng.SecretsService.Decrypt, autogenFn, m, ng.tracer)
-					if err != nil {
-						moaLogger.Error("Failed to create remote Alertmanager", "err", err)
-						return nil, err
-					}
-					return remoteAM, nil
-				}
-			})
-
-			overrides = append(overrides, override)
-
-		case remotePrimary:
->>>>>>> 51d7aa2b
 			ng.Log.Debug("Starting Grafana with remote primary mode enabled")
 			m.Info.WithLabelValues(metrics.ModeRemotePrimary).Set(1)
 			ng.Cfg.UnifiedAlerting.SkipClustering = true
@@ -252,22 +215,8 @@
 					}
 
 					// Create remote Alertmanager.
-<<<<<<< HEAD
 					cfg.OrgID = orgID
 					cfg.PromoteConfig = true
-=======
-					cfg := remote.AlertmanagerConfig{
-						BasicAuthPassword: ng.Cfg.UnifiedAlerting.RemoteAlertmanager.Password,
-						DefaultConfig:     ng.Cfg.UnifiedAlerting.DefaultConfiguration,
-						OrgID:             orgID,
-						PromoteConfig:     true,
-						TenantID:          ng.Cfg.UnifiedAlerting.RemoteAlertmanager.TenantID,
-						URL:               ng.Cfg.UnifiedAlerting.RemoteAlertmanager.URL,
-						ExternalURL:       ng.Cfg.AppURL,
-						SmtpFrom:          ng.Cfg.Smtp.FromAddress,
-						StaticHeaders:     ng.Cfg.Smtp.StaticHeaders,
-					}
->>>>>>> 51d7aa2b
 					remoteAM, err := createRemoteAlertmanager(ctx, cfg, ng.KVStore, ng.SecretsService.Decrypt, autogenFn, m, ng.tracer)
 					if err != nil {
 						moaLogger.Error("Failed to create remote Alertmanager, falling back to using only the internal one", "err", err)
@@ -292,21 +241,7 @@
 					}
 
 					// Create remote Alertmanager.
-<<<<<<< HEAD
 					cfg.OrgID = orgID
-=======
-					cfg := remote.AlertmanagerConfig{
-						BasicAuthPassword: ng.Cfg.UnifiedAlerting.RemoteAlertmanager.Password,
-						DefaultConfig:     ng.Cfg.UnifiedAlerting.DefaultConfiguration,
-						OrgID:             orgID,
-						TenantID:          ng.Cfg.UnifiedAlerting.RemoteAlertmanager.TenantID,
-						URL:               ng.Cfg.UnifiedAlerting.RemoteAlertmanager.URL,
-						SyncInterval:      ng.Cfg.UnifiedAlerting.RemoteAlertmanager.SyncInterval,
-						ExternalURL:       ng.Cfg.AppURL,
-						SmtpFrom:          ng.Cfg.Smtp.FromAddress,
-						StaticHeaders:     ng.Cfg.Smtp.StaticHeaders,
-					}
->>>>>>> 51d7aa2b
 					remoteAM, err := createRemoteAlertmanager(ctx, cfg, ng.KVStore, ng.SecretsService.Decrypt, autogenFn, m, ng.tracer)
 					if err != nil {
 						moaLogger.Error("Failed to create remote Alertmanager, falling back to using only the internal one", "err", err)
