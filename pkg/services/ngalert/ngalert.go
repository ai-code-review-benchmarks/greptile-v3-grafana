package ngalert

import (
	"context"
	"time"

	"github.com/grafana/grafana/pkg/services/quota"
	"golang.org/x/sync/errgroup"

	"github.com/grafana/grafana/pkg/services/ngalert/metrics"
	"github.com/grafana/grafana/pkg/services/ngalert/state"

	"github.com/benbjohnson/clock"

	"github.com/grafana/grafana/pkg/api/routing"
	"github.com/grafana/grafana/pkg/infra/log"
	"github.com/grafana/grafana/pkg/services/datasourceproxy"
	"github.com/grafana/grafana/pkg/services/datasources"
	"github.com/grafana/grafana/pkg/services/ngalert/api"
	"github.com/grafana/grafana/pkg/services/ngalert/eval"
	"github.com/grafana/grafana/pkg/services/ngalert/notifier"
	"github.com/grafana/grafana/pkg/services/ngalert/schedule"
	"github.com/grafana/grafana/pkg/services/ngalert/store"
	"github.com/grafana/grafana/pkg/services/sqlstore"
	"github.com/grafana/grafana/pkg/setting"
	"github.com/grafana/grafana/pkg/tsdb"
)

const (
	maxAttempts int64 = 3
	// scheduler interval
	// changing this value is discouraged
	// because this could cause existing alert definition
	// with intervals that are not exactly divided by this number
	// not to be evaluated
	defaultBaseIntervalSeconds = 10
	// default alert definition interval
	defaultIntervalSeconds int64 = 6 * defaultBaseIntervalSeconds
)

func ProvideService(cfg *setting.Cfg, dataSourceCache datasources.CacheService, routeRegister routing.RouteRegister,
	sqlStore *sqlstore.SQLStore, dataService *tsdb.Service, dataProxy *datasourceproxy.DataSourceProxyService,
	quotaService *quota.QuotaService, m *metrics.Metrics) (*AlertNG, error) {
	baseInterval := cfg.AlertingBaseInterval
	if baseInterval <= 0 {
		baseInterval = defaultBaseIntervalSeconds
	}
	baseInterval *= time.Second
	logger := log.New("ngalert")

	store := &store.DBstore{
		BaseInterval:           baseInterval,
		DefaultIntervalSeconds: defaultIntervalSeconds,
		SQLStore:               sqlStore,
		Logger:                 logger,
	}

	alertmanager, err := notifier.New(cfg, store, m)
	if err != nil {
		return nil, err
	}

	schedCfg := schedule.SchedulerCfg{
<<<<<<< HEAD
		C:             clock.New(),
		BaseInterval:  baseInterval,
		Logger:        logger,
		MaxAttempts:   maxAttempts,
		Evaluator:     eval.Evaluator{Cfg: cfg, Log: logger},
		InstanceStore: store,
		RuleStore:     store,
		Notifier:      alertmanager,
		Metrics:       m,
	}
	stateManager := state.NewManager(logger, m, store, store)
	schedule := schedule.NewScheduler(schedCfg, dataService, cfg.AppURL, stateManager)

	ng := &AlertNG{
		Cfg:             cfg,
		DataSourceCache: dataSourceCache,
		RouteRegister:   routeRegister,
		SQLStore:        sqlStore,
		DataService:     dataService,
		DataProxy:       dataProxy,
		QuotaService:    quotaService,
		Metrics:         m,
		Log:             logger,
		Alertmanager:    alertmanager,
		stateManager:    stateManager,
		schedule:        schedule,
	}
=======
		C:                       clock.New(),
		BaseInterval:            baseInterval,
		Logger:                  log.New("ngalert.scheduler"),
		MaxAttempts:             maxAttempts,
		Evaluator:               eval.Evaluator{Cfg: ng.Cfg, Log: ng.Log},
		InstanceStore:           store,
		RuleStore:               store,
		AdminConfigStore:        store,
		Notifier:                ng.Alertmanager,
		Metrics:                 ng.Metrics,
		AdminConfigPollInterval: ng.Cfg.AdminConfigPollInterval,
	}

	ng.stateManager = state.NewManager(ng.Log, ng.Metrics, store, store)
	ng.schedule = schedule.NewScheduler(schedCfg, ng.DataService, ng.Cfg.AppURL, ng.stateManager)
>>>>>>> dd0a906f

	api := api.API{
		Cfg:              ng.Cfg,
		DatasourceCache:  ng.DataSourceCache,
		RouteRegister:    ng.RouteRegister,
		DataService:      ng.DataService,
		Schedule:         ng.schedule,
		DataProxy:        ng.DataProxy,
		QuotaService:     ng.QuotaService,
		InstanceStore:    store,
		RuleStore:        store,
		AlertingStore:    store,
		AdminConfigStore: store,
		Alertmanager:     ng.Alertmanager,
		StateManager:     ng.stateManager,
	}
	api.RegisterAPIEndpoints(ng.Metrics)

	return ng, nil
}

// AlertNG is the service for evaluating the condition of an alert definition.
type AlertNG struct {
	Cfg             *setting.Cfg
	DataSourceCache datasources.CacheService
	RouteRegister   routing.RouteRegister
	SQLStore        *sqlstore.SQLStore
	DataService     *tsdb.Service
	DataProxy       *datasourceproxy.DataSourceProxyService
	QuotaService    *quota.QuotaService
	Metrics         *metrics.Metrics
	Alertmanager    *notifier.Alertmanager
	Log             log.Logger
	schedule        schedule.ScheduleService
	stateManager    *state.Manager
}

// Run starts the scheduler and Alertmanager.
func (ng *AlertNG) Run(ctx context.Context) error {
	ng.Log.Debug("ngalert starting")
	ng.stateManager.Warm()

	children, subCtx := errgroup.WithContext(ctx)
	children.Go(func() error {
		return ng.schedule.Run(subCtx)
	})
	children.Go(func() error {
		return ng.Alertmanager.Run(subCtx)
	})
	return children.Wait()
}

// IsDisabled returns true if the alerting service is disable for this instance.
func (ng *AlertNG) IsDisabled() bool {
	if ng.Cfg == nil {
		return true
	}
	return !ng.Cfg.IsNgAlertEnabled()
}<|MERGE_RESOLUTION|>--- conflicted
+++ resolved
@@ -61,16 +61,17 @@
 	}
 
 	schedCfg := schedule.SchedulerCfg{
-<<<<<<< HEAD
-		C:             clock.New(),
-		BaseInterval:  baseInterval,
-		Logger:        logger,
-		MaxAttempts:   maxAttempts,
-		Evaluator:     eval.Evaluator{Cfg: cfg, Log: logger},
-		InstanceStore: store,
-		RuleStore:     store,
-		Notifier:      alertmanager,
-		Metrics:       m,
+		C:                       clock.New(),
+		BaseInterval:            baseInterval,
+		Logger:                  log.New("ngalert.scheduler"),
+		MaxAttempts:             maxAttempts,
+		Evaluator:               eval.Evaluator{Cfg: cfg, Log: logger},
+		InstanceStore:           store,
+		RuleStore:               store,
+		AdminConfigStore:        store,
+		Notifier:                alertmanager,
+		Metrics:                 m,
+		AdminConfigPollInterval: cfg.AdminConfigPollInterval,
 	}
 	stateManager := state.NewManager(logger, m, store, store)
 	schedule := schedule.NewScheduler(schedCfg, dataService, cfg.AppURL, stateManager)
@@ -89,23 +90,6 @@
 		stateManager:    stateManager,
 		schedule:        schedule,
 	}
-=======
-		C:                       clock.New(),
-		BaseInterval:            baseInterval,
-		Logger:                  log.New("ngalert.scheduler"),
-		MaxAttempts:             maxAttempts,
-		Evaluator:               eval.Evaluator{Cfg: ng.Cfg, Log: ng.Log},
-		InstanceStore:           store,
-		RuleStore:               store,
-		AdminConfigStore:        store,
-		Notifier:                ng.Alertmanager,
-		Metrics:                 ng.Metrics,
-		AdminConfigPollInterval: ng.Cfg.AdminConfigPollInterval,
-	}
-
-	ng.stateManager = state.NewManager(ng.Log, ng.Metrics, store, store)
-	ng.schedule = schedule.NewScheduler(schedCfg, ng.DataService, ng.Cfg.AppURL, ng.stateManager)
->>>>>>> dd0a906f
 
 	api := api.API{
 		Cfg:              ng.Cfg,
