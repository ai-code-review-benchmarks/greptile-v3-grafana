package ngalert

import (
	"context"
	"net/url"

	"github.com/benbjohnson/clock"
	"golang.org/x/sync/errgroup"

	"github.com/grafana/grafana/pkg/api/routing"
	"github.com/grafana/grafana/pkg/bus"
	"github.com/grafana/grafana/pkg/expr"
	"github.com/grafana/grafana/pkg/infra/kvstore"
	"github.com/grafana/grafana/pkg/infra/log"
	"github.com/grafana/grafana/pkg/services/accesscontrol"
	"github.com/grafana/grafana/pkg/services/dashboards"
	"github.com/grafana/grafana/pkg/services/datasourceproxy"
	"github.com/grafana/grafana/pkg/services/datasources"
	"github.com/grafana/grafana/pkg/services/ngalert/api"
	"github.com/grafana/grafana/pkg/services/ngalert/eval"
	"github.com/grafana/grafana/pkg/services/ngalert/image"
	"github.com/grafana/grafana/pkg/services/ngalert/metrics"
	"github.com/grafana/grafana/pkg/services/ngalert/notifier"
	"github.com/grafana/grafana/pkg/services/ngalert/provisioning"
	"github.com/grafana/grafana/pkg/services/ngalert/schedule"
	"github.com/grafana/grafana/pkg/services/ngalert/state"
	"github.com/grafana/grafana/pkg/services/ngalert/store"
	"github.com/grafana/grafana/pkg/services/notifications"
	"github.com/grafana/grafana/pkg/services/quota"
	"github.com/grafana/grafana/pkg/services/rendering"
	"github.com/grafana/grafana/pkg/services/secrets"
	"github.com/grafana/grafana/pkg/services/sqlstore"
	"github.com/grafana/grafana/pkg/setting"
<<<<<<< HEAD
)

const (
	// scheduler interval
	// changing this value is discouraged
	// because this could cause existing alert definition
	// with intervals that are not exactly divided by this number
	// not to be evaluated
	defaultBaseIntervalSeconds = 10
	// default alert definition interval
	defaultIntervalSeconds int64 = 6 * defaultBaseIntervalSeconds
=======
>>>>>>> 0ca4ccfa
)

func ProvideService(cfg *setting.Cfg, dataSourceCache datasources.CacheService, routeRegister routing.RouteRegister,
	sqlStore *sqlstore.SQLStore, kvStore kvstore.KVStore, expressionService *expr.Service, dataProxy *datasourceproxy.DataSourceProxyService,
	quotaService *quota.QuotaService, secretsService secrets.Service, notificationService notifications.Service, m *metrics.NGAlert,
	folderService dashboards.FolderService, ac accesscontrol.AccessControl, dashboardService dashboards.DashboardService, renderService rendering.Service,
	bus bus.Bus) (*AlertNG, error) {
	ng := &AlertNG{
		Cfg:                 cfg,
		DataSourceCache:     dataSourceCache,
		RouteRegister:       routeRegister,
		SQLStore:            sqlStore,
		KVStore:             kvStore,
		ExpressionService:   expressionService,
		DataProxy:           dataProxy,
		QuotaService:        quotaService,
		SecretsService:      secretsService,
		Metrics:             m,
		Log:                 log.New("ngalert"),
		NotificationService: notificationService,
		folderService:       folderService,
		accesscontrol:       ac,
		dashboardService:    dashboardService,
		renderService:       renderService,
		bus:                 bus,
	}

	if ng.IsDisabled() {
		return ng, nil
	}

	if err := ng.init(); err != nil {
		return nil, err
	}

	return ng, nil
}

// AlertNG is the service for evaluating the condition of an alert definition.
type AlertNG struct {
	Cfg                 *setting.Cfg
	DataSourceCache     datasources.CacheService
	RouteRegister       routing.RouteRegister
	SQLStore            *sqlstore.SQLStore
	KVStore             kvstore.KVStore
	ExpressionService   *expr.Service
	DataProxy           *datasourceproxy.DataSourceProxyService
	QuotaService        *quota.QuotaService
	SecretsService      secrets.Service
	Metrics             *metrics.NGAlert
	NotificationService notifications.Service
	Log                 log.Logger
	renderService       rendering.Service
	imageService        image.ImageService
	schedule            schedule.ScheduleService
	stateManager        *state.Manager
	folderService       dashboards.FolderService
	dashboardService    dashboards.DashboardService

	// Alerting notification services
	MultiOrgAlertmanager *notifier.MultiOrgAlertmanager
	accesscontrol        accesscontrol.AccessControl

	bus bus.Bus
}

func (ng *AlertNG) init() error {
	var err error

	store := &store.DBstore{
		BaseInterval:     ng.Cfg.UnifiedAlerting.BaseInterval,
		DefaultInterval:  ng.Cfg.UnifiedAlerting.DefaultRuleEvaluationInterval,
		SQLStore:         ng.SQLStore,
		Logger:           ng.Log,
		FolderService:    ng.folderService,
		AccessControl:    ng.accesscontrol,
		DashboardService: ng.dashboardService,
	}

	decryptFn := ng.SecretsService.GetDecryptedValue
	multiOrgMetrics := ng.Metrics.GetMultiOrgAlertmanagerMetrics()
	ng.MultiOrgAlertmanager, err = notifier.NewMultiOrgAlertmanager(ng.Cfg, store, store, ng.KVStore, store, decryptFn, multiOrgMetrics, ng.NotificationService, log.New("ngalert.multiorg.alertmanager"), ng.SecretsService)
	if err != nil {
		return err
	}

	imageService, err := image.NewScreenshotImageServiceFromCfg(ng.Cfg, ng.Metrics.Registerer, store, ng.dashboardService, ng.renderService)
	if err != nil {
		return err
	}
	ng.imageService = imageService

	// Let's make sure we're able to complete an initial sync of Alertmanagers before we start the alerting components.
	if err := ng.MultiOrgAlertmanager.LoadAndSyncAlertmanagersForOrgs(context.Background()); err != nil {
		return err
	}

	schedCfg := schedule.SchedulerCfg{
		C:                       clock.New(),
		BaseInterval:            ng.Cfg.UnifiedAlerting.BaseInterval,
		Logger:                  ng.Log,
		MaxAttempts:             ng.Cfg.UnifiedAlerting.MaxAttempts,
		Evaluator:               eval.NewEvaluator(ng.Cfg, ng.Log, ng.DataSourceCache, ng.SecretsService, ng.ExpressionService),
		InstanceStore:           store,
		RuleStore:               store,
		AdminConfigStore:        store,
		OrgStore:                store,
		MultiOrgNotifier:        ng.MultiOrgAlertmanager,
		Metrics:                 ng.Metrics.GetSchedulerMetrics(),
		AdminConfigPollInterval: ng.Cfg.UnifiedAlerting.AdminConfigPollInterval,
		DisabledOrgs:            ng.Cfg.UnifiedAlerting.DisabledOrgs,
		MinRuleInterval:         ng.Cfg.UnifiedAlerting.MinInterval,
	}

	appUrl, err := url.Parse(ng.Cfg.AppURL)
	if err != nil {
		ng.Log.Error("Failed to parse application URL. Continue without it.", "err", err)
		appUrl = nil
	}

	stateManager := state.NewManager(ng.Log, ng.Metrics.GetStateMetrics(), appUrl, store, store, ng.dashboardService, ng.imageService, clock.New())
	scheduler := schedule.NewScheduler(schedCfg, appUrl, stateManager, ng.bus)

	ng.stateManager = stateManager
	ng.schedule = scheduler

	// Provisioning
	policyService := provisioning.NewNotificationPolicyService(store, store, store, ng.Log)
	contactPointService := provisioning.NewContactPointService(store, ng.SecretsService, store, store, ng.Log)
	templateService := provisioning.NewTemplateService(store, store, store, ng.Log)
	muteTimingService := provisioning.NewMuteTimingService(store, store, store, ng.Log)
	alertRuleService := provisioning.NewAlertRuleService(store, store, store,
		int64(ng.Cfg.UnifiedAlerting.DefaultRuleEvaluationInterval.Seconds()),
		int64(ng.Cfg.UnifiedAlerting.BaseInterval.Seconds()), ng.Log)

	api := api.API{
		Cfg:                  ng.Cfg,
		DatasourceCache:      ng.DataSourceCache,
		RouteRegister:        ng.RouteRegister,
		ExpressionService:    ng.ExpressionService,
		Schedule:             ng.schedule,
		DataProxy:            ng.DataProxy,
		QuotaService:         ng.QuotaService,
		SecretsService:       ng.SecretsService,
		TransactionManager:   store,
		InstanceStore:        store,
		RuleStore:            store,
		AlertingStore:        store,
		AdminConfigStore:     store,
		ProvenanceStore:      store,
		MultiOrgAlertmanager: ng.MultiOrgAlertmanager,
		StateManager:         ng.stateManager,
		AccessControl:        ng.accesscontrol,
		Policies:             policyService,
		ContactPointService:  contactPointService,
		Templates:            templateService,
		MuteTimings:          muteTimingService,
		AlertRules:           alertRuleService,
	}
	api.RegisterAPIEndpoints(ng.Metrics.GetAPIMetrics())

	return DeclareFixedRoles(ng.accesscontrol)
}

// Run starts the scheduler and Alertmanager.
func (ng *AlertNG) Run(ctx context.Context) error {
	ng.Log.Debug("ngalert starting")
	ng.stateManager.Warm(ctx)

	children, subCtx := errgroup.WithContext(ctx)

	if ng.Cfg.UnifiedAlerting.ExecuteAlerts {
		children.Go(func() error {
			return ng.schedule.Run(subCtx)
		})
	}
	children.Go(func() error {
		return ng.MultiOrgAlertmanager.Run(subCtx)
	})
	return children.Wait()
}

// IsDisabled returns true if the alerting service is disable for this instance.
func (ng *AlertNG) IsDisabled() bool {
	if ng.Cfg == nil {
		return true
	}
	return !ng.Cfg.UnifiedAlerting.IsEnabled()
<<<<<<< HEAD
}

// getRuleDefaultIntervalSeconds returns the default rule interval if the interval is not set.
// If this constant (1 minute) is lower than the configured minimum evaluation interval then
// this configuration is returned.
func (ng *AlertNG) getRuleDefaultInterval() time.Duration {
	ruleMinInterval := ng.getRuleMinInterval()
	if defaultIntervalSeconds < int64(ruleMinInterval.Seconds()) {
		return ruleMinInterval
	}
	return time.Duration(defaultIntervalSeconds) * time.Second
}

// getRuleMinIntervalSeconds returns the configured minimum rule interval.
// If this value is less or equal to zero or not divided exactly by the scheduler interval
// the scheduler interval (10 seconds) is returned.
func (ng *AlertNG) getRuleMinInterval() time.Duration {
	if ng.Cfg.UnifiedAlerting.MinInterval <= 0 {
		return defaultBaseIntervalSeconds // if it's not configured; apply default
	}

	if ng.Cfg.UnifiedAlerting.MinInterval%defaultBaseIntervalSeconds != 0 {
		ng.Log.Error("Configured minimum evaluation interval is not divided exactly by the scheduler interval and it will fallback to default", "alertingMinInterval", ng.Cfg.UnifiedAlerting.MinInterval, "baseIntervalSeconds", defaultBaseIntervalSeconds, "defaultIntervalSeconds", defaultIntervalSeconds)
		return defaultBaseIntervalSeconds // if it's invalid; apply default
	}

	return ng.Cfg.UnifiedAlerting.MinInterval
=======
>>>>>>> 0ca4ccfa
}<|MERGE_RESOLUTION|>--- conflicted
+++ resolved
@@ -31,20 +31,6 @@
 	"github.com/grafana/grafana/pkg/services/secrets"
 	"github.com/grafana/grafana/pkg/services/sqlstore"
 	"github.com/grafana/grafana/pkg/setting"
-<<<<<<< HEAD
-)
-
-const (
-	// scheduler interval
-	// changing this value is discouraged
-	// because this could cause existing alert definition
-	// with intervals that are not exactly divided by this number
-	// not to be evaluated
-	defaultBaseIntervalSeconds = 10
-	// default alert definition interval
-	defaultIntervalSeconds int64 = 6 * defaultBaseIntervalSeconds
-=======
->>>>>>> 0ca4ccfa
 )
 
 func ProvideService(cfg *setting.Cfg, dataSourceCache datasources.CacheService, routeRegister routing.RouteRegister,
@@ -233,34 +219,4 @@
 		return true
 	}
 	return !ng.Cfg.UnifiedAlerting.IsEnabled()
-<<<<<<< HEAD
-}
-
-// getRuleDefaultIntervalSeconds returns the default rule interval if the interval is not set.
-// If this constant (1 minute) is lower than the configured minimum evaluation interval then
-// this configuration is returned.
-func (ng *AlertNG) getRuleDefaultInterval() time.Duration {
-	ruleMinInterval := ng.getRuleMinInterval()
-	if defaultIntervalSeconds < int64(ruleMinInterval.Seconds()) {
-		return ruleMinInterval
-	}
-	return time.Duration(defaultIntervalSeconds) * time.Second
-}
-
-// getRuleMinIntervalSeconds returns the configured minimum rule interval.
-// If this value is less or equal to zero or not divided exactly by the scheduler interval
-// the scheduler interval (10 seconds) is returned.
-func (ng *AlertNG) getRuleMinInterval() time.Duration {
-	if ng.Cfg.UnifiedAlerting.MinInterval <= 0 {
-		return defaultBaseIntervalSeconds // if it's not configured; apply default
-	}
-
-	if ng.Cfg.UnifiedAlerting.MinInterval%defaultBaseIntervalSeconds != 0 {
-		ng.Log.Error("Configured minimum evaluation interval is not divided exactly by the scheduler interval and it will fallback to default", "alertingMinInterval", ng.Cfg.UnifiedAlerting.MinInterval, "baseIntervalSeconds", defaultBaseIntervalSeconds, "defaultIntervalSeconds", defaultIntervalSeconds)
-		return defaultBaseIntervalSeconds // if it's invalid; apply default
-	}
-
-	return ng.Cfg.UnifiedAlerting.MinInterval
-=======
->>>>>>> 0ca4ccfa
 }