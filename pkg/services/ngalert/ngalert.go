package ngalert

import (
	"context"
	"fmt"
	"net/url"

	"github.com/benbjohnson/clock"
	"golang.org/x/sync/errgroup"

	"github.com/grafana/grafana/pkg/api/routing"
	"github.com/grafana/grafana/pkg/bus"
	"github.com/grafana/grafana/pkg/events"
	"github.com/grafana/grafana/pkg/expr"
	"github.com/grafana/grafana/pkg/infra/db"
	"github.com/grafana/grafana/pkg/infra/kvstore"
	"github.com/grafana/grafana/pkg/infra/log"
	"github.com/grafana/grafana/pkg/infra/tracing"
	"github.com/grafana/grafana/pkg/plugins"
	"github.com/grafana/grafana/pkg/services/accesscontrol"
	"github.com/grafana/grafana/pkg/services/annotations"
	"github.com/grafana/grafana/pkg/services/dashboards"
	"github.com/grafana/grafana/pkg/services/datasourceproxy"
	"github.com/grafana/grafana/pkg/services/datasources"
	"github.com/grafana/grafana/pkg/services/featuremgmt"
	"github.com/grafana/grafana/pkg/services/folder"
	"github.com/grafana/grafana/pkg/services/ngalert/api"
	"github.com/grafana/grafana/pkg/services/ngalert/eval"
	"github.com/grafana/grafana/pkg/services/ngalert/image"
	"github.com/grafana/grafana/pkg/services/ngalert/metrics"
	"github.com/grafana/grafana/pkg/services/ngalert/models"
	"github.com/grafana/grafana/pkg/services/ngalert/notifier"
	"github.com/grafana/grafana/pkg/services/ngalert/provisioning"
	"github.com/grafana/grafana/pkg/services/ngalert/schedule"
	"github.com/grafana/grafana/pkg/services/ngalert/sender"
	"github.com/grafana/grafana/pkg/services/ngalert/state"
	"github.com/grafana/grafana/pkg/services/ngalert/state/historian"
	"github.com/grafana/grafana/pkg/services/ngalert/store"
	"github.com/grafana/grafana/pkg/services/notifications"
	"github.com/grafana/grafana/pkg/services/quota"
	"github.com/grafana/grafana/pkg/services/rendering"
	"github.com/grafana/grafana/pkg/services/secrets"
	"github.com/grafana/grafana/pkg/setting"
)

func ProvideService(
	cfg *setting.Cfg,
	featureToggles featuremgmt.FeatureToggles,
	dataSourceCache datasources.CacheService,
	dataSourceService datasources.DataSourceService,
	routeRegister routing.RouteRegister,
	sqlStore db.DB,
	kvStore kvstore.KVStore,
	expressionService *expr.Service,
	dataProxy *datasourceproxy.DataSourceProxyService,
	quotaService quota.Service,
	secretsService secrets.Service,
	notificationService notifications.Service,
	m *metrics.NGAlert,
	folderService folder.Service,
	ac accesscontrol.AccessControl,
	dashboardService dashboards.DashboardService,
	renderService rendering.Service,
	bus bus.Bus,
	accesscontrolService accesscontrol.Service,
	annotationsRepo annotations.Repository,
	pluginsStore plugins.Store,
	tracer tracing.Tracer,
) (*AlertNG, error) {
	ng := &AlertNG{
		Cfg:                  cfg,
		FeatureToggles:       featureToggles,
		DataSourceCache:      dataSourceCache,
		DataSourceService:    dataSourceService,
		RouteRegister:        routeRegister,
		SQLStore:             sqlStore,
		KVStore:              kvStore,
		ExpressionService:    expressionService,
		DataProxy:            dataProxy,
		QuotaService:         quotaService,
		SecretsService:       secretsService,
		Metrics:              m,
		Log:                  log.New("ngalert"),
		NotificationService:  notificationService,
		folderService:        folderService,
		accesscontrol:        ac,
		dashboardService:     dashboardService,
		renderService:        renderService,
		bus:                  bus,
		accesscontrolService: accesscontrolService,
		annotationsRepo:      annotationsRepo,
		pluginsStore:         pluginsStore,
		tracer:               tracer,
	}

	if ng.IsDisabled() {
		return ng, nil
	}

	if err := ng.init(); err != nil {
		return nil, err
	}

	return ng, nil
}

// AlertNG is the service for evaluating the condition of an alert definition.
type AlertNG struct {
	Cfg                 *setting.Cfg
	FeatureToggles      featuremgmt.FeatureToggles
	DataSourceCache     datasources.CacheService
	DataSourceService   datasources.DataSourceService
	RouteRegister       routing.RouteRegister
	SQLStore            db.DB
	KVStore             kvstore.KVStore
	ExpressionService   *expr.Service
	DataProxy           *datasourceproxy.DataSourceProxyService
	QuotaService        quota.Service
	SecretsService      secrets.Service
	Metrics             *metrics.NGAlert
	NotificationService notifications.Service
	Log                 log.Logger
	renderService       rendering.Service
	imageService        image.ImageService
	schedule            schedule.ScheduleService
	stateManager        *state.Manager
	folderService       folder.Service
	dashboardService    dashboards.DashboardService

	// Alerting notification services
	MultiOrgAlertmanager *notifier.MultiOrgAlertmanager
	AlertsRouter         *sender.AlertsRouter
	accesscontrol        accesscontrol.AccessControl
	accesscontrolService accesscontrol.Service
	annotationsRepo      annotations.Repository
	store                *store.DBstore

	bus          bus.Bus
	pluginsStore plugins.Store
	tracer       tracing.Tracer
}

func (ng *AlertNG) init() error {
	var err error

	store := &store.DBstore{
		Cfg:              ng.Cfg.UnifiedAlerting,
		FeatureToggles:   ng.FeatureToggles,
		SQLStore:         ng.SQLStore,
		Logger:           ng.Log,
		FolderService:    ng.folderService,
		AccessControl:    ng.accesscontrol,
		DashboardService: ng.dashboardService,
	}
	ng.store = store

	decryptFn := ng.SecretsService.GetDecryptedValue
	multiOrgMetrics := ng.Metrics.GetMultiOrgAlertmanagerMetrics()
	ng.MultiOrgAlertmanager, err = notifier.NewMultiOrgAlertmanager(ng.Cfg, store, store, ng.KVStore, store, decryptFn, multiOrgMetrics, ng.NotificationService, log.New("ngalert.multiorg.alertmanager"), ng.SecretsService)
	if err != nil {
		return err
	}

	imageService, err := image.NewScreenshotImageServiceFromCfg(ng.Cfg, store, ng.dashboardService, ng.renderService, ng.Metrics.Registerer)
	if err != nil {
		return err
	}
	ng.imageService = imageService

	// Let's make sure we're able to complete an initial sync of Alertmanagers before we start the alerting components.
	if err := ng.MultiOrgAlertmanager.LoadAndSyncAlertmanagersForOrgs(context.Background()); err != nil {
		return fmt.Errorf("failed to initialize alerting because multiorg alertmanager manager failed to warm up: %w", err)
	}

	appUrl, err := url.Parse(ng.Cfg.AppURL)
	if err != nil {
		ng.Log.Error("Failed to parse application URL. Continue without it.", "error", err)
		appUrl = nil
	}

	clk := clock.New()

	alertsRouter := sender.NewAlertsRouter(ng.MultiOrgAlertmanager, store, clk, appUrl, ng.Cfg.UnifiedAlerting.DisabledOrgs,
		ng.Cfg.UnifiedAlerting.AdminConfigPollInterval, ng.DataSourceService, ng.SecretsService)

	// Make sure we sync at least once as Grafana starts to get the router up and running before we start sending any alerts.
	if err := alertsRouter.SyncAndApplyConfigFromDatabase(); err != nil {
		return fmt.Errorf("failed to initialize alerting because alert notifications router failed to warm up: %w", err)
	}

	ng.AlertsRouter = alertsRouter

	evalFactory := eval.NewEvaluatorFactory(ng.Cfg.UnifiedAlerting, ng.DataSourceCache, ng.ExpressionService, ng.pluginsStore)
	schedCfg := schedule.SchedulerCfg{
		MaxAttempts:          ng.Cfg.UnifiedAlerting.MaxAttempts,
		C:                    clk,
		BaseInterval:         ng.Cfg.UnifiedAlerting.BaseInterval,
		MinRuleInterval:      ng.Cfg.UnifiedAlerting.MinInterval,
		DisableGrafanaFolder: ng.Cfg.UnifiedAlerting.ReservedLabels.IsReservedLabelDisabled(models.FolderTitleLabel),
		AppURL:               appUrl,
		EvaluatorFactory:     evalFactory,
		RuleStore:            store,
		Metrics:              ng.Metrics.GetSchedulerMetrics(),
		AlertSender:          alertsRouter,
		Tracer:               ng.tracer,
	}

	history, err := configureHistorianBackend(ng.Cfg.UnifiedAlerting.StateHistory, ng.annotationsRepo, ng.dashboardService)
	if err != nil {
		return err
	}
<<<<<<< HEAD
	stateManager := state.NewManager(ng.Metrics.GetStateMetrics(), appUrl, store, ng.imageService, clk, history, ng.FeatureToggles.IsEnabled(featuremgmt.FlagAlertingNoNormalState))
=======
	cfg := state.ManagerCfg{
		Metrics:       ng.Metrics.GetStateMetrics(),
		ExternalURL:   appUrl,
		InstanceStore: store,
		Images:        ng.imageService,
		Clock:         clk,
		Historian:     history,
	}
	stateManager := state.NewManager(cfg)
>>>>>>> 86b5fbbf
	scheduler := schedule.NewScheduler(schedCfg, stateManager)

	// if it is required to include folder title to the alerts, we need to subscribe to changes of alert title
	if !ng.Cfg.UnifiedAlerting.ReservedLabels.IsReservedLabelDisabled(models.FolderTitleLabel) {
		subscribeToFolderChanges(ng.Log, ng.bus, store, scheduler)
	}

	ng.stateManager = stateManager
	ng.schedule = scheduler

	// Provisioning
	policyService := provisioning.NewNotificationPolicyService(store, store, store, ng.Cfg.UnifiedAlerting, ng.Log)
	contactPointService := provisioning.NewContactPointService(store, ng.SecretsService, store, store, ng.Log)
	templateService := provisioning.NewTemplateService(store, store, store, ng.Log)
	muteTimingService := provisioning.NewMuteTimingService(store, store, store, ng.Log)
	alertRuleService := provisioning.NewAlertRuleService(store, store, ng.QuotaService, store,
		int64(ng.Cfg.UnifiedAlerting.DefaultRuleEvaluationInterval.Seconds()),
		int64(ng.Cfg.UnifiedAlerting.BaseInterval.Seconds()), ng.Log)

	api := api.API{
		Cfg:                  ng.Cfg,
		DatasourceCache:      ng.DataSourceCache,
		DatasourceService:    ng.DataSourceService,
		RouteRegister:        ng.RouteRegister,
		Schedule:             ng.schedule,
		DataProxy:            ng.DataProxy,
		QuotaService:         ng.QuotaService,
		TransactionManager:   store,
		RuleStore:            store,
		AlertingStore:        store,
		AdminConfigStore:     store,
		ProvenanceStore:      store,
		MultiOrgAlertmanager: ng.MultiOrgAlertmanager,
		StateManager:         ng.stateManager,
		AccessControl:        ng.accesscontrol,
		Policies:             policyService,
		ContactPointService:  contactPointService,
		Templates:            templateService,
		MuteTimings:          muteTimingService,
		AlertRules:           alertRuleService,
		AlertsRouter:         alertsRouter,
		EvaluatorFactory:     evalFactory,
		FeatureManager:       ng.FeatureToggles,
		AppUrl:               appUrl,
	}
	api.RegisterAPIEndpoints(ng.Metrics.GetAPIMetrics())

	defaultLimits, err := readQuotaConfig(ng.Cfg)
	if err != nil {
		return err
	}

	if err := ng.QuotaService.RegisterQuotaReporter(&quota.NewUsageReporter{
		TargetSrv:     models.QuotaTargetSrv,
		DefaultLimits: defaultLimits,
		Reporter:      api.Usage,
	}); err != nil {
		return err
	}

	log.RegisterContextualLogProvider(func(ctx context.Context) ([]interface{}, bool) {
		key, ok := models.RuleKeyFromContext(ctx)
		if !ok {
			return nil, false
		}
		return key.LogContext(), true
	})

	return DeclareFixedRoles(ng.accesscontrolService)
}

func subscribeToFolderChanges(logger log.Logger, bus bus.Bus, dbStore api.RuleStore, scheduler schedule.ScheduleService) {
	// if folder title is changed, we update all alert rules in that folder to make sure that all peers (in HA mode) will update folder title and
	// clean up the current state
	bus.AddEventListener(func(ctx context.Context, e *events.FolderTitleUpdated) error {
		// do not block the upstream execution
		go func(evt *events.FolderTitleUpdated) {
			logger.Info("Got folder title updated event. updating rules in the folder", "folderUID", evt.UID)
			updated, err := dbStore.IncreaseVersionForAllRulesInNamespace(context.Background(), evt.OrgID, evt.UID)
			if err != nil {
				logger.Error("Failed to update alert rules in the folder after its title was changed", "error", err, "folderUID", evt.UID, "folder", evt.Title)
				return
			}
			if len(updated) > 0 {
				logger.Info("Rules that belong to the folder have been updated successfully. Clearing their status", "folderUID", evt.UID, "updatedRules", len(updated))
				for _, key := range updated {
					scheduler.UpdateAlertRule(key.AlertRuleKey, key.Version)
				}
			} else {
				logger.Debug("No alert rules found in the folder. nothing to update", "folderUID", evt.UID, "folder", evt.Title)
			}
		}(e)
		return nil
	})
}

// Run starts the scheduler and Alertmanager.
func (ng *AlertNG) Run(ctx context.Context) error {
	ng.Log.Debug("Starting")
	ng.stateManager.Warm(ctx, ng.store)

	children, subCtx := errgroup.WithContext(ctx)

	children.Go(func() error {
		return ng.stateManager.Run(subCtx)
	})

	children.Go(func() error {
		return ng.MultiOrgAlertmanager.Run(subCtx)
	})
	children.Go(func() error {
		return ng.AlertsRouter.Run(subCtx)
	})

	if ng.Cfg.UnifiedAlerting.ExecuteAlerts {
		children.Go(func() error {
			return ng.schedule.Run(subCtx)
		})
	}
	return children.Wait()
}

// IsDisabled returns true if the alerting service is disable for this instance.
func (ng *AlertNG) IsDisabled() bool {
	if ng.Cfg == nil {
		return true
	}
	return !ng.Cfg.UnifiedAlerting.IsEnabled()
}

func readQuotaConfig(cfg *setting.Cfg) (*quota.Map, error) {
	limits := &quota.Map{}

	if cfg == nil {
		return limits, nil
	}

	var alertOrgQuota int64
	var alertGlobalQuota int64

	if cfg.UnifiedAlerting.IsEnabled() {
		alertOrgQuota = cfg.Quota.Org.AlertRule
		alertGlobalQuota = cfg.Quota.Global.AlertRule
	}

	globalQuotaTag, err := quota.NewTag(models.QuotaTargetSrv, models.QuotaTarget, quota.GlobalScope)
	if err != nil {
		return limits, err
	}
	orgQuotaTag, err := quota.NewTag(models.QuotaTargetSrv, models.QuotaTarget, quota.OrgScope)
	if err != nil {
		return limits, err
	}

	limits.Set(globalQuotaTag, alertGlobalQuota)
	limits.Set(orgQuotaTag, alertOrgQuota)
	return limits, nil
}

func configureHistorianBackend(cfg setting.UnifiedAlertingStateHistorySettings, ar annotations.Repository, ds dashboards.DashboardService) (state.Historian, error) {
	if !cfg.Enabled {
		return historian.NewNopHistorian(), nil
	}

	if cfg.Backend == "annotations" {
		return historian.NewAnnotationBackend(ar, ds), nil
	}
	if cfg.Backend == "loki" {
		return historian.NewRemoteLokiBackend(), nil
	}
	if cfg.Backend == "sql" {
		return historian.NewSqlBackend(), nil
	}

	return nil, fmt.Errorf("unrecognized state history backend: %s", cfg.Backend)
}<|MERGE_RESOLUTION|>--- conflicted
+++ resolved
@@ -209,9 +209,6 @@
 	if err != nil {
 		return err
 	}
-<<<<<<< HEAD
-	stateManager := state.NewManager(ng.Metrics.GetStateMetrics(), appUrl, store, ng.imageService, clk, history, ng.FeatureToggles.IsEnabled(featuremgmt.FlagAlertingNoNormalState))
-=======
 	cfg := state.ManagerCfg{
 		Metrics:       ng.Metrics.GetStateMetrics(),
 		ExternalURL:   appUrl,
@@ -221,7 +218,6 @@
 		Historian:     history,
 	}
 	stateManager := state.NewManager(cfg)
->>>>>>> 86b5fbbf
 	scheduler := schedule.NewScheduler(schedCfg, stateManager)
 
 	// if it is required to include folder title to the alerts, we need to subscribe to changes of alert title
