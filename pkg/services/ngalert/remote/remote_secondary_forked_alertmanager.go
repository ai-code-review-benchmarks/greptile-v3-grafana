--- conflicted
+++ resolved
@@ -10,19 +10,10 @@
 	"github.com/grafana/grafana/pkg/services/ngalert/notifier"
 )
 
-<<<<<<< HEAD
 type configStore interface {
 	GetLatestAlertmanagerConfiguration(ctx context.Context, query *models.GetLatestAlertmanagerConfigurationQuery) (*models.AlertConfiguration, error)
 }
 
-type RemoteSecondaryForkedAlertmanager struct {
-	log   log.Logger
-	orgID int64
-	store configStore
-
-	lastSync     time.Time
-	syncInterval time.Duration
-=======
 //go:generate mockery --name remoteAlertmanager --structname RemoteAlertmanagerMock --with-expecter --output mock --outpkg alertmanager_mock
 type remoteAlertmanager interface {
 	notifier.Alertmanager
@@ -31,8 +22,9 @@
 }
 
 type RemoteSecondaryForkedAlertmanager struct {
-	log log.Logger
->>>>>>> 8ca08bc7
+	log   log.Logger
+	orgID int64
+	store configStore
 
 	internal notifier.Alertmanager
 	remote   remoteAlertmanager
@@ -41,8 +33,7 @@
 	syncInterval time.Duration
 }
 
-<<<<<<< HEAD
-func NewRemoteSecondaryForkedAlertmanager(l log.Logger, orgID int64, syncInterval time.Duration, store configStore, internal, remote notifier.Alertmanager) *RemoteSecondaryForkedAlertmanager {
+func NewRemoteSecondaryForkedAlertmanager(l log.Logger, orgID int64, syncInterval time.Duration, store configStore, internal notifier.Alertmanager, remote remoteAlertmanager) *RemoteSecondaryForkedAlertmanager {
 	return &RemoteSecondaryForkedAlertmanager{
 		log:          l,
 		orgID:        orgID,
@@ -50,30 +41,12 @@
 		syncInterval: syncInterval,
 		internal:     internal,
 		remote:       remote,
-=======
-func NewRemoteSecondaryForkedAlertmanager(l log.Logger, syncInterval time.Duration, internal notifier.Alertmanager, remote remoteAlertmanager) *RemoteSecondaryForkedAlertmanager {
-	return &RemoteSecondaryForkedAlertmanager{
-		log:          l,
-		internal:     internal,
-		remote:       remote,
-		syncInterval: syncInterval,
->>>>>>> 8ca08bc7
 	}
 }
 
 // ApplyConfig will only log errors for the remote Alertmanager and ensure we delegate the call to the internal Alertmanager.
 // We don't care about errors in the remote Alertmanager in remote secondary mode.
 func (fam *RemoteSecondaryForkedAlertmanager) ApplyConfig(ctx context.Context, config *models.AlertConfiguration) error {
-<<<<<<< HEAD
-	if time.Since(fam.lastSync) >= fam.syncInterval {
-		fam.log.Debug("Applying config to the remote Alertmanager", "lastSync", fam.lastSync, "syncInterval", fam.syncInterval)
-		if err := fam.remote.ApplyConfig(ctx, config); err != nil {
-			fam.log.Error("Error applying config to the remote Alertmanager", "err", err)
-		} else {
-			fam.lastSync = time.Now()
-		}
-	}
-=======
 	var syncErr bool
 	if !fam.remote.Ready() {
 		// If the Alertmanager has not been marked as "ready" yet, delegate the call to the remote Alertmanager.
@@ -101,7 +74,6 @@
 		fam.lastSync = time.Now()
 	}
 
->>>>>>> 8ca08bc7
 	return fam.internal.ApplyConfig(ctx, config)
 }
 
@@ -164,7 +136,6 @@
 	fam.internal.CleanUp()
 }
 
-<<<<<<< HEAD
 func (fam *RemoteSecondaryForkedAlertmanager) StopAndWait(ctx context.Context) {
 	// Stop the internal Alertmanager.
 	fam.internal.StopAndWait(ctx)
@@ -182,12 +153,6 @@
 	if err := fam.remote.ApplyConfig(ctx, config); err != nil {
 		fam.log.Error("Error sending config and state to the remote Alertmanager", "err", err)
 	}
-=======
-func (fam *RemoteSecondaryForkedAlertmanager) StopAndWait() {
-	fam.internal.StopAndWait()
-	fam.remote.StopAndWait()
-	// TODO: send config and state on shutdown.
->>>>>>> 8ca08bc7
 }
 
 func (fam *RemoteSecondaryForkedAlertmanager) Ready() bool {
