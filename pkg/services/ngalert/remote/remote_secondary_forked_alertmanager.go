package remote

import (
	"context"
<<<<<<< HEAD
=======
	"fmt"
	"sync"
>>>>>>> 91836e78
	"time"

	"github.com/grafana/grafana/pkg/infra/log"
	apimodels "github.com/grafana/grafana/pkg/services/ngalert/api/tooling/definitions"
	"github.com/grafana/grafana/pkg/services/ngalert/models"
	"github.com/grafana/grafana/pkg/services/ngalert/notifier"
)

<<<<<<< HEAD
type configStore interface {
	GetLatestAlertmanagerConfiguration(ctx context.Context, orgID int64) (*models.AlertConfiguration, error)
}

=======
>>>>>>> 91836e78
//go:generate mockery --name remoteAlertmanager --structname RemoteAlertmanagerMock --with-expecter --output mock --outpkg alertmanager_mock
type remoteAlertmanager interface {
	notifier.Alertmanager
	CompareAndSendConfiguration(context.Context, *models.AlertConfiguration) error
	CompareAndSendState(context.Context) error
}

type RemoteSecondaryForkedAlertmanager struct {
	log   log.Logger
	orgID int64
	store configStore

	internal notifier.Alertmanager
	remote   remoteAlertmanager

	lastSync     time.Time
	syncInterval time.Duration
}

<<<<<<< HEAD
func NewRemoteSecondaryForkedAlertmanager(l log.Logger, orgID int64, syncInterval time.Duration, store configStore, internal notifier.Alertmanager, remote remoteAlertmanager) *RemoteSecondaryForkedAlertmanager {
	return &RemoteSecondaryForkedAlertmanager{
		log:          l,
		orgID:        orgID,
		store:        store,
		syncInterval: syncInterval,
		internal:     internal,
		remote:       remote,
=======
type RemoteSecondaryConfig struct {
	// SyncInterval determines how often we should attempt to synchronize
	// state and configuration on the external Alertmanager.
	SyncInterval time.Duration
	Logger       log.Logger
}

func (c *RemoteSecondaryConfig) Validate() error {
	if c.Logger == nil {
		return fmt.Errorf("logger cannot be nil")
>>>>>>> 91836e78
	}
	return nil
}

func NewRemoteSecondaryForkedAlertmanager(cfg RemoteSecondaryConfig, internal notifier.Alertmanager, remote remoteAlertmanager) (*RemoteSecondaryForkedAlertmanager, error) {
	if err := cfg.Validate(); err != nil {
		return nil, err
	}
	return &RemoteSecondaryForkedAlertmanager{
		log:          cfg.Logger,
		internal:     internal,
		remote:       remote,
		syncInterval: cfg.SyncInterval,
	}, nil
}

// ApplyConfig will only log errors for the remote Alertmanager and ensure we delegate the call to the internal Alertmanager.
// We don't care about errors in the remote Alertmanager in remote secondary mode.
func (fam *RemoteSecondaryForkedAlertmanager) ApplyConfig(ctx context.Context, config *models.AlertConfiguration) error {
<<<<<<< HEAD
	var syncErr bool
	if !fam.remote.Ready() {
		// If the Alertmanager has not been marked as "ready" yet, delegate the call to the remote Alertmanager.
		// This will sync the Alertmanagers.
		if err := fam.remote.ApplyConfig(ctx, config); err != nil {
			fam.log.Error("Error applying config to the remote Alertmanager", "err", err)
			syncErr = true
		}
	} else if time.Since(fam.lastSync) >= fam.syncInterval {
		// If the Alertmanager was marked as ready but the sync interval has elapsed, sync the Alertmanagers.
		fam.log.Debug("Syncing configuration and state with the remote Alertmanager", "lastSync", fam.lastSync)
		if err := fam.remote.CompareAndSendConfiguration(ctx, config); err != nil {
			fam.log.Error("Unable to upload the configuration to the remote Alertmanager", "err", err)
			syncErr = true
		}
		if err := fam.remote.CompareAndSendState(ctx); err != nil {
			fam.log.Error("Unable to upload the state to the remote Alertmanager", "err", err)
			syncErr = true
		}
		fam.log.Debug("Finished syncing configuration and state with the remote Alertmanager")
	}

	// If there were no errors syncing the configuration/state, update lastSync.
	if !syncErr {
		fam.lastSync = time.Now()
	}

	return fam.internal.ApplyConfig(ctx, config)
=======
	var wg sync.WaitGroup
	wg.Add(1)
	// Figure out if we need to sync the external Alertmanager in another goroutine.
	go func() {
		defer wg.Done()
		// If the Alertmanager has not been marked as "ready" yet, delegate the call to the remote Alertmanager.
		// This will perform a readiness check and sync the Alertmanagers.
		if !fam.remote.Ready() {
			if err := fam.remote.ApplyConfig(ctx, config); err != nil {
				fam.log.Error("Error applying config to the remote Alertmanager", "err", err)
				return
			}
			fam.lastSync = time.Now()
			return
		}

		// If the Alertmanager was marked as ready but the sync interval has elapsed, sync the Alertmanagers.
		if time.Since(fam.lastSync) >= fam.syncInterval {
			fam.log.Debug("Syncing configuration and state with the remote Alertmanager", "lastSync", fam.lastSync)
			cfgErr := fam.remote.CompareAndSendConfiguration(ctx, config)
			if cfgErr != nil {
				fam.log.Error("Unable to upload the configuration to the remote Alertmanager", "err", cfgErr)
			}

			stateErr := fam.remote.CompareAndSendState(ctx)
			if stateErr != nil {
				fam.log.Error("Unable to upload the state to the remote Alertmanager", "err", stateErr)
			}
			fam.log.Debug("Finished syncing configuration and state with the remote Alertmanager")

			if cfgErr == nil && stateErr == nil {
				fam.lastSync = time.Now()
			}
		}
	}()

	// Call ApplyConfig on the internal Alertmanager - we only care about errors for this one.
	err := fam.internal.ApplyConfig(ctx, config)
	wg.Wait()
	return err
>>>>>>> 91836e78
}

// SaveAndApplyConfig is only called on the internal Alertmanager when running in remote secondary mode.
func (fam *RemoteSecondaryForkedAlertmanager) SaveAndApplyConfig(ctx context.Context, config *apimodels.PostableUserConfig) error {
	return fam.internal.SaveAndApplyConfig(ctx, config)
}

// SaveAndApplyDefaultConfig is only called on the internal Alertmanager when running in remote secondary mode.
func (fam *RemoteSecondaryForkedAlertmanager) SaveAndApplyDefaultConfig(ctx context.Context) error {
	return fam.internal.SaveAndApplyDefaultConfig(ctx)
}

func (fam *RemoteSecondaryForkedAlertmanager) GetStatus() apimodels.GettableStatus {
	return fam.internal.GetStatus()
}

func (fam *RemoteSecondaryForkedAlertmanager) CreateSilence(ctx context.Context, silence *apimodels.PostableSilence) (string, error) {
	return fam.internal.CreateSilence(ctx, silence)
}

func (fam *RemoteSecondaryForkedAlertmanager) DeleteSilence(ctx context.Context, id string) error {
	return fam.internal.DeleteSilence(ctx, id)
}

func (fam *RemoteSecondaryForkedAlertmanager) GetSilence(ctx context.Context, id string) (apimodels.GettableSilence, error) {
	return fam.internal.GetSilence(ctx, id)
}

func (fam *RemoteSecondaryForkedAlertmanager) ListSilences(ctx context.Context, filter []string) (apimodels.GettableSilences, error) {
	return fam.internal.ListSilences(ctx, filter)
}

func (fam *RemoteSecondaryForkedAlertmanager) GetAlerts(ctx context.Context, active, silenced, inhibited bool, filter []string, receiver string) (apimodels.GettableAlerts, error) {
	return fam.internal.GetAlerts(ctx, active, silenced, inhibited, filter, receiver)
}

func (fam *RemoteSecondaryForkedAlertmanager) GetAlertGroups(ctx context.Context, active, silenced, inhibited bool, filter []string, receiver string) (apimodels.AlertGroups, error) {
	return fam.internal.GetAlertGroups(ctx, active, silenced, inhibited, filter, receiver)
}

func (fam *RemoteSecondaryForkedAlertmanager) PutAlerts(ctx context.Context, alerts apimodels.PostableAlerts) error {
	return fam.internal.PutAlerts(ctx, alerts)
}

func (fam *RemoteSecondaryForkedAlertmanager) GetReceivers(ctx context.Context) ([]apimodels.Receiver, error) {
	return fam.internal.GetReceivers(ctx)
}

func (fam *RemoteSecondaryForkedAlertmanager) TestReceivers(ctx context.Context, c apimodels.TestReceiversConfigBodyParams) (*notifier.TestReceiversResult, error) {
	return fam.internal.TestReceivers(ctx, c)
}

func (fam *RemoteSecondaryForkedAlertmanager) TestTemplate(ctx context.Context, c apimodels.TestTemplatesConfigBodyParams) (*notifier.TestTemplatesResults, error) {
	return fam.internal.TestTemplate(ctx, c)
}

func (fam *RemoteSecondaryForkedAlertmanager) CleanUp() {
	// No cleanup to do in the remote Alertmanager.
	fam.internal.CleanUp()
}

func (fam *RemoteSecondaryForkedAlertmanager) StopAndWait() {
	// Stop the internal Alertmanager.
	fam.internal.StopAndWait()
	// Stop our alert senders.
	fam.remote.StopAndWait()
<<<<<<< HEAD

	// Send config and state to the remote Alertmanager.
	ctx, cancel := context.WithTimeout(context.Background(), 10*time.Second)
	defer cancel()
	if err := fam.remote.CompareAndSendState(ctx); err != nil {
		fam.log.Error("Error sending state to the remote Alertmanager", "err", err)
	}

	config, err := fam.store.GetLatestAlertmanagerConfiguration(ctx, fam.orgID)
	if err != nil {
		fam.log.Error("Error getting latest Alertmanager configuration", "err", err)
		return
	}
	if err := fam.remote.CompareAndSendConfiguration(ctx, config); err != nil {
		fam.log.Error("Error sending configuration to the remote Alertmanager", "err", err)
	}
=======
	// TODO: send config and state on shutdown.
>>>>>>> 91836e78
}

func (fam *RemoteSecondaryForkedAlertmanager) Ready() bool {
	// We only care about the internal Alertmanager being ready.
	return fam.internal.Ready()
}<|MERGE_RESOLUTION|>--- conflicted
+++ resolved
@@ -2,11 +2,8 @@
 
 import (
 	"context"
-<<<<<<< HEAD
-=======
 	"fmt"
 	"sync"
->>>>>>> 91836e78
 	"time"
 
 	"github.com/grafana/grafana/pkg/infra/log"
@@ -15,13 +12,10 @@
 	"github.com/grafana/grafana/pkg/services/ngalert/notifier"
 )
 
-<<<<<<< HEAD
 type configStore interface {
 	GetLatestAlertmanagerConfiguration(ctx context.Context, orgID int64) (*models.AlertConfiguration, error)
 }
 
-=======
->>>>>>> 91836e78
 //go:generate mockery --name remoteAlertmanager --structname RemoteAlertmanagerMock --with-expecter --output mock --outpkg alertmanager_mock
 type remoteAlertmanager interface {
 	notifier.Alertmanager
@@ -41,27 +35,19 @@
 	syncInterval time.Duration
 }
 
-<<<<<<< HEAD
-func NewRemoteSecondaryForkedAlertmanager(l log.Logger, orgID int64, syncInterval time.Duration, store configStore, internal notifier.Alertmanager, remote remoteAlertmanager) *RemoteSecondaryForkedAlertmanager {
-	return &RemoteSecondaryForkedAlertmanager{
-		log:          l,
-		orgID:        orgID,
-		store:        store,
-		syncInterval: syncInterval,
-		internal:     internal,
-		remote:       remote,
-=======
 type RemoteSecondaryConfig struct {
+	Logger log.Logger
+	OrgID  int64
+	Store  configStore
+
 	// SyncInterval determines how often we should attempt to synchronize
 	// state and configuration on the external Alertmanager.
 	SyncInterval time.Duration
-	Logger       log.Logger
 }
 
 func (c *RemoteSecondaryConfig) Validate() error {
 	if c.Logger == nil {
 		return fmt.Errorf("logger cannot be nil")
->>>>>>> 91836e78
 	}
 	return nil
 }
@@ -72,6 +58,8 @@
 	}
 	return &RemoteSecondaryForkedAlertmanager{
 		log:          cfg.Logger,
+		orgID:        cfg.OrgID,
+		store:        cfg.Store,
 		internal:     internal,
 		remote:       remote,
 		syncInterval: cfg.SyncInterval,
@@ -81,36 +69,6 @@
 // ApplyConfig will only log errors for the remote Alertmanager and ensure we delegate the call to the internal Alertmanager.
 // We don't care about errors in the remote Alertmanager in remote secondary mode.
 func (fam *RemoteSecondaryForkedAlertmanager) ApplyConfig(ctx context.Context, config *models.AlertConfiguration) error {
-<<<<<<< HEAD
-	var syncErr bool
-	if !fam.remote.Ready() {
-		// If the Alertmanager has not been marked as "ready" yet, delegate the call to the remote Alertmanager.
-		// This will sync the Alertmanagers.
-		if err := fam.remote.ApplyConfig(ctx, config); err != nil {
-			fam.log.Error("Error applying config to the remote Alertmanager", "err", err)
-			syncErr = true
-		}
-	} else if time.Since(fam.lastSync) >= fam.syncInterval {
-		// If the Alertmanager was marked as ready but the sync interval has elapsed, sync the Alertmanagers.
-		fam.log.Debug("Syncing configuration and state with the remote Alertmanager", "lastSync", fam.lastSync)
-		if err := fam.remote.CompareAndSendConfiguration(ctx, config); err != nil {
-			fam.log.Error("Unable to upload the configuration to the remote Alertmanager", "err", err)
-			syncErr = true
-		}
-		if err := fam.remote.CompareAndSendState(ctx); err != nil {
-			fam.log.Error("Unable to upload the state to the remote Alertmanager", "err", err)
-			syncErr = true
-		}
-		fam.log.Debug("Finished syncing configuration and state with the remote Alertmanager")
-	}
-
-	// If there were no errors syncing the configuration/state, update lastSync.
-	if !syncErr {
-		fam.lastSync = time.Now()
-	}
-
-	return fam.internal.ApplyConfig(ctx, config)
-=======
 	var wg sync.WaitGroup
 	wg.Add(1)
 	// Figure out if we need to sync the external Alertmanager in another goroutine.
@@ -151,7 +109,6 @@
 	err := fam.internal.ApplyConfig(ctx, config)
 	wg.Wait()
 	return err
->>>>>>> 91836e78
 }
 
 // SaveAndApplyConfig is only called on the internal Alertmanager when running in remote secondary mode.
@@ -218,7 +175,6 @@
 	fam.internal.StopAndWait()
 	// Stop our alert senders.
 	fam.remote.StopAndWait()
-<<<<<<< HEAD
 
 	// Send config and state to the remote Alertmanager.
 	ctx, cancel := context.WithTimeout(context.Background(), 10*time.Second)
@@ -235,9 +191,6 @@
 	if err := fam.remote.CompareAndSendConfiguration(ctx, config); err != nil {
 		fam.log.Error("Error sending configuration to the remote Alertmanager", "err", err)
 	}
-=======
-	// TODO: send config and state on shutdown.
->>>>>>> 91836e78
 }
 
 func (fam *RemoteSecondaryForkedAlertmanager) Ready() bool {
