--- conflicted
+++ resolved
@@ -95,14 +95,8 @@
 	Ctx context.Context
 }
 
-<<<<<<< HEAD
 // GetQueryDataRequest creates a backend.QueryDataRequest from the condition.
-func (c *Condition) GetQueryDataRequest(ctx AlertExecCtx, now time.Time) (*backend.QueryDataRequest, error) {
-=======
-// execute runs the Condition's expressions or queries.
-func execute(ctx AlertExecCtx, c *models.Condition, now time.Time, dataService *tsdb.Service) (*ExecutionResults, error) {
-	result := ExecutionResults{}
->>>>>>> 53bccf1b
+func GetQueryDataRequest(ctx AlertExecCtx, c *models.Condition, now time.Time) (*backend.QueryDataRequest, error) {
 	if !c.IsValid() {
 		return nil, fmt.Errorf("invalid conditions")
 		// TODO: Things probably
@@ -144,10 +138,10 @@
 }
 
 // execute runs the Condition's expressions or queries.
-func (c *Condition) execute(ctx AlertExecCtx, now time.Time, dataService *tsdb.Service) (*ExecutionResults, error) {
+func execute(ctx AlertExecCtx, c *models.Condition, now time.Time, dataService *tsdb.Service) (*ExecutionResults, error) {
 	result := ExecutionResults{}
 
-	queryDataReq, err := c.GetQueryDataRequest(ctx, now)
+	queryDataReq, err := GetQueryDataRequest(ctx, c, now)
 	if err != nil {
 		return &result, err
 	}
