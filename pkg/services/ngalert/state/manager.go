--- conflicted
+++ resolved
@@ -218,11 +218,7 @@
 				ResolvedAt:           entry.ResolvedAt,
 				LastSentAt:           entry.LastSentAt,
 			}
-<<<<<<< HEAD
 			st.cache.set(state)
-=======
-			st.cache.getOrAdd(state, logger)
->>>>>>> 750a0bed
 			statesCount++
 		}
 	}
