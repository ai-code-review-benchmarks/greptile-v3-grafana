--- conflicted
+++ resolved
@@ -574,12 +574,8 @@
 						StartsAt:           t2,
 						EndsAt:             t2,
 						LastEvaluationTime: t2,
-<<<<<<< HEAD
-						Resolved:           true,
+						ResolvedAt:         &t2,
 						LastSentAt:         t2,
-=======
-						ResolvedAt:         &t2,
->>>>>>> 3228b64f
 					},
 				},
 				},
@@ -638,12 +634,8 @@
 							StartsAt:           t1,
 							EndsAt:             t3,
 							LastEvaluationTime: t3,
-<<<<<<< HEAD
-							Resolved:           true,
+							ResolvedAt:         &t3,
 							LastSentAt:         t3,
-=======
-							ResolvedAt:         &t3,
->>>>>>> 3228b64f
 						},
 					},
 					{
@@ -1080,12 +1072,8 @@
 									StartsAt:           t1,
 									EndsAt:             t3,
 									LastEvaluationTime: t3,
-<<<<<<< HEAD
-									Resolved:           true,
+									ResolvedAt:         &t3,
 									LastSentAt:         t3,
-=======
-									ResolvedAt:         &t3,
->>>>>>> 3228b64f
 								},
 							},
 							{
@@ -1126,12 +1114,8 @@
 									StartsAt:           t1,
 									EndsAt:             t3,
 									LastEvaluationTime: t3,
-<<<<<<< HEAD
-									Resolved:           true,
+									ResolvedAt:         &t3,
 									LastSentAt:         t3,
-=======
-									ResolvedAt:         &t3,
->>>>>>> 3228b64f
 								},
 							},
 							{
@@ -1174,12 +1158,8 @@
 									StartsAt:           t1,
 									EndsAt:             t3,
 									LastEvaluationTime: t3,
-<<<<<<< HEAD
-									Resolved:           true,
+									ResolvedAt:         &t3,
 									LastSentAt:         t3,
-=======
-									ResolvedAt:         &t3,
->>>>>>> 3228b64f
 								},
 							},
 							{
@@ -1221,12 +1201,8 @@
 									StartsAt:           t1,
 									EndsAt:             t3,
 									LastEvaluationTime: t3,
-<<<<<<< HEAD
-									Resolved:           true,
+									ResolvedAt:         &t3,
 									LastSentAt:         t3,
-=======
-									ResolvedAt:         &t3,
->>>>>>> 3228b64f
 								},
 							},
 							{
@@ -1330,12 +1306,8 @@
 									StartsAt:           t2,
 									EndsAt:             t2,
 									LastEvaluationTime: t2,
-<<<<<<< HEAD
-									Resolved:           true,
-									LastSentAt:         t2,
-=======
 									ResolvedAt:         &t2,
->>>>>>> 3228b64f
+									LastSentAt:         t2,
 								},
 							},
 						},
@@ -1364,11 +1336,8 @@
 									StartsAt:           t2,
 									EndsAt:             t2,
 									LastEvaluationTime: t3,
-<<<<<<< HEAD
-									LastSentAt:         t2,
-=======
 									ResolvedAt:         &t2,
->>>>>>> 3228b64f
+									LastSentAt:         t2,
 								},
 							},
 						},
@@ -2017,12 +1986,8 @@
 									StartsAt:           t1,
 									EndsAt:             t3,
 									LastEvaluationTime: t3,
-<<<<<<< HEAD
-									Resolved:           true,
+									ResolvedAt:         &t3,
 									LastSentAt:         t3,
-=======
-									ResolvedAt:         &t3,
->>>>>>> 3228b64f
 								},
 							},
 						},
@@ -2254,12 +2219,8 @@
 									StartsAt:           t1,
 									EndsAt:             t3,
 									LastEvaluationTime: t3,
-<<<<<<< HEAD
-									Resolved:           true,
+									ResolvedAt:         &t3,
 									LastSentAt:         t3,
-=======
-									ResolvedAt:         &t3,
->>>>>>> 3228b64f
 								},
 							},
 							{
@@ -2288,12 +2249,8 @@
 									StartsAt:           t1,
 									EndsAt:             t3,
 									LastEvaluationTime: t3,
-<<<<<<< HEAD
-									Resolved:           true,
+									ResolvedAt:         &t3,
 									LastSentAt:         t3,
-=======
-									ResolvedAt:         &t3,
->>>>>>> 3228b64f
 								},
 							},
 							{
@@ -2324,12 +2281,8 @@
 									StartsAt:           t1,
 									EndsAt:             t3,
 									LastEvaluationTime: t3,
-<<<<<<< HEAD
-									Resolved:           true,
+									ResolvedAt:         &t3,
 									LastSentAt:         t3,
-=======
-									ResolvedAt:         &t3,
->>>>>>> 3228b64f
 								},
 							},
 							{
@@ -2359,12 +2312,8 @@
 									StartsAt:           t1,
 									EndsAt:             t3,
 									LastEvaluationTime: t3,
-<<<<<<< HEAD
-									Resolved:           true,
+									ResolvedAt:         &t3,
 									LastSentAt:         t3,
-=======
-									ResolvedAt:         &t3,
->>>>>>> 3228b64f
 								},
 							},
 							{
@@ -2429,12 +2378,8 @@
 									StartsAt:           t2,
 									EndsAt:             t2,
 									LastEvaluationTime: t2,
-<<<<<<< HEAD
-									Resolved:           true,
-									LastSentAt:         t2,
-=======
 									ResolvedAt:         &t2,
->>>>>>> 3228b64f
+									LastSentAt:         t2,
 								},
 							},
 						},
@@ -2450,11 +2395,8 @@
 									StartsAt:           t2,
 									EndsAt:             t2,
 									LastEvaluationTime: t3,
-<<<<<<< HEAD
-									LastSentAt:         t2,
-=======
 									ResolvedAt:         &t2,
->>>>>>> 3228b64f
+									LastSentAt:         t2,
 								},
 							},
 						},
@@ -3205,12 +3147,8 @@
 									StartsAt:           t1,
 									EndsAt:             t3,
 									LastEvaluationTime: t3,
-<<<<<<< HEAD
+									ResolvedAt:         &t3,
 									LastSentAt:         t3,
-									Resolved:           true,
-=======
-									ResolvedAt:         &t3,
->>>>>>> 3228b64f
 								},
 							},
 						},
@@ -3640,12 +3578,8 @@
 									StartsAt:           t2,
 									EndsAt:             t2,
 									LastEvaluationTime: t2,
-<<<<<<< HEAD
-									LastSentAt:         t2,
-									Resolved:           true,
-=======
 									ResolvedAt:         &t2,
->>>>>>> 3228b64f
+									LastSentAt:         t2,
 								},
 							},
 						},
