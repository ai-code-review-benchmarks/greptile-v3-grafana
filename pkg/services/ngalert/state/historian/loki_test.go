package historian

import (
	"bytes"
	"context"
	"encoding/json"
	"fmt"
	"io"
	"net/http"
	"net/url"
	"testing"
	"time"

	"github.com/grafana/grafana-plugin-sdk-go/data"
	"github.com/grafana/grafana/pkg/infra/log"
	"github.com/grafana/grafana/pkg/services/ngalert/eval"
	"github.com/grafana/grafana/pkg/services/ngalert/metrics"
	"github.com/grafana/grafana/pkg/services/ngalert/models"
	"github.com/grafana/grafana/pkg/services/ngalert/state"
	history_model "github.com/grafana/grafana/pkg/services/ngalert/state/historian/model"
	"github.com/prometheus/client_golang/prometheus"
	"github.com/prometheus/client_golang/prometheus/testutil"
	"github.com/stretchr/testify/require"
	"github.com/weaveworks/common/http/client"
)

func TestRemoteLokiBackend(t *testing.T) {
	t.Run("statesToStream", func(t *testing.T) {
		t.Run("skips non-transitory states", func(t *testing.T) {
			rule := createTestRule()
			l := log.NewNopLogger()
			states := singleFromNormal(&state.State{State: eval.Normal})

			res := StatesToStream(rule, states, nil, l)

			require.Empty(t, res.Values)
		})

		t.Run("maps evaluation errors", func(t *testing.T) {
			rule := createTestRule()
			l := log.NewNopLogger()
			states := singleFromNormal(&state.State{State: eval.Error, Error: fmt.Errorf("oh no")})

			res := StatesToStream(rule, states, nil, l)

			entry := requireSingleEntry(t, res)
			require.Contains(t, entry.Error, "oh no")
		})

		t.Run("maps NoData results", func(t *testing.T) {
			rule := createTestRule()
			l := log.NewNopLogger()
			states := singleFromNormal(&state.State{State: eval.NoData})

			res := StatesToStream(rule, states, nil, l)

			_ = requireSingleEntry(t, res)
		})

		t.Run("produces expected stream identifier", func(t *testing.T) {
			rule := createTestRule()
			l := log.NewNopLogger()
			states := singleFromNormal(&state.State{
				State:  eval.Alerting,
				Labels: data.Labels{"a": "b"},
			})

			res := StatesToStream(rule, states, nil, l)

			exp := map[string]string{
				StateHistoryLabelKey: StateHistoryLabelValue,
				"folderUID":          rule.NamespaceUID,
				"group":              rule.Group,
				"orgID":              fmt.Sprint(rule.OrgID),
			}
			require.Equal(t, exp, res.Stream)
		})

		t.Run("excludes private labels", func(t *testing.T) {
			rule := createTestRule()
			l := log.NewNopLogger()
			states := singleFromNormal(&state.State{
				State:  eval.Alerting,
				Labels: data.Labels{"__private__": "b"},
			})

			res := StatesToStream(rule, states, nil, l)

			require.NotContains(t, res.Stream, "__private__")
		})

		t.Run("includes rule data in log line", func(t *testing.T) {
			rule := createTestRule()
			l := log.NewNopLogger()
			states := singleFromNormal(&state.State{
				State:  eval.Alerting,
				Labels: data.Labels{"a": "b"},
			})

<<<<<<< HEAD
			res := StatesToStream(rule, states, nil, l)

=======
			res := statesToStream(rule, states, nil, l)
>>>>>>> 9171bf92
			entry := requireSingleEntry(t, res)

			require.Equal(t, rule.Title, entry.RuleTitle)
			require.Equal(t, rule.ID, entry.RuleID)
			require.Equal(t, rule.UID, entry.RuleUID)
		})

		t.Run("includes instance labels in log line", func(t *testing.T) {
			rule := createTestRule()
			l := log.NewNopLogger()
			states := singleFromNormal(&state.State{
				State:  eval.Alerting,
				Labels: data.Labels{"statelabel": "labelvalue"},
			})

			res := StatesToStream(rule, states, nil, l)

			entry := requireSingleEntry(t, res)
			require.Contains(t, entry.InstanceLabels, "statelabel")
		})

		t.Run("does not include labels other than instance labels in log line", func(t *testing.T) {
			rule := createTestRule()
			l := log.NewNopLogger()
			states := singleFromNormal(&state.State{
				State: eval.Alerting,
				Labels: data.Labels{
					"statelabel": "labelvalue",
					"labeltwo":   "labelvalue",
					"labelthree": "labelvalue",
				},
			})

			res := StatesToStream(rule, states, nil, l)

			entry := requireSingleEntry(t, res)
			require.Len(t, entry.InstanceLabels, 3)
		})

		t.Run("serializes values when regular", func(t *testing.T) {
			rule := createTestRule()
			l := log.NewNopLogger()
			states := singleFromNormal(&state.State{
				State:  eval.Alerting,
				Values: map[string]float64{"A": 2.0, "B": 5.5},
			})

			res := StatesToStream(rule, states, nil, l)

			entry := requireSingleEntry(t, res)
			require.NotNil(t, entry.Values)
			require.NotNil(t, entry.Values.Get("A"))
			require.NotNil(t, entry.Values.Get("B"))
			require.InDelta(t, 2.0, entry.Values.Get("A").MustFloat64(), 1e-4)
			require.InDelta(t, 5.5, entry.Values.Get("B").MustFloat64(), 1e-4)
		})

		t.Run("captures condition from rule", func(t *testing.T) {
			rule := createTestRule()
			rule.Condition = "some-condition"
			l := log.NewNopLogger()
			states := singleFromNormal(&state.State{
				State:  eval.Alerting,
				Labels: data.Labels{"a": "b"},
			})

			res := StatesToStream(rule, states, nil, l)

			entry := requireSingleEntry(t, res)
			require.Equal(t, rule.Condition, entry.Condition)
		})

		t.Run("stores fingerprint of instance labels", func(t *testing.T) {
			rule := createTestRule()
			l := log.NewNopLogger()
			states := singleFromNormal(&state.State{
				State: eval.Alerting,
				Labels: data.Labels{
					"statelabel": "labelvalue",
					"labeltwo":   "labelvalue",
					"labelthree": "labelvalue",
				},
			})

			res := StatesToStream(rule, states, nil, l)

			entry := requireSingleEntry(t, res)
			exp := labelFingerprint(states[0].Labels)
			require.Equal(t, exp, entry.Fingerprint)
		})
	})

	t.Run("selector string", func(t *testing.T) {
		selectors := []Selector{{"name", "=", "Bob"}, {"age", "=~", "30"}}
		expected := "{name=\"Bob\",age=~\"30\"}"
		result := selectorString(selectors)
		require.Equal(t, expected, result)

		selectors = []Selector{}
		expected = "{}"
		result = selectorString(selectors)
		require.Equal(t, expected, result)
	})

	t.Run("new selector", func(t *testing.T) {
		selector, err := NewSelector("label", "=", "value")
		require.NoError(t, err)
		require.Equal(t, "label", selector.Label)
		require.Equal(t, Eq, selector.Op)
		require.Equal(t, "value", selector.Value)

		selector, err = NewSelector("label", "invalid", "value")
		require.Error(t, err)
	})

	t.Run("buildLogQuery", func(t *testing.T) {
		cases := []struct {
			name  string
			query models.HistoryQuery
			exp   string
		}{
			{
				name:  "default includes state history label and orgID label",
				query: models.HistoryQuery{},
				exp:   `{orgID="0",from="state-history"}`,
			},
			{
				name: "adds stream label filter for orgID",
				query: models.HistoryQuery{
					OrgID: 123,
				},
				exp: `{orgID="123",from="state-history"}`,
			},
			{
				name: "filters ruleUID in log line",
				query: models.HistoryQuery{
					OrgID:   123,
					RuleUID: "rule-uid",
				},
				exp: `{orgID="123",from="state-history"} | json | ruleUID="rule-uid"`,
			},
			{
				name: "filters dashboardUID in log line",
				query: models.HistoryQuery{
					OrgID:        123,
					DashboardUID: "dash-uid",
				},
				exp: `{orgID="123",from="state-history"} | json | dashboardUID="dash-uid"`,
			},
			{
				name: "filters panelID in log line",
				query: models.HistoryQuery{
					OrgID:   123,
					PanelID: 456,
				},
				exp: `{orgID="123",from="state-history"} | json | panelID=456`,
			},
			{
				name: "filters instance labels in log line",
				query: models.HistoryQuery{
					OrgID: 123,
					Labels: map[string]string{
						"customlabel": "customvalue",
						"labeltwo":    "labelvaluetwo",
					},
				},
				exp: `{orgID="123",from="state-history"} | json | labels_customlabel="customvalue" | labels_labeltwo="labelvaluetwo"`,
			},
			{
				name: "filters both instance labels + ruleUID",
				query: models.HistoryQuery{
					OrgID:   123,
					RuleUID: "rule-uid",
					Labels: map[string]string{
						"customlabel": "customvalue",
					},
				},
				exp: `{orgID="123",from="state-history"} | json | ruleUID="rule-uid" | labels_customlabel="customvalue"`,
			},
		}

		for _, tc := range cases {
			t.Run(tc.name, func(t *testing.T) {
				res, err := BuildLogQuery(tc.query)
				require.NoError(t, err)
				require.Equal(t, tc.exp, res)
			})
		}
	})
}

func TestMerge(t *testing.T) {
	testCases := []struct {
		name         string
		res          QueryRes
		ruleID       string
		expectedTime []time.Time
	}{
		{
			name: "Should return values from multiple streams in right order",
			res: QueryRes{
				Data: QueryData{
					Result: []Stream{
						{
							Stream: map[string]string{
								"current": "pending",
							},
							Values: []Sample{
								{time.Unix(0, 1), `{"schemaVersion": 1, "previous": "normal", "current": "pending", "values":{"a": "b"}}`},
							},
						},
						{
							Stream: map[string]string{
								"current": "firing",
							},
							Values: []Sample{
								{time.Unix(0, 2), `{"schemaVersion": 1, "previous": "pending", "current": "firing", "values":{"a": "b"}}`},
							},
						},
					},
				},
			},
			ruleID: "123456",
			expectedTime: []time.Time{
				time.Unix(0, 1),
				time.Unix(0, 2),
			},
		},
		{
			name: "Should handle empty values",
			res: QueryRes{
				Data: QueryData{
					Result: []Stream{
						{
							Stream: map[string]string{
								"current": "normal",
							},
							Values: []Sample{},
						},
					},
				},
			},
			ruleID:       "123456",
			expectedTime: []time.Time{},
		},
		{
			name: "Should handle multiple values in one stream",
			res: QueryRes{
				Data: QueryData{
					Result: []Stream{
						{
							Stream: map[string]string{
								"current": "normal",
							},
							Values: []Sample{
								{time.Unix(0, 1), `{"schemaVersion": 1, "previous": "firing", "current": "normal", "values":{"a": "b"}}`},
								{time.Unix(0, 2), `{"schemaVersion": 1, "previous": "firing", "current": "normal", "values":{"a": "b"}}`},
							},
						},
						{
							Stream: map[string]string{
								"current": "firing",
							},
							Values: []Sample{
								{time.Unix(0, 3), `{"schemaVersion": 1, "previous": "pending", "current": "firing", "values":{"a": "b"}}`},
							},
						},
					},
				},
			},
			ruleID: "123456",
			expectedTime: []time.Time{
				time.Unix(0, 1),
				time.Unix(0, 2),
				time.Unix(0, 3),
			},
		},
	}

	for _, tc := range testCases {
		t.Run(tc.name, func(t *testing.T) {
			m, err := merge(tc.res, tc.ruleID)
			require.NoError(t, err)

			var dfTimeColumn *data.Field
			for _, f := range m.Fields {
				if f.Name == dfTime {
					dfTimeColumn = f
				}
			}

			require.NotNil(t, dfTimeColumn)

			for i := 0; i < len(tc.expectedTime); i++ {
				require.Equal(t, tc.expectedTime[i], dfTimeColumn.At(i))
			}
		})
	}
}

func TestRecordStates(t *testing.T) {
	t.Run("writes state transitions to loki", func(t *testing.T) {
		req := NewFakeRequester()
		loki := createTestLokiBackend(req, metrics.NewHistorianMetrics(prometheus.NewRegistry(), metrics.Subsystem))
		rule := createTestRule()
		states := singleFromNormal(&state.State{
			State:  eval.Alerting,
			Labels: data.Labels{"a": "b"},
		})

		err := <-loki.Record(context.Background(), rule, states)

		require.NoError(t, err)
		require.Contains(t, "/loki/api/v1/push", req.lastRequest.URL.Path)
	})

	t.Run("emits expected write metrics", func(t *testing.T) {
		reg := prometheus.NewRegistry()
		met := metrics.NewHistorianMetrics(reg, metrics.Subsystem)
		loki := createTestLokiBackend(NewFakeRequester(), met)
		errLoki := createTestLokiBackend(NewFakeRequester().WithResponse(badResponse()), met) //nolint:bodyclose
		rule := createTestRule()
		states := singleFromNormal(&state.State{
			State:  eval.Alerting,
			Labels: data.Labels{"a": "b"},
		})

		<-loki.Record(context.Background(), rule, states)
		<-errLoki.Record(context.Background(), rule, states)

		exp := bytes.NewBufferString(`
# HELP grafana_alerting_state_history_transitions_failed_total The total number of state transitions that failed to be written - they are not retried.
# TYPE grafana_alerting_state_history_transitions_failed_total counter
grafana_alerting_state_history_transitions_failed_total{org="1"} 1
# HELP grafana_alerting_state_history_transitions_total The total number of state transitions processed.
# TYPE grafana_alerting_state_history_transitions_total counter
grafana_alerting_state_history_transitions_total{org="1"} 2
# HELP grafana_alerting_state_history_writes_failed_total The total number of failed writes of state history batches.
# TYPE grafana_alerting_state_history_writes_failed_total counter
grafana_alerting_state_history_writes_failed_total{backend="loki",org="1"} 1
# HELP grafana_alerting_state_history_writes_total The total number of state history batches that were attempted to be written.
# TYPE grafana_alerting_state_history_writes_total counter
grafana_alerting_state_history_writes_total{backend="loki",org="1"} 2
`)
		err := testutil.GatherAndCompare(reg, exp,
			"grafana_alerting_state_history_transitions_total",
			"grafana_alerting_state_history_transitions_failed_total",
			"grafana_alerting_state_history_writes_total",
			"grafana_alerting_state_history_writes_failed_total",
		)
		require.NoError(t, err)
	})

	t.Run("elides request if nothing to send", func(t *testing.T) {
		req := NewFakeRequester()
		loki := createTestLokiBackend(req, metrics.NewHistorianMetrics(prometheus.NewRegistry(), metrics.Subsystem))
		rule := createTestRule()
		states := []state.StateTransition{}

		err := <-loki.Record(context.Background(), rule, states)

		require.NoError(t, err)
		require.Nil(t, req.lastRequest)
	})

	t.Run("succeeds with special chars in labels", func(t *testing.T) {
		req := NewFakeRequester()
		loki := createTestLokiBackend(req, metrics.NewHistorianMetrics(prometheus.NewRegistry(), metrics.Subsystem))
		rule := createTestRule()
		states := singleFromNormal(&state.State{
			State: eval.Alerting,
			Labels: data.Labels{
				"dots":   "contains.dot",
				"equals": "contains=equals",
				"emoji":  "contains🤔emoji",
			},
		})

		err := <-loki.Record(context.Background(), rule, states)

		require.NoError(t, err)
		require.Contains(t, "/loki/api/v1/push", req.lastRequest.URL.Path)
		sent := string(readBody(t, req.lastRequest))
		require.Contains(t, sent, "contains.dot")
		require.Contains(t, sent, "contains=equals")
		require.Contains(t, sent, "contains🤔emoji")
	})

	t.Run("adds external labels to log lines", func(t *testing.T) {
		req := NewFakeRequester()
		loki := createTestLokiBackend(req, metrics.NewHistorianMetrics(prometheus.NewRegistry(), metrics.Subsystem))
		rule := createTestRule()
		states := singleFromNormal(&state.State{
			State: eval.Alerting,
		})

		err := <-loki.Record(context.Background(), rule, states)

		require.NoError(t, err)
		require.Contains(t, "/loki/api/v1/push", req.lastRequest.URL.Path)
		sent := string(readBody(t, req.lastRequest))
		require.Contains(t, sent, "externalLabelKey")
		require.Contains(t, sent, "externalLabelValue")
	})
}

func createTestLokiBackend(req client.Requester, met *metrics.Historian) *RemoteLokiBackend {
	url, _ := url.Parse("http://some.url")
	cfg := LokiConfig{
		WritePathURL:   url,
		ReadPathURL:    url,
		Encoder:        JsonEncoder{},
		ExternalLabels: map[string]string{"externalLabelKey": "externalLabelValue"},
	}
	return NewRemoteLokiBackend(cfg, req, met)
}

func singleFromNormal(st *state.State) []state.StateTransition {
	return []state.StateTransition{
		{
			PreviousState: eval.Normal,
			State:         st,
		},
	}
}

func createTestRule() history_model.RuleMeta {
	return history_model.RuleMeta{
		OrgID:        1,
		ID:           123,
		UID:          "rule-uid",
		Group:        "my-group",
		NamespaceUID: "my-folder",
		DashboardUID: "dash-uid",
		PanelID:      123,
		Title:        "my-title",
	}
}

func requireSingleEntry(t *testing.T, res Stream) LokiEntry {
	require.Len(t, res.Values, 1)
	return requireEntry(t, res.Values[0])
}

func requireEntry(t *testing.T, row Sample) LokiEntry {
	t.Helper()

	var entry LokiEntry
	err := json.Unmarshal([]byte(row.V), &entry)
	require.NoError(t, err)
	return entry
}

func badResponse() *http.Response {
	return &http.Response{
		Status:        "400 Bad Request",
		StatusCode:    http.StatusBadRequest,
		Body:          io.NopCloser(bytes.NewBufferString("")),
		ContentLength: int64(0),
		Header:        make(http.Header, 0),
	}
}

func readBody(t *testing.T, req *http.Request) []byte {
	t.Helper()

	val, err := io.ReadAll(req.Body)
	require.NoError(t, err)
	return val
}<|MERGE_RESOLUTION|>--- conflicted
+++ resolved
@@ -97,12 +97,8 @@
 				Labels: data.Labels{"a": "b"},
 			})
 
-<<<<<<< HEAD
-			res := StatesToStream(rule, states, nil, l)
-
-=======
-			res := statesToStream(rule, states, nil, l)
->>>>>>> 9171bf92
+			res := StatesToStream(rule, states, nil, l)
+
 			entry := requireSingleEntry(t, res)
 
 			require.Equal(t, rule.Title, entry.RuleTitle)
