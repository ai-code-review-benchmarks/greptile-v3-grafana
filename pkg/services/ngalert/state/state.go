--- conflicted
+++ resolved
@@ -2,12 +2,9 @@
 
 import (
 	"errors"
-<<<<<<< HEAD
-=======
 	"fmt"
 	"math"
 	"strings"
->>>>>>> 0ca4ccfa
 	"time"
 
 	"github.com/grafana/grafana-plugin-sdk-go/data"
@@ -59,14 +56,8 @@
 	return result
 }
 
-<<<<<<< HEAD
-func (a *State) resultNormal(alertRule *ngModels.AlertRule, result eval.Result) {
-	a.Error = result.Error // should be nil since state is not error
-
-=======
 func (a *State) resultNormal(_ *models.AlertRule, result eval.Result) {
 	a.Error = nil // should be nil since state is not error
->>>>>>> 0ca4ccfa
 	if a.State != eval.Normal {
 		a.EndsAt = result.EvaluatedAt
 		a.StartsAt = result.EvaluatedAt
@@ -74,11 +65,7 @@
 	a.State = eval.Normal
 }
 
-<<<<<<< HEAD
-func (a *State) resultAlerting(alertRule *ngModels.AlertRule, result eval.Result) {
-=======
 func (a *State) resultAlerting(alertRule *models.AlertRule, result eval.Result) {
->>>>>>> 0ca4ccfa
 	a.Error = result.Error // should be nil since the state is not an error
 
 	switch a.State {
@@ -105,10 +92,6 @@
 func (a *State) resultError(alertRule *models.AlertRule, result eval.Result) {
 	a.Error = result.Error
 
-<<<<<<< HEAD
-	if a.StartsAt.IsZero() {
-		a.StartsAt = result.EvaluatedAt
-=======
 	execErrState := eval.Error
 	switch alertRule.ExecErrState {
 	case models.AlertingErrState:
@@ -135,35 +118,8 @@
 		return
 	default:
 		a.Error = fmt.Errorf("cannot map error to a state because option [%s] is not supported. evaluation error: %w", alertRule.ExecErrState, a.Error)
->>>>>>> 0ca4ccfa
-	}
-
-<<<<<<< HEAD
-	if alertRule.ExecErrState == ngModels.AlertingErrState {
-		a.State = eval.Alerting
-	} else if alertRule.ExecErrState == ngModels.ErrorErrState {
-		a.State = eval.Error
-
-		// If the evaluation failed because a query returned an error then
-		// update the state with the Datasource UID as a label and the error
-		// message as an annotation so other code can use this metadata to
-		// add context to alerts
-		var queryError expr.QueryError
-		if errors.As(a.Error, &queryError) {
-			for _, next := range alertRule.Data {
-				if next.RefID == queryError.RefID {
-					a.Labels["ref_id"] = next.RefID
-					a.Labels["datasource_uid"] = next.DatasourceUID
-					break
-				}
-			}
-			a.Annotations["Error"] = queryError.Error()
-		}
-	}
-}
-
-func (a *State) resultNoData(alertRule *ngModels.AlertRule, result eval.Result) {
-=======
+	}
+
 	switch a.State {
 	case eval.Alerting, eval.Error:
 		a.setEndsAt(alertRule, result)
@@ -187,7 +143,6 @@
 }
 
 func (a *State) resultNoData(alertRule *models.AlertRule, result eval.Result) {
->>>>>>> 0ca4ccfa
 	a.Error = result.Error
 
 	if a.StartsAt.IsZero() {
