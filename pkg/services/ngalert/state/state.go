--- conflicted
+++ resolved
@@ -11,12 +11,8 @@
 
 	"github.com/grafana/grafana/pkg/expr"
 	"github.com/grafana/grafana/pkg/services/ngalert/eval"
-<<<<<<< HEAD
 	"github.com/grafana/grafana/pkg/services/ngalert/models"
-=======
-	ngModels "github.com/grafana/grafana/pkg/services/ngalert/models"
 	"github.com/grafana/grafana/pkg/services/ngalert/store"
->>>>>>> 687e7953
 )
 
 type State struct {
@@ -33,20 +29,12 @@
 	LastEvaluationString string
 	LastEvaluationTime   time.Time
 	EvaluationDuration   time.Duration
-<<<<<<< HEAD
 	Results              []Evaluation
 	Resolved             bool
-
-	Annotations map[string]string
-	Labels      data.Labels
-	Error       error
-=======
-	LastSentAt           time.Time
 	Annotations          map[string]string
 	Labels               data.Labels
 	Image                *store.Image
 	Error                error
->>>>>>> 687e7953
 }
 
 type Evaluation struct {
