--- conflicted
+++ resolved
@@ -15,13 +15,9 @@
 	"github.com/grafana/grafana/pkg/expr"
 	"github.com/grafana/grafana/pkg/infra/log"
 	"github.com/grafana/grafana/pkg/services/ngalert/eval"
-	"github.com/grafana/grafana/pkg/services/ngalert/image"
 	"github.com/grafana/grafana/pkg/services/ngalert/models"
 	"github.com/grafana/grafana/pkg/services/screenshot"
-<<<<<<< HEAD
-=======
 	"github.com/grafana/grafana/pkg/util/errutil"
->>>>>>> ae830f68
 )
 
 type State struct {
@@ -80,13 +76,6 @@
 	}
 }
 
-<<<<<<< HEAD
-func (a *State) Resolve(reason string, endsAt time.Time) {
-	a.State = eval.Normal
-	a.StateReason = reason
-	a.EndsAt = endsAt
-	a.Resolved = true
-=======
 func (a *State) GetAlertInstanceKey() (models.AlertInstanceKey, error) {
 	instanceLabels := models.InstanceLabels(a.Labels)
 	_, labelsHash, err := instanceLabels.StringAndHash()
@@ -176,7 +165,6 @@
 
 func (c StateTransition) Changed() bool {
 	return c.PreviousState != c.State.State || c.PreviousStateReason != c.State.StateReason
->>>>>>> ae830f68
 }
 
 type Evaluation struct {
@@ -467,28 +455,17 @@
 
 // takeImage takes an image for the alert rule. It returns nil if screenshots are disabled or
 // the rule is not associated with a dashboard panel.
-<<<<<<< HEAD
-func takeImage(ctx context.Context, s image.ImageService, r *models.AlertRule) (*models.Image, error) {
-	img, err := s.NewImage(ctx, r)
-	if err != nil {
-		if errors.Is(err, screenshot.ErrScreenshotsUnavailable) ||
-			errors.Is(err, image.ErrNoDashboard) ||
-			errors.Is(err, image.ErrNoPanel) {
-=======
 func takeImage(ctx context.Context, s ImageCapturer, r *models.AlertRule) (*models.Image, error) {
 	img, err := s.NewImage(ctx, r)
 	if err != nil {
 		if errors.Is(err, screenshot.ErrScreenshotsUnavailable) ||
 			errors.Is(err, models.ErrNoDashboard) ||
 			errors.Is(err, models.ErrNoPanel) {
->>>>>>> ae830f68
 			return nil, nil
 		}
 		return nil, err
 	}
 	return img, nil
-<<<<<<< HEAD
-=======
 }
 
 func FormatStateAndReason(state eval.State, reason string) string {
@@ -511,5 +488,4 @@
 		extraLabels[models.FolderTitleLabel] = folderTitle
 	}
 	return extraLabels
->>>>>>> ae830f68
 }