package state

import (
	"context"
	"errors"
	"math"
	"net/url"
	"strings"
	"sync"
	"time"

	"github.com/grafana/grafana-plugin-sdk-go/data"
	"github.com/prometheus/client_golang/prometheus"

	"github.com/grafana/grafana/pkg/infra/log"
	"github.com/grafana/grafana/pkg/services/ngalert/eval"
	"github.com/grafana/grafana/pkg/services/ngalert/metrics"
	ngModels "github.com/grafana/grafana/pkg/services/ngalert/models"
	"github.com/grafana/grafana/pkg/services/ngalert/state/template"
)

type ruleStates struct {
	states map[string]*State
}

type cache struct {
	states    map[int64]map[string]*ruleStates // orgID > alertRuleUID > stateID > state
	mtxStates sync.RWMutex
}

func newCache() *cache {
	return &cache{
		states: make(map[int64]map[string]*ruleStates),
	}
}

// RegisterMetrics registers a set of Gauges in the form of collectors for the alerts in the cache.
func (c *cache) RegisterMetrics(r prometheus.Registerer) {
	newAlertCountByState := func(state eval.State) prometheus.GaugeFunc {
		return prometheus.NewGaugeFunc(prometheus.GaugeOpts{
			Namespace:   metrics.Namespace,
			Subsystem:   metrics.Subsystem,
			Name:        "alerts",
			Help:        "How many alerts by state are in the scheduler.",
			ConstLabels: prometheus.Labels{"state": strings.ToLower(state.String())},
		}, func() float64 {
			return c.countAlertsBy(state)
		})
	}

	r.MustRegister(newAlertCountByState(eval.Normal))
	r.MustRegister(newAlertCountByState(eval.Alerting))
	r.MustRegister(newAlertCountByState(eval.Pending))
	r.MustRegister(newAlertCountByState(eval.Error))
	r.MustRegister(newAlertCountByState(eval.NoData))
}

func (c *cache) countAlertsBy(state eval.State) float64 {
	c.mtxStates.RLock()
	defer c.mtxStates.RUnlock()
	var count float64
	for _, orgMap := range c.states {
		for _, rule := range orgMap {
			for _, st := range rule.states {
				if st.State == state {
					count++
				}
			}
		}
	}

	return count
}

func (c *cache) getOrCreate(ctx context.Context, log log.Logger, alertRule *ngModels.AlertRule, result eval.Result, extraLabels data.Labels, externalURL *url.URL) *State {
	// Calculation of state ID involves label and annotation expansion, which may be resource intensive operations, and doing it in the context guarded by mtxStates may create a lot of contention.
	// Instead of just calculating ID we create an entire state - a candidate. If rule states already hold a state with this ID, this candidate will be discarded and the existing one will be returned.
	// Otherwise, this candidate will be added to the rule states and returned.
	stateCandidate := calculateState(ctx, log, alertRule, result, extraLabels, externalURL)

	c.mtxStates.Lock()
	defer c.mtxStates.Unlock()

	var orgStates map[string]*ruleStates
	var ok bool
	if orgStates, ok = c.states[stateCandidate.OrgID]; !ok {
		orgStates = make(map[string]*ruleStates)
		c.states[stateCandidate.OrgID] = orgStates
	}
	var states *ruleStates
	if states, ok = orgStates[stateCandidate.AlertRuleUID]; !ok {
		states = &ruleStates{states: make(map[string]*State)}
		c.states[stateCandidate.OrgID][stateCandidate.AlertRuleUID] = states
	}
	return states.getOrAdd(stateCandidate)
}

func (rs *ruleStates) getOrAdd(stateCandidate State) *State {
	state, ok := rs.states[stateCandidate.CacheID]
	// Check if the state with this ID already exists.
	if !ok {
		rs.states[stateCandidate.CacheID] = &stateCandidate
		return &stateCandidate
	}

	// Annotations can change over time, however we also want to maintain
	// certain annotations across evaluations
	for k, v := range state.Annotations {
		if _, ok := ngModels.InternalAnnotationNameSet[k]; ok {
			// If the annotation is not present then it should be copied from the
			// previous state to the next state
			if _, ok := stateCandidate.Annotations[k]; !ok {
				stateCandidate.Annotations[k] = v
			}
		}
	}
	state.Annotations = stateCandidate.Annotations
	state.Values = stateCandidate.Values
	rs.states[stateCandidate.CacheID] = state
	return state
}

func calculateState(ctx context.Context, log log.Logger, alertRule *ngModels.AlertRule, result eval.Result, extraLabels data.Labels, externalURL *url.URL) State {
	// Merge both the extra labels and the labels from the evaluation into a common set
	// of labels that can be expanded in custom labels and annotations.
	templateData := template.NewData(mergeLabels(extraLabels, result.Instance), result)

	// For now, do nothing with these errors as they are already logged in expand.
	// In the future, we want to show these errors to the user somehow.
	labels, _ := expand(ctx, log, alertRule.Title, alertRule.Labels, templateData, externalURL, result.EvaluatedAt)
	annotations, _ := expand(ctx, log, alertRule.Title, alertRule.Annotations, templateData, externalURL, result.EvaluatedAt)

	values := make(map[string]float64)
	for refID, v := range result.Values {
		if v.Value != nil {
			values[refID] = *v.Value
		} else {
			values[refID] = math.NaN()
		}
	}

	lbs := make(data.Labels, len(extraLabels)+len(labels)+len(result.Instance))
	dupes := make(data.Labels)
	for key, val := range extraLabels {
		lbs[key] = val
	}
<<<<<<< HEAD
	for key, val := range ruleLabels {
=======
	for key, val := range labels {
>>>>>>> ae830f68
		ruleVal, ok := lbs[key]
		// if duplicate labels exist, reserved label will take precedence
		if ok {
			if ruleVal != val {
				dupes[key] = val
			}
		} else {
			lbs[key] = val
		}
	}
	if len(dupes) > 0 {
<<<<<<< HEAD
		c.log.Warn("Rule declares one or many reserved labels. Those rules labels will be ignored", "labels", dupes)
=======
		log.Warn("Rule declares one or many reserved labels. Those rules labels will be ignored", "labels", dupes)
>>>>>>> ae830f68
	}
	dupes = make(data.Labels)
	for key, val := range result.Instance {
		_, ok := lbs[key]
		// if duplicate labels exist, reserved or alert rule label will take precedence
		if ok {
			dupes[key] = val
		} else {
			lbs[key] = val
		}
	}
	if len(dupes) > 0 {
		log.Warn("Evaluation result contains either reserved labels or labels declared in the rules. Those labels from the result will be ignored", "labels", dupes)
	}

	il := ngModels.InstanceLabels(lbs)
	id, err := il.StringKey()
	if err != nil {
<<<<<<< HEAD
		c.log.Error("error getting cacheID for entry", "err", err.Error())
	}

	if _, ok := c.states[alertRule.OrgID]; !ok {
		c.states[alertRule.OrgID] = make(map[string]map[string]*State)
	}
	if _, ok := c.states[alertRule.OrgID][alertRule.UID]; !ok {
		c.states[alertRule.OrgID][alertRule.UID] = make(map[string]*State)
=======
		log.Error("Error getting cacheId for entry", "error", err)
>>>>>>> ae830f68
	}

	// For new states, we set StartsAt & EndsAt to EvaluatedAt as this is the
	// expected value for a Normal state during state transition.
	newState := State{
		AlertRuleUID:       alertRule.UID,
		OrgID:              alertRule.OrgID,
		CacheID:            id,
		Labels:             lbs,
		Annotations:        annotations,
		EvaluationDuration: result.EvaluationDuration,
		Values:             values,
		StartsAt:           result.EvaluatedAt,
		EndsAt:             result.EvaluatedAt,
	}
	return newState
}

// expand returns the expanded templates of all annotations or labels for the template data.
// If a template cannot be expanded due to an error in the template the original template is
// maintained and an error is added to the multierror. All errors in the multierror are
// template.ExpandError errors.
func expand(ctx context.Context, log log.Logger, name string, original map[string]string, data template.Data, externalURL *url.URL, evaluatedAt time.Time) (map[string]string, error) {
	var (
		errs     error
		expanded = make(map[string]string, len(original))
	)
	for k, v := range original {
		result, err := template.Expand(ctx, name, v, data, externalURL, evaluatedAt)
		if err != nil {
			log.Error("Error in expanding template", "error", err)
			errs = errors.Join(errs, err)
			// keep the original template on error
			expanded[k] = v
		} else {
			expanded[k] = result
		}
	}
	return expanded, errs
}

func (rs *ruleStates) deleteStates(predicate func(s *State) bool) []*State {
	deleted := make([]*State, 0)
	for id, state := range rs.states {
		if predicate(state) {
			delete(rs.states, id)
			deleted = append(deleted, state)
		}
	}
	return deleted
}

func (c *cache) deleteRuleStates(ruleKey ngModels.AlertRuleKey, predicate func(s *State) bool) []*State {
	c.mtxStates.Lock()
	defer c.mtxStates.Unlock()
	ruleStates, ok := c.states[ruleKey.OrgID][ruleKey.UID]
	if ok {
		return ruleStates.deleteStates(predicate)
	}
	return nil
}

func (c *cache) setAllStates(newStates map[int64]map[string]*ruleStates) {
	c.mtxStates.Lock()
	defer c.mtxStates.Unlock()
	c.states = newStates
}

func (c *cache) set(entry *State) {
	c.mtxStates.Lock()
	defer c.mtxStates.Unlock()
	if _, ok := c.states[entry.OrgID]; !ok {
		c.states[entry.OrgID] = make(map[string]*ruleStates)
	}
	if _, ok := c.states[entry.OrgID][entry.AlertRuleUID]; !ok {
		c.states[entry.OrgID][entry.AlertRuleUID] = &ruleStates{states: make(map[string]*State)}
	}
<<<<<<< HEAD
	c.states[entry.OrgID][entry.AlertRuleUID][entry.CacheID] = entry
=======
	c.states[entry.OrgID][entry.AlertRuleUID].states[entry.CacheID] = entry
>>>>>>> ae830f68
}

func (c *cache) get(orgID int64, alertRuleUID, stateId string) *State {
	c.mtxStates.RLock()
	defer c.mtxStates.RUnlock()
	ruleStates, ok := c.states[orgID][alertRuleUID]
	if ok {
		var state *State
		state, ok = ruleStates.states[stateId]
		if ok {
			return state
		}
	}
	return nil
}

func (c *cache) getAll(orgID int64, skipNormalState bool) []*State {
	var states []*State
	c.mtxStates.RLock()
	defer c.mtxStates.RUnlock()
	for _, v1 := range c.states[orgID] {
		for _, v2 := range v1.states {
			if skipNormalState && IsNormalStateWithNoReason(v2) {
				continue
			}
			states = append(states, v2)
		}
	}
	return states
}

func (c *cache) getStatesForRuleUID(orgID int64, alertRuleUID string, skipNormalState bool) []*State {
	c.mtxStates.RLock()
	defer c.mtxStates.RUnlock()
	orgRules, ok := c.states[orgID]
	if !ok {
		return nil
	}
	rs, ok := orgRules[alertRuleUID]
	if !ok {
		return nil
	}
	result := make([]*State, 0, len(rs.states))
	for _, state := range rs.states {
		if skipNormalState && IsNormalStateWithNoReason(state) {
			continue
		}
		result = append(result, state)
	}
	return result
}

// removeByRuleUID deletes all entries in the state cache that match the given UID. Returns removed states
func (c *cache) removeByRuleUID(orgID int64, uid string) []*State {
	c.mtxStates.Lock()
	defer c.mtxStates.Unlock()
	orgStates, ok := c.states[orgID]
	if !ok {
		return nil
	}
	rs, ok := orgStates[uid]
	if !ok {
		return nil
	}
	delete(c.states[orgID], uid)
	if len(rs.states) == 0 {
		return nil
	}
	states := make([]*State, 0, len(rs.states))
	for _, state := range rs.states {
		states = append(states, state)
	}
	return states
}

// if duplicate labels exist, keep the value from the first set
func mergeLabels(a, b data.Labels) data.Labels {
	newLbs := make(data.Labels, len(a)+len(b))
	for k, v := range a {
		newLbs[k] = v
	}
	for k, v := range b {
		if _, ok := newLbs[k]; !ok {
			newLbs[k] = v
		}
	}
	return newLbs
}<|MERGE_RESOLUTION|>--- conflicted
+++ resolved
@@ -144,11 +144,7 @@
 	for key, val := range extraLabels {
 		lbs[key] = val
 	}
-<<<<<<< HEAD
-	for key, val := range ruleLabels {
-=======
 	for key, val := range labels {
->>>>>>> ae830f68
 		ruleVal, ok := lbs[key]
 		// if duplicate labels exist, reserved label will take precedence
 		if ok {
@@ -160,11 +156,7 @@
 		}
 	}
 	if len(dupes) > 0 {
-<<<<<<< HEAD
-		c.log.Warn("Rule declares one or many reserved labels. Those rules labels will be ignored", "labels", dupes)
-=======
 		log.Warn("Rule declares one or many reserved labels. Those rules labels will be ignored", "labels", dupes)
->>>>>>> ae830f68
 	}
 	dupes = make(data.Labels)
 	for key, val := range result.Instance {
@@ -183,18 +175,7 @@
 	il := ngModels.InstanceLabels(lbs)
 	id, err := il.StringKey()
 	if err != nil {
-<<<<<<< HEAD
-		c.log.Error("error getting cacheID for entry", "err", err.Error())
-	}
-
-	if _, ok := c.states[alertRule.OrgID]; !ok {
-		c.states[alertRule.OrgID] = make(map[string]map[string]*State)
-	}
-	if _, ok := c.states[alertRule.OrgID][alertRule.UID]; !ok {
-		c.states[alertRule.OrgID][alertRule.UID] = make(map[string]*State)
-=======
 		log.Error("Error getting cacheId for entry", "error", err)
->>>>>>> ae830f68
 	}
 
 	// For new states, we set StartsAt & EndsAt to EvaluatedAt as this is the
@@ -272,11 +253,7 @@
 	if _, ok := c.states[entry.OrgID][entry.AlertRuleUID]; !ok {
 		c.states[entry.OrgID][entry.AlertRuleUID] = &ruleStates{states: make(map[string]*State)}
 	}
-<<<<<<< HEAD
-	c.states[entry.OrgID][entry.AlertRuleUID][entry.CacheID] = entry
-=======
 	c.states[entry.OrgID][entry.AlertRuleUID].states[entry.CacheID] = entry
->>>>>>> ae830f68
 }
 
 func (c *cache) get(orgID int64, alertRuleUID, stateId string) *State {
