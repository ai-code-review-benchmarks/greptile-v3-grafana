--- conflicted
+++ resolved
@@ -47,13 +47,8 @@
 	GetOrgAlertRules(query *ngmodels.ListAlertRulesQuery) error
 	GetNamespaceAlertRules(query *ngmodels.ListNamespaceAlertRulesQuery) error
 	GetRuleGroupAlertRules(query *ngmodels.ListRuleGroupAlertRulesQuery) error
-<<<<<<< HEAD
+	GetNamespaces(context.Context, int64, *models.SignedInUser) (map[string]*models.Folder, error)
 	GetNamespaceByTitle(context.Context, string, int64, *models.SignedInUser, bool) (*models.Folder, error)
-	GetNamespaceByUID(context.Context, string, int64, *models.SignedInUser) (*models.Folder, error)
-=======
-	GetNamespaces(int64, *models.SignedInUser) (map[string]*models.Folder, error)
-	GetNamespaceByTitle(string, int64, *models.SignedInUser, bool) (*models.Folder, error)
->>>>>>> 04e7736c
 	GetOrgRuleGroups(query *ngmodels.ListOrgRuleGroupsQuery) error
 	UpsertAlertRules([]UpsertRule) error
 	UpdateRuleGroup(UpdateRuleGroupCmd) error
@@ -377,13 +372,13 @@
 }
 
 // GetNamespaces returns the folders that are visible to the user
-func (st DBstore) GetNamespaces(orgID int64, user *models.SignedInUser) (map[string]*models.Folder, error) {
+func (st DBstore) GetNamespaces(ctx context.Context, orgID int64, user *models.SignedInUser) (map[string]*models.Folder, error) {
 	s := dashboards.NewFolderService(orgID, user, st.SQLStore)
 	namespaceMap := make(map[string]*models.Folder)
 	var page int64 = 1
 	for {
 		// if limit is negative; it fetches at most 1000
-		folders, err := s.GetFolders(-1, page)
+		folders, err := s.GetFolders(ctx, -1, page)
 		if err != nil {
 			return nil, err
 		}
@@ -421,20 +416,6 @@
 	return folder, nil
 }
 
-<<<<<<< HEAD
-// GetNamespaceByUID is a handler for retrieving namespace by its UID.
-func (st DBstore) GetNamespaceByUID(ctx context.Context, UID string, orgID int64, user *models.SignedInUser) (*models.Folder, error) {
-	s := dashboards.NewFolderService(orgID, user, st.SQLStore)
-	folder, err := s.GetFolderByUID(ctx, UID)
-	if err != nil {
-		return nil, err
-	}
-
-	return folder, nil
-}
-
-=======
->>>>>>> 04e7736c
 // GetAlertRulesForScheduling returns alert rule info (identifier, interval, version state)
 // that is useful for it's scheduling.
 func (st DBstore) GetAlertRulesForScheduling(query *ngmodels.ListAlertRulesQuery) error {
