--- conflicted
+++ resolved
@@ -41,22 +41,6 @@
 	})
 }
 
-<<<<<<< HEAD
-=======
-// GetAlertmanagerConfiguration returns the alertmanager configuration identified by the query.
-// It returns ErrNoAlertmanagerConfiguration if no such configuration is found.
-func (st *DBstore) GetAlertmanagerConfiguration(query *models.GetAlertmanagerConfigurationQuery) error {
-	return st.SQLStore.WithDbSession(context.Background(), func(sess *sqlstore.DBSession) error {
-		c, err := getAlertmanagerConfigurationByID(sess, query.ID)
-		if err != nil {
-			return err
-		}
-		query.Result = c
-		return nil
-	})
-}
-
->>>>>>> baca873a
 // SaveAlertmanagerConfiguration creates an alertmanager configuration.
 func (st *DBstore) SaveAlertmanagerConfiguration(cmd *models.SaveAlertmanagerConfigurationCmd) error {
 	return st.SQLStore.WithDbSession(context.Background(), func(sess *sqlstore.DBSession) error {
