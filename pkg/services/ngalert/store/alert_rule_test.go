package store

import (
	"context"
	"errors"
	"fmt"
	"slices"
	"strings"
	"testing"
	"time"

	"github.com/google/uuid"
	"github.com/stretchr/testify/assert"
	"github.com/stretchr/testify/require"
	"golang.org/x/exp/maps"
	"golang.org/x/exp/rand"

	"github.com/grafana/grafana/pkg/bus"
	"github.com/grafana/grafana/pkg/infra/log"
	"github.com/grafana/grafana/pkg/infra/log/logtest"
	"github.com/grafana/grafana/pkg/infra/tracing"
	"github.com/grafana/grafana/pkg/services/accesscontrol"
	"github.com/grafana/grafana/pkg/services/accesscontrol/actest"
	"github.com/grafana/grafana/pkg/services/dashboards"
	"github.com/grafana/grafana/pkg/services/featuremgmt"
	"github.com/grafana/grafana/pkg/services/folder"
	"github.com/grafana/grafana/pkg/services/folder/folderimpl"
	"github.com/grafana/grafana/pkg/services/ngalert/testutil"
	"github.com/grafana/grafana/pkg/services/org"
	"github.com/grafana/grafana/pkg/services/user"

	"github.com/grafana/grafana/pkg/infra/db"
	acmock "github.com/grafana/grafana/pkg/services/accesscontrol/mock"
	"github.com/grafana/grafana/pkg/services/ngalert/models"
	"github.com/grafana/grafana/pkg/setting"
	"github.com/grafana/grafana/pkg/util"
)

func TestIntegrationUpdateAlertRules(t *testing.T) {
	if testing.Short() {
		t.Skip("skipping integration test")
	}
	cfg := setting.NewCfg()
	cfg.UnifiedAlerting = setting.UnifiedAlertingSettings{BaseInterval: time.Duration(rand.Int63n(100)+1) * time.Second}
	sqlStore := db.InitTestDB(t)
	logger := &logtest.Fake{}
	folderService := setupFolderService(t, sqlStore, cfg, featuremgmt.WithFeatures())
	b := &fakeBus{}
	store := createTestStore(sqlStore, folderService, logger, cfg.UnifiedAlerting, b)

	gen := models.RuleGen
	gen = gen.With(gen.WithIntervalMatching(store.Cfg.BaseInterval))
	recordingRuleGen := gen.With(gen.WithAllRecordingRules())

	t.Run("should increase version", func(t *testing.T) {
		rule := createRule(t, store, gen)
		newRule := models.CopyRule(rule)
		newRule.Title = util.GenerateShortUID()
		err := store.UpdateAlertRules(context.Background(), []models.UpdateRule{{
			Existing: rule,
			New:      *newRule,
		},
		})
		require.NoError(t, err)

		dbrule := &alertRule{}
		err = sqlStore.WithDbSession(context.Background(), func(sess *db.Session) error {
			exist, err := sess.Table(alertRule{}).ID(rule.ID).Get(dbrule)
			require.Truef(t, exist, fmt.Sprintf("rule with ID %d does not exist", rule.ID))
			return err
		})

		require.NoError(t, err)
		require.Equal(t, rule.Version+1, dbrule.Version)
	})

	t.Run("updating record field should increase version", func(t *testing.T) {
		rule := createRule(t, store, recordingRuleGen)
		newRule := models.CopyRule(rule)
		newRule.Record.Metric = "new_metric"

		err := store.UpdateAlertRules(context.Background(), []models.UpdateRule{{
			Existing: rule,
			New:      *newRule,
		},
		})
		require.NoError(t, err)

		dbrule := &alertRule{}
		err = sqlStore.WithDbSession(context.Background(), func(sess *db.Session) error {
			exist, err := sess.Table(alertRule{}).ID(rule.ID).Get(dbrule)
			require.Truef(t, exist, fmt.Sprintf("rule with ID %d does not exist", rule.ID))
			return err
		})

		require.NoError(t, err)
		require.Equal(t, rule.Version+1, dbrule.Version)
	})

	t.Run("should fail due to optimistic locking if version does not match", func(t *testing.T) {
		rule := createRule(t, store, gen)
		rule.Version-- // simulate version discrepancy

		newRule := models.CopyRule(rule)
		newRule.Title = util.GenerateShortUID()

		err := store.UpdateAlertRules(context.Background(), []models.UpdateRule{{
			Existing: rule,
			New:      *newRule,
		},
		})

		require.ErrorIs(t, err, ErrOptimisticLock)
	})

	t.Run("should emit event when rules are updated", func(t *testing.T) {
		rule := createRule(t, store, gen)
		called := make(chan struct{})
		b.publishFn = func(ctx context.Context, msg bus.Msg) error {
			event, ok := msg.(*RuleChangeEvent)
			require.True(t, ok)
			require.NotNil(t, event)
			require.Len(t, event.RuleKeys, 1)
			require.Equal(t, rule.GetKey(), event.RuleKeys[0])
			close(called)
			return nil
		}

		newRule := models.CopyRule(rule)
		newRule.Title = util.GenerateShortUID()
		err := store.UpdateAlertRules(context.Background(), []models.UpdateRule{{
			Existing: rule,
			New:      *newRule,
		}})
		require.NoError(t, err)
		// wait at most 500 milliseconds for the event to be published
		select {
		case <-called:
		case <-time.After(500 * time.Millisecond):
			t.Fatal("event was not emitted")
		}
	})
}

func TestIntegrationUpdateAlertRulesWithUniqueConstraintViolation(t *testing.T) {
	if testing.Short() {
		t.Skip("skipping integration test")
	}
	cfg := setting.NewCfg()
	cfg.UnifiedAlerting = setting.UnifiedAlertingSettings{BaseInterval: time.Duration(rand.Int63n(100)+1) * time.Second}
	sqlStore := db.InitTestDB(t)
	folderService := setupFolderService(t, sqlStore, cfg, featuremgmt.WithFeatures())
	b := &fakeBus{}
	store := createTestStore(sqlStore, folderService, &logtest.Fake{}, cfg.UnifiedAlerting, b)

	gen := models.RuleGen
	createRuleInFolder := func(title string, orgID int64, namespaceUID string) *models.AlertRule {
		gen := gen.With(
			gen.WithOrgID(orgID),
			gen.WithIntervalMatching(store.Cfg.BaseInterval),
			gen.WithNamespaceUID(namespaceUID),
		)
		return createRule(t, store, gen)
	}

	t.Run("should handle update chains without unique constraint violation", func(t *testing.T) {
		rule1 := createRuleInFolder("chain-rule1", 1, "my-namespace")
		rule2 := createRuleInFolder("chain-rule2", 1, "my-namespace")

		newRule1 := models.CopyRule(rule1)
		newRule2 := models.CopyRule(rule2)
		newRule1.Title = rule2.Title
		newRule2.Title = util.GenerateShortUID()

		err := store.UpdateAlertRules(context.Background(), []models.UpdateRule{{
			Existing: rule1,
			New:      *newRule1,
		}, {
			Existing: rule2,
			New:      *newRule2,
		},
		})
		require.NoError(t, err)

		dbrule1 := &alertRule{}
		dbrule2 := &alertRule{}
		err = sqlStore.WithDbSession(context.Background(), func(sess *db.Session) error {
			exist, err := sess.Table(alertRule{}).ID(rule1.ID).Get(dbrule1)
			if err != nil {
				return err
			}
			require.Truef(t, exist, fmt.Sprintf("rule with ID %d does not exist", rule1.ID))

			exist, err = sess.Table(alertRule{}).ID(rule2.ID).Get(dbrule2)
			if err != nil {
				return err
			}
			require.Truef(t, exist, fmt.Sprintf("rule with ID %d does not exist", rule2.ID))
			return nil
		})

		require.NoError(t, err)
		require.Equal(t, newRule1.Title, dbrule1.Title)
		require.Equal(t, newRule2.Title, dbrule2.Title)
	})

	t.Run("should handle update chains with cycle without unique constraint violation", func(t *testing.T) {
		rule1 := createRuleInFolder("cycle-rule1", 1, "my-namespace")
		rule2 := createRuleInFolder("cycle-rule2", 1, "my-namespace")
		rule3 := createRuleInFolder("cycle-rule3", 1, "my-namespace")

		newRule1 := models.CopyRule(rule1)
		newRule2 := models.CopyRule(rule2)
		newRule3 := models.CopyRule(rule3)
		newRule1.Title = rule2.Title
		newRule2.Title = rule3.Title
		newRule3.Title = rule1.Title

		err := store.UpdateAlertRules(context.Background(), []models.UpdateRule{{
			Existing: rule1,
			New:      *newRule1,
		}, {
			Existing: rule2,
			New:      *newRule2,
		}, {
			Existing: rule3,
			New:      *newRule3,
		},
		})
		require.NoError(t, err)

		dbrule1 := &alertRule{}
		dbrule2 := &alertRule{}
		dbrule3 := &alertRule{}
		err = sqlStore.WithDbSession(context.Background(), func(sess *db.Session) error {
			exist, err := sess.Table(alertRule{}).ID(rule1.ID).Get(dbrule1)
			if err != nil {
				return err
			}
			require.Truef(t, exist, fmt.Sprintf("rule with ID %d does not exist", rule1.ID))

			exist, err = sess.Table(alertRule{}).ID(rule2.ID).Get(dbrule2)
			if err != nil {
				return err
			}
			require.Truef(t, exist, fmt.Sprintf("rule with ID %d does not exist", rule2.ID))

			exist, err = sess.Table(alertRule{}).ID(rule3.ID).Get(dbrule3)
			if err != nil {
				return err
			}
			require.Truef(t, exist, fmt.Sprintf("rule with ID %d does not exist", rule3.ID))
			return nil
		})

		require.NoError(t, err)
		require.Equal(t, newRule1.Title, dbrule1.Title)
		require.Equal(t, newRule2.Title, dbrule2.Title)
		require.Equal(t, newRule3.Title, dbrule3.Title)
	})

	t.Run("should handle case-insensitive intermediate collision without unique constraint violation", func(t *testing.T) {
		rule1 := createRuleInFolder("case-cycle-rule1", 1, "my-namespace")
		rule2 := createRuleInFolder("case-cycle-rule2", 1, "my-namespace")

		newRule1 := models.CopyRule(rule1)
		newRule2 := models.CopyRule(rule2)
		newRule1.Title = strings.ToUpper(rule2.Title)
		newRule2.Title = strings.ToUpper(rule1.Title)

		err := store.UpdateAlertRules(context.Background(), []models.UpdateRule{{
			Existing: rule1,
			New:      *newRule1,
		}, {
			Existing: rule2,
			New:      *newRule2,
		},
		})
		require.NoError(t, err)

		dbrule1 := &alertRule{}
		dbrule2 := &alertRule{}
		err = sqlStore.WithDbSession(context.Background(), func(sess *db.Session) error {
			exist, err := sess.Table(alertRule{}).ID(rule1.ID).Get(dbrule1)
			if err != nil {
				return err
			}
			require.Truef(t, exist, fmt.Sprintf("rule with ID %d does not exist", rule1.ID))

			exist, err = sess.Table(alertRule{}).ID(rule2.ID).Get(dbrule2)
			if err != nil {
				return err
			}
			require.Truef(t, exist, fmt.Sprintf("rule with ID %d does not exist", rule2.ID))
			return nil
		})

		require.NoError(t, err)
		require.Equal(t, newRule1.Title, dbrule1.Title)
		require.Equal(t, newRule2.Title, dbrule2.Title)
	})

	t.Run("should handle update multiple chains in different folders without unique constraint violation", func(t *testing.T) {
		rule1 := createRuleInFolder("multi-cycle-rule1", 1, "my-namespace")
		rule2 := createRuleInFolder("multi-cycle-rule2", 1, "my-namespace")
		rule3 := createRuleInFolder("multi-cycle-rule1", 1, "my-namespace2")
		rule4 := createRuleInFolder("multi-cycle-rule2", 1, "my-namespace2")

		newRule1 := models.CopyRule(rule1)
		newRule2 := models.CopyRule(rule2)
		newRule3 := models.CopyRule(rule3)
		newRule4 := models.CopyRule(rule4)
		newRule1.Title = rule2.Title
		newRule2.Title = rule1.Title
		newRule3.Title = rule4.Title
		newRule4.Title = rule3.Title

		err := store.UpdateAlertRules(context.Background(), []models.UpdateRule{{
			Existing: rule1,
			New:      *newRule1,
		}, {
			Existing: rule2,
			New:      *newRule2,
		}, {
			Existing: rule3,
			New:      *newRule3,
		}, {
			Existing: rule4,
			New:      *newRule4,
		},
		})
		require.NoError(t, err)

		dbrule1 := &alertRule{}
		dbrule2 := &alertRule{}
		dbrule3 := &alertRule{}
		dbrule4 := &alertRule{}
		err = sqlStore.WithDbSession(context.Background(), func(sess *db.Session) error {
			exist, err := sess.Table(alertRule{}).ID(rule1.ID).Get(dbrule1)
			if err != nil {
				return err
			}
			require.Truef(t, exist, fmt.Sprintf("rule with ID %d does not exist", rule1.ID))

			exist, err = sess.Table(alertRule{}).ID(rule2.ID).Get(dbrule2)
			if err != nil {
				return err
			}
			require.Truef(t, exist, fmt.Sprintf("rule with ID %d does not exist", rule2.ID))

			exist, err = sess.Table(alertRule{}).ID(rule3.ID).Get(dbrule3)
			if err != nil {
				return err
			}
			require.Truef(t, exist, fmt.Sprintf("rule with ID %d does not exist", rule3.ID))

			exist, err = sess.Table(alertRule{}).ID(rule4.ID).Get(dbrule4)
			if err != nil {
				return err
			}
			require.Truef(t, exist, fmt.Sprintf("rule with ID %d does not exist", rule4.ID))
			return nil
		})

		require.NoError(t, err)
		require.Equal(t, newRule1.Title, dbrule1.Title)
		require.Equal(t, newRule2.Title, dbrule2.Title)
		require.Equal(t, newRule3.Title, dbrule3.Title)
		require.Equal(t, newRule4.Title, dbrule4.Title)
	})

	t.Run("should fail with unique constraint violation", func(t *testing.T) {
		rule1 := createRuleInFolder("unique-rule1", 1, "my-namespace")
		rule2 := createRuleInFolder("unique-rule2", 1, "my-namespace")

		newRule1 := models.CopyRule(rule1)
		newRule2 := models.CopyRule(rule2)
		newRule2.Title = newRule1.Title

		err := store.UpdateAlertRules(context.Background(), []models.UpdateRule{{
			Existing: rule2,
			New:      *newRule2,
		},
		})
		require.ErrorIs(t, err, models.ErrAlertRuleUniqueConstraintViolation)
		require.NotEqual(t, newRule2.UID, "")
		require.NotEqual(t, newRule2.Title, "")
		require.NotEqual(t, newRule2.NamespaceUID, "")
		require.ErrorContains(t, err, newRule2.UID)
		require.ErrorContains(t, err, newRule2.Title)
		require.ErrorContains(t, err, newRule2.NamespaceUID)
	})
}

func TestIntegration_GetAlertRulesForScheduling(t *testing.T) {
	if testing.Short() {
		t.Skip("skipping integration test")
	}

	cfg := setting.NewCfg()
	cfg.UnifiedAlerting = setting.UnifiedAlertingSettings{
		BaseInterval: time.Duration(rand.Int63n(100)) * time.Second,
	}

	sqlStore := db.InitTestDB(t)
	folderService := setupFolderService(t, sqlStore, cfg, featuremgmt.WithFeatures())
	b := &fakeBus{}
	logger := &logtest.Fake{}
	store := createTestStore(sqlStore, folderService, logger, cfg.UnifiedAlerting, b)
	store.FeatureToggles = featuremgmt.WithFeatures()

	gen := models.RuleGen
	gen = gen.With(gen.WithIntervalMatching(store.Cfg.BaseInterval), gen.WithUniqueOrgID())
	recordingGen := gen.With(gen.WithAllRecordingRules())

	rule1 := createRule(t, store, gen)
	rule2 := createRule(t, store, gen)
	rule3 := createRule(t, store, recordingGen)

	parentFolderUid := uuid.NewString()
	parentFolderTitle := "Very Parent Folder"
	createFolder(t, store, parentFolderUid, parentFolderTitle, rule1.OrgID, "")
	rule1FolderTitle := "folder-" + rule1.Title
	rule2FolderTitle := "folder-" + rule2.Title
	rule3FolderTitle := "folder-" + rule3.Title
	createFolder(t, store, rule1.NamespaceUID, rule1FolderTitle, rule1.OrgID, parentFolderUid)
	createFolder(t, store, rule2.NamespaceUID, rule2FolderTitle, rule2.OrgID, "")
	createFolder(t, store, rule3.NamespaceUID, rule3FolderTitle, rule3.OrgID, "")

	createFolder(t, store, rule2.NamespaceUID, "same UID folder", gen.GenerateRef().OrgID, "") // create a folder with the same UID but in the different org

	tc := []struct {
		name         string
		rules        []string
		ruleGroups   []string
		disabledOrgs []int64
		folders      map[models.FolderKey]string
		flags        []string
	}{
		{
			name:  "without a rule group filter, it returns all created rules",
			rules: []string{rule1.Title, rule2.Title, rule3.Title},
		},
		{
			name:       "with a rule group filter, it only returns the rules that match on rule group",
			ruleGroups: []string{rule1.RuleGroup},
			rules:      []string{rule1.Title},
		},
		{
			name:       "with a rule group filter, should be case sensitive",
			ruleGroups: []string{strings.ToUpper(rule1.RuleGroup)},
			rules:      []string{},
		},
		{
			name:         "with a filter on orgs, it returns rules that do not belong to that org",
			rules:        []string{rule1.Title},
			disabledOrgs: []int64{rule2.OrgID, rule3.OrgID},
		},
		{
			name:    "with populate folders enabled, it returns them",
			rules:   []string{rule1.Title, rule2.Title, rule3.Title},
			folders: map[models.FolderKey]string{rule1.GetFolderKey(): rule1FolderTitle, rule2.GetFolderKey(): rule2FolderTitle, rule3.GetFolderKey(): rule3FolderTitle},
		},
		{
			name:         "with populate folders enabled and a filter on orgs, it only returns selected information",
			rules:        []string{rule1.Title},
			disabledOrgs: []int64{rule2.OrgID, rule3.OrgID},
			folders:      map[models.FolderKey]string{rule1.GetFolderKey(): rule1FolderTitle},
		},
	}

	for _, tt := range tc {
		t.Run(tt.name, func(t *testing.T) {
			if len(tt.disabledOrgs) > 0 {
				store.Cfg.DisabledOrgs = map[int64]struct{}{}

				for _, orgID := range tt.disabledOrgs {
					store.Cfg.DisabledOrgs[orgID] = struct{}{}
					t.Cleanup(func() {
						delete(store.Cfg.DisabledOrgs, orgID)
					})
				}
			}

			populateFolders := len(tt.folders) > 0
			query := &models.GetAlertRulesForSchedulingQuery{
				RuleGroups:      tt.ruleGroups,
				PopulateFolders: populateFolders,
			}
			require.NoError(t, store.GetAlertRulesForScheduling(context.Background(), query))
			require.Len(t, query.ResultRules, len(tt.rules))

			r := make([]string, 0, len(query.ResultRules))
			for _, rule := range query.ResultRules {
				r = append(r, rule.Title)
			}

			require.ElementsMatch(t, r, tt.rules)

			if populateFolders {
				require.Equal(t, tt.folders, query.ResultFoldersTitles)
			}
		})
	}

	t.Run("when nested folders are enabled folders should contain full path", func(t *testing.T) {
		store.FolderService = setupFolderService(t, sqlStore, cfg, featuremgmt.WithFeatures(featuremgmt.FlagNestedFolders))
		query := &models.GetAlertRulesForSchedulingQuery{
			PopulateFolders: true,
		}
		require.NoError(t, store.GetAlertRulesForScheduling(context.Background(), query))

		expected := map[models.FolderKey]string{
			rule1.GetFolderKey(): parentFolderTitle + "/" + rule1FolderTitle,
			rule2.GetFolderKey(): rule2FolderTitle,
			rule3.GetFolderKey(): rule3FolderTitle,
		}
		require.Equal(t, expected, query.ResultFoldersTitles)
	})
}

func TestIntegration_CountAlertRules(t *testing.T) {
	if testing.Short() {
		t.Skip("skipping integration test")
	}

	sqlStore := db.InitTestDB(t)
	cfg := setting.NewCfg()
	folderService := setupFolderService(t, sqlStore, cfg, featuremgmt.WithFeatures())
	b := &fakeBus{}
	store := createTestStore(sqlStore, folderService, &logtest.Fake{}, cfg.UnifiedAlerting, b)

	gen := models.RuleGen
	gen = gen.With(gen.WithIntervalMatching(store.Cfg.BaseInterval), gen.WithRandomRecordingRules())

	rule := createRule(t, store, gen)

	count := int64(5)
	manyGen := gen.With(gen.WithNamespaceUID("many rules"), gen.WithOrgID(123))
	for i := int64(0); i < count; i++ {
		_ = createRule(t, store, manyGen)
	}

	tests := map[string]struct {
		query     *models.CountAlertRulesQuery
		expected  int64
		expectErr bool
	}{
		"basic success": {
			&models.CountAlertRulesQuery{
				NamespaceUID: rule.NamespaceUID,
				OrgID:        rule.OrgID,
			},
			1,
			false,
		},
		"multiple success": {
			&models.CountAlertRulesQuery{
				NamespaceUID: "many rules",
				OrgID:        123,
			},
			count,
			false,
		},
		"successfully returning no results": {
			&models.CountAlertRulesQuery{
				NamespaceUID: "probably not a uid we'd generate",
				OrgID:        rule.OrgID,
			},
			0,
			false,
		},
	}

	for name, test := range tests {
		t.Run(name, func(t *testing.T) {
			count, err := store.CountInFolders(context.Background(),
				test.query.OrgID, []string{test.query.NamespaceUID}, nil)
			if test.expectErr {
				require.Error(t, err)
			} else {
				require.NoError(t, err)
				require.Equal(t, test.expected, count)
			}
		})
	}
}

func TestIntegration_DeleteInFolder(t *testing.T) {
	if testing.Short() {
		t.Skip("skipping integration test")
	}

	sqlStore := db.InitTestDB(t)
	cfg := setting.NewCfg()
	folderService := setupFolderService(t, sqlStore, cfg, featuremgmt.WithFeatures())
	b := &fakeBus{}
	logger := log.New("test-dbstore")
	store := createTestStore(sqlStore, folderService, logger, cfg.UnifiedAlerting, b)

	rule := createRule(t, store, nil)

	t.Run("should not be able to delete folder without permissions to delete rules", func(t *testing.T) {
		store.AccessControl = acmock.New()
		err := store.DeleteInFolders(context.Background(), rule.OrgID, []string{rule.NamespaceUID}, &user.SignedInUser{})
		require.ErrorIs(t, err, dashboards.ErrFolderAccessDenied)
	})

	t.Run("should be able to delete folder with permissions to delete rules", func(t *testing.T) {
		store.AccessControl = acmock.New().WithPermissions([]accesscontrol.Permission{
			{Action: accesscontrol.ActionAlertingRuleDelete, Scope: dashboards.ScopeFoldersAll},
		})
		err := store.DeleteInFolders(context.Background(), rule.OrgID, []string{rule.NamespaceUID}, &user.SignedInUser{})
		require.NoError(t, err)

		c, err := store.CountInFolders(context.Background(), rule.OrgID, []string{rule.NamespaceUID}, &user.SignedInUser{})
		require.NoError(t, err)
		require.Equal(t, int64(0), c)
	})
}

func TestIntegration_DeleteAlertRulesByUID(t *testing.T) {
	if testing.Short() {
		t.Skip("skipping integration test")
	}

	sqlStore := db.InitTestDB(t)
	cfg := setting.NewCfg()
	folderService := setupFolderService(t, sqlStore, cfg, featuremgmt.WithFeatures())
	b := &fakeBus{}
	logger := log.New("test-dbstore")
	store := createTestStore(sqlStore, folderService, logger, cfg.UnifiedAlerting, b)

	gen := models.RuleGen

	t.Run("should emit event when rules are deleted", func(t *testing.T) {
		rule := createRule(t, store, gen)
		called := make(chan struct{})
		b.publishFn = func(ctx context.Context, msg bus.Msg) error {
			event, ok := msg.(*RuleChangeEvent)
			require.True(t, ok)
			require.NotNil(t, event)
			require.Len(t, event.RuleKeys, 1)
			require.Equal(t, rule.GetKey(), event.RuleKeys[0])
			close(called)
			return nil
		}
		err := store.DeleteAlertRulesByUID(context.Background(), rule.OrgID, rule.UID)
		require.NoError(t, err)
		// wait at most 500 milliseconds for the event to be published
		select {
		case <-called:
		case <-time.After(500 * time.Millisecond):
			t.Fatal("event was not emitted")
		}
	})
}

func TestIntegration_GetNamespaceByUID(t *testing.T) {
	if testing.Short() {
		t.Skip("skipping integration test")
	}

	sqlStore := db.InitTestDB(t)
	cfg := setting.NewCfg()
	folderService := setupFolderService(t, sqlStore, cfg, featuremgmt.WithFeatures())
	b := &fakeBus{}
	logger := log.New("test-dbstore")
	store := createTestStore(sqlStore, folderService, logger, cfg.UnifiedAlerting, b)

	u := &user.SignedInUser{
		UserID:         1,
		OrgID:          1,
		OrgRole:        org.RoleAdmin,
		IsGrafanaAdmin: true,
	}

	uid := uuid.NewString()
	parentUid := uuid.NewString()
	title := "folder/title"
	parentTitle := "parent-title"
	createFolder(t, store, parentUid, parentTitle, 1, "")
	createFolder(t, store, uid, title, 1, parentUid)

	actual, err := store.GetNamespaceByUID(context.Background(), uid, 1, u)
	require.NoError(t, err)
	require.Equal(t, title, actual.Title)
	require.Equal(t, uid, actual.UID)
	require.Equal(t, title, actual.Fullpath)

	t.Run("error when user does not have permissions", func(t *testing.T) {
		someUser := &user.SignedInUser{
			UserID:  2,
			OrgID:   1,
			OrgRole: org.RoleViewer,
		}
		_, err = store.GetNamespaceByUID(context.Background(), uid, 1, someUser)
		require.ErrorIs(t, err, dashboards.ErrFolderAccessDenied)
	})

	t.Run("when nested folders are enabled full path should be populated with correct value", func(t *testing.T) {
		store.FolderService = setupFolderService(t, sqlStore, cfg, featuremgmt.WithFeatures(featuremgmt.FlagNestedFolders))
		actual, err := store.GetNamespaceByUID(context.Background(), uid, 1, u)
		require.NoError(t, err)
		require.Equal(t, title, actual.Title)
		require.Equal(t, uid, actual.UID)
		require.Equal(t, "parent-title/folder\\/title", actual.Fullpath)
	})
}

func TestIntegrationInsertAlertRules(t *testing.T) {
	if testing.Short() {
		t.Skip("skipping integration test")
	}

	orgID := int64(1)
	sqlStore := db.InitTestDB(t)
	cfg := setting.NewCfg()
	cfg.UnifiedAlerting.BaseInterval = 1 * time.Second
	folderService := setupFolderService(t, sqlStore, cfg, featuremgmt.WithFeatures())
	b := &fakeBus{}
	logger := log.New("test-dbstore")
	store := createTestStore(sqlStore, folderService, logger, cfg.UnifiedAlerting, b)

	gen := models.RuleGen.With(
		models.RuleGen.WithOrgID(orgID),
		models.RuleGen.WithIntervalMatching(store.Cfg.BaseInterval),
	)
	recordingRulesGen := gen.With(
		models.RuleGen.WithAllRecordingRules(),
		models.RuleGen.WithRecordFrom("A"),
		models.RuleGen.WithMetric("my_metric"),
	)

	rules := append(gen.GenerateMany(5), recordingRulesGen.GenerateMany(5)...)

	ids, err := store.InsertAlertRules(context.Background(), rules)
	require.NoError(t, err)
	require.Len(t, ids, len(rules))

	dbRules, err := store.ListAlertRules(context.Background(), &models.ListAlertRulesQuery{
		OrgID: 1,
	})
	require.NoError(t, err)
	for idx, keyWithID := range ids {
		found := false
		for _, rule := range dbRules {
			if rule.GetKey() == keyWithID.AlertRuleKey {
				expected := rules[idx]
				require.Equal(t, keyWithID.ID, rule.ID)
				require.Equal(t, expected.Title, rule.Title)
				found = true
				break
			}
		}
		require.Truef(t, found, "Rule with key %#v was not found in database", keyWithID)
	}

	t.Run("inserted alerting rules should have nil recording rule fields on model", func(t *testing.T) {
		for _, rule := range dbRules {
			if rule.Type() == models.RuleTypeAlerting {
				require.Nil(t, rule.Record)
			}
		}
	})

	t.Run("inserted recording rules map identical fields when listed", func(t *testing.T) {
		for _, rule := range dbRules {
			if rule.Type() == models.RuleTypeRecording {
				require.NotNil(t, rule.Record)
				require.Equal(t, "my_metric", rule.Record.Metric)
				require.Equal(t, "A", rule.Record.From)
			}
		}
	})

	t.Run("inserted recording rules have empty or default alert-specific settings", func(t *testing.T) {
		for _, rule := range dbRules {
			if rule.Type() == models.RuleTypeRecording {
				require.Empty(t, rule.Condition)
				require.Equal(t, models.NoDataState(""), rule.NoDataState)
				require.Equal(t, models.ExecutionErrorState(""), rule.ExecErrState)
				require.Zero(t, rule.For)
				require.Nil(t, rule.NotificationSettings)
			}
		}
	})

	t.Run("inserted recording rules fail validation if metric name is invalid", func(t *testing.T) {
		t.Run("invalid UTF-8", func(t *testing.T) {
			invalidMetric := "my_metric\x80"
			invalidRule := recordingRulesGen.Generate()
			invalidRule.Record.Metric = invalidMetric
			_, err := store.InsertAlertRules(context.Background(), []models.AlertRule{invalidRule})
			require.ErrorIs(t, err, models.ErrAlertRuleFailedValidation)
			require.ErrorContains(t, err, "metric name for recording rule must be a valid utf8 string")
		})

		t.Run("invalid metric name", func(t *testing.T) {
			invalidMetric := "with-dashes"
			invalidRule := recordingRulesGen.Generate()
			invalidRule.Record.Metric = invalidMetric
			_, err := store.InsertAlertRules(context.Background(), []models.AlertRule{invalidRule})
			require.ErrorIs(t, err, models.ErrAlertRuleFailedValidation)
			require.ErrorContains(t, err, "metric name for recording rule must be a valid Prometheus metric name")
		})
	})

	t.Run("clears fields that should not exist on recording rules", func(t *testing.T) {
		rule := recordingRulesGen.Generate()
		rules, err := store.InsertAlertRules(context.Background(), []models.AlertRule{rule})
		require.NoError(t, err)
		require.Len(t, rules, 1)
		ruleUID := rules[0].UID
		savedRule, err := store.GetAlertRuleByUID(context.Background(), &models.GetAlertRuleByUIDQuery{
			OrgID: orgID,
			UID:   ruleUID,
		})
		require.NoError(t, err)
		require.Equal(t, "", savedRule.Condition)
		require.Equal(t, models.NoDataState(""), savedRule.NoDataState)
		require.Equal(t, models.ExecutionErrorState(""), savedRule.ExecErrState)
		require.Zero(t, savedRule.For)
		require.Nil(t, savedRule.NotificationSettings)
	})

	t.Run("fail to insert rules with same ID", func(t *testing.T) {
		_, err = store.InsertAlertRules(context.Background(), []models.AlertRule{rules[0]})
		require.ErrorIs(t, err, models.ErrAlertRuleConflictBase)
	})
	t.Run("fail insert rules with the same title in a folder", func(t *testing.T) {
		cp := models.CopyRule(&rules[0])
		cp.UID = cp.UID + "-new"
		_, err = store.InsertAlertRules(context.Background(), []models.AlertRule{*cp})
		require.ErrorIs(t, err, models.ErrAlertRuleConflictBase)
		require.ErrorIs(t, err, models.ErrAlertRuleUniqueConstraintViolation)
		require.NotEqual(t, rules[0].UID, "")
		require.NotEqual(t, rules[0].Title, "")
		require.NotEqual(t, rules[0].NamespaceUID, "")
		require.ErrorContains(t, err, rules[0].UID)
		require.ErrorContains(t, err, rules[0].Title)
		require.ErrorContains(t, err, rules[0].NamespaceUID)
	})
	t.Run("should not let insert rules with the same UID", func(t *testing.T) {
		cp := models.CopyRule(&rules[0])
		cp.Title = "unique-test-title"
		_, err = store.InsertAlertRules(context.Background(), []models.AlertRule{*cp})
		require.ErrorIs(t, err, models.ErrAlertRuleConflictBase)
		require.ErrorContains(t, err, "rule UID under the same organisation should be unique")
	})

	t.Run("should emit event when rules are inserted", func(t *testing.T) {
		rule := gen.Generate()
		called := make(chan struct{})
		b.publishFn = func(ctx context.Context, msg bus.Msg) error {
			event, ok := msg.(*RuleChangeEvent)
			require.True(t, ok)
			require.NotNil(t, event)
			require.Len(t, event.RuleKeys, 1)
			require.Equal(t, rule.GetKey(), event.RuleKeys[0])
			close(called)
			return nil
		}

		rules, err := store.InsertAlertRules(context.Background(), []models.AlertRule{rule})
		require.NoError(t, err)
		require.Len(t, rules, 1)
		// wait at most 500 milliseconds for the event to be published
		select {
		case <-called:
		case <-time.After(500 * time.Millisecond):
			t.Fatal("event was not emitted")
		}
	})
}

func TestIntegrationAlertRulesNotificationSettings(t *testing.T) {
	if testing.Short() {
		t.Skip("skipping integration test")
	}

	getKeyMap := func(r []*models.AlertRule) map[models.AlertRuleKey]struct{} {
		result := make(map[models.AlertRuleKey]struct{}, len(r))
		for _, rule := range r {
			result[rule.GetKey()] = struct{}{}
		}
		return result
	}

	sqlStore := db.InitTestDB(t)
	cfg := setting.NewCfg()
	cfg.UnifiedAlerting.BaseInterval = 1 * time.Second
	folderService := setupFolderService(t, sqlStore, cfg, featuremgmt.WithFeatures())
	b := &fakeBus{}
	logger := log.New("test-dbstore")
	store := createTestStore(sqlStore, folderService, logger, cfg.UnifiedAlerting, b)

	receiverName := "receiver\"-" + uuid.NewString()
	timeIntervalName := "time-" + util.GenerateShortUID()

	gen := models.RuleGen
	gen = gen.With(gen.WithOrgID(1), gen.WithIntervalMatching(store.Cfg.BaseInterval))
	rules := gen.GenerateManyRef(3)
	receiveRules := gen.With(gen.WithNotificationSettingsGen(models.NotificationSettingsGen(models.NSMuts.WithReceiver(receiverName)))).GenerateManyRef(3)
	timeIntervalRules := gen.With(gen.WithNotificationSettingsGen(models.NotificationSettingsGen(models.NSMuts.WithMuteTimeIntervals(timeIntervalName)))).GenerateManyRef(3)
	noise := gen.With(gen.WithNotificationSettingsGen(models.NotificationSettingsGen(models.NSMuts.WithReceiver(timeIntervalName), models.NSMuts.WithMuteTimeIntervals(receiverName)))).GenerateManyRef(3)

	deref := make([]models.AlertRule, 0, len(rules)+len(receiveRules)+len(timeIntervalRules)+len(noise))
	for _, rule := range append(append(append(rules, receiveRules...), noise...), timeIntervalRules...) {
		r := *rule
		r.ID = 0
		deref = append(deref, r)
	}
	provenances := make(map[models.AlertRuleKey]models.Provenance, len(receiveRules)+len(timeIntervalRules))
	for idx, rule := range append(timeIntervalRules, receiveRules...) {
		p := models.KnownProvenances[idx%len(models.KnownProvenances)]
		provenances[rule.GetKey()] = p
		require.NoError(t, store.SetProvenance(context.Background(), rule, rule.OrgID, p))
	}

	_, err := store.InsertAlertRules(context.Background(), deref)
	require.NoError(t, err)

	t.Run("should find rules by receiver name", func(t *testing.T) {
		expected := getKeyMap(receiveRules)
		actual, err := store.ListAlertRules(context.Background(), &models.ListAlertRulesQuery{
			OrgID:        1,
			ReceiverName: receiverName,
		})
		require.NoError(t, err)
		assert.Len(t, actual, len(expected))
		for _, rule := range actual {
			assert.Contains(t, expected, rule.GetKey())
		}
	})

	t.Run("should find rules by time interval name", func(t *testing.T) {
		expected := getKeyMap(timeIntervalRules)
		actual, err := store.ListAlertRules(context.Background(), &models.ListAlertRulesQuery{
			OrgID:            1,
			TimeIntervalName: timeIntervalName,
		})
		require.NoError(t, err)
		assert.Len(t, actual, len(expected))
		for _, rule := range actual {
			assert.Contains(t, expected, rule.GetKey())
		}
	})

	t.Run("should find rules by receiver and time-interval name", func(t *testing.T) {
		var receiver, intervalName string
		var expected []models.AlertRuleKey
		rand.Shuffle(len(deref), func(i, j int) {
			deref[i], deref[j] = deref[j], deref[i]
		})
		for _, rule := range deref {
			if len(rule.NotificationSettings) == 0 || rule.NotificationSettings[0].Receiver == "" || len(rule.NotificationSettings[0].MuteTimeIntervals) == 0 {
				continue
			}
			if len(expected) > 0 {
				if rule.NotificationSettings[0].Receiver == receiver && slices.Contains(rule.NotificationSettings[0].MuteTimeIntervals, intervalName) {
					expected = append(expected, rule.GetKey())
				}
			} else {
				receiver = rule.NotificationSettings[0].Receiver
				intervalName = rule.NotificationSettings[0].MuteTimeIntervals[0]
				expected = append(expected, rule.GetKey())
			}
		}
		actual, err := store.ListAlertRules(context.Background(), &models.ListAlertRulesQuery{
			OrgID:            1,
			ReceiverName:     receiver,
			TimeIntervalName: intervalName,
		})
		require.NoError(t, err)
		assert.Len(t, actual, len(expected))
		for _, rule := range actual {
			assert.Contains(t, expected, rule.GetKey())
		}
	})

	t.Run("RenameReceiverInNotificationSettings", func(t *testing.T) {
		newName := "new-receiver"

		alwaysTrue := func(p models.Provenance) bool {
			return true
		}

		t.Run("should do nothing if no rules that match the filter", func(t *testing.T) {
			affected, invalidProvenance, err := store.RenameReceiverInNotificationSettings(context.Background(), 1, "not-found", timeIntervalName, alwaysTrue, false)
			require.NoError(t, err)
			require.Empty(t, affected)
			require.Empty(t, invalidProvenance)
		})

		t.Run("should do nothing if at least one rule has provenance that is not allowed", func(t *testing.T) {
			calledTimes := 0
			alwaysFalse := func(p models.Provenance) bool {
				calledTimes++
				return false
			}

			affected, invalidProvenance, err := store.RenameReceiverInNotificationSettings(context.Background(), 1, receiverName, newName, alwaysFalse, false)

			var expected []models.AlertRuleKey
			for _, rule := range receiveRules {
				expected = append(expected, rule.GetKey())
			}

			require.NoError(t, err)
			require.Empty(t, affected)
			require.ElementsMatch(t, expected, invalidProvenance)
			assert.Equal(t, len(expected), calledTimes)

			actual, err := store.ListAlertRules(context.Background(), &models.ListAlertRulesQuery{
				OrgID:        1,
				ReceiverName: receiverName,
			})
			require.NoError(t, err)
			assert.Len(t, actual, len(receiveRules))
		})

		t.Run("should do nothing if dry run is set to true", func(t *testing.T) {
			affected, invalidProvenance, err := store.RenameReceiverInNotificationSettings(context.Background(), 1, receiverName, newName, alwaysTrue, true)
			require.NoError(t, err)
			require.Empty(t, invalidProvenance)
			assert.Len(t, affected, len(receiveRules))
			expected := getKeyMap(receiveRules)
			for _, key := range affected {
				assert.Contains(t, expected, key)
			}

			actual, err := store.ListAlertRules(context.Background(), &models.ListAlertRulesQuery{
				OrgID:        1,
				ReceiverName: receiverName,
			})
			require.NoError(t, err)
			assert.Len(t, actual, len(receiveRules))
		})

		t.Run("should update all rules that refer to the old receiver", func(t *testing.T) {
			affected, invalidProvenance, err := store.RenameReceiverInNotificationSettings(context.Background(), 1, receiverName, newName, alwaysTrue, false)
			require.NoError(t, err)
			require.Empty(t, invalidProvenance)
			assert.Len(t, affected, len(receiveRules))
			expected := getKeyMap(receiveRules)
			for _, key := range affected {
				assert.Contains(t, expected, key)
			}

			actual, err := store.ListAlertRules(context.Background(), &models.ListAlertRulesQuery{
				OrgID:        1,
				ReceiverName: newName,
			})
			require.NoError(t, err)
			assert.Len(t, actual, len(expected))
			for _, rule := range actual {
				assert.Contains(t, expected, rule.GetKey())
			}

			actual, err = store.ListAlertRules(context.Background(), &models.ListAlertRulesQuery{
				OrgID:        1,
				ReceiverName: receiverName,
			})
			require.NoError(t, err)
			require.Empty(t, actual)
		})
	})

	t.Run("RenameTimeIntervalInNotificationSettings", func(t *testing.T) {
		newName := "new-time-interval"

		alwaysTrue := func(p models.Provenance) bool {
			return true
		}

		t.Run("should do nothing if no rules that match the filter", func(t *testing.T) {
			affected, invalidProvenance, err := store.RenameTimeIntervalInNotificationSettings(context.Background(), 1, "not-found", timeIntervalName, alwaysTrue, false)
			require.NoError(t, err)
			require.Empty(t, affected)
			require.Empty(t, invalidProvenance)
		})

		t.Run("should do nothing if at least one rule has provenance that is not allowed", func(t *testing.T) {
			calledTimes := 0
			alwaysFalse := func(p models.Provenance) bool {
				calledTimes++
				return false
			}

			affected, invalidProvenance, err := store.RenameTimeIntervalInNotificationSettings(context.Background(), 1, timeIntervalName, newName, alwaysFalse, false)

			var expected []models.AlertRuleKey
			for _, rule := range timeIntervalRules {
				expected = append(expected, rule.GetKey())
			}

			require.NoError(t, err)
			require.Empty(t, affected)
			require.ElementsMatch(t, expected, invalidProvenance)
			assert.Equal(t, len(expected), calledTimes)

			actual, err := store.ListAlertRules(context.Background(), &models.ListAlertRulesQuery{
				OrgID:            1,
				TimeIntervalName: timeIntervalName,
			})
			require.NoError(t, err)
			assert.Len(t, actual, len(timeIntervalRules))
		})

		t.Run("should do nothing if dry run is set to true", func(t *testing.T) {
			affected, invalidProvenance, err := store.RenameTimeIntervalInNotificationSettings(context.Background(), 1, timeIntervalName, newName, alwaysTrue, true)
			require.NoError(t, err)
			require.Empty(t, invalidProvenance)
			assert.Len(t, affected, len(timeIntervalRules))
			expected := getKeyMap(timeIntervalRules)
			for _, key := range affected {
				assert.Contains(t, expected, key)
			}

			actual, err := store.ListAlertRules(context.Background(), &models.ListAlertRulesQuery{
				OrgID:            1,
				TimeIntervalName: timeIntervalName,
			})
			require.NoError(t, err)
			assert.Len(t, actual, len(timeIntervalRules))
		})

		t.Run("should update all rules that refer to the old time interval", func(t *testing.T) {
			affected, invalidProvenance, err := store.RenameTimeIntervalInNotificationSettings(context.Background(), 1, timeIntervalName, newName, alwaysTrue, false)
			require.NoError(t, err)
			require.Empty(t, invalidProvenance)
			assert.Len(t, affected, len(timeIntervalRules))
			expected := getKeyMap(timeIntervalRules)
			for _, key := range affected {
				assert.Contains(t, expected, key)
			}

			actual, err := store.ListAlertRules(context.Background(), &models.ListAlertRulesQuery{
				OrgID:            1,
				TimeIntervalName: newName,
			})
			require.NoError(t, err)
			assert.Len(t, actual, len(expected))
			for _, rule := range actual {
				assert.Contains(t, expected, rule.GetKey())
			}

			actual, err = store.ListAlertRules(context.Background(), &models.ListAlertRulesQuery{
				OrgID:            1,
				TimeIntervalName: timeIntervalName,
			})
			require.NoError(t, err)
			require.Empty(t, actual)
		})
	})
}

func TestIntegrationListNotificationSettings(t *testing.T) {
	if testing.Short() {
		t.Skip("skipping integration test")
	}

	sqlStore := db.InitTestDB(t)
	folderService := setupFolderService(t, sqlStore, setting.NewCfg(), featuremgmt.WithFeatures())
	logger := log.New("test-dbstore")
	cfg := setting.NewCfg()
	cfg.UnifiedAlerting.BaseInterval = 1 * time.Second
	b := &fakeBus{}
	store := createTestStore(sqlStore, folderService, logger, cfg.UnifiedAlerting, b)

	searchName := `name-%"-👍'test`
	gen := models.RuleGen
	gen = gen.With(gen.WithOrgID(1), gen.WithIntervalMatching(store.Cfg.BaseInterval))

	rulesWithNotificationsAndReceiver := gen.With(
		gen.WithNotificationSettingsGen(models.NotificationSettingsGen(models.NSMuts.WithReceiver(searchName))),
	).GenerateMany(5)
	rulesWithNotificationsAndTimeInterval := gen.With(
		gen.WithNotificationSettingsGen(models.NotificationSettingsGen(models.NSMuts.WithMuteTimeIntervals(searchName))),
	).GenerateMany(5)

	rulesInOtherOrg := gen.With(
		gen.WithOrgID(2),
		gen.WithNotificationSettingsGen(models.NotificationSettingsGen()),
	).GenerateMany(5)

	rulesWithNoNotifications := gen.With(gen.WithNoNotificationSettings()).GenerateMany(5)

	deref := append(append(rulesWithNotificationsAndReceiver, rulesWithNoNotifications...), rulesInOtherOrg...)
	deref = append(deref, rulesWithNotificationsAndTimeInterval...)

	orgRules := append(rulesWithNotificationsAndReceiver, rulesWithNotificationsAndTimeInterval...)

	_, err := store.InsertAlertRules(context.Background(), deref)
	require.NoError(t, err)

	result, err := store.ListNotificationSettings(context.Background(), models.ListNotificationSettingsQuery{OrgID: 1})
	require.NoError(t, err)
	require.Len(t, result, len(orgRules))
	for _, rule := range rulesWithNotificationsAndReceiver {
		if !assert.Contains(t, result, rule.GetKey()) {
			continue
		}
		assert.EqualValues(t, rule.NotificationSettings, result[rule.GetKey()])
	}

	t.Run("should list notification settings by receiver name", func(t *testing.T) {
		expectedUIDs := map[models.AlertRuleKey]struct{}{}
		for _, rule := range rulesWithNotificationsAndReceiver {
			expectedUIDs[rule.GetKey()] = struct{}{}
		}

		actual, err := store.ListNotificationSettings(context.Background(), models.ListNotificationSettingsQuery{
			OrgID:        1,
			ReceiverName: searchName,
		})
		require.NoError(t, err)
		assert.Len(t, actual, len(expectedUIDs))
		for ruleKey := range actual {
			assert.Contains(t, expectedUIDs, ruleKey)
		}
	})
	t.Run("should filter notification settings by time interval name", func(t *testing.T) {
		expectedUIDs := map[models.AlertRuleKey]struct{}{}
		for _, rule := range rulesWithNotificationsAndTimeInterval {
			expectedUIDs[rule.GetKey()] = struct{}{}
		}

		actual, err := store.ListNotificationSettings(context.Background(), models.ListNotificationSettingsQuery{
			OrgID:            1,
			TimeIntervalName: searchName,
		})
		require.NoError(t, err)
		assert.Len(t, actual, len(expectedUIDs))
		for ruleKey := range actual {
			assert.Contains(t, expectedUIDs, ruleKey)
		}
	})
	t.Run("should return nothing if filter does not match", func(t *testing.T) {
		result, err := store.ListNotificationSettings(context.Background(), models.ListNotificationSettingsQuery{
			OrgID:            1,
			ReceiverName:     "not-found-receiver",
			TimeIntervalName: "not-found-time-interval",
		})
		require.NoError(t, err)
		require.Empty(t, result)
	})
	t.Run("should filter by time interval and receiver", func(t *testing.T) {
		var receiver, timeInterval string
		var expected []models.AlertRuleKey
		rand.Shuffle(len(orgRules), func(i, j int) {
			orgRules[i], orgRules[j] = orgRules[j], orgRules[i]
		})
		for _, rule := range orgRules {
			if len(rule.NotificationSettings) == 0 || rule.NotificationSettings[0].Receiver == "" || len(rule.NotificationSettings[0].MuteTimeIntervals) == 0 {
				continue
			}
			if len(expected) > 0 {
				if rule.NotificationSettings[0].Receiver == receiver && slices.Contains(rule.NotificationSettings[0].MuteTimeIntervals, timeInterval) {
					expected = append(expected, rule.GetKey())
				}
			} else {
				receiver = rule.NotificationSettings[0].Receiver
				timeInterval = rule.NotificationSettings[0].MuteTimeIntervals[0]
				expected = append(expected, rule.GetKey())
			}
		}

		actual, err := store.ListNotificationSettings(context.Background(), models.ListNotificationSettingsQuery{
			OrgID:            1,
			ReceiverName:     receiver,
			TimeIntervalName: timeInterval,
		})
		require.NoError(t, err)
		require.EqualValuesf(t, expected, maps.Keys(actual), "got more rules than expected: %#v", actual)
	})
}

func TestIntegrationGetNamespacesByRuleUID(t *testing.T) {
	if testing.Short() {
		t.Skip("skipping integration test")
	}

	sqlStore := db.InitTestDB(t)
	cfg := setting.NewCfg()
	cfg.UnifiedAlerting.BaseInterval = 1 * time.Second
	folderService := setupFolderService(t, sqlStore, cfg, featuremgmt.WithFeatures())
	b := &fakeBus{}
	logger := log.New("test-dbstore")
	store := createTestStore(sqlStore, folderService, logger, cfg.UnifiedAlerting, b)

	rules := models.RuleGen.With(models.RuleMuts.WithOrgID(1), models.RuleMuts.WithRandomRecordingRules()).GenerateMany(5)
	_, err := store.InsertAlertRules(context.Background(), rules)
	require.NoError(t, err)

	uids := make([]string, 0, len(rules))
	for _, rule := range rules {
		uids = append(uids, rule.UID)
	}

	result, err := store.GetNamespacesByRuleUID(context.Background(), 1, uids...)
	require.NoError(t, err)
	require.Len(t, result, len(rules))
	for _, rule := range rules {
		if !assert.Contains(t, result, rule.UID) {
			continue
		}
		assert.EqualValues(t, rule.NamespaceUID, result[rule.UID])
	}

	// Now test with a subset of uids.
	subset := uids[:3]
	result, err = store.GetNamespacesByRuleUID(context.Background(), 1, subset...)
	require.NoError(t, err)
	require.Len(t, result, len(subset))
	for _, uid := range subset {
		if !assert.Contains(t, result, uid) {
			continue
		}
		for _, rule := range rules {
			if rule.UID == uid {
				assert.EqualValues(t, rule.NamespaceUID, result[uid])
			}
		}
	}
}

func TestIntegrationRuleGroupsCaseSensitive(t *testing.T) {
	if testing.Short() {
		t.Skip("skipping integration test")
	}

	sqlStore := db.InitTestDB(t)
	cfg := setting.NewCfg()
	cfg.UnifiedAlerting.BaseInterval = 1 * time.Second
	folderService := setupFolderService(t, sqlStore, cfg, featuremgmt.WithFeatures())
	b := &fakeBus{}
	logger := log.New("test-dbstore")
	store := createTestStore(sqlStore, folderService, logger, cfg.UnifiedAlerting, b)
	store.FeatureToggles = featuremgmt.WithFeatures()

	gen := models.RuleGen.With(models.RuleMuts.WithOrgID(1))
	misc := gen.GenerateMany(5, 10)
	groupKey1 := models.GenerateGroupKey(1)
	groupKey1.RuleGroup = strings.ToLower(groupKey1.RuleGroup)
	groupKey2 := groupKey1
	groupKey2.RuleGroup = strings.ToUpper(groupKey2.RuleGroup)
	groupKey3 := groupKey1
	groupKey3.OrgID = 2

	group1 := gen.With(gen.WithGroupKey(groupKey1)).GenerateMany(3)
	group2 := gen.With(gen.WithGroupKey(groupKey2)).GenerateMany(1, 3)
	group3 := gen.With(gen.WithGroupKey(groupKey3)).GenerateMany(1, 3)

	_, err := store.InsertAlertRules(context.Background(), append(append(append(misc, group1...), group2...), group3...))
	require.NoError(t, err)

	t.Run("GetAlertRulesGroupByRuleUID", func(t *testing.T) {
		t.Run("should return rules that belong to only that group", func(t *testing.T) {
			result, err := store.GetAlertRulesGroupByRuleUID(context.Background(), &models.GetAlertRulesGroupByRuleUIDQuery{
				UID:   group1[rand.Intn(len(group1))].UID,
				OrgID: groupKey1.OrgID,
			})
			require.NoError(t, err)
			assert.Len(t, result, len(group1))
			for _, rule := range result {
				assert.Equal(t, groupKey1, rule.GetGroupKey())
				assert.Truef(t, slices.ContainsFunc(group1, func(r models.AlertRule) bool {
					return r.UID == rule.UID
				}), "rule with group key [%v] should not be in group [%v]", rule.GetGroupKey(), group1)
			}
			if t.Failed() {
				deref := make([]models.AlertRule, 0, len(result))
				for _, rule := range result {
					deref = append(deref, *rule)
				}
				t.Logf("expected rules in group %v: %v\ngot:%v", groupKey1, group1, deref)
			}
		})
	})

	t.Run("ListAlertRules", func(t *testing.T) {
		t.Run("should find only group with exact case", func(t *testing.T) {
			result, err := store.ListAlertRules(context.Background(), &models.ListAlertRulesQuery{
				OrgID:      1,
				RuleGroups: []string{groupKey1.RuleGroup},
			})
			require.NoError(t, err)
			assert.Len(t, result, len(group1))
			for _, rule := range result {
				assert.Equal(t, groupKey1, rule.GetGroupKey())
				assert.Truef(t, slices.ContainsFunc(group1, func(r models.AlertRule) bool {
					return r.UID == rule.UID
				}), "rule with group key [%v] should not be in group [%v]", rule.GetGroupKey(), group1)
			}
			if t.Failed() {
				deref := make([]models.AlertRule, 0, len(result))
				for _, rule := range result {
					deref = append(deref, *rule)
				}
				t.Logf("expected rules in group %v: %v\ngot:%v", groupKey1, group1, deref)
			}
		})
	})

	t.Run("GetAlertRulesForScheduling", func(t *testing.T) {
		t.Run("should find only group with exact case", func(t *testing.T) {
			q := &models.GetAlertRulesForSchedulingQuery{
				PopulateFolders: false,
				RuleGroups:      []string{groupKey1.RuleGroup},
			}
			err := store.GetAlertRulesForScheduling(context.Background(), q)
			require.NoError(t, err)
			result := q.ResultRules
			expected := append(group1, group3...)
			assert.Len(t, result, len(expected)) // query fetches all orgs
			for _, rule := range result {
				assert.Equal(t, groupKey1.RuleGroup, rule.RuleGroup)
				assert.Truef(t, slices.ContainsFunc(expected, func(r models.AlertRule) bool {
					return r.UID == rule.UID
				}), "rule with group key [%v] should not be in group [%v]", rule.GetGroupKey(), group1)
			}
			if t.Failed() {
				deref := make([]models.AlertRule, 0, len(result))
				for _, rule := range result {
					deref = append(deref, *rule)
				}
				t.Logf("expected rules in group %v: %v\ngot:%v", groupKey1.RuleGroup, expected, deref)
			}
		})
	})
}

func TestIncreaseVersionForAllRulesInNamespaces(t *testing.T) {
	if testing.Short() {
		t.Skip("skipping integration test")
	}
	cfg := setting.NewCfg()
	cfg.UnifiedAlerting = setting.UnifiedAlertingSettings{BaseInterval: time.Duration(rand.Int63n(100)+1) * time.Second}
	sqlStore := db.InitTestDB(t)
	folderService := setupFolderService(t, sqlStore, cfg, featuremgmt.WithFeatures())
	b := &fakeBus{}
	store := createTestStore(sqlStore, folderService, &logtest.Fake{}, cfg.UnifiedAlerting, b)
	orgID := int64(1)
	gen := models.RuleGen
	gen = gen.With(gen.WithIntervalMatching(store.Cfg.BaseInterval)).With(gen.WithOrgID(orgID))

	alertRules := make([]*models.AlertRule, 0, 5)
	for i := 0; i < 5; i++ {
		alertRules = append(alertRules, createRule(t, store, gen))
	}
	alertRuleNamespaceUIDs := make([]string, 0, len(alertRules))
	for _, rule := range alertRules {
		alertRuleNamespaceUIDs = append(alertRuleNamespaceUIDs, rule.NamespaceUID)
	}
	alertRuleInAnotherNamespace := createRule(t, store, gen)

	requireAlertRuleVersion := func(t *testing.T, ruleID int64, orgID int64, expectedVersion int64) {
		t.Helper()
		dbrule := &alertRule{}
		err := sqlStore.WithDbSession(context.Background(), func(sess *db.Session) error {
			exist, err := sess.Table(alertRule{}).ID(ruleID).Get(dbrule)
			require.Truef(t, exist, fmt.Sprintf("rule with ID %d does not exist", ruleID))
			return err
		})
		require.NoError(t, err)
		require.Equal(t, expectedVersion, dbrule.Version)
	}

	t.Run("should increase version for all rules", func(t *testing.T) {
		_, err := store.IncreaseVersionForAllRulesInNamespaces(context.Background(), orgID, alertRuleNamespaceUIDs)
		require.NoError(t, err)

		for _, rule := range alertRules {
			requireAlertRuleVersion(t, rule.ID, orgID, rule.Version+1)
		}

		// this rule's version should not be changed
		requireAlertRuleVersion(t, alertRuleInAnotherNamespace.ID, orgID, alertRuleInAnotherNamespace.Version)
	})
}

// createAlertRule creates an alert rule in the database and returns it.
// If a generator is not specified, uniqueness of primary key is not guaranteed.
func createRule(t *testing.T, store *DBstore, generator *models.AlertRuleGenerator) *models.AlertRule {
	t.Helper()
	if generator == nil {
		generator = models.RuleGen.With(models.RuleMuts.WithIntervalMatching(store.Cfg.BaseInterval))
	}
	rule := generator.GenerateRef()
	converted, err := alertRuleFromModelsAlertRule(*rule)
	require.NoError(t, err)
	err = store.SQLStore.WithDbSession(context.Background(), func(sess *db.Session) error {
		converted.ID = 0
		_, err := sess.Table(alertRule{}).InsertOne(&converted)
		if err != nil {
			return err
		}
		dbRule := &alertRule{}
		exist, err := sess.Table(alertRule{}).ID(converted.ID).Get(dbRule)
		if err != nil {
			return err
		}
		if !exist {
			return errors.New("cannot read inserted record")
		}
		r, err := alertRuleToModelsAlertRule(*dbRule, &logtest.Fake{})
		rule = &r
		return err
	})
	require.NoError(t, err)

	return rule
}

func createFolder(t *testing.T, store *DBstore, uid, title string, orgID int64, parentUID string) {
	t.Helper()
	u := &user.SignedInUser{
		UserID:         1,
		OrgID:          orgID,
		OrgRole:        org.RoleAdmin,
		IsGrafanaAdmin: true,
	}

	_, err := store.FolderService.Create(context.Background(), &folder.CreateFolderCommand{
		UID:          uid,
		OrgID:        orgID,
		Title:        title,
		Description:  "",
		SignedInUser: u,
		ParentUID:    parentUID,
	})

	require.NoError(t, err)
}

func setupFolderService(t *testing.T, sqlStore db.DB, cfg *setting.Cfg, features featuremgmt.FeatureToggles) folder.Service {
	tracer := tracing.InitializeTracerForTest()
	inProcBus := bus.ProvideBus(tracer)
	folderStore := folderimpl.ProvideDashboardFolderStore(sqlStore)
	_, dashboardStore := testutil.SetupDashboardService(t, sqlStore, folderStore, cfg)

	return testutil.SetupFolderService(t, cfg, sqlStore, dashboardStore, folderStore, inProcBus, features, &actest.FakeAccessControl{ExpectedEvaluate: true})
}

<<<<<<< HEAD
func createTestStore(
	sqlStore db.DB,
	folderService folder.Service,
	logger log.Logger,
	cfg setting.UnifiedAlertingSettings,
	bus bus.Bus,
) *DBstore {
	return &DBstore{
		SQLStore:      sqlStore,
		FolderService: folderService,
		Logger:        logger,
		Cfg:           cfg,
		Bus:           bus,
	}
}

type fakeBus struct {
	publishFn func(ctx context.Context, msg bus.Msg) error
}

func (f *fakeBus) AddEventListener(handler bus.HandlerFunc) {}

func (f *fakeBus) Publish(ctx context.Context, msg bus.Msg) error {
	if f.publishFn != nil {
		return f.publishFn(ctx, msg)
	}

	return nil
=======
func TestIntegration_AlertRuleVersionsCleanup(t *testing.T) {
	if testing.Short() {
		t.Skip("skipping integration test")
	}
	cfg := setting.NewCfg()
	cfg.UnifiedAlerting = setting.UnifiedAlertingSettings{
		BaseInterval: time.Duration(rand.Int63n(100)+1) * time.Second,
	}
	sqlStore := db.InitTestDB(t)
	store := &DBstore{
		SQLStore:      sqlStore,
		Cfg:           cfg.UnifiedAlerting,
		FolderService: setupFolderService(t, sqlStore, cfg, featuremgmt.WithFeatures()),
		Logger:        &logtest.Fake{},
	}
	generator := models.RuleGen
	generator = generator.With(generator.WithIntervalMatching(store.Cfg.BaseInterval), generator.WithUniqueOrgID())

	t.Run("when calling the cleanup with fewer records than the limit all records should stay", func(t *testing.T) {
		alertingCfgSnapshot := cfg.UnifiedAlerting
		defer func() {
			cfg.UnifiedAlerting = alertingCfgSnapshot
		}()
		cfg.UnifiedAlerting = setting.UnifiedAlertingSettings{BaseInterval: alertingCfgSnapshot.BaseInterval, RuleVersionRecordLimit: 10}
		rule := createRule(t, store, generator)
		firstNewRule := models.CopyRule(rule)
		firstNewRule.Title = util.GenerateShortUID()
		err := store.UpdateAlertRules(context.Background(), []models.UpdateRule{{
			Existing: rule,
			New:      *firstNewRule,
		},
		})
		require.NoError(t, err)
		firstNewRule.Version = firstNewRule.Version + 1
		secondNewRule := models.CopyRule(firstNewRule)
		secondNewRule.Title = util.GenerateShortUID()
		err = store.UpdateAlertRules(context.Background(), []models.UpdateRule{{
			Existing: firstNewRule,
			New:      *secondNewRule,
		},
		})
		require.NoError(t, err)
		titleMap := map[string]bool{
			secondNewRule.Title: false,
			rule.Title:          false,
		}

		err = sqlStore.WithDbSession(context.Background(), func(sess *db.Session) error {
			alertRuleVersions := make([]*alertRuleVersion, 0)
			err := sess.Table(alertRuleVersion{}).Desc("id").Where("rule_org_id = ? and rule_uid = ?", rule.OrgID, rule.UID).Find(&alertRuleVersions)
			if err != nil {
				return err
			}
			require.NoError(t, err)
			assert.Len(t, alertRuleVersions, 2)
			for _, value := range alertRuleVersions {
				assert.False(t, titleMap[value.Title])
				titleMap[value.Title] = true
			}
			assert.Equal(t, true, titleMap[firstNewRule.Title])
			assert.Equal(t, true, titleMap[secondNewRule.Title])
			return err
		})
		require.NoError(t, err)
	})

	t.Run("only oldest records surpassing the limit should be deleted", func(t *testing.T) {
		alertingCfgSnapshot := cfg.UnifiedAlerting
		defer func() {
			cfg.UnifiedAlerting = alertingCfgSnapshot
		}()
		cfg.UnifiedAlerting = setting.UnifiedAlertingSettings{BaseInterval: alertingCfgSnapshot.BaseInterval, RuleVersionRecordLimit: 1}
		rule := createRule(t, store, generator)
		oldRule := models.CopyRule(rule)
		oldRule.Title = "old-record"
		err := store.UpdateAlertRules(context.Background(), []models.UpdateRule{{
			Existing: rule,
			New:      *oldRule,
		}}) // first entry in `rule_version_history` table happens here
		require.NoError(t, err)

		rule.Version = rule.Version + 1
		middleRule := models.CopyRule(rule)
		middleRule.Title = "middle-record"
		err = store.UpdateAlertRules(context.Background(), []models.UpdateRule{{
			Existing: rule,
			New:      *middleRule,
		}}) //second entry in `rule_version_history` table happens here
		require.NoError(t, err)

		rule.Version = rule.Version + 1
		newerRule := models.CopyRule(rule)
		newerRule.Title = "newer-record"
		err = store.UpdateAlertRules(context.Background(), []models.UpdateRule{{
			Existing: rule,
			New:      *newerRule,
		}}) //second entry in `rule_version_history` table happens here
		require.NoError(t, err)

		// only the `old-record` should be deleted since limit is set to 1 and there are total 2 records
		rowsAffected, err := store.deleteOldAlertRuleVersions(context.Background(), rule.UID, rule.OrgID, 1)
		require.NoError(t, err)
		require.Equal(t, int64(2), rowsAffected)

		err = sqlStore.WithDbSession(context.Background(), func(sess *db.Session) error {
			var alertRuleVersions []*alertRuleVersion
			err := sess.Table(alertRuleVersion{}).Desc("id").Where("rule_org_id = ? and rule_uid = ?", rule.OrgID, rule.UID).Find(&alertRuleVersions)
			if err != nil {
				return err
			}
			require.NoError(t, err)
			assert.Len(t, alertRuleVersions, 1)
			assert.Equal(t, "newer-record", alertRuleVersions[0].Title)
			return err
		})
		require.NoError(t, err)
	})

	t.Run("limit set to 0 should not fail", func(t *testing.T) {
		count, err := store.deleteOldAlertRuleVersions(context.Background(), "", 1, 0)
		require.NoError(t, err)
		require.Equal(t, int64(0), count)
	})
	t.Run("limit set to negative should fail", func(t *testing.T) {
		_, err := store.deleteOldAlertRuleVersions(context.Background(), "", 1, -1)
		require.Error(t, err)
	})
>>>>>>> 8349db49
}<|MERGE_RESOLUTION|>--- conflicted
+++ resolved
@@ -1544,7 +1544,132 @@
 	return testutil.SetupFolderService(t, cfg, sqlStore, dashboardStore, folderStore, inProcBus, features, &actest.FakeAccessControl{ExpectedEvaluate: true})
 }
 
-<<<<<<< HEAD
+func TestIntegration_AlertRuleVersionsCleanup(t *testing.T) {
+	if testing.Short() {
+		t.Skip("skipping integration test")
+	}
+	cfg := setting.NewCfg()
+	cfg.UnifiedAlerting = setting.UnifiedAlertingSettings{
+		BaseInterval: time.Duration(rand.Int63n(100)+1) * time.Second,
+	}
+	sqlStore := db.InitTestDB(t)
+	folderService := setupFolderService(t, sqlStore, cfg, featuremgmt.WithFeatures())
+	b := &fakeBus{}
+	store := createTestStore(sqlStore, folderService, &logtest.Fake{}, cfg.UnifiedAlerting, b)
+	generator := models.RuleGen
+	generator = generator.With(generator.WithIntervalMatching(store.Cfg.BaseInterval), generator.WithUniqueOrgID())
+
+	t.Run("when calling the cleanup with fewer records than the limit all records should stay", func(t *testing.T) {
+		alertingCfgSnapshot := cfg.UnifiedAlerting
+		defer func() {
+			cfg.UnifiedAlerting = alertingCfgSnapshot
+		}()
+		cfg.UnifiedAlerting = setting.UnifiedAlertingSettings{BaseInterval: alertingCfgSnapshot.BaseInterval, RuleVersionRecordLimit: 10}
+		rule := createRule(t, store, generator)
+		firstNewRule := models.CopyRule(rule)
+		firstNewRule.Title = util.GenerateShortUID()
+		err := store.UpdateAlertRules(context.Background(), []models.UpdateRule{{
+			Existing: rule,
+			New:      *firstNewRule,
+		},
+		})
+		require.NoError(t, err)
+		firstNewRule.Version = firstNewRule.Version + 1
+		secondNewRule := models.CopyRule(firstNewRule)
+		secondNewRule.Title = util.GenerateShortUID()
+		err = store.UpdateAlertRules(context.Background(), []models.UpdateRule{{
+			Existing: firstNewRule,
+			New:      *secondNewRule,
+		},
+		})
+		require.NoError(t, err)
+		titleMap := map[string]bool{
+			secondNewRule.Title: false,
+			rule.Title:          false,
+		}
+
+		err = sqlStore.WithDbSession(context.Background(), func(sess *db.Session) error {
+			alertRuleVersions := make([]*alertRuleVersion, 0)
+			err := sess.Table(alertRuleVersion{}).Desc("id").Where("rule_org_id = ? and rule_uid = ?", rule.OrgID, rule.UID).Find(&alertRuleVersions)
+			if err != nil {
+				return err
+			}
+			require.NoError(t, err)
+			assert.Len(t, alertRuleVersions, 2)
+			for _, value := range alertRuleVersions {
+				assert.False(t, titleMap[value.Title])
+				titleMap[value.Title] = true
+			}
+			assert.Equal(t, true, titleMap[firstNewRule.Title])
+			assert.Equal(t, true, titleMap[secondNewRule.Title])
+			return err
+		})
+		require.NoError(t, err)
+	})
+
+	t.Run("only oldest records surpassing the limit should be deleted", func(t *testing.T) {
+		alertingCfgSnapshot := cfg.UnifiedAlerting
+		defer func() {
+			cfg.UnifiedAlerting = alertingCfgSnapshot
+		}()
+		cfg.UnifiedAlerting = setting.UnifiedAlertingSettings{BaseInterval: alertingCfgSnapshot.BaseInterval, RuleVersionRecordLimit: 1}
+		rule := createRule(t, store, generator)
+		oldRule := models.CopyRule(rule)
+		oldRule.Title = "old-record"
+		err := store.UpdateAlertRules(context.Background(), []models.UpdateRule{{
+			Existing: rule,
+			New:      *oldRule,
+		}}) // first entry in `rule_version_history` table happens here
+		require.NoError(t, err)
+
+		rule.Version = rule.Version + 1
+		middleRule := models.CopyRule(rule)
+		middleRule.Title = "middle-record"
+		err = store.UpdateAlertRules(context.Background(), []models.UpdateRule{{
+			Existing: rule,
+			New:      *middleRule,
+		}}) //second entry in `rule_version_history` table happens here
+		require.NoError(t, err)
+
+		rule.Version = rule.Version + 1
+		newerRule := models.CopyRule(rule)
+		newerRule.Title = "newer-record"
+		err = store.UpdateAlertRules(context.Background(), []models.UpdateRule{{
+			Existing: rule,
+			New:      *newerRule,
+		}}) //second entry in `rule_version_history` table happens here
+		require.NoError(t, err)
+
+		// only the `old-record` should be deleted since limit is set to 1 and there are total 2 records
+		rowsAffected, err := store.deleteOldAlertRuleVersions(context.Background(), rule.UID, rule.OrgID, 1)
+		require.NoError(t, err)
+		require.Equal(t, int64(2), rowsAffected)
+
+		err = sqlStore.WithDbSession(context.Background(), func(sess *db.Session) error {
+			var alertRuleVersions []*alertRuleVersion
+			err := sess.Table(alertRuleVersion{}).Desc("id").Where("rule_org_id = ? and rule_uid = ?", rule.OrgID, rule.UID).Find(&alertRuleVersions)
+			if err != nil {
+				return err
+			}
+			require.NoError(t, err)
+			assert.Len(t, alertRuleVersions, 1)
+			assert.Equal(t, "newer-record", alertRuleVersions[0].Title)
+			return err
+		})
+		require.NoError(t, err)
+	})
+
+	t.Run("limit set to 0 should not fail", func(t *testing.T) {
+		count, err := store.deleteOldAlertRuleVersions(context.Background(), "", 1, 0)
+		require.NoError(t, err)
+		require.Equal(t, int64(0), count)
+	})
+	t.Run("limit set to negative should fail", func(t *testing.T) {
+		_, err := store.deleteOldAlertRuleVersions(context.Background(), "", 1, -1)
+		require.Error(t, err)
+	})
+}
+
 func createTestStore(
 	sqlStore db.DB,
 	folderService folder.Service,
@@ -1573,133 +1698,4 @@
 	}
 
 	return nil
-=======
-func TestIntegration_AlertRuleVersionsCleanup(t *testing.T) {
-	if testing.Short() {
-		t.Skip("skipping integration test")
-	}
-	cfg := setting.NewCfg()
-	cfg.UnifiedAlerting = setting.UnifiedAlertingSettings{
-		BaseInterval: time.Duration(rand.Int63n(100)+1) * time.Second,
-	}
-	sqlStore := db.InitTestDB(t)
-	store := &DBstore{
-		SQLStore:      sqlStore,
-		Cfg:           cfg.UnifiedAlerting,
-		FolderService: setupFolderService(t, sqlStore, cfg, featuremgmt.WithFeatures()),
-		Logger:        &logtest.Fake{},
-	}
-	generator := models.RuleGen
-	generator = generator.With(generator.WithIntervalMatching(store.Cfg.BaseInterval), generator.WithUniqueOrgID())
-
-	t.Run("when calling the cleanup with fewer records than the limit all records should stay", func(t *testing.T) {
-		alertingCfgSnapshot := cfg.UnifiedAlerting
-		defer func() {
-			cfg.UnifiedAlerting = alertingCfgSnapshot
-		}()
-		cfg.UnifiedAlerting = setting.UnifiedAlertingSettings{BaseInterval: alertingCfgSnapshot.BaseInterval, RuleVersionRecordLimit: 10}
-		rule := createRule(t, store, generator)
-		firstNewRule := models.CopyRule(rule)
-		firstNewRule.Title = util.GenerateShortUID()
-		err := store.UpdateAlertRules(context.Background(), []models.UpdateRule{{
-			Existing: rule,
-			New:      *firstNewRule,
-		},
-		})
-		require.NoError(t, err)
-		firstNewRule.Version = firstNewRule.Version + 1
-		secondNewRule := models.CopyRule(firstNewRule)
-		secondNewRule.Title = util.GenerateShortUID()
-		err = store.UpdateAlertRules(context.Background(), []models.UpdateRule{{
-			Existing: firstNewRule,
-			New:      *secondNewRule,
-		},
-		})
-		require.NoError(t, err)
-		titleMap := map[string]bool{
-			secondNewRule.Title: false,
-			rule.Title:          false,
-		}
-
-		err = sqlStore.WithDbSession(context.Background(), func(sess *db.Session) error {
-			alertRuleVersions := make([]*alertRuleVersion, 0)
-			err := sess.Table(alertRuleVersion{}).Desc("id").Where("rule_org_id = ? and rule_uid = ?", rule.OrgID, rule.UID).Find(&alertRuleVersions)
-			if err != nil {
-				return err
-			}
-			require.NoError(t, err)
-			assert.Len(t, alertRuleVersions, 2)
-			for _, value := range alertRuleVersions {
-				assert.False(t, titleMap[value.Title])
-				titleMap[value.Title] = true
-			}
-			assert.Equal(t, true, titleMap[firstNewRule.Title])
-			assert.Equal(t, true, titleMap[secondNewRule.Title])
-			return err
-		})
-		require.NoError(t, err)
-	})
-
-	t.Run("only oldest records surpassing the limit should be deleted", func(t *testing.T) {
-		alertingCfgSnapshot := cfg.UnifiedAlerting
-		defer func() {
-			cfg.UnifiedAlerting = alertingCfgSnapshot
-		}()
-		cfg.UnifiedAlerting = setting.UnifiedAlertingSettings{BaseInterval: alertingCfgSnapshot.BaseInterval, RuleVersionRecordLimit: 1}
-		rule := createRule(t, store, generator)
-		oldRule := models.CopyRule(rule)
-		oldRule.Title = "old-record"
-		err := store.UpdateAlertRules(context.Background(), []models.UpdateRule{{
-			Existing: rule,
-			New:      *oldRule,
-		}}) // first entry in `rule_version_history` table happens here
-		require.NoError(t, err)
-
-		rule.Version = rule.Version + 1
-		middleRule := models.CopyRule(rule)
-		middleRule.Title = "middle-record"
-		err = store.UpdateAlertRules(context.Background(), []models.UpdateRule{{
-			Existing: rule,
-			New:      *middleRule,
-		}}) //second entry in `rule_version_history` table happens here
-		require.NoError(t, err)
-
-		rule.Version = rule.Version + 1
-		newerRule := models.CopyRule(rule)
-		newerRule.Title = "newer-record"
-		err = store.UpdateAlertRules(context.Background(), []models.UpdateRule{{
-			Existing: rule,
-			New:      *newerRule,
-		}}) //second entry in `rule_version_history` table happens here
-		require.NoError(t, err)
-
-		// only the `old-record` should be deleted since limit is set to 1 and there are total 2 records
-		rowsAffected, err := store.deleteOldAlertRuleVersions(context.Background(), rule.UID, rule.OrgID, 1)
-		require.NoError(t, err)
-		require.Equal(t, int64(2), rowsAffected)
-
-		err = sqlStore.WithDbSession(context.Background(), func(sess *db.Session) error {
-			var alertRuleVersions []*alertRuleVersion
-			err := sess.Table(alertRuleVersion{}).Desc("id").Where("rule_org_id = ? and rule_uid = ?", rule.OrgID, rule.UID).Find(&alertRuleVersions)
-			if err != nil {
-				return err
-			}
-			require.NoError(t, err)
-			assert.Len(t, alertRuleVersions, 1)
-			assert.Equal(t, "newer-record", alertRuleVersions[0].Title)
-			return err
-		})
-		require.NoError(t, err)
-	})
-
-	t.Run("limit set to 0 should not fail", func(t *testing.T) {
-		count, err := store.deleteOldAlertRuleVersions(context.Background(), "", 1, 0)
-		require.NoError(t, err)
-		require.Equal(t, int64(0), count)
-	})
-	t.Run("limit set to negative should fail", func(t *testing.T) {
-		_, err := store.deleteOldAlertRuleVersions(context.Background(), "", 1, -1)
-		require.Error(t, err)
-	})
->>>>>>> 8349db49
 }