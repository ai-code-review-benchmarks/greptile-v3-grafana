--- conflicted
+++ resolved
@@ -952,28 +952,10 @@
 	moa, err := notifier.NewMultiOrgAlertmanager(&setting.Cfg{}, &notifier.FakeConfigStore{}, &notifier.FakeOrgStore{}, &notifier.FakeKVStore{}, provisioning.NewFakeProvisioningStore(), decryptFn, m.GetMultiOrgAlertmanagerMetrics(), nil, log.New("testlogger"), secretsService)
 	require.NoError(t, err)
 
-<<<<<<< HEAD
-=======
-	schedCfg := SchedulerCfg{
-		C:                       mockedClock,
-		BaseInterval:            time.Second,
-		MaxAttempts:             1,
-		Evaluator:               eval.NewEvaluator(&setting.Cfg{ExpressionsEnabled: true}, logger, nil, secretsService, expr.ProvideService(&setting.Cfg{ExpressionsEnabled: true}, nil, nil)),
-		RuleStore:               rs,
-		InstanceStore:           is,
-		AdminConfigStore:        acs,
-		MultiOrgNotifier:        moa,
-		Logger:                  logger,
-		Metrics:                 m.GetSchedulerMetrics(),
-		AdminConfigPollInterval: 10 * time.Minute, // do not poll in unit tests.
-	}
-	st := state.NewManager(schedCfg.Logger, m.GetStateMetrics(), nil, rs, is, &dashboards.FakeDashboardService{}, &image.NoopImageService{}, clock.NewMock())
->>>>>>> 94e709fd
 	appUrl := &url.URL{
 		Scheme: "http",
 		Host:   "localhost",
 	}
-<<<<<<< HEAD
 
 	alertsRouter := sender.NewAlertsRouter(moa, acs, mockedClock, appUrl, map[int64]struct{}{}, 10*time.Minute) // do not poll in unit tests.
 
@@ -981,7 +963,7 @@
 		C:             mockedClock,
 		BaseInterval:  time.Second,
 		MaxAttempts:   1,
-		Evaluator:     eval.NewEvaluator(&setting.Cfg{ExpressionsEnabled: true}, logger, nil, secretsService),
+		Evaluator:     eval.NewEvaluator(&setting.Cfg{ExpressionsEnabled: true}, logger, nil, secretsService, expr.ProvideService(&setting.Cfg{ExpressionsEnabled: true}, nil, nil)),
 		RuleStore:     rs,
 		InstanceStore: is,
 		Logger:        logger,
@@ -989,10 +971,7 @@
 		AlertSender:   alertsRouter,
 	}
 	st := state.NewManager(schedCfg.Logger, m.GetStateMetrics(), nil, rs, is, &dashboards.FakeDashboardService{}, &image.NoopImageService{}, clock.NewMock())
-	return NewScheduler(schedCfg, expr.ProvideService(&setting.Cfg{ExpressionsEnabled: true}, nil, nil), appUrl, st, busmock.New()), mockedClock, alertsRouter
-=======
-	return NewScheduler(schedCfg, appUrl, st, busmock.New()), mockedClock
->>>>>>> 94e709fd
+	return NewScheduler(schedCfg, appUrl, st, busmock.New()), mockedClock, alertsRouter
 }
 
 // createTestAlertRule creates a dummy alert definition to be used by the tests.
