package schedule

import (
	"context"
	"errors"
	"fmt"
	"net/url"
	"time"

	prometheusModel "github.com/prometheus/common/model"

	"github.com/grafana/grafana/pkg/infra/log"
	"github.com/grafana/grafana/pkg/services/datasources"
	"github.com/grafana/grafana/pkg/services/ngalert/api/tooling/definitions"
	"github.com/grafana/grafana/pkg/services/ngalert/eval"
	"github.com/grafana/grafana/pkg/services/ngalert/metrics"
	ngmodels "github.com/grafana/grafana/pkg/services/ngalert/models"
	"github.com/grafana/grafana/pkg/services/ngalert/state"
	"github.com/grafana/grafana/pkg/services/org"
	"github.com/grafana/grafana/pkg/services/user"
	"github.com/grafana/grafana/pkg/setting"
	"github.com/grafana/grafana/pkg/util/ticker"

	"github.com/benbjohnson/clock"
	"golang.org/x/sync/errgroup"
)

// ScheduleService is an interface for a service that schedules the evaluation
// of alert rules.
//
//go:generate mockery --name ScheduleService --structname FakeScheduleService --inpackage --filename schedule_mock.go --unroll-variadic=False
type ScheduleService interface {
	// Run the scheduler until the context is canceled or the scheduler returns
	// an error. The scheduler is terminated when this function returns.
	Run(context.Context) error
	// UpdateAlertRule notifies scheduler that a rule has been changed
	UpdateAlertRule(key ngmodels.AlertRuleKey, lastVersion int64)
	// DeleteAlertRule notifies scheduler that rules have been deleted
	DeleteAlertRule(keys ...ngmodels.AlertRuleKey)
	// the following are used by tests only used for tests
	evalApplied(ngmodels.AlertRuleKey, time.Time)
	stopApplied(ngmodels.AlertRuleKey)
}

// AlertsSender is an interface for a service that is responsible for sending notifications to the end-user.
//
//go:generate mockery --name AlertsSender --structname AlertsSenderMock --inpackage --filename alerts_sender_mock.go --with-expecter
type AlertsSender interface {
	Send(key ngmodels.AlertRuleKey, alerts definitions.PostableAlerts)
}

// RulesStore is a store that provides alert rules for scheduling
type RulesStore interface {
	GetAlertRulesKeysForScheduling(ctx context.Context) ([]ngmodels.AlertRuleKeyWithVersion, error)
	GetAlertRulesForScheduling(ctx context.Context, query *ngmodels.GetAlertRulesForSchedulingQuery) error
}

type schedule struct {
	// base tick rate (fastest possible configured check)
	baseInterval time.Duration

	// each alert rule gets its own channel and routine
	registry alertRuleInfoRegistry

	maxAttempts int64

	clock clock.Clock

	// evalApplied is only used for tests: test code can set it to non-nil
	// function, and then it'll be called from the event loop whenever the
	// message from evalApplied is handled.
	evalAppliedFunc func(ngmodels.AlertRuleKey, time.Time)

	// stopApplied is only used for tests: test code can set it to non-nil
	// function, and then it'll be called from the event loop whenever the
	// message from stopApplied is handled.
	stopAppliedFunc func(ngmodels.AlertRuleKey)

	log log.Logger

	evaluator eval.Evaluator

	ruleStore RulesStore

	stateManager *state.Manager

	appURL               *url.URL
	disableGrafanaFolder bool

	metrics *metrics.Scheduler

	alertsSender    AlertsSender
	minRuleInterval time.Duration

	// schedulableAlertRules contains the alert rules that are considered for
	// evaluation in the current tick. The evaluation of an alert rule in the
	// current tick depends on its evaluation interval and when it was
	// last evaluated.
	schedulableAlertRules alertRulesRegistry
}

// SchedulerCfg is the scheduler configuration.
type SchedulerCfg struct {
	Cfg             setting.UnifiedAlertingSettings
	C               clock.Clock
	EvalAppliedFunc func(ngmodels.AlertRuleKey, time.Time)
	StopAppliedFunc func(ngmodels.AlertRuleKey)
	Evaluator       eval.Evaluator
	RuleStore       RulesStore
	Metrics         *metrics.Scheduler
	AlertSender     AlertsSender
}

// NewScheduler returns a new schedule.
func NewScheduler(cfg SchedulerCfg, appURL *url.URL, stateManager *state.Manager) *schedule {
	sch := schedule{
		registry:              alertRuleInfoRegistry{alertRuleInfo: make(map[ngmodels.AlertRuleKey]*alertRuleInfo)},
		maxAttempts:           cfg.Cfg.MaxAttempts,
		clock:                 cfg.C,
		baseInterval:          cfg.Cfg.BaseInterval,
		log:                   log.New("ngalert.scheduler"),
		evalAppliedFunc:       cfg.EvalAppliedFunc,
		stopAppliedFunc:       cfg.StopAppliedFunc,
		evaluator:             cfg.Evaluator,
		ruleStore:             cfg.RuleStore,
		metrics:               cfg.Metrics,
		appURL:                appURL,
		disableGrafanaFolder:  cfg.Cfg.ReservedLabels.IsReservedLabelDisabled(ngmodels.FolderTitleLabel),
		stateManager:          stateManager,
		minRuleInterval:       cfg.Cfg.MinInterval,
		schedulableAlertRules: alertRulesRegistry{rules: make(map[ngmodels.AlertRuleKey]*ngmodels.AlertRule)},
		alertsSender:          cfg.AlertSender,
	}

	return &sch
}

func (sch *schedule) Run(ctx context.Context) error {
	t := ticker.New(sch.clock, sch.baseInterval, sch.metrics.Ticker)
	defer t.Stop()

	if err := sch.schedulePeriodic(ctx, t); err != nil {
<<<<<<< HEAD
		sch.log.Error("Failure while running the rule evaluation loop", "err", err)
=======
		sch.log.Error("failure while running the rule evaluation loop", "error", err)
>>>>>>> 47eb7f78
	}
	return nil
}

// UpdateAlertRule looks for the active rule evaluation and commands it to update the rule
func (sch *schedule) UpdateAlertRule(key ngmodels.AlertRuleKey, lastVersion int64) {
	ruleInfo, err := sch.registry.get(key)
	if err != nil {
		return
	}
	ruleInfo.update(ruleVersion(lastVersion))
}

// DeleteAlertRule stops evaluation of the rule, deletes it from active rules, and cleans up state cache.
func (sch *schedule) DeleteAlertRule(keys ...ngmodels.AlertRuleKey) {
	for _, key := range keys {
		// It can happen that the scheduler has deleted the alert rule before the
		// Ruler API has called DeleteAlertRule. This can happen as requests to
		// the Ruler API do not hold an exclusive lock over all scheduler operations.
		if _, ok := sch.schedulableAlertRules.del(key); !ok {
			sch.log.Info("Alert rule cannot be removed from the scheduler as it is not scheduled", key.LogContext()...)
		}
		// Delete the rule routine
		ruleInfo, ok := sch.registry.del(key)
		if !ok {
			sch.log.Info("Alert rule cannot be stopped as it is not running", key.LogContext()...)
			continue
		}
		// stop rule evaluation
		ruleInfo.stop(errRuleDeleted)
	}
	// Our best bet at this point is that we update the metrics with what we hope to schedule in the next tick.
	alertRules, _ := sch.schedulableAlertRules.all()
	sch.metrics.SchedulableAlertRules.Set(float64(len(alertRules)))
	sch.metrics.SchedulableAlertRulesHash.Set(float64(hashUIDs(alertRules)))
}

func (sch *schedule) schedulePeriodic(ctx context.Context, t *ticker.T) error {
	dispatcherGroup, ctx := errgroup.WithContext(ctx)
	for {
		select {
		case tick := <-t.C:
			// We use Round(0) on the start time to remove the monotonic clock.
			// This is required as ticks from the ticker and time.Now() can have
			// a monotonic clock that when subtracted do not represent the delta
			// in wall clock time.
			start := time.Now().Round(0)
			sch.metrics.BehindSeconds.Set(start.Sub(tick).Seconds())

			tickNum := tick.Unix() / int64(sch.baseInterval.Seconds())

			if err := sch.updateSchedulableAlertRules(ctx); err != nil {
<<<<<<< HEAD
				sch.log.Error("Failed to update alert rules", "err", err)
=======
				sch.log.Error("scheduler failed to update alert rules", "error", err)
>>>>>>> 47eb7f78
			}
			alertRules, folderTitles := sch.schedulableAlertRules.all()

			// registeredDefinitions is a map used for finding deleted alert rules
			// initially it is assigned to all known alert rules from the previous cycle
			// each alert rule found also in this cycle is removed
			// so, at the end, the remaining registered alert rules are the deleted ones
			registeredDefinitions := sch.registry.keyMap()

			// While these are the rules that we iterate over, at the moment there's no 100% guarantee that they'll be
			// scheduled as rules could be removed before we get a chance to evaluate them.
			sch.metrics.SchedulableAlertRules.Set(float64(len(alertRules)))
			sch.metrics.SchedulableAlertRulesHash.Set(float64(hashUIDs(alertRules)))

			type readyToRunItem struct {
				ruleInfo *alertRuleInfo
				evaluation
			}

			readyToRun := make([]readyToRunItem, 0)
			missingFolder := make(map[string][]string)
			for _, item := range alertRules {
				key := item.GetKey()
				ruleInfo, newRoutine := sch.registry.getOrCreateInfo(ctx, key)

				// enforce minimum evaluation interval
				if item.IntervalSeconds < int64(sch.minRuleInterval.Seconds()) {
					sch.log.Debug("Interval adjusted", append(key.LogContext(), "originalInterval", item.IntervalSeconds, "adjustedInterval", sch.minRuleInterval.Seconds())...)
					item.IntervalSeconds = int64(sch.minRuleInterval.Seconds())
				}

				invalidInterval := item.IntervalSeconds%int64(sch.baseInterval.Seconds()) != 0

				if newRoutine && !invalidInterval {
					dispatcherGroup.Go(func() error {
						return sch.ruleRoutine(ruleInfo.ctx, key, ruleInfo.evalCh, ruleInfo.updateCh)
					})
				}

				if invalidInterval {
					// this is expected to be always false
					// given that we validate interval during alert rule updates
					sch.log.Warn("Rule has an invalid interval and will be ignored. Interval should be divided exactly by scheduler interval", append(key.LogContext(), "ruleInterval", time.Duration(item.IntervalSeconds)*time.Second, "schedulerInterval", sch.baseInterval)...)
					continue
				}

				itemFrequency := item.IntervalSeconds / int64(sch.baseInterval.Seconds())
				if item.IntervalSeconds != 0 && tickNum%itemFrequency == 0 {
					var folderTitle string
					if !sch.disableGrafanaFolder {
						title, ok := folderTitles[item.NamespaceUID]
						if ok {
							folderTitle = title
						} else {
							missingFolder[item.NamespaceUID] = append(missingFolder[item.NamespaceUID], item.UID)
						}
					}
					readyToRun = append(readyToRun, readyToRunItem{ruleInfo: ruleInfo, evaluation: evaluation{
						scheduledAt: tick,
						rule:        item,
						folderTitle: folderTitle,
					}})
				}

				// remove the alert rule from the registered alert rules
				delete(registeredDefinitions, key)
			}

			if len(missingFolder) > 0 { // if this happens then there can be problems with fetching folders from the database.
				sch.log.Warn("Unable to obtain folder titles for some rules", "missingFolderUIDToRuleUID", missingFolder)
			}

			var step int64 = 0
			if len(readyToRun) > 0 {
				step = sch.baseInterval.Nanoseconds() / int64(len(readyToRun))
			}

			for i := range readyToRun {
				item := readyToRun[i]

				time.AfterFunc(time.Duration(int64(i)*step), func() {
					key := item.rule.GetKey()
					success, dropped := item.ruleInfo.eval(&item.evaluation)
					if !success {
						sch.log.Debug("Scheduled evaluation was canceled because evaluation routine was stopped", append(key.LogContext(), "time", tick)...)
						return
					}
					if dropped != nil {
						sch.log.Warn("Tick dropped because alert rule evaluation is too slow", append(key.LogContext(), "time", tick)...)
						orgID := fmt.Sprint(key.OrgID)
						sch.metrics.EvaluationMissed.WithLabelValues(orgID, item.rule.Title).Inc()
					}
				})
			}

			// unregister and stop routines of the deleted alert rules
			for key := range registeredDefinitions {
				sch.DeleteAlertRule(key)
			}

			sch.metrics.SchedulePeriodicDuration.Observe(time.Since(start).Seconds())
		case <-ctx.Done():
			// waiting for all rule evaluation routines to stop
			waitErr := dispatcherGroup.Wait()
			// close the state manager and flush the state
			sch.stateManager.Close()
			return waitErr
		}
	}
}

func (sch *schedule) ruleRoutine(grafanaCtx context.Context, key ngmodels.AlertRuleKey, evalCh <-chan *evaluation, updateCh <-chan ruleVersion) error {
	logger := sch.log.New(key.LogContext()...)
	logger.Debug("Alert rule routine started")

	orgID := fmt.Sprint(key.OrgID)
	evalTotal := sch.metrics.EvalTotal.WithLabelValues(orgID)
	evalDuration := sch.metrics.EvalDuration.WithLabelValues(orgID)
	evalTotalFailures := sch.metrics.EvalFailures.WithLabelValues(orgID)

	clearState := func() {
		states := sch.stateManager.ResetStateByRuleUID(grafanaCtx, key)
		expiredAlerts := FromAlertsStateToStoppedAlert(states, sch.appURL, sch.clock)
		if len(expiredAlerts.PostableAlerts) > 0 {
			sch.alertsSender.Send(key, expiredAlerts)
		}
	}

	evaluate := func(ctx context.Context, attempt int64, e *evaluation) {
		logger := logger.New("version", e.rule.Version, "attempt", attempt, "now", e.scheduledAt)
		start := sch.clock.Now()

		schedulerUser := &user.SignedInUser{
			UserID:  -1,
			Login:   "grafana_scheduler",
			OrgID:   e.rule.OrgID,
			OrgRole: org.RoleAdmin,
			Permissions: map[int64]map[string][]string{
				e.rule.OrgID: {
					datasources.ActionQuery: []string{
						datasources.ScopeAll,
					},
				},
			},
		}
		evalCtx := eval.Context(ctx, schedulerUser).When(e.scheduledAt).WithRule(e.rule)

		results := sch.evaluator.ConditionEval(evalCtx, e.rule.GetEvalCondition())
		dur := sch.clock.Now().Sub(start)
		evalTotal.Inc()
		evalDuration.Observe(dur.Seconds())
		if results.HasErrors() {
			evalTotalFailures.Inc()
			logger.Error("Failed to evaluate alert rule", "results", results, "duration", dur)
		} else {
			logger.Debug("Alert rule evaluated", "results", results, "duration", dur)
		}
		if ctx.Err() != nil { // check if the context is not cancelled. The evaluation can be a long-running task.
			logger.Debug("Skip updating the state because the context has been cancelled")
			return
		}
		processedStates := sch.stateManager.ProcessEvalResults(ctx, e.scheduledAt, e.rule, results, sch.getRuleExtraLabels(e))
		alerts := FromAlertStateToPostableAlerts(processedStates, sch.stateManager, sch.appURL)
		if len(alerts.PostableAlerts) > 0 {
			sch.alertsSender.Send(key, alerts)
		}
	}

	retryIfError := func(f func(attempt int64) error) error {
		var attempt int64
		var err error
		for attempt = 0; attempt < sch.maxAttempts; attempt++ {
			err = f(attempt)
			if err == nil {
				return nil
			}
		}
		return err
	}

	evalRunning := false
	var currentRuleVersion int64 = 0
	defer sch.stopApplied(key)
	for {
		select {
		// used by external services (API) to notify that rule is updated.
		case lastVersion := <-updateCh:
			// sometimes it can happen when, for example, the rule evaluation took so long,
			// and there were two concurrent messages in updateCh and evalCh, and the eval's one got processed first.
			// therefore, at the time when message from updateCh is processed the current rule will have
			// at least the same version (or greater) and the state created for the new version of the rule.
			if currentRuleVersion >= int64(lastVersion) {
				logger.Info("Skip updating rule because its current version is actual", "version", currentRuleVersion, "newVersion", lastVersion)
				continue
			}
			logger.Info("Clearing the state of the rule because version has changed", "version", currentRuleVersion, "newVersion", lastVersion)
			// clear the state. So the next evaluation will start from the scratch.
			clearState()
		// evalCh - used by the scheduler to signal that evaluation is needed.
		case ctx, ok := <-evalCh:
			if !ok {
				logger.Debug("Evaluation channel has been closed. Exiting")
				return nil
			}
			if evalRunning {
				continue
			}

			func() {
				evalRunning = true
				defer func() {
					evalRunning = false
					sch.evalApplied(key, ctx.scheduledAt)
				}()

				err := retryIfError(func(attempt int64) error {
					newVersion := ctx.rule.Version
					// fetch latest alert rule version
					if currentRuleVersion != newVersion {
						if currentRuleVersion > 0 { // do not clean up state if the eval loop has just started.
							logger.Debug("Got a new version of alert rule. Clear up the state and refresh extra labels", "version", currentRuleVersion, "newVersion", newVersion)
							clearState()
						}
						currentRuleVersion = newVersion
					}
					evaluate(grafanaCtx, attempt, ctx)
					return nil
				})
				if err != nil {
<<<<<<< HEAD
					logger.Error("Evaluation failed after all retries", "err", err)
=======
					logger.Error("evaluation failed after all retries", "error", err)
>>>>>>> 47eb7f78
				}
			}()
		case <-grafanaCtx.Done():
			// clean up the state only if the reason for stopping the evaluation loop is that the rule was deleted
			if errors.Is(grafanaCtx.Err(), errRuleDeleted) {
				clearState()
			}
			logger.Debug("Stopping alert rule routine")
			return nil
		}
	}
}

// evalApplied is only used on tests.
func (sch *schedule) evalApplied(alertDefKey ngmodels.AlertRuleKey, now time.Time) {
	if sch.evalAppliedFunc == nil {
		return
	}

	sch.evalAppliedFunc(alertDefKey, now)
}

// stopApplied is only used on tests.
func (sch *schedule) stopApplied(alertDefKey ngmodels.AlertRuleKey) {
	if sch.stopAppliedFunc == nil {
		return
	}

	sch.stopAppliedFunc(alertDefKey)
}

func (sch *schedule) getRuleExtraLabels(evalCtx *evaluation) map[string]string {
	extraLabels := make(map[string]string, 4)

	extraLabels[ngmodels.NamespaceUIDLabel] = evalCtx.rule.NamespaceUID
	extraLabels[prometheusModel.AlertNameLabel] = evalCtx.rule.Title
	extraLabels[ngmodels.RuleUIDLabel] = evalCtx.rule.UID

	if !sch.disableGrafanaFolder {
		extraLabels[ngmodels.FolderTitleLabel] = evalCtx.folderTitle
	}
	return extraLabels
}<|MERGE_RESOLUTION|>--- conflicted
+++ resolved
@@ -140,11 +140,7 @@
 	defer t.Stop()
 
 	if err := sch.schedulePeriodic(ctx, t); err != nil {
-<<<<<<< HEAD
-		sch.log.Error("Failure while running the rule evaluation loop", "err", err)
-=======
-		sch.log.Error("failure while running the rule evaluation loop", "error", err)
->>>>>>> 47eb7f78
+		sch.log.Error("Failure while running the rule evaluation loop", "error", err)
 	}
 	return nil
 }
@@ -197,11 +193,7 @@
 			tickNum := tick.Unix() / int64(sch.baseInterval.Seconds())
 
 			if err := sch.updateSchedulableAlertRules(ctx); err != nil {
-<<<<<<< HEAD
-				sch.log.Error("Failed to update alert rules", "err", err)
-=======
-				sch.log.Error("scheduler failed to update alert rules", "error", err)
->>>>>>> 47eb7f78
+				sch.log.Error("Failed to update alert rules", "error", err)
 			}
 			alertRules, folderTitles := sch.schedulableAlertRules.all()
 
@@ -431,11 +423,7 @@
 					return nil
 				})
 				if err != nil {
-<<<<<<< HEAD
-					logger.Error("Evaluation failed after all retries", "err", err)
-=======
-					logger.Error("evaluation failed after all retries", "error", err)
->>>>>>> 47eb7f78
+					logger.Error("Evaluation failed after all retries", "error", err)
 				}
 			}()
 		case <-grafanaCtx.Done():
