--- conflicted
+++ resolved
@@ -336,11 +336,7 @@
 			}
 		})
 
-<<<<<<< HEAD
-		a.Labels = lb.Labels(nil)
-=======
 		a.Labels = lb.Labels(a.Labels)
->>>>>>> 4d74f754
 	}
 
 	alerts = n.relabelAlerts(alerts)
