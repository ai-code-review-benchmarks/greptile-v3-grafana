package definitions

import (
	"time"

	"github.com/prometheus/common/model"
)

// swagger:route GET /api/v1/provisioning/alert-rules provisioning stable RouteGetAlertRules
//
// Get all the alert rules.
//
//     Responses:
//       200: ProvisionedAlertRules

// swagger:route GET /api/v1/provisioning/alert-rules/export provisioning stable RouteGetAlertRulesExport
//
// Export all alert rules in provisioning file format.
//
//     Responses:
//       200: AlertingFileExport
//       404: description: Not found.

// swagger:route GET /api/v1/provisioning/alert-rules/{UID} provisioning stable RouteGetAlertRule
//
// Get a specific alert rule by UID.
//
//     Responses:
//       200: ProvisionedAlertRule
//       404: description: Not found.

// swagger:route GET /api/v1/provisioning/alert-rules/{UID}/export provisioning stable RouteGetAlertRuleExport
//
// Export an alert rule in provisioning file format.
//
//     Produces:
//     - application/json
//     - application/yaml
//     - text/yaml
//
//     Responses:
//       200: AlertingFileExport
//       404: description: Not found.

// swagger:route POST /api/v1/provisioning/alert-rules provisioning stable RoutePostAlertRule
//
// Create a new alert rule.
//
//     Consumes:
//     - application/json
//
//     Responses:
//       201: ProvisionedAlertRule
//       400: ValidationError

// swagger:route PUT /api/v1/provisioning/alert-rules/{UID} provisioning stable RoutePutAlertRule
//
// Update an existing alert rule.
//
//     Consumes:
//     - application/json
//
//     Responses:
//       200: ProvisionedAlertRule
//       400: ValidationError

// swagger:route DELETE /api/v1/provisioning/alert-rules/{UID} provisioning stable RouteDeleteAlertRule
//
// Delete a specific alert rule by UID.
//
//     Responses:
//       204: description: The alert rule was deleted successfully.

// swagger:parameters RouteGetAlertRulesExport RouteGetRulesForExport
type AlertRulesExportParameters struct {
	ExportQueryParams
	// UIDs of folders from which to export rules
	// in:query
	// required:false
	FolderUID []string `json:"folderUid"`

	// Name of group of rules to export. Must be specified only together with a single folder UID
	// in:query
	// required: false
	GroupName string `json:"group"`

	// UID of alert rule to export. If specified, parameters folderUid and group must be empty.
	// in:query
	// required: false
	RuleUID string `json:"ruleUid"`
}

// swagger:parameters RouteGetAlertRule RoutePutAlertRule RouteDeleteAlertRule RouteGetAlertRuleExport
type AlertRuleUIDReference struct {
	// Alert rule UID
	// in:path
	UID string
}

// swagger:parameters RoutePostAlertRule RoutePutAlertRule
type AlertRulePayload struct {
	// in:body
	Body ProvisionedAlertRule
}

// swagger:parameters RoutePostAlertRule RoutePutAlertRule
type AlertRuleHeaders struct {
	// in:header
	XDisableProvenance string `json:"X-Disable-Provenance"`
}

// swagger:model
type ProvisionedAlertRules []ProvisionedAlertRule

type ProvisionedAlertRule struct {
	ID int64 `json:"id"`
	// required: false
	// minLength: 1
	// maxLength: 40
	// pattern: ^[a-zA-Z0-9-_]+$
	UID string `json:"uid"`
	// required: true
	OrgID int64 `json:"orgID"`
	// required: true
	// example: project_x
	FolderUID string `json:"folderUID"`
	// required: true
	// minLength: 1
	// maxLength: 190
	// example: eval_group_1
	RuleGroup string `json:"ruleGroup"`
	// required: true
	// minLength: 1
	// maxLength: 190
	// example: Always firing
	Title string `json:"title"`
	// required: true
	// example: A
	Condition string `json:"condition"`
	// required: true
	// example: [{"refId":"A","queryType":"","relativeTimeRange":{"from":0,"to":0},"datasourceUid":"__expr__","model":{"conditions":[{"evaluator":{"params":[0,0],"type":"gt"},"operator":{"type":"and"},"query":{"params":[]},"reducer":{"params":[],"type":"avg"},"type":"query"}],"datasource":{"type":"__expr__","uid":"__expr__"},"expression":"1 == 1","hide":false,"intervalMs":1000,"maxDataPoints":43200,"refId":"A","type":"math"}}]
<<<<<<< HEAD
	Data []models.AlertQuery `json:"data"`
=======
	Data []AlertQuery `json:"data"`
>>>>>>> ae830f68
	// readonly: true
	Updated time.Time `json:"updated,omitempty"`
	// required: true
	NoDataState NoDataState `json:"noDataState"`
	// required: true
	ExecErrState ExecutionErrorState `json:"execErrState"`
	// required: true
	For model.Duration `json:"for"`
	// example: {"runbook_url": "https://supercoolrunbook.com/page/13"}
	Annotations map[string]string `json:"annotations,omitempty"`
	// example: {"team": "sre-team-1"}
	Labels map[string]string `json:"labels,omitempty"`
	// readonly: true
<<<<<<< HEAD
	Provenance models.Provenance `json:"provenance,omitempty"`
}

func (a *ProvisionedAlertRule) UpstreamModel() (models.AlertRule, error) {
	return models.AlertRule{
		ID:           a.ID,
		UID:          a.UID,
		OrgID:        a.OrgID,
		NamespaceUID: a.FolderUID,
		RuleGroup:    a.RuleGroup,
		Title:        a.Title,
		Condition:    a.Condition,
		Data:         a.Data,
		Updated:      a.Updated,
		NoDataState:  a.NoDataState,
		ExecErrState: a.ExecErrState,
		For:          time.Duration(a.For),
		Annotations:  a.Annotations,
		Labels:       a.Labels,
	}, nil
}

func NewAlertRule(rule models.AlertRule, provenance models.Provenance) ProvisionedAlertRule {
	return ProvisionedAlertRule{
		ID:           rule.ID,
		UID:          rule.UID,
		OrgID:        rule.OrgID,
		FolderUID:    rule.NamespaceUID,
		RuleGroup:    rule.RuleGroup,
		Title:        rule.Title,
		For:          model.Duration(rule.For),
		Condition:    rule.Condition,
		Data:         rule.Data,
		Updated:      rule.Updated,
		NoDataState:  rule.NoDataState,
		ExecErrState: rule.ExecErrState,
		Annotations:  rule.Annotations,
		Labels:       rule.Labels,
		Provenance:   provenance,
	}
=======
	Provenance Provenance `json:"provenance,omitempty"`
	// example: false
	IsPaused bool `json:"isPaused"`
>>>>>>> ae830f68
}

// swagger:route GET /api/v1/provisioning/folder/{FolderUID}/rule-groups/{Group} provisioning stable RouteGetAlertRuleGroup
//
// Get a rule group.
//
//     Responses:
//       200: AlertRuleGroup
//       404: description: Not found.

// swagger:route GET /api/v1/provisioning/folder/{FolderUID}/rule-groups/{Group}/export provisioning stable RouteGetAlertRuleGroupExport
//
// Export an alert rule group in provisioning file format.
//
//     Produces:
//     - application/json
//     - application/yaml
//     - text/yaml
//
//     Responses:
//       200: AlertingFileExport
//       404: description: Not found.

// swagger:route PUT /api/v1/provisioning/folder/{FolderUID}/rule-groups/{Group} provisioning stable RoutePutAlertRuleGroup
//
// Update the interval of a rule group.
//
//     Consumes:
//     - application/json
//
//     Responses:
//       200: AlertRuleGroup
//       400: ValidationError

// swagger:parameters RouteGetAlertRuleGroup RoutePutAlertRuleGroup RouteGetAlertRuleGroupExport
type FolderUIDPathParam struct {
	// in:path
	FolderUID string `json:"FolderUID"`
}

// swagger:parameters RouteGetAlertRuleGroup RoutePutAlertRuleGroup RouteGetAlertRuleGroupExport
type RuleGroupPathParam struct {
	// in:path
	Group string `json:"Group"`
}

// swagger:parameters RoutePutAlertRuleGroup
type AlertRuleGroupPayload struct {
	// in:body
	Body AlertRuleGroup
}

// swagger:model
type AlertRuleGroupMetadata struct {
	Interval int64 `json:"interval"`
}

// swagger:model
type AlertRuleGroup struct {
	Title     string                 `json:"title"`
	FolderUID string                 `json:"folderUid"`
	Interval  int64                  `json:"interval"`
	Rules     []ProvisionedAlertRule `json:"rules"`
}

// AlertRuleGroupExport is the provisioned file export of AlertRuleGroupV1.
type AlertRuleGroupExport struct {
	OrgID           int64             `json:"orgId" yaml:"orgId" hcl:"org_id"`
	Name            string            `json:"name" yaml:"name" hcl:"name"`
	Folder          string            `json:"folder" yaml:"folder"`
	FolderUID       string            `json:"-" yaml:"-" hcl:"folder_uid"`
	Interval        model.Duration    `json:"interval" yaml:"interval"`
	IntervalSeconds int64             `json:"-" yaml:"-" hcl:"interval_seconds"`
	Rules           []AlertRuleExport `json:"rules" yaml:"rules" hcl:"rule,block"`
}

// AlertRuleExport is the provisioned file export of models.AlertRule.
type AlertRuleExport struct {
	UID          string              `json:"uid,omitempty" yaml:"uid,omitempty"`
	Title        string              `json:"title" yaml:"title" hcl:"name"`
	Condition    string              `json:"condition" yaml:"condition" hcl:"condition"`
	Data         []AlertQueryExport  `json:"data" yaml:"data" hcl:"data,block"`
	DashboardUID *string             `json:"dasboardUid,omitempty" yaml:"dashboardUid,omitempty"`
	PanelID      *int64              `json:"panelId,omitempty" yaml:"panelId,omitempty"`
	NoDataState  NoDataState         `json:"noDataState" yaml:"noDataState" hcl:"no_data_state"`
	ExecErrState ExecutionErrorState `json:"execErrState" yaml:"execErrState" hcl:"exec_err_state"`
	For          model.Duration      `json:"for" yaml:"for"`
	ForSeconds   *int64              `json:"-" yaml:"-" hcl:"for"`
	Annotations  *map[string]string  `json:"annotations,omitempty" yaml:"annotations,omitempty" hcl:"annotations"`
	Labels       *map[string]string  `json:"labels,omitempty" yaml:"labels,omitempty" hcl:"labels"`
	IsPaused     bool                `json:"isPaused" yaml:"isPaused" hcl:"is_paused"`
}

// AlertQueryExport is the provisioned export of models.AlertQuery.
type AlertQueryExport struct {
	RefID             string                  `json:"refId" yaml:"refId" hcl:"ref_id"`
	QueryType         *string                 `json:"queryType,omitempty" yaml:"queryType,omitempty" hcl:"query_type"`
	RelativeTimeRange RelativeTimeRangeExport `json:"relativeTimeRange,omitempty" yaml:"relativeTimeRange,omitempty" hcl:"relative_time_range,block"`
	DatasourceUID     string                  `json:"datasourceUid" yaml:"datasourceUid" hcl:"datasource_uid"`
	Model             map[string]any          `json:"model" yaml:"model"`
	ModelString       string                  `json:"-" yaml:"-" hcl:"model"`
}

type RelativeTimeRangeExport struct {
	FromSeconds int64 `json:"from" yaml:"from" hcl:"from"`
	ToSeconds   int64 `json:"to" yaml:"to" hcl:"to"`
}<|MERGE_RESOLUTION|>--- conflicted
+++ resolved
@@ -139,11 +139,7 @@
 	Condition string `json:"condition"`
 	// required: true
 	// example: [{"refId":"A","queryType":"","relativeTimeRange":{"from":0,"to":0},"datasourceUid":"__expr__","model":{"conditions":[{"evaluator":{"params":[0,0],"type":"gt"},"operator":{"type":"and"},"query":{"params":[]},"reducer":{"params":[],"type":"avg"},"type":"query"}],"datasource":{"type":"__expr__","uid":"__expr__"},"expression":"1 == 1","hide":false,"intervalMs":1000,"maxDataPoints":43200,"refId":"A","type":"math"}}]
-<<<<<<< HEAD
-	Data []models.AlertQuery `json:"data"`
-=======
 	Data []AlertQuery `json:"data"`
->>>>>>> ae830f68
 	// readonly: true
 	Updated time.Time `json:"updated,omitempty"`
 	// required: true
@@ -157,52 +153,9 @@
 	// example: {"team": "sre-team-1"}
 	Labels map[string]string `json:"labels,omitempty"`
 	// readonly: true
-<<<<<<< HEAD
-	Provenance models.Provenance `json:"provenance,omitempty"`
-}
-
-func (a *ProvisionedAlertRule) UpstreamModel() (models.AlertRule, error) {
-	return models.AlertRule{
-		ID:           a.ID,
-		UID:          a.UID,
-		OrgID:        a.OrgID,
-		NamespaceUID: a.FolderUID,
-		RuleGroup:    a.RuleGroup,
-		Title:        a.Title,
-		Condition:    a.Condition,
-		Data:         a.Data,
-		Updated:      a.Updated,
-		NoDataState:  a.NoDataState,
-		ExecErrState: a.ExecErrState,
-		For:          time.Duration(a.For),
-		Annotations:  a.Annotations,
-		Labels:       a.Labels,
-	}, nil
-}
-
-func NewAlertRule(rule models.AlertRule, provenance models.Provenance) ProvisionedAlertRule {
-	return ProvisionedAlertRule{
-		ID:           rule.ID,
-		UID:          rule.UID,
-		OrgID:        rule.OrgID,
-		FolderUID:    rule.NamespaceUID,
-		RuleGroup:    rule.RuleGroup,
-		Title:        rule.Title,
-		For:          model.Duration(rule.For),
-		Condition:    rule.Condition,
-		Data:         rule.Data,
-		Updated:      rule.Updated,
-		NoDataState:  rule.NoDataState,
-		ExecErrState: rule.ExecErrState,
-		Annotations:  rule.Annotations,
-		Labels:       rule.Labels,
-		Provenance:   provenance,
-	}
-=======
 	Provenance Provenance `json:"provenance,omitempty"`
 	// example: false
 	IsPaused bool `json:"isPaused"`
->>>>>>> ae830f68
 }
 
 // swagger:route GET /api/v1/provisioning/folder/{FolderUID}/rule-groups/{Group} provisioning stable RouteGetAlertRuleGroup
