--- conflicted
+++ resolved
@@ -246,23 +246,15 @@
 
 // AlertQueryExport is the provisioned export of models.AlertQuery.
 type AlertQueryExport struct {
-<<<<<<< HEAD
 	RefID             string                  `json:"refId" yaml:"refId" hcl:"ref_id"`
 	QueryType         string                  `json:"queryType,omitempty" yaml:"queryType,omitempty" hcl:"query_type"`
 	RelativeTimeRange RelativeTimeRangeExport `json:"relativeTimeRange,omitempty" yaml:"relativeTimeRange,omitempty" hcl:"relative_time_range,block"`
 	DatasourceUID     string                  `json:"datasourceUid" yaml:"datasourceUid" hcl:"datasource_uid"`
-	Model             map[string]interface{}  `json:"model" yaml:"model"`
+	Model             map[string]any          `json:"model" yaml:"model"`
 	ModelString       string                  `json:"-" yaml:"-" hcl:"model"`
 }
 
 type RelativeTimeRangeExport struct {
 	FromSeconds int64 `json:"from" yaml:"from" hcl:"from"`
 	ToSeconds   int64 `json:"to" yaml:"to" hcl:"to"`
-=======
-	RefID             string            `json:"refId" yaml:"refId"`
-	QueryType         string            `json:"queryType,omitempty" yaml:"queryType,omitempty"`
-	RelativeTimeRange RelativeTimeRange `json:"relativeTimeRange,omitempty" yaml:"relativeTimeRange,omitempty"`
-	DatasourceUID     string            `json:"datasourceUid" yaml:"datasourceUid"`
-	Model             map[string]any    `json:"model" yaml:"model"`
->>>>>>> a4c8f045
 }