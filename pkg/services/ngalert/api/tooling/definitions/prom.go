--- conflicted
+++ resolved
@@ -170,11 +170,7 @@
 // adapted from cortex
 // swagger:model
 type Rule struct {
-<<<<<<< HEAD
-	UID string `json:"uid"`
-=======
 	UID string `json:"uid,omitempty"`
->>>>>>> 10fb03f9
 	// required: true
 	Name      string `json:"name"`
 	FolderUID string `json:"folderUid,omitempty"`
