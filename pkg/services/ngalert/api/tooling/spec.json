{
  "consumes": [
    "application/json"
  ],
  "produces": [
    "application/json"
  ],
  "schemes": [
    "http",
    "https"
  ],
  "swagger": "2.0",
  "info": {
    "description": "Package definitions includes the types required for generating or consuming an OpenAPI\nspec for the Unified Alerting API.\nDocumentation of the API.",
    "version": "1.1.0"
  },
  "basePath": "/api/v1",
  "paths": {
    "/api/alertmanager/{Recipient}/api/v2/alerts": {
      "get": {
        "description": "get alertmanager alerts",
        "tags": [
          "alertmanager"
        ],
        "operationId": "RouteGetAMAlerts",
        "parameters": [
          {
            "type": "boolean",
            "default": true,
            "x-go-name": "Active",
            "description": "Show active alerts",
            "name": "active",
            "in": "query"
          },
          {
            "type": "boolean",
            "default": true,
            "x-go-name": "Silenced",
            "description": "Show silenced alerts",
            "name": "silenced",
            "in": "query"
          },
          {
            "type": "boolean",
            "default": true,
            "x-go-name": "Inhibited",
            "description": "Show inhibited alerts",
            "name": "inhibited",
            "in": "query"
          },
          {
            "type": "array",
            "items": {
              "type": "string"
            },
            "x-go-name": "Matchers",
            "description": "A list of matchers to filter alerts by",
            "name": "filter",
            "in": "query"
          },
          {
            "type": "string",
            "x-go-name": "Receivers",
            "description": "A regex matching receivers to filter alerts by",
            "name": "receiver",
            "in": "query"
          },
          {
            "type": "string",
            "description": "Recipient should be \"grafana\" for requests to be handled by grafana\nand the numeric datasource id for requests to be forwarded to a datasource",
            "name": "Recipient",
            "in": "path",
            "required": true
          }
        ],
        "responses": {
          "200": {
            "description": "gettableAlerts",
            "schema": {
              "$ref": "#/definitions/gettableAlerts"
            }
          },
          "400": {
            "description": "ValidationError",
            "schema": {
              "$ref": "#/definitions/ValidationError"
            }
          }
        }
      },
      "post": {
        "description": "create alertmanager alerts",
        "tags": [
          "alertmanager"
        ],
        "operationId": "RoutePostAMAlerts",
        "parameters": [
          {
            "name": "PostableAlerts",
            "in": "body",
            "schema": {
              "type": "array",
              "items": {
                "$ref": "#/definitions/postableAlert"
              }
            }
          },
          {
            "type": "string",
            "description": "Recipient should be \"grafana\" for requests to be handled by grafana\nand the numeric datasource id for requests to be forwarded to a datasource",
            "name": "Recipient",
            "in": "path",
            "required": true
          }
        ],
        "responses": {
          "200": {
            "description": "Ack",
            "schema": {
              "$ref": "#/definitions/Ack"
            }
          },
          "400": {
            "description": "ValidationError",
            "schema": {
              "$ref": "#/definitions/ValidationError"
            }
          }
        }
      }
    },
    "/api/alertmanager/{Recipient}/api/v2/alerts/groups": {
      "get": {
        "description": "get alertmanager alerts",
        "tags": [
          "alertmanager"
        ],
        "operationId": "RouteGetAMAlertGroups",
        "parameters": [
          {
            "type": "boolean",
            "default": true,
            "x-go-name": "Active",
            "description": "Show active alerts",
            "name": "active",
            "in": "query"
          },
          {
            "type": "boolean",
            "default": true,
            "x-go-name": "Silenced",
            "description": "Show silenced alerts",
            "name": "silenced",
            "in": "query"
          },
          {
            "type": "boolean",
            "default": true,
            "x-go-name": "Inhibited",
            "description": "Show inhibited alerts",
            "name": "inhibited",
            "in": "query"
          },
          {
            "type": "array",
            "items": {
              "type": "string"
            },
            "x-go-name": "Matchers",
            "description": "A list of matchers to filter alerts by",
            "name": "filter",
            "in": "query"
          },
          {
            "type": "string",
            "x-go-name": "Receivers",
            "description": "A regex matching receivers to filter alerts by",
            "name": "receiver",
            "in": "query"
          },
          {
            "type": "string",
            "description": "Recipient should be \"grafana\" for requests to be handled by grafana\nand the numeric datasource id for requests to be forwarded to a datasource",
            "name": "Recipient",
            "in": "path",
            "required": true
          }
        ],
        "responses": {
          "200": {
            "description": "alertGroups",
            "schema": {
              "$ref": "#/definitions/alertGroups"
            }
          },
          "400": {
            "description": "ValidationError",
            "schema": {
              "$ref": "#/definitions/ValidationError"
            }
          }
        }
      }
    },
    "/api/alertmanager/{Recipient}/api/v2/silence/{SilenceId}": {
      "get": {
        "description": "get silence",
        "tags": [
          "alertmanager"
        ],
        "operationId": "RouteGetSilence",
        "parameters": [
          {
            "type": "string",
            "name": "SilenceId",
            "in": "path",
            "required": true
          },
          {
            "type": "string",
            "description": "Recipient should be \"grafana\" for requests to be handled by grafana\nand the numeric datasource id for requests to be forwarded to a datasource",
            "name": "Recipient",
            "in": "path",
            "required": true
          }
        ],
        "responses": {
          "200": {
            "description": "gettableSilence",
            "schema": {
              "$ref": "#/definitions/gettableSilence"
            }
          },
          "400": {
            "description": "ValidationError",
            "schema": {
              "$ref": "#/definitions/ValidationError"
            }
          }
        }
      },
      "delete": {
        "description": "delete silence",
        "tags": [
          "alertmanager"
        ],
        "operationId": "RouteDeleteSilence",
        "parameters": [
          {
            "type": "string",
            "name": "SilenceId",
            "in": "path",
            "required": true
          },
          {
            "type": "string",
            "description": "Recipient should be \"grafana\" for requests to be handled by grafana\nand the numeric datasource id for requests to be forwarded to a datasource",
            "name": "Recipient",
            "in": "path",
            "required": true
          }
        ],
        "responses": {
          "200": {
            "description": "Ack",
            "schema": {
              "$ref": "#/definitions/Ack"
            }
          },
          "400": {
            "description": "ValidationError",
            "schema": {
              "$ref": "#/definitions/ValidationError"
            }
          }
        }
      }
    },
    "/api/alertmanager/{Recipient}/api/v2/silences": {
      "get": {
        "description": "get silences",
        "tags": [
          "alertmanager"
        ],
        "operationId": "RouteGetSilences",
        "parameters": [
          {
            "type": "array",
            "items": {
              "type": "string"
            },
            "x-go-name": "Filter",
            "name": "filter",
            "in": "query"
          },
          {
            "type": "string",
            "description": "Recipient should be \"grafana\" for requests to be handled by grafana\nand the numeric datasource id for requests to be forwarded to a datasource",
            "name": "Recipient",
            "in": "path",
            "required": true
          }
        ],
        "responses": {
          "200": {
            "description": "gettableSilences",
            "schema": {
              "$ref": "#/definitions/gettableSilences"
            }
          },
          "400": {
            "description": "ValidationError",
            "schema": {
              "$ref": "#/definitions/ValidationError"
            }
          }
        }
      },
      "post": {
        "description": "create silence",
        "tags": [
          "alertmanager"
        ],
        "operationId": "RouteCreateSilence",
        "parameters": [
          {
            "name": "Silence",
            "in": "body",
            "schema": {
              "$ref": "#/definitions/postableSilence"
            }
          },
          {
            "type": "string",
            "description": "Recipient should be \"grafana\" for requests to be handled by grafana\nand the numeric datasource id for requests to be forwarded to a datasource",
            "name": "Recipient",
            "in": "path",
            "required": true
          }
        ],
        "responses": {
          "201": {
            "description": "gettableSilence",
            "schema": {
              "$ref": "#/definitions/gettableSilence"
            }
          },
          "400": {
            "description": "ValidationError",
            "schema": {
              "$ref": "#/definitions/ValidationError"
            }
          }
        }
      }
    },
    "/api/alertmanager/{Recipient}/api/v2/status": {
      "get": {
        "description": "get alertmanager status and configuration",
        "tags": [
          "alertmanager"
        ],
        "operationId": "RouteGetAMStatus",
        "parameters": [
          {
            "type": "string",
            "description": "Recipient should be \"grafana\" for requests to be handled by grafana\nand the numeric datasource id for requests to be forwarded to a datasource",
            "name": "Recipient",
            "in": "path",
            "required": true
          }
        ],
        "responses": {
          "200": {
            "description": "GettableStatus",
            "schema": {
              "$ref": "#/definitions/GettableStatus"
            }
          },
          "400": {
            "description": "ValidationError",
            "schema": {
              "$ref": "#/definitions/ValidationError"
            }
          }
        }
      }
    },
    "/api/alertmanager/{Recipient}/config/api/v1/alerts": {
      "get": {
        "description": "gets an Alerting config",
        "tags": [
          "alertmanager"
        ],
        "operationId": "RouteGetAlertingConfig",
        "parameters": [
          {
            "type": "string",
            "description": "Recipient should be \"grafana\" for requests to be handled by grafana\nand the numeric datasource id for requests to be forwarded to a datasource",
            "name": "Recipient",
            "in": "path",
            "required": true
          }
        ],
        "responses": {
          "200": {
            "description": "GettableUserConfig",
            "schema": {
              "$ref": "#/definitions/GettableUserConfig"
            }
          },
          "400": {
            "description": "ValidationError",
            "schema": {
              "$ref": "#/definitions/ValidationError"
            }
          }
        }
      },
      "post": {
        "description": "sets an Alerting config",
        "tags": [
          "alertmanager"
        ],
        "operationId": "RoutePostAlertingConfig",
        "parameters": [
          {
            "name": "Body",
            "in": "body",
            "schema": {
              "$ref": "#/definitions/PostableUserConfig"
            }
          },
          {
            "type": "string",
            "description": "Recipient should be \"grafana\" for requests to be handled by grafana\nand the numeric datasource id for requests to be forwarded to a datasource",
            "name": "Recipient",
            "in": "path",
            "required": true
          }
        ],
        "responses": {
          "201": {
            "description": "Ack",
            "schema": {
              "$ref": "#/definitions/Ack"
            }
          },
          "400": {
            "description": "ValidationError",
            "schema": {
              "$ref": "#/definitions/ValidationError"
            }
          }
        }
      },
      "delete": {
        "description": "deletes the Alerting config for a tenant",
        "tags": [
          "alertmanager"
        ],
        "operationId": "RouteDeleteAlertingConfig",
        "parameters": [
          {
            "type": "string",
            "description": "Recipient should be \"grafana\" for requests to be handled by grafana\nand the numeric datasource id for requests to be forwarded to a datasource",
            "name": "Recipient",
            "in": "path",
            "required": true
          }
        ],
        "responses": {
          "200": {
            "description": "Ack",
            "schema": {
              "$ref": "#/definitions/Ack"
            }
          },
          "400": {
            "description": "ValidationError",
            "schema": {
              "$ref": "#/definitions/ValidationError"
            }
          }
        }
      }
    },
    "/api/prometheus/{Recipient}/api/v1/alerts": {
      "get": {
        "description": "gets the current alerts",
        "tags": [
          "prometheus"
        ],
        "operationId": "RouteGetAlertStatuses",
        "parameters": [
          {
            "type": "string",
            "description": "Recipient should be \"grafana\" for requests to be handled by grafana\nand the numeric datasource id for requests to be forwarded to a datasource",
            "name": "Recipient",
            "in": "path",
            "required": true
          }
        ],
        "responses": {
          "200": {
            "description": "AlertResponse",
            "schema": {
              "$ref": "#/definitions/AlertResponse"
            }
          }
        }
      }
    },
    "/api/prometheus/{Recipient}/api/v1/rules": {
      "get": {
        "description": "gets the evaluation statuses of all rules",
        "tags": [
          "prometheus"
        ],
        "operationId": "RouteGetRuleStatuses",
        "parameters": [
          {
            "type": "string",
            "description": "Recipient should be \"grafana\" for requests to be handled by grafana\nand the numeric datasource id for requests to be forwarded to a datasource",
            "name": "Recipient",
            "in": "path",
            "required": true
          }
        ],
        "responses": {
          "200": {
            "description": "RuleResponse",
            "schema": {
              "$ref": "#/definitions/RuleResponse"
            }
          }
        }
      }
    },
    "/api/ruler/{Recipient}/api/v1/rules": {
      "get": {
        "description": "List rule groups",
        "produces": [
          "application/json"
        ],
        "tags": [
          "ruler"
        ],
        "operationId": "RouteGetRulesConfig",
        "parameters": [
          {
            "type": "string",
            "description": "Recipient should be \"grafana\" for requests to be handled by grafana\nand the numeric datasource id for requests to be forwarded to a datasource",
            "name": "Recipient",
            "in": "path",
            "required": true
          }
        ],
        "responses": {
          "202": {
            "description": "NamespaceConfigResponse",
            "schema": {
              "$ref": "#/definitions/NamespaceConfigResponse"
            }
          }
        }
      }
    },
    "/api/ruler/{Recipient}/api/v1/rules/{Namespace}": {
      "get": {
        "description": "Get rule groups by namespace",
        "produces": [
          "application/json"
        ],
        "tags": [
          "ruler"
        ],
        "operationId": "RouteGetNamespaceRulesConfig",
        "parameters": [
          {
            "type": "string",
            "description": "Recipient should be \"grafana\" for requests to be handled by grafana\nand the numeric datasource id for requests to be forwarded to a datasource",
            "name": "Recipient",
            "in": "path",
            "required": true
          },
          {
            "type": "string",
            "name": "Namespace",
            "in": "path",
            "required": true
          }
        ],
        "responses": {
          "202": {
            "description": "NamespaceConfigResponse",
            "schema": {
              "$ref": "#/definitions/NamespaceConfigResponse"
            }
          }
        }
      },
      "post": {
        "description": "Creates or updates a rule group",
        "consumes": [
          "application/json",
          "application/yaml"
        ],
        "tags": [
          "ruler"
        ],
        "operationId": "RoutePostNameRulesConfig",
        "parameters": [
          {
            "type": "string",
            "description": "Recipient should be \"grafana\" for requests to be handled by grafana\nand the numeric datasource id for requests to be forwarded to a datasource",
            "name": "Recipient",
            "in": "path",
            "required": true
          },
          {
            "type": "string",
            "name": "Namespace",
            "in": "path",
            "required": true
          },
          {
            "name": "Body",
            "in": "body",
            "schema": {
              "$ref": "#/definitions/PostableRuleGroupConfig"
            }
          }
        ],
        "responses": {
          "202": {
            "description": "Ack",
            "schema": {
              "$ref": "#/definitions/Ack"
            }
          }
        }
      },
      "delete": {
        "description": "Delete namespace",
        "tags": [
          "ruler"
        ],
        "operationId": "RouteDeleteNamespaceRulesConfig",
        "parameters": [
          {
            "type": "string",
            "description": "Recipient should be \"grafana\" for requests to be handled by grafana\nand the numeric datasource id for requests to be forwarded to a datasource",
            "name": "Recipient",
            "in": "path",
            "required": true
          },
          {
            "type": "string",
            "name": "Namespace",
            "in": "path",
            "required": true
          }
        ],
        "responses": {
          "202": {
            "description": "Ack",
            "schema": {
              "$ref": "#/definitions/Ack"
            }
          }
        }
      }
    },
    "/api/ruler/{Recipient}/api/v1/rules/{Namespace}/{Groupname}": {
      "get": {
        "description": "Get rule group",
        "produces": [
          "application/json"
        ],
        "tags": [
          "ruler"
        ],
        "operationId": "RouteGetRulegGroupConfig",
        "parameters": [
          {
            "type": "string",
            "description": "Recipient should be \"grafana\" for requests to be handled by grafana\nand the numeric datasource id for requests to be forwarded to a datasource",
            "name": "Recipient",
            "in": "path",
            "required": true
          },
          {
            "type": "string",
            "name": "Namespace",
            "in": "path",
            "required": true
          },
          {
            "type": "string",
            "name": "Groupname",
            "in": "path",
            "required": true
          }
        ],
        "responses": {
          "202": {
            "description": "RuleGroupConfigResponse",
            "schema": {
              "$ref": "#/definitions/RuleGroupConfigResponse"
            }
          }
        }
      },
      "delete": {
        "description": "Delete rule group",
        "tags": [
          "ruler"
        ],
        "operationId": "RouteDeleteRuleGroupConfig",
        "parameters": [
          {
            "type": "string",
            "description": "Recipient should be \"grafana\" for requests to be handled by grafana\nand the numeric datasource id for requests to be forwarded to a datasource",
            "name": "Recipient",
            "in": "path",
            "required": true
          },
          {
            "type": "string",
            "name": "Namespace",
            "in": "path",
            "required": true
          },
          {
            "type": "string",
            "name": "Groupname",
            "in": "path",
            "required": true
          }
        ],
        "responses": {
          "202": {
            "description": "Ack",
            "schema": {
              "$ref": "#/definitions/Ack"
            }
          }
        }
      }
    },
    "/api/v1/eval": {
      "post": {
        "description": "Test rule",
        "consumes": [
          "application/json"
        ],
        "produces": [
          "application/json"
        ],
        "tags": [
          "testing"
        ],
        "operationId": "RouteEvalQueries",
        "parameters": [
          {
            "name": "Body",
            "in": "body",
            "schema": {
              "$ref": "#/definitions/EvalQueriesPayload"
            }
          }
        ],
        "responses": {
          "200": {
            "description": "EvalQueriesResponse",
            "schema": {
              "$ref": "#/definitions/EvalQueriesResponse"
            }
          }
        }
      }
    },
    "/api/v1/ngalert/admin_config": {
      "get": {
        "produces": [
          "application/json"
        ],
        "tags": [
          "configuration"
        ],
        "summary": "Get the NGalert configuration of the user's organization, returns 404 if no configuration is present.",
        "operationId": "RouteGetNGalertConfig",
        "responses": {
          "200": {
            "description": "GettableNGalertConfig",
            "schema": {
              "$ref": "#/definitions/GettableNGalertConfig"
            }
          },
          "404": {
            "description": "Failure",
            "schema": {
              "$ref": "#/definitions/Failure"
            }
          },
          "500": {
            "description": "Failure",
            "schema": {
              "$ref": "#/definitions/Failure"
            }
          }
        }
      },
      "post": {
        "consumes": [
          "application/json"
        ],
        "tags": [
          "configuration"
        ],
        "summary": "Creates or updates the NGalert configuration of the user's organization.",
        "operationId": "RoutePostNGalertConfig",
        "parameters": [
          {
            "name": "Body",
            "in": "body",
            "schema": {
              "$ref": "#/definitions/PostableNGalertConfig"
            }
          }
        ],
        "responses": {
          "201": {
            "description": "Ack",
            "schema": {
              "$ref": "#/definitions/Ack"
            }
          },
          "400": {
            "description": "ValidationError",
            "schema": {
              "$ref": "#/definitions/ValidationError"
            }
          }
        }
      },
      "delete": {
        "consumes": [
          "application/json"
        ],
        "tags": [
          "configuration"
        ],
        "summary": "Deletes the NGalert configuration of the user's organization.",
        "operationId": "RouteDeleteNGalertConfig",
        "responses": {
          "200": {
            "description": "Ack",
            "schema": {
              "$ref": "#/definitions/Ack"
            }
          },
          "500": {
            "description": "Failure",
            "schema": {
              "$ref": "#/definitions/Failure"
            }
          }
        }
      }
    },
    "/api/v1/ngalert/alertmanagers": {
      "get": {
        "produces": [
          "application/json"
        ],
        "tags": [
          "configuration"
        ],
        "summary": "Get the discovered and dropped Alertmanagers of the user's organization based on the specified configuration.",
        "operationId": "RouteGetAlertmanagers",
        "responses": {
          "200": {
            "description": "GettableAlertmanagers",
            "schema": {
              "$ref": "#/definitions/GettableAlertmanagers"
            }
          }
        }
      }
    },
    "/api/v1/receiver/test/{Recipient}": {
      "post": {
        "description": "Test receiver",
        "consumes": [
          "application/json"
        ],
        "produces": [
          "application/json"
        ],
        "tags": [
          "testing"
        ],
        "operationId": "RouteTestReceiverConfig",
        "parameters": [
          {
            "type": "string",
            "description": "Recipient should be \"grafana\" for requests to be handled by grafana\nand the numeric datasource id for requests to be forwarded to a datasource",
            "name": "Recipient",
            "in": "path",
            "required": true
          },
          {
            "name": "Body",
            "in": "body",
            "schema": {
              "$ref": "#/definitions/ExtendedReceiver"
            }
          }
        ],
        "responses": {
          "200": {
            "description": "Success",
            "schema": {
              "$ref": "#/definitions/Success"
            }
          },
          "412": {
            "description": "SmtpNotEnabled",
            "schema": {
              "$ref": "#/definitions/SmtpNotEnabled"
            }
          },
          "500": {
            "description": "Failure",
            "schema": {
              "$ref": "#/definitions/Failure"
            }
          }
        }
      }
    },
    "/api/v1/rule/test/{Recipient}": {
      "post": {
        "description": "Test rule",
        "consumes": [
          "application/json"
        ],
        "produces": [
          "application/json"
        ],
        "tags": [
          "testing"
        ],
        "operationId": "RouteTestRuleConfig",
        "parameters": [
          {
            "type": "string",
            "description": "Recipient should be \"grafana\" for requests to be handled by grafana\nand the numeric datasource id for requests to be forwarded to a datasource",
            "name": "Recipient",
            "in": "path",
            "required": true
          },
          {
            "name": "Body",
            "in": "body",
            "schema": {
              "$ref": "#/definitions/TestRulePayload"
            }
          }
        ],
        "responses": {
          "200": {
            "description": "TestRuleResponse",
            "schema": {
              "$ref": "#/definitions/TestRuleResponse"
            }
          }
        }
      }
    }
  },
  "definitions": {
    "Ack": {
      "type": "object",
      "x-go-package": "github.com/grafana/grafana/pkg/services/ngalert/api/tooling/definitions"
    },
    "Alert": {
      "type": "object",
      "title": "Alert has info for an alert.",
      "required": [
        "labels",
        "annotations",
        "state",
        "value"
      ],
      "properties": {
        "activeAt": {
          "type": "string",
          "format": "date-time",
          "x-go-name": "ActiveAt"
        },
        "annotations": {
          "$ref": "#/definitions/labels"
        },
        "labels": {
          "$ref": "#/definitions/labels"
        },
        "state": {
          "type": "string",
          "x-go-name": "State"
        },
        "value": {
          "type": "string",
          "x-go-name": "Value"
        }
      },
      "x-go-package": "github.com/grafana/grafana/pkg/services/ngalert/api/tooling/definitions"
    },
    "AlertDiscovery": {
      "type": "object",
      "title": "AlertDiscovery has info for all active alerts.",
      "required": [
        "alerts"
      ],
      "properties": {
        "alerts": {
          "type": "array",
          "items": {
            "$ref": "#/definitions/Alert"
          },
          "x-go-name": "Alerts"
        }
      },
      "x-go-package": "github.com/grafana/grafana/pkg/services/ngalert/api/tooling/definitions"
    },
<<<<<<< HEAD
=======
    "AlertGroup": {
      "$ref": "#/definitions/AlertGroup"
    },
    "AlertGroups": {
      "$ref": "#/definitions/AlertGroups"
    },
>>>>>>> f3f3fcc7
    "AlertInstancesResponse": {
      "type": "object",
      "properties": {
        "instances": {
          "description": "Instances is an array of arrow encoded dataframes\neach frame has a single row, and a column for each instance (alert identified by unique labels) with a boolean value (firing/not firing)",
          "type": "array",
          "items": {
            "type": "array",
            "items": {
              "type": "integer",
              "format": "uint8"
            }
          },
          "x-go-name": "Instances"
        }
      },
      "x-go-package": "github.com/grafana/grafana/pkg/services/ngalert/api/tooling/definitions"
    },
    "AlertManager": {
      "type": "object",
      "title": "AlertManager models a configured Alert Manager.",
      "properties": {
        "url": {
          "type": "string",
          "x-go-name": "URL"
        }
      },
      "x-go-package": "github.com/prometheus/client_golang/api/prometheus/v1"
    },
    "AlertManagersResult": {
      "type": "object",
      "title": "AlertManagersResult contains the result from querying the alertmanagers endpoint.",
      "properties": {
        "activeAlertManagers": {
          "type": "array",
          "items": {
            "$ref": "#/definitions/AlertManager"
          },
          "x-go-name": "Active"
        },
        "droppedAlertManagers": {
          "type": "array",
          "items": {
            "$ref": "#/definitions/AlertManager"
          },
          "x-go-name": "Dropped"
        }
      },
      "x-go-package": "github.com/prometheus/client_golang/api/prometheus/v1"
    },
    "AlertQuery": {
      "type": "object",
      "title": "AlertQuery represents a single query associated with an alert definition.",
      "properties": {
        "datasourceUid": {
          "description": "Grafana data source unique identifier; it should be '-100' for a Server Side Expression operation.",
          "type": "string",
          "x-go-name": "DatasourceUID"
        },
        "model": {
          "description": "JSON is the raw JSON query and includes the above properties as well as custom properties.",
          "type": "object",
          "x-go-name": "Model"
        },
        "queryType": {
          "description": "QueryType is an optional identifier for the type of query.\nIt can be used to distinguish different types of queries.",
          "type": "string",
          "x-go-name": "QueryType"
        },
        "refId": {
          "description": "RefID is the unique identifier of the query, set by the frontend call.",
          "type": "string",
          "x-go-name": "RefID"
        },
        "relativeTimeRange": {
          "$ref": "#/definitions/RelativeTimeRange"
        }
      },
      "x-go-package": "github.com/grafana/grafana/pkg/services/ngalert/models"
    },
    "AlertResponse": {
      "type": "object",
      "required": [
        "status"
      ],
      "properties": {
        "data": {
          "$ref": "#/definitions/AlertDiscovery"
        },
        "error": {
          "type": "string",
          "x-go-name": "Error"
        },
        "errorType": {
          "$ref": "#/definitions/ErrorType"
        },
        "status": {
          "type": "string",
          "x-go-name": "Status"
        }
      },
      "x-go-package": "github.com/grafana/grafana/pkg/services/ngalert/api/tooling/definitions"
    },
    "AlertingRule": {
      "description": "adapted from cortex",
      "type": "object",
      "required": [
        "name",
        "query",
        "health",
        "type",
        "state",
        "annotations",
        "alerts"
      ],
      "properties": {
        "alerts": {
          "type": "array",
          "items": {
            "$ref": "#/definitions/Alert"
          },
          "x-go-name": "Alerts"
        },
        "annotations": {
          "$ref": "#/definitions/labels"
        },
        "duration": {
          "type": "number",
          "format": "double",
          "x-go-name": "Duration"
        },
        "evaluationTime": {
          "type": "number",
          "format": "double",
          "x-go-name": "EvaluationTime"
        },
        "health": {
          "type": "string",
          "x-go-name": "Health"
        },
        "labels": {
          "$ref": "#/definitions/labels"
        },
        "lastError": {
          "type": "string",
          "x-go-name": "LastError"
        },
        "lastEvaluation": {
          "type": "string",
          "format": "date-time",
          "x-go-name": "LastEvaluation"
        },
        "name": {
          "type": "string",
          "x-go-name": "Name"
        },
        "query": {
          "type": "string",
          "x-go-name": "Query"
        },
        "state": {
          "description": "State can be \"pending\", \"firing\", \"inactive\".",
          "type": "string",
          "x-go-name": "State"
        },
        "type": {
          "$ref": "#/definitions/RuleType"
        }
      },
      "x-go-package": "github.com/grafana/grafana/pkg/services/ngalert/api/tooling/definitions"
    },
    "ApiRuleNode": {
      "type": "object",
      "properties": {
        "alert": {
          "type": "string",
          "x-go-name": "Alert"
        },
        "annotations": {
          "type": "object",
          "additionalProperties": {
            "type": "string"
          },
          "x-go-name": "Annotations"
        },
        "expr": {
          "type": "string",
          "x-go-name": "Expr"
        },
        "for": {
          "$ref": "#/definitions/Duration"
        },
        "labels": {
          "type": "object",
          "additionalProperties": {
            "type": "string"
          },
          "x-go-name": "Labels"
        },
        "record": {
          "type": "string",
          "x-go-name": "Record"
        }
      },
      "x-go-package": "github.com/grafana/grafana/pkg/services/ngalert/api/tooling/definitions"
    },
    "Authorization": {
      "type": "object",
      "title": "Authorization contains HTTP authorization credentials.",
      "properties": {
        "credentials": {
          "$ref": "#/definitions/Secret"
        },
        "credentials_file": {
          "type": "string",
          "x-go-name": "CredentialsFile"
        },
        "type": {
          "type": "string",
          "x-go-name": "Type"
        }
      },
      "x-go-package": "github.com/prometheus/common/config"
    },
    "BasicAuth": {
      "type": "object",
      "title": "BasicAuth contains basic HTTP authentication credentials.",
      "properties": {
        "password": {
          "$ref": "#/definitions/Secret"
        },
        "password_file": {
          "type": "string",
          "x-go-name": "PasswordFile"
        },
        "username": {
          "type": "string",
          "x-go-name": "Username"
        }
      },
      "x-go-package": "github.com/prometheus/common/config"
    },
    "Config": {
      "type": "object",
      "title": "Config is the top-level configuration for Alertmanager's config files.",
      "properties": {
        "global": {
          "$ref": "#/definitions/GlobalConfig"
        },
        "inhibit_rules": {
          "type": "array",
          "items": {
            "$ref": "#/definitions/InhibitRule"
          },
          "x-go-name": "InhibitRules"
        },
        "route": {
          "$ref": "#/definitions/Route"
        },
        "templates": {
          "type": "array",
          "items": {
            "type": "string"
          },
          "x-go-name": "Templates"
        }
      },
      "x-go-package": "github.com/grafana/grafana/pkg/services/ngalert/api/tooling/definitions"
    },
    "DateTime": {
      "description": "DateTime is a time but it serializes to ISO8601 format with millis\nIt knows how to read 3 different variations of a RFC3339 date time.\nMost APIs we encounter want either millisecond or second precision times.\nThis just tries to make it worry-free.",
      "type": "string",
      "format": "date-time",
      "x-go-package": "github.com/go-openapi/strfmt"
    },
    "DiscoveryBase": {
      "type": "object",
      "required": [
        "status"
      ],
      "properties": {
        "error": {
          "type": "string",
          "x-go-name": "Error"
        },
        "errorType": {
          "$ref": "#/definitions/ErrorType"
        },
        "status": {
          "type": "string",
          "x-go-name": "Status"
        }
      },
      "x-go-package": "github.com/grafana/grafana/pkg/services/ngalert/api/tooling/definitions"
    },
    "Duration": {
      "type": "integer",
      "format": "int64",
      "title": "Duration is a type used for marshalling durations.",
      "$ref": "#/definitions/Duration"
    },
    "EmailConfig": {
      "type": "object",
      "title": "EmailConfig configures notifications via mail.",
      "properties": {
        "auth_identity": {
          "type": "string",
          "x-go-name": "AuthIdentity"
        },
        "auth_password": {
          "$ref": "#/definitions/Secret"
        },
        "auth_secret": {
          "$ref": "#/definitions/Secret"
        },
        "auth_username": {
          "type": "string",
          "x-go-name": "AuthUsername"
        },
        "from": {
          "type": "string",
          "x-go-name": "From"
        },
        "headers": {
          "type": "object",
          "additionalProperties": {
            "type": "string"
          },
          "x-go-name": "Headers"
        },
        "hello": {
          "type": "string",
          "x-go-name": "Hello"
        },
        "html": {
          "type": "string",
          "x-go-name": "HTML"
        },
        "require_tls": {
          "type": "boolean",
          "x-go-name": "RequireTLS"
        },
        "send_resolved": {
          "type": "boolean",
          "x-go-name": "VSendResolved"
        },
        "smarthost": {
          "$ref": "#/definitions/HostPort"
        },
        "text": {
          "type": "string",
          "x-go-name": "Text"
        },
        "tls_config": {
          "$ref": "#/definitions/TLSConfig"
        },
        "to": {
          "description": "Email address to notify.",
          "type": "string",
          "x-go-name": "To"
        }
      },
      "x-go-package": "github.com/prometheus/alertmanager/config"
    },
    "ErrorType": {
      "type": "string",
      "title": "ErrorType models the different API error types.",
      "x-go-package": "github.com/prometheus/client_golang/api/prometheus/v1"
    },
    "EvalAlertConditionCommand": {
      "description": "EvalAlertConditionCommand is the command for evaluating a condition",
      "type": "object",
      "properties": {
        "condition": {
          "type": "string",
          "x-go-name": "Condition"
        },
        "data": {
          "type": "array",
          "items": {
            "$ref": "#/definitions/AlertQuery"
          },
          "x-go-name": "Data"
        },
        "now": {
          "type": "string",
          "format": "date-time",
          "x-go-name": "Now"
        }
      },
      "x-go-package": "github.com/grafana/grafana/pkg/services/ngalert/models"
    },
    "EvalQueriesPayload": {
      "type": "object",
      "properties": {
        "data": {
          "type": "array",
          "items": {
            "$ref": "#/definitions/AlertQuery"
          },
          "x-go-name": "Data"
        },
        "now": {
          "type": "string",
          "format": "date-time",
          "x-go-name": "Now"
        }
      },
      "x-go-package": "github.com/grafana/grafana/pkg/services/ngalert/api/tooling/definitions"
    },
    "EvalQueriesResponse": {
      "$ref": "#/definitions/EvalQueriesResponse"
    },
    "ExtendedReceiver": {
      "type": "object",
      "properties": {
        "email_configs": {
          "$ref": "#/definitions/EmailConfig"
        },
        "grafana_managed_receiver": {
          "$ref": "#/definitions/PostableGrafanaReceiver"
        },
        "opsgenie_configs": {
          "$ref": "#/definitions/OpsGenieConfig"
        },
        "pagerduty_configs": {
          "$ref": "#/definitions/PagerdutyConfig"
        },
        "pushover_configs": {
          "$ref": "#/definitions/PushoverConfig"
        },
        "slack_configs": {
          "$ref": "#/definitions/SlackConfig"
        },
        "victorops_configs": {
          "$ref": "#/definitions/VictorOpsConfig"
        },
        "webhook_configs": {
          "$ref": "#/definitions/WebhookConfig"
        },
        "wechat_configs": {
          "$ref": "#/definitions/WechatConfig"
        }
      },
      "x-go-package": "github.com/grafana/grafana/pkg/services/ngalert/api/tooling/definitions"
    },
    "Failure": {
      "$ref": "#/definitions/ResponseDetails"
    },
<<<<<<< HEAD
=======
    "GettableAlert": {
      "$ref": "#/definitions/GettableAlert"
    },
    "GettableAlertmanagers": {
      "type": "object",
      "properties": {
        "data": {
          "$ref": "#/definitions/AlertManagersResult"
        },
        "status": {
          "type": "string",
          "x-go-name": "Status"
        }
      },
      "x-go-package": "github.com/grafana/grafana/pkg/services/ngalert/api/tooling/definitions"
    },
    "GettableAlerts": {
      "$ref": "#/definitions/GettableAlerts"
    },
>>>>>>> f3f3fcc7
    "GettableApiAlertingConfig": {
      "type": "object",
      "properties": {
        "global": {
          "$ref": "#/definitions/GlobalConfig"
        },
        "inhibit_rules": {
          "type": "array",
          "items": {
            "$ref": "#/definitions/InhibitRule"
          },
          "x-go-name": "InhibitRules"
        },
        "receivers": {
          "description": "Override with our superset receiver type",
          "type": "array",
          "items": {
            "$ref": "#/definitions/GettableApiReceiver"
          },
          "x-go-name": "Receivers"
        },
        "route": {
          "$ref": "#/definitions/Route"
        },
        "templates": {
          "type": "array",
          "items": {
            "type": "string"
          },
          "x-go-name": "Templates"
        }
      },
      "x-go-package": "github.com/grafana/grafana/pkg/services/ngalert/api/tooling/definitions"
    },
    "GettableApiReceiver": {
      "type": "object",
      "properties": {
        "email_configs": {
          "type": "array",
          "items": {
            "$ref": "#/definitions/EmailConfig"
          },
          "x-go-name": "EmailConfigs"
        },
        "grafana_managed_receiver_configs": {
          "type": "array",
          "items": {
            "$ref": "#/definitions/GettableGrafanaReceiver"
          },
          "x-go-name": "GrafanaManagedReceivers"
        },
        "name": {
          "description": "A unique identifier for this receiver.",
          "type": "string",
          "x-go-name": "Name"
        },
        "opsgenie_configs": {
          "type": "array",
          "items": {
            "$ref": "#/definitions/OpsGenieConfig"
          },
          "x-go-name": "OpsGenieConfigs"
        },
        "pagerduty_configs": {
          "type": "array",
          "items": {
            "$ref": "#/definitions/PagerdutyConfig"
          },
          "x-go-name": "PagerdutyConfigs"
        },
        "pushover_configs": {
          "type": "array",
          "items": {
            "$ref": "#/definitions/PushoverConfig"
          },
          "x-go-name": "PushoverConfigs"
        },
        "slack_configs": {
          "type": "array",
          "items": {
            "$ref": "#/definitions/SlackConfig"
          },
          "x-go-name": "SlackConfigs"
        },
        "victorops_configs": {
          "type": "array",
          "items": {
            "$ref": "#/definitions/VictorOpsConfig"
          },
          "x-go-name": "VictorOpsConfigs"
        },
        "webhook_configs": {
          "type": "array",
          "items": {
            "$ref": "#/definitions/WebhookConfig"
          },
          "x-go-name": "WebhookConfigs"
        },
        "wechat_configs": {
          "type": "array",
          "items": {
            "$ref": "#/definitions/WechatConfig"
          },
          "x-go-name": "WechatConfigs"
        }
      },
      "x-go-package": "github.com/grafana/grafana/pkg/services/ngalert/api/tooling/definitions"
    },
    "GettableExtendedRuleNode": {
      "type": "object",
      "properties": {
        "alert": {
          "type": "string",
          "x-go-name": "Alert"
        },
        "annotations": {
          "type": "object",
          "additionalProperties": {
            "type": "string"
          },
          "x-go-name": "Annotations"
        },
        "expr": {
          "type": "string",
          "x-go-name": "Expr"
        },
        "for": {
          "$ref": "#/definitions/Duration"
        },
        "grafana_alert": {
          "$ref": "#/definitions/GettableGrafanaRule"
        },
        "labels": {
          "type": "object",
          "additionalProperties": {
            "type": "string"
          },
          "x-go-name": "Labels"
        },
        "record": {
          "type": "string",
          "x-go-name": "Record"
        }
      },
      "x-go-package": "github.com/grafana/grafana/pkg/services/ngalert/api/tooling/definitions"
    },
    "GettableGrafanaReceiver": {
      "type": "object",
      "properties": {
        "disableResolveMessage": {
          "type": "boolean",
          "x-go-name": "DisableResolveMessage"
        },
        "name": {
          "type": "string",
          "x-go-name": "Name"
        },
        "secureFields": {
          "type": "object",
          "additionalProperties": {
            "type": "boolean"
          },
          "x-go-name": "SecureFields"
        },
        "settings": {
          "$ref": "#/definitions/Json"
        },
        "type": {
          "type": "string",
          "x-go-name": "Type"
        },
        "uid": {
          "type": "string",
          "x-go-name": "UID"
        }
      },
      "x-go-package": "github.com/grafana/grafana/pkg/services/ngalert/api/tooling/definitions"
    },
    "GettableGrafanaReceivers": {
      "type": "object",
      "properties": {
        "grafana_managed_receiver_configs": {
          "type": "array",
          "items": {
            "$ref": "#/definitions/GettableGrafanaReceiver"
          },
          "x-go-name": "GrafanaManagedReceivers"
        }
      },
      "x-go-package": "github.com/grafana/grafana/pkg/services/ngalert/api/tooling/definitions"
    },
    "GettableGrafanaRule": {
      "type": "object",
      "properties": {
        "condition": {
          "type": "string",
          "x-go-name": "Condition"
        },
        "data": {
          "type": "array",
          "items": {
            "$ref": "#/definitions/AlertQuery"
          },
          "x-go-name": "Data"
        },
        "exec_err_state": {
          "type": "string",
          "enum": [
            "Alerting"
          ],
          "x-go-name": "ExecErrState"
        },
        "id": {
          "type": "integer",
          "format": "int64",
          "x-go-name": "ID"
        },
        "intervalSeconds": {
          "type": "integer",
          "format": "int64",
          "x-go-name": "IntervalSeconds"
        },
        "namespace_id": {
          "type": "integer",
          "format": "int64",
          "x-go-name": "NamespaceID"
        },
        "namespace_uid": {
          "type": "string",
          "x-go-name": "NamespaceUID"
        },
        "no_data_state": {
          "type": "string",
          "enum": [
            "Alerting",
            "NoData",
            "OK"
          ],
          "x-go-name": "NoDataState"
        },
        "orgId": {
          "type": "integer",
          "format": "int64",
          "x-go-name": "OrgID"
        },
        "rule_group": {
          "type": "string",
          "x-go-name": "RuleGroup"
        },
        "title": {
          "type": "string",
          "x-go-name": "Title"
        },
        "uid": {
          "type": "string",
          "x-go-name": "UID"
        },
        "updated": {
          "type": "string",
          "format": "date-time",
          "x-go-name": "Updated"
        },
        "version": {
          "type": "integer",
          "format": "int64",
          "x-go-name": "Version"
        }
      },
      "x-go-package": "github.com/grafana/grafana/pkg/services/ngalert/api/tooling/definitions"
    },
    "GettableNGalertConfig": {
      "type": "object",
      "properties": {
        "alertmanagers": {
          "type": "array",
          "items": {
            "type": "string"
          },
          "x-go-name": "Alertmanagers"
        }
      },
      "x-go-package": "github.com/grafana/grafana/pkg/services/ngalert/api/tooling/definitions"
    },
    "GettableRuleGroupConfig": {
      "type": "object",
      "properties": {
        "interval": {
          "$ref": "#/definitions/Duration"
        },
        "name": {
          "type": "string",
          "x-go-name": "Name"
        },
        "rules": {
          "type": "array",
          "items": {
            "$ref": "#/definitions/GettableExtendedRuleNode"
          },
          "x-go-name": "Rules"
        }
      },
      "x-go-package": "github.com/grafana/grafana/pkg/services/ngalert/api/tooling/definitions"
    },
<<<<<<< HEAD
=======
    "GettableSilence": {
      "$ref": "#/definitions/gettableSilence"
    },
    "GettableSilences": {
      "$ref": "#/definitions/gettableSilences"
    },
>>>>>>> f3f3fcc7
    "GettableStatus": {
      "type": "object",
      "required": [
        "cluster",
        "config",
        "uptime",
        "versionInfo"
      ],
      "properties": {
        "cluster": {
          "$ref": "#/definitions/clusterStatus"
        },
        "config": {
          "$ref": "#/definitions/PostableApiAlertingConfig"
        },
        "uptime": {
          "description": "uptime",
          "type": "string",
          "format": "date-time",
          "x-go-name": "Uptime"
        },
        "versionInfo": {
          "$ref": "#/definitions/versionInfo"
        }
      },
      "x-go-package": "github.com/grafana/grafana/pkg/services/ngalert/api/tooling/definitions"
    },
    "GettableUserConfig": {
      "type": "object",
      "properties": {
        "alertmanager_config": {
          "$ref": "#/definitions/GettableApiAlertingConfig"
        },
        "template_files": {
          "type": "object",
          "additionalProperties": {
            "type": "string"
          },
          "x-go-name": "TemplateFiles"
        }
      },
      "x-go-package": "github.com/grafana/grafana/pkg/services/ngalert/api/tooling/definitions"
    },
    "GlobalConfig": {
      "description": "GlobalConfig defines configuration parameters that are valid globally\nunless overwritten.",
      "type": "object",
      "properties": {
        "http_config": {
          "$ref": "#/definitions/HTTPClientConfig"
        },
        "opsgenie_api_key": {
          "$ref": "#/definitions/Secret"
        },
        "opsgenie_api_url": {
          "$ref": "#/definitions/URL"
        },
        "pagerduty_url": {
          "$ref": "#/definitions/URL"
        },
        "resolve_timeout": {
          "$ref": "#/definitions/Duration"
        },
        "slack_api_url": {
          "$ref": "#/definitions/SecretURL"
        },
        "slack_api_url_file": {
          "type": "string",
          "x-go-name": "SlackAPIURLFile"
        },
        "smtp_auth_identity": {
          "type": "string",
          "x-go-name": "SMTPAuthIdentity"
        },
        "smtp_auth_password": {
          "$ref": "#/definitions/Secret"
        },
        "smtp_auth_secret": {
          "$ref": "#/definitions/Secret"
        },
        "smtp_auth_username": {
          "type": "string",
          "x-go-name": "SMTPAuthUsername"
        },
        "smtp_from": {
          "type": "string",
          "x-go-name": "SMTPFrom"
        },
        "smtp_hello": {
          "type": "string",
          "x-go-name": "SMTPHello"
        },
        "smtp_require_tls": {
          "type": "boolean",
          "x-go-name": "SMTPRequireTLS"
        },
        "smtp_smarthost": {
          "$ref": "#/definitions/HostPort"
        },
        "victorops_api_key": {
          "$ref": "#/definitions/Secret"
        },
        "victorops_api_url": {
          "$ref": "#/definitions/URL"
        },
        "wechat_api_corp_id": {
          "type": "string",
          "x-go-name": "WeChatAPICorpID"
        },
        "wechat_api_secret": {
          "$ref": "#/definitions/Secret"
        },
        "wechat_api_url": {
          "$ref": "#/definitions/URL"
        }
      },
      "x-go-package": "github.com/prometheus/alertmanager/config"
    },
    "HTTPClientConfig": {
      "type": "object",
      "title": "HTTPClientConfig configures an HTTP client.",
      "properties": {
        "authorization": {
          "$ref": "#/definitions/Authorization"
        },
        "basic_auth": {
          "$ref": "#/definitions/BasicAuth"
        },
        "bearer_token": {
          "$ref": "#/definitions/Secret"
        },
        "bearer_token_file": {
          "description": "The bearer token file for the targets. Deprecated in favour of\nAuthorization.CredentialsFile.",
          "type": "string",
          "x-go-name": "BearerTokenFile"
        },
        "follow_redirects": {
          "description": "FollowRedirects specifies whether the client should follow HTTP 3xx redirects.\nThe omitempty flag is not set, because it would be hidden from the\nmarshalled configuration when set to false.",
          "type": "boolean",
          "x-go-name": "FollowRedirects"
        },
        "oauth2": {
          "$ref": "#/definitions/OAuth2"
        },
        "proxy_url": {
          "$ref": "#/definitions/URL"
        },
        "tls_config": {
          "$ref": "#/definitions/TLSConfig"
        }
      },
      "x-go-package": "github.com/prometheus/common/config"
    },
    "HostPort": {
      "type": "object",
      "title": "HostPort represents a \"host:port\" network address.",
      "properties": {
        "Host": {
          "type": "string"
        },
        "Port": {
          "type": "string"
        }
      },
      "x-go-package": "github.com/prometheus/alertmanager/config"
    },
    "InhibitRule": {
      "description": "InhibitRule defines an inhibition rule that mutes alerts that match the\ntarget labels if an alert matching the source labels exists.\nBoth alerts have to have a set of labels being equal.",
      "type": "object",
      "properties": {
        "equal": {
          "$ref": "#/definitions/LabelNames"
        },
        "source_match": {
          "description": "SourceMatch defines a set of labels that have to equal the given\nvalue for source alerts. Deprecated. Remove before v1.0 release.",
          "type": "object",
          "additionalProperties": {
            "type": "string"
          },
          "x-go-name": "SourceMatch"
        },
        "source_match_re": {
          "$ref": "#/definitions/MatchRegexps"
        },
        "source_matchers": {
          "$ref": "#/definitions/Matchers"
        },
        "target_match": {
          "description": "TargetMatch defines a set of labels that have to equal the given\nvalue for target alerts. Deprecated. Remove before v1.0 release.",
          "type": "object",
          "additionalProperties": {
            "type": "string"
          },
          "x-go-name": "TargetMatch"
        },
        "target_match_re": {
          "$ref": "#/definitions/MatchRegexps"
        },
        "target_matchers": {
          "$ref": "#/definitions/Matchers"
        }
      },
      "x-go-package": "github.com/prometheus/alertmanager/config"
    },
    "Json": {
      "type": "object",
      "x-go-package": "github.com/grafana/grafana/pkg/components/simplejson"
    },
    "Label": {
      "type": "object",
      "title": "Label is a key/value pair of strings.",
      "properties": {
        "Name": {
          "type": "string",
          "x-go-name": "Value"
        }
      },
      "x-go-package": "github.com/prometheus/prometheus/pkg/labels"
    },
    "LabelName": {
      "description": "A LabelName is a key for a LabelSet or Metric.  It has a value associated\ntherewith.",
      "type": "string",
      "x-go-package": "github.com/prometheus/common/model"
    },
    "LabelNames": {
      "type": "array",
      "title": "LabelNames is a sortable LabelName slice. In implements sort.Interface.",
      "items": {
        "$ref": "#/definitions/LabelName"
      },
      "x-go-package": "github.com/prometheus/common/model"
    },
    "Labels": {
      "description": "Labels is a sorted set of labels. Order has to be guaranteed upon\ninstantiation.",
      "type": "array",
      "items": {
        "$ref": "#/definitions/Label"
      },
      "x-go-package": "github.com/prometheus/prometheus/pkg/labels"
    },
    "MatchRegexps": {
      "type": "object",
      "title": "MatchRegexps represents a map of Regexp.",
      "additionalProperties": {
        "$ref": "#/definitions/Regexp"
      },
      "x-go-package": "github.com/prometheus/alertmanager/config"
    },
    "MatchType": {
      "type": "integer",
      "format": "int64",
      "title": "MatchType is an enum for label matching types.",
      "x-go-package": "github.com/prometheus/alertmanager/pkg/labels"
    },
    "Matcher": {
      "type": "object",
      "title": "Matcher models the matching of a label.",
      "properties": {
        "Name": {
          "type": "string"
        },
        "Type": {
          "$ref": "#/definitions/MatchType"
        },
        "Value": {
          "type": "string"
        }
      },
      "x-go-package": "github.com/prometheus/alertmanager/pkg/labels"
    },
    "Matchers": {
      "description": "Matchers is a slice of Matchers that is sortable, implements Stringer, and\nprovides a Matches method to match a LabelSet against all Matchers in the\nslice. Note that some users of Matchers might require it to be sorted.",
      "type": "array",
      "items": {
        "$ref": "#/definitions/Matcher"
      },
      "$ref": "#/definitions/Matchers"
    },
    "NamespaceConfigResponse": {
      "type": "object",
      "additionalProperties": {
        "type": "array",
        "items": {
          "$ref": "#/definitions/GettableRuleGroupConfig"
        }
      },
      "x-go-package": "github.com/grafana/grafana/pkg/services/ngalert/api/tooling/definitions"
    },
    "NotifierConfig": {
      "type": "object",
      "title": "NotifierConfig contains base options common across all notifier configurations.",
      "properties": {
        "send_resolved": {
          "type": "boolean",
          "x-go-name": "VSendResolved"
        }
      },
      "x-go-package": "github.com/prometheus/alertmanager/config"
    },
    "OAuth2": {
      "type": "object",
      "title": "OAuth2 is the oauth2 client configuration.",
      "properties": {
        "client_id": {
          "type": "string",
          "x-go-name": "ClientID"
        },
        "client_secret": {
          "$ref": "#/definitions/Secret"
        },
        "client_secret_file": {
          "type": "string",
          "x-go-name": "ClientSecretFile"
        },
        "endpoint_params": {
          "type": "object",
          "additionalProperties": {
            "type": "string"
          },
          "x-go-name": "EndpointParams"
        },
        "scopes": {
          "type": "array",
          "items": {
            "type": "string"
          },
          "x-go-name": "Scopes"
        },
        "token_url": {
          "type": "string",
          "x-go-name": "TokenURL"
        }
      },
      "x-go-package": "github.com/prometheus/common/config"
    },
    "OpsGenieConfig": {
      "type": "object",
      "title": "OpsGenieConfig configures notifications via OpsGenie.",
      "properties": {
        "api_key": {
          "$ref": "#/definitions/Secret"
        },
        "api_url": {
          "$ref": "#/definitions/URL"
        },
        "description": {
          "type": "string",
          "x-go-name": "Description"
        },
        "details": {
          "type": "object",
          "additionalProperties": {
            "type": "string"
          },
          "x-go-name": "Details"
        },
        "http_config": {
          "$ref": "#/definitions/HTTPClientConfig"
        },
        "message": {
          "type": "string",
          "x-go-name": "Message"
        },
        "note": {
          "type": "string",
          "x-go-name": "Note"
        },
        "priority": {
          "type": "string",
          "x-go-name": "Priority"
        },
        "responders": {
          "type": "array",
          "items": {
            "$ref": "#/definitions/OpsGenieConfigResponder"
          },
          "x-go-name": "Responders"
        },
        "send_resolved": {
          "type": "boolean",
          "x-go-name": "VSendResolved"
        },
        "source": {
          "type": "string",
          "x-go-name": "Source"
        },
        "tags": {
          "type": "string",
          "x-go-name": "Tags"
        }
      },
      "x-go-package": "github.com/prometheus/alertmanager/config"
    },
    "OpsGenieConfigResponder": {
      "type": "object",
      "properties": {
        "id": {
          "description": "One of those 3 should be filled.",
          "type": "string",
          "x-go-name": "ID"
        },
        "name": {
          "type": "string",
          "x-go-name": "Name"
        },
        "type": {
          "description": "team, user, escalation, schedule etc.",
          "type": "string",
          "x-go-name": "Type"
        },
        "username": {
          "type": "string",
          "x-go-name": "Username"
        }
      },
      "x-go-package": "github.com/prometheus/alertmanager/config"
    },
    "PagerdutyConfig": {
      "type": "object",
      "title": "PagerdutyConfig configures notifications via PagerDuty.",
      "properties": {
        "class": {
          "type": "string",
          "x-go-name": "Class"
        },
        "client": {
          "type": "string",
          "x-go-name": "Client"
        },
        "client_url": {
          "type": "string",
          "x-go-name": "ClientURL"
        },
        "component": {
          "type": "string",
          "x-go-name": "Component"
        },
        "description": {
          "type": "string",
          "x-go-name": "Description"
        },
        "details": {
          "type": "object",
          "additionalProperties": {
            "type": "string"
          },
          "x-go-name": "Details"
        },
        "group": {
          "type": "string",
          "x-go-name": "Group"
        },
        "http_config": {
          "$ref": "#/definitions/HTTPClientConfig"
        },
        "images": {
          "type": "array",
          "items": {
            "$ref": "#/definitions/PagerdutyImage"
          },
          "x-go-name": "Images"
        },
        "links": {
          "type": "array",
          "items": {
            "$ref": "#/definitions/PagerdutyLink"
          },
          "x-go-name": "Links"
        },
        "routing_key": {
          "$ref": "#/definitions/Secret"
        },
        "send_resolved": {
          "type": "boolean",
          "x-go-name": "VSendResolved"
        },
        "service_key": {
          "$ref": "#/definitions/Secret"
        },
        "severity": {
          "type": "string",
          "x-go-name": "Severity"
        },
        "url": {
          "$ref": "#/definitions/URL"
        }
      },
      "x-go-package": "github.com/prometheus/alertmanager/config"
    },
    "PagerdutyImage": {
      "description": "PagerdutyImage is an image",
      "type": "object",
      "properties": {
        "alt": {
          "type": "string",
          "x-go-name": "Alt"
        },
        "href": {
          "type": "string",
          "x-go-name": "Href"
        },
        "src": {
          "type": "string",
          "x-go-name": "Src"
        }
      },
      "x-go-package": "github.com/prometheus/alertmanager/config"
    },
    "PagerdutyLink": {
      "description": "PagerdutyLink is a link",
      "type": "object",
      "properties": {
        "href": {
          "type": "string",
          "x-go-name": "Href"
        },
        "text": {
          "type": "string",
          "x-go-name": "Text"
        }
      },
      "x-go-package": "github.com/prometheus/alertmanager/config"
    },
    "Point": {
      "type": "object",
      "title": "Point represents a single data point for a given timestamp.",
      "properties": {
        "T": {
          "type": "integer",
          "format": "int64"
        },
        "V": {
          "type": "number",
          "format": "double"
        }
      },
      "x-go-package": "github.com/prometheus/prometheus/promql"
    },
    "PostableApiAlertingConfig": {
      "type": "object",
      "properties": {
        "global": {
          "$ref": "#/definitions/GlobalConfig"
        },
        "inhibit_rules": {
          "type": "array",
          "items": {
            "$ref": "#/definitions/InhibitRule"
          },
          "x-go-name": "InhibitRules"
        },
        "receivers": {
          "description": "Override with our superset receiver type",
          "type": "array",
          "items": {
            "$ref": "#/definitions/PostableApiReceiver"
          },
          "x-go-name": "Receivers"
        },
        "route": {
          "$ref": "#/definitions/Route"
        },
        "templates": {
          "type": "array",
          "items": {
            "type": "string"
          },
          "x-go-name": "Templates"
        }
      },
      "x-go-package": "github.com/grafana/grafana/pkg/services/ngalert/api/tooling/definitions"
    },
    "PostableApiReceiver": {
      "type": "object",
      "properties": {
        "email_configs": {
          "type": "array",
          "items": {
            "$ref": "#/definitions/EmailConfig"
          },
          "x-go-name": "EmailConfigs"
        },
        "grafana_managed_receiver_configs": {
          "type": "array",
          "items": {
            "$ref": "#/definitions/PostableGrafanaReceiver"
          },
          "x-go-name": "GrafanaManagedReceivers"
        },
        "name": {
          "description": "A unique identifier for this receiver.",
          "type": "string",
          "x-go-name": "Name"
        },
        "opsgenie_configs": {
          "type": "array",
          "items": {
            "$ref": "#/definitions/OpsGenieConfig"
          },
          "x-go-name": "OpsGenieConfigs"
        },
        "pagerduty_configs": {
          "type": "array",
          "items": {
            "$ref": "#/definitions/PagerdutyConfig"
          },
          "x-go-name": "PagerdutyConfigs"
        },
        "pushover_configs": {
          "type": "array",
          "items": {
            "$ref": "#/definitions/PushoverConfig"
          },
          "x-go-name": "PushoverConfigs"
        },
        "slack_configs": {
          "type": "array",
          "items": {
            "$ref": "#/definitions/SlackConfig"
          },
          "x-go-name": "SlackConfigs"
        },
        "victorops_configs": {
          "type": "array",
          "items": {
            "$ref": "#/definitions/VictorOpsConfig"
          },
          "x-go-name": "VictorOpsConfigs"
        },
        "webhook_configs": {
          "type": "array",
          "items": {
            "$ref": "#/definitions/WebhookConfig"
          },
          "x-go-name": "WebhookConfigs"
        },
        "wechat_configs": {
          "type": "array",
          "items": {
            "$ref": "#/definitions/WechatConfig"
          },
          "x-go-name": "WechatConfigs"
        }
      },
      "x-go-package": "github.com/grafana/grafana/pkg/services/ngalert/api/tooling/definitions"
    },
    "PostableExtendedRuleNode": {
      "type": "object",
      "properties": {
        "alert": {
          "type": "string",
          "x-go-name": "Alert"
        },
        "annotations": {
          "type": "object",
          "additionalProperties": {
            "type": "string"
          },
          "x-go-name": "Annotations"
        },
        "expr": {
          "type": "string",
          "x-go-name": "Expr"
        },
        "for": {
          "$ref": "#/definitions/Duration"
        },
        "grafana_alert": {
          "$ref": "#/definitions/PostableGrafanaRule"
        },
        "labels": {
          "type": "object",
          "additionalProperties": {
            "type": "string"
          },
          "x-go-name": "Labels"
        },
        "record": {
          "type": "string",
          "x-go-name": "Record"
        }
      },
      "x-go-package": "github.com/grafana/grafana/pkg/services/ngalert/api/tooling/definitions"
    },
    "PostableGrafanaReceiver": {
      "type": "object",
      "properties": {
        "disableResolveMessage": {
          "type": "boolean",
          "x-go-name": "DisableResolveMessage"
        },
        "name": {
          "type": "string",
          "x-go-name": "Name"
        },
        "secureSettings": {
          "type": "object",
          "additionalProperties": {
            "type": "string"
          },
          "x-go-name": "SecureSettings"
        },
        "settings": {
          "$ref": "#/definitions/Json"
        },
        "type": {
          "type": "string",
          "x-go-name": "Type"
        },
        "uid": {
          "type": "string",
          "x-go-name": "UID"
        }
      },
      "x-go-package": "github.com/grafana/grafana/pkg/services/ngalert/api/tooling/definitions"
    },
    "PostableGrafanaReceivers": {
      "type": "object",
      "properties": {
        "grafana_managed_receiver_configs": {
          "type": "array",
          "items": {
            "$ref": "#/definitions/PostableGrafanaReceiver"
          },
          "x-go-name": "GrafanaManagedReceivers"
        }
      },
      "x-go-package": "github.com/grafana/grafana/pkg/services/ngalert/api/tooling/definitions"
    },
    "PostableGrafanaRule": {
      "type": "object",
      "properties": {
        "condition": {
          "type": "string",
          "x-go-name": "Condition"
        },
        "data": {
          "type": "array",
          "items": {
            "$ref": "#/definitions/AlertQuery"
          },
          "x-go-name": "Data"
        },
        "exec_err_state": {
          "type": "string",
          "enum": [
            "Alerting"
          ],
          "x-go-name": "ExecErrState"
        },
        "no_data_state": {
          "type": "string",
          "enum": [
            "Alerting",
            "NoData",
            "OK"
          ],
          "x-go-name": "NoDataState"
        },
        "title": {
          "type": "string",
          "x-go-name": "Title"
        },
        "uid": {
          "type": "string",
          "x-go-name": "UID"
        }
      },
      "x-go-package": "github.com/grafana/grafana/pkg/services/ngalert/api/tooling/definitions"
    },
    "PostableNGalertConfig": {
      "type": "object",
      "properties": {
        "alertmanagers": {
          "type": "array",
          "items": {
            "type": "string"
          },
          "x-go-name": "Alertmanagers"
        }
      },
      "x-go-package": "github.com/grafana/grafana/pkg/services/ngalert/api/tooling/definitions"
    },
    "PostableRuleGroupConfig": {
      "type": "object",
      "properties": {
        "interval": {
          "$ref": "#/definitions/Duration"
        },
        "name": {
          "type": "string",
          "x-go-name": "Name"
        },
        "rules": {
          "type": "array",
          "items": {
            "$ref": "#/definitions/PostableExtendedRuleNode"
          },
          "x-go-name": "Rules"
        }
      },
      "x-go-package": "github.com/grafana/grafana/pkg/services/ngalert/api/tooling/definitions"
    },
    "PostableUserConfig": {
      "type": "object",
      "properties": {
        "alertmanager_config": {
          "$ref": "#/definitions/PostableApiAlertingConfig"
        },
        "template_files": {
          "type": "object",
          "additionalProperties": {
            "type": "string"
          },
          "x-go-name": "TemplateFiles"
        }
      },
      "x-go-package": "github.com/grafana/grafana/pkg/services/ngalert/api/tooling/definitions"
    },
    "PushoverConfig": {
      "type": "object",
      "properties": {
        "expire": {
          "$ref": "#/definitions/duration"
        },
        "html": {
          "type": "boolean",
          "x-go-name": "HTML"
        },
        "http_config": {
          "$ref": "#/definitions/HTTPClientConfig"
        },
        "message": {
          "type": "string",
          "x-go-name": "Message"
        },
        "priority": {
          "type": "string",
          "x-go-name": "Priority"
        },
        "retry": {
          "$ref": "#/definitions/duration"
        },
        "send_resolved": {
          "type": "boolean",
          "x-go-name": "VSendResolved"
        },
        "sound": {
          "type": "string",
          "x-go-name": "Sound"
        },
        "title": {
          "type": "string",
          "x-go-name": "Title"
        },
        "token": {
          "$ref": "#/definitions/Secret"
        },
        "url": {
          "type": "string",
          "x-go-name": "URL"
        },
        "url_title": {
          "type": "string",
          "x-go-name": "URLTitle"
        },
        "user_key": {
          "$ref": "#/definitions/Secret"
        }
      },
      "x-go-package": "github.com/prometheus/alertmanager/config"
    },
    "Receiver": {
      "type": "object",
      "title": "Receiver configuration provides configuration on how to contact a receiver.",
      "properties": {
        "email_configs": {
          "type": "array",
          "items": {
            "$ref": "#/definitions/EmailConfig"
          },
          "x-go-name": "EmailConfigs"
        },
        "name": {
          "description": "A unique identifier for this receiver.",
          "type": "string",
          "x-go-name": "Name"
        },
        "opsgenie_configs": {
          "type": "array",
          "items": {
            "$ref": "#/definitions/OpsGenieConfig"
          },
          "x-go-name": "OpsGenieConfigs"
        },
        "pagerduty_configs": {
          "type": "array",
          "items": {
            "$ref": "#/definitions/PagerdutyConfig"
          },
          "x-go-name": "PagerdutyConfigs"
        },
        "pushover_configs": {
          "type": "array",
          "items": {
            "$ref": "#/definitions/PushoverConfig"
          },
          "x-go-name": "PushoverConfigs"
        },
        "slack_configs": {
          "type": "array",
          "items": {
            "$ref": "#/definitions/SlackConfig"
          },
          "x-go-name": "SlackConfigs"
        },
        "victorops_configs": {
          "type": "array",
          "items": {
            "$ref": "#/definitions/VictorOpsConfig"
          },
          "x-go-name": "VictorOpsConfigs"
        },
        "webhook_configs": {
          "type": "array",
          "items": {
            "$ref": "#/definitions/WebhookConfig"
          },
          "x-go-name": "WebhookConfigs"
        },
        "wechat_configs": {
          "type": "array",
          "items": {
            "$ref": "#/definitions/WechatConfig"
          },
          "x-go-name": "WechatConfigs"
        }
      },
      "x-go-package": "github.com/prometheus/alertmanager/config"
    },
    "Regexp": {
      "description": "A Regexp is safe for concurrent use by multiple goroutines,\nexcept for configuration methods, such as Longest.",
      "type": "object",
      "title": "Regexp is the representation of a compiled regular expression.",
      "x-go-package": "regexp"
    },
    "RelativeTimeRange": {
      "description": "RelativeTimeRange is the per query start and end time\nfor requests.",
      "type": "object",
      "properties": {
        "from": {
          "$ref": "#/definitions/Duration"
        },
        "to": {
          "$ref": "#/definitions/Duration"
        }
      },
      "x-go-package": "github.com/grafana/grafana/pkg/services/ngalert/models"
    },
    "ResponseDetails": {
      "type": "object",
      "properties": {
        "msg": {
          "type": "string",
          "x-go-name": "Msg"
        }
      },
      "x-go-package": "github.com/grafana/grafana/pkg/services/ngalert/api/tooling/definitions"
    },
    "Route": {
      "type": "object",
      "title": "A Route is a node that contains definitions of how to handle alerts.",
      "properties": {
        "continue": {
          "type": "boolean",
          "x-go-name": "Continue"
        },
        "group_by": {
          "type": "array",
          "items": {
            "type": "string"
          },
          "x-go-name": "GroupByStr"
        },
        "group_interval": {
          "$ref": "#/definitions/Duration"
        },
        "group_wait": {
          "$ref": "#/definitions/Duration"
        },
        "match": {
          "description": "Deprecated. Remove before v1.0 release.",
          "type": "object",
          "additionalProperties": {
            "type": "string"
          },
          "x-go-name": "Match"
        },
        "match_re": {
          "$ref": "#/definitions/MatchRegexps"
        },
        "matchers": {
          "$ref": "#/definitions/Matchers"
        },
        "mute_time_intervals": {
          "type": "array",
          "items": {
            "type": "string"
          },
          "x-go-name": "MuteTimeIntervals"
        },
        "receiver": {
          "type": "string",
          "x-go-name": "Receiver"
        },
        "repeat_interval": {
          "$ref": "#/definitions/Duration"
        },
        "routes": {
          "type": "array",
          "items": {
            "$ref": "#/definitions/Route"
          },
          "x-go-name": "Routes"
        }
      },
      "x-go-package": "github.com/prometheus/alertmanager/config"
    },
    "Rule": {
      "description": "adapted from cortex",
      "type": "object",
      "required": [
        "name",
        "query",
        "health",
        "type"
      ],
      "properties": {
        "evaluationTime": {
          "type": "number",
          "format": "double",
          "x-go-name": "EvaluationTime"
        },
        "health": {
          "type": "string",
          "x-go-name": "Health"
        },
        "labels": {
          "$ref": "#/definitions/labels"
        },
        "lastError": {
          "type": "string",
          "x-go-name": "LastError"
        },
        "lastEvaluation": {
          "type": "string",
          "format": "date-time",
          "x-go-name": "LastEvaluation"
        },
        "name": {
          "type": "string",
          "x-go-name": "Name"
        },
        "query": {
          "type": "string",
          "x-go-name": "Query"
        },
        "type": {
          "$ref": "#/definitions/RuleType"
        }
      },
      "x-go-package": "github.com/grafana/grafana/pkg/services/ngalert/api/tooling/definitions"
    },
    "RuleDiscovery": {
      "type": "object",
      "required": [
        "groups"
      ],
      "properties": {
        "groups": {
          "type": "array",
          "items": {
            "$ref": "#/definitions/RuleGroup"
          },
          "x-go-name": "RuleGroups"
        }
      },
      "x-go-package": "github.com/grafana/grafana/pkg/services/ngalert/api/tooling/definitions"
    },
    "RuleGroup": {
      "type": "object",
      "required": [
        "name",
        "file",
        "rules",
        "interval"
      ],
      "properties": {
        "evaluationTime": {
          "type": "number",
          "format": "double",
          "x-go-name": "EvaluationTime"
        },
        "file": {
          "type": "string",
          "x-go-name": "File"
        },
        "interval": {
          "type": "number",
          "format": "double",
          "x-go-name": "Interval"
        },
        "lastEvaluation": {
          "type": "string",
          "format": "date-time",
          "x-go-name": "LastEvaluation"
        },
        "name": {
          "type": "string",
          "x-go-name": "Name"
        },
        "rules": {
          "description": "In order to preserve rule ordering, while exposing type (alerting or recording)\nspecific properties, both alerting and recording rules are exposed in the\nsame array.",
          "type": "array",
          "items": {
            "$ref": "#/definitions/AlertingRule"
          },
          "x-go-name": "Rules"
        }
      },
      "x-go-package": "github.com/grafana/grafana/pkg/services/ngalert/api/tooling/definitions"
    },
    "RuleGroupConfigResponse": {
      "type": "object",
      "properties": {
        "interval": {
          "$ref": "#/definitions/Duration"
        },
        "name": {
          "type": "string",
          "x-go-name": "Name"
        },
        "rules": {
          "type": "array",
          "items": {
            "$ref": "#/definitions/GettableExtendedRuleNode"
          },
          "x-go-name": "Rules"
        }
      },
      "x-go-package": "github.com/grafana/grafana/pkg/services/ngalert/api/tooling/definitions"
    },
    "RuleResponse": {
      "type": "object",
      "required": [
        "status"
      ],
      "properties": {
        "data": {
          "$ref": "#/definitions/RuleDiscovery"
        },
        "error": {
          "type": "string",
          "x-go-name": "Error"
        },
        "errorType": {
          "$ref": "#/definitions/ErrorType"
        },
        "status": {
          "type": "string",
          "x-go-name": "Status"
        }
      },
      "x-go-package": "github.com/grafana/grafana/pkg/services/ngalert/api/tooling/definitions"
    },
    "RuleType": {
      "type": "string",
      "title": "RuleType models the type of a rule.",
      "x-go-package": "github.com/prometheus/client_golang/api/prometheus/v1"
    },
    "Sample": {
      "type": "object",
      "title": "Sample is a single sample belonging to a metric.",
      "properties": {
        "Metric": {
          "$ref": "#/definitions/Labels"
        },
        "T": {
          "type": "integer",
          "format": "int64"
        },
        "V": {
          "type": "number",
          "format": "double"
        }
      },
      "x-go-package": "github.com/prometheus/prometheus/promql"
    },
    "Secret": {
      "type": "string",
      "title": "Secret special type for storing secrets.",
      "x-go-package": "github.com/prometheus/common/config"
    },
    "SecretURL": {
      "title": "SecretURL is a URL that must not be revealed on marshaling.",
      "$ref": "#/definitions/URL"
    },
    "SlackAction": {
      "description": "See https://api.slack.com/docs/message-attachments#action_fields and https://api.slack.com/docs/message-buttons\nfor more information.",
      "type": "object",
      "title": "SlackAction configures a single Slack action that is sent with each notification.",
      "properties": {
        "confirm": {
          "$ref": "#/definitions/SlackConfirmationField"
        },
        "name": {
          "type": "string",
          "x-go-name": "Name"
        },
        "style": {
          "type": "string",
          "x-go-name": "Style"
        },
        "text": {
          "type": "string",
          "x-go-name": "Text"
        },
        "type": {
          "type": "string",
          "x-go-name": "Type"
        },
        "url": {
          "type": "string",
          "x-go-name": "URL"
        },
        "value": {
          "type": "string",
          "x-go-name": "Value"
        }
      },
      "x-go-package": "github.com/prometheus/alertmanager/config"
    },
    "SlackConfig": {
      "type": "object",
      "title": "SlackConfig configures notifications via Slack.",
      "properties": {
        "actions": {
          "type": "array",
          "items": {
            "$ref": "#/definitions/SlackAction"
          },
          "x-go-name": "Actions"
        },
        "api_url": {
          "$ref": "#/definitions/SecretURL"
        },
        "api_url_file": {
          "type": "string",
          "x-go-name": "APIURLFile"
        },
        "callback_id": {
          "type": "string",
          "x-go-name": "CallbackID"
        },
        "channel": {
          "description": "Slack channel override, (like #other-channel or @username).",
          "type": "string",
          "x-go-name": "Channel"
        },
        "color": {
          "type": "string",
          "x-go-name": "Color"
        },
        "fallback": {
          "type": "string",
          "x-go-name": "Fallback"
        },
        "fields": {
          "type": "array",
          "items": {
            "$ref": "#/definitions/SlackField"
          },
          "x-go-name": "Fields"
        },
        "footer": {
          "type": "string",
          "x-go-name": "Footer"
        },
        "http_config": {
          "$ref": "#/definitions/HTTPClientConfig"
        },
        "icon_emoji": {
          "type": "string",
          "x-go-name": "IconEmoji"
        },
        "icon_url": {
          "type": "string",
          "x-go-name": "IconURL"
        },
        "image_url": {
          "type": "string",
          "x-go-name": "ImageURL"
        },
        "link_names": {
          "type": "boolean",
          "x-go-name": "LinkNames"
        },
        "mrkdwn_in": {
          "type": "array",
          "items": {
            "type": "string"
          },
          "x-go-name": "MrkdwnIn"
        },
        "pretext": {
          "type": "string",
          "x-go-name": "Pretext"
        },
        "send_resolved": {
          "type": "boolean",
          "x-go-name": "VSendResolved"
        },
        "short_fields": {
          "type": "boolean",
          "x-go-name": "ShortFields"
        },
        "text": {
          "type": "string",
          "x-go-name": "Text"
        },
        "thumb_url": {
          "type": "string",
          "x-go-name": "ThumbURL"
        },
        "title": {
          "type": "string",
          "x-go-name": "Title"
        },
        "title_link": {
          "type": "string",
          "x-go-name": "TitleLink"
        },
        "username": {
          "type": "string",
          "x-go-name": "Username"
        }
      },
      "x-go-package": "github.com/prometheus/alertmanager/config"
    },
    "SlackConfirmationField": {
      "description": "SlackConfirmationField protect users from destructive actions or particularly distinguished decisions\nby asking them to confirm their button click one more time.\nSee https://api.slack.com/docs/interactive-message-field-guide#confirmation_fields for more information.",
      "type": "object",
      "properties": {
        "dismiss_text": {
          "type": "string",
          "x-go-name": "DismissText"
        },
        "ok_text": {
          "type": "string",
          "x-go-name": "OkText"
        },
        "text": {
          "type": "string",
          "x-go-name": "Text"
        },
        "title": {
          "type": "string",
          "x-go-name": "Title"
        }
      },
      "x-go-package": "github.com/prometheus/alertmanager/config"
    },
    "SlackField": {
      "description": "Each field must contain a title, value, and optionally, a boolean value to indicate if the field\nis short enough to be displayed next to other fields designated as short.\nSee https://api.slack.com/docs/message-attachments#fields for more information.",
      "type": "object",
      "title": "SlackField configures a single Slack field that is sent with each notification.",
      "properties": {
        "short": {
          "type": "boolean",
          "x-go-name": "Short"
        },
        "title": {
          "type": "string",
          "x-go-name": "Title"
        },
        "value": {
          "type": "string",
          "x-go-name": "Value"
        }
      },
      "x-go-package": "github.com/prometheus/alertmanager/config"
    },
    "SmtpNotEnabled": {
      "$ref": "#/definitions/ResponseDetails"
    },
    "Success": {
      "$ref": "#/definitions/ResponseDetails"
    },
    "TLSConfig": {
      "type": "object",
      "title": "TLSConfig configures the options for TLS connections.",
      "properties": {
        "ca_file": {
          "description": "The CA cert to use for the targets.",
          "type": "string",
          "x-go-name": "CAFile"
        },
        "cert_file": {
          "description": "The client cert file for the targets.",
          "type": "string",
          "x-go-name": "CertFile"
        },
        "insecure_skip_verify": {
          "description": "Disable target certificate validation.",
          "type": "boolean",
          "x-go-name": "InsecureSkipVerify"
        },
        "key_file": {
          "description": "The client key file for the targets.",
          "type": "string",
          "x-go-name": "KeyFile"
        },
        "server_name": {
          "description": "Used to verify the hostname for the targets.",
          "type": "string",
          "x-go-name": "ServerName"
        }
      },
      "x-go-package": "github.com/prometheus/common/config"
    },
    "TestRulePayload": {
      "type": "object",
      "properties": {
        "expr": {
          "type": "string",
          "x-go-name": "Expr",
          "example": "(node_filesystem_avail_bytes{fstype!=\"\",job=\"integrations/node_exporter\"} node_filesystem_size_bytes{fstype!=\"\",job=\"integrations/node_exporter\"} * 100 \u003c 5 and node_filesystem_readonly{fstype!=\"\",job=\"integrations/node_exporter\"} == 0)"
        },
        "grafana_condition": {
          "$ref": "#/definitions/EvalAlertConditionCommand"
        }
      },
      "x-go-package": "github.com/grafana/grafana/pkg/services/ngalert/api/tooling/definitions"
    },
    "TestRuleResponse": {
      "type": "object",
      "properties": {
        "alerts": {
          "$ref": "#/definitions/Vector"
        },
        "grafana_alert_instances": {
          "$ref": "#/definitions/AlertInstancesResponse"
        }
      },
      "x-go-package": "github.com/grafana/grafana/pkg/services/ngalert/api/tooling/definitions"
    },
    "URL": {
      "description": "The general form represented is:\n\n[scheme:][//[userinfo@]host][/]path[?query][#fragment]\n\nURLs that do not start with a slash after the scheme are interpreted as:\n\nscheme:opaque[?query][#fragment]\n\nNote that the Path field is stored in decoded form: /%47%6f%2f becomes /Go/.\nA consequence is that it is impossible to tell which slashes in the Path were\nslashes in the raw URL and which were %2f. This distinction is rarely important,\nbut when it is, the code should use RawPath, an optional field which only gets\nset if the default encoding is different from Path.\n\nURL's String method uses the EscapedPath method to obtain the path. See the\nEscapedPath method for more details.",
      "type": "object",
      "title": "A URL represents a parsed URL (technically, a URI reference).",
      "properties": {
        "ForceQuery": {
          "type": "boolean"
        },
        "Fragment": {
          "type": "string"
        },
        "Host": {
          "type": "string"
        },
        "Opaque": {
          "type": "string"
        },
        "Path": {
          "type": "string"
        },
        "RawFragment": {
          "type": "string"
        },
        "RawPath": {
          "type": "string"
        },
        "RawQuery": {
          "type": "string"
        },
        "Scheme": {
          "type": "string"
        },
        "User": {
          "$ref": "#/definitions/Userinfo"
        }
      },
      "x-go-package": "net/url"
    },
    "Userinfo": {
      "description": "The Userinfo type is an immutable encapsulation of username and\npassword details for a URL. An existing Userinfo value is guaranteed\nto have a username set (potentially empty, as allowed by RFC 2396),\nand optionally a password.",
      "type": "object",
      "x-go-package": "net/url"
    },
    "ValidationError": {
      "type": "object",
      "properties": {
        "msg": {
          "type": "string",
          "x-go-name": "Msg"
        }
      },
      "x-go-package": "github.com/grafana/grafana/pkg/services/ngalert/api/tooling/definitions"
    },
    "Vector": {
      "description": "Vector is basically only an alias for model.Samples, but the\ncontract is that in a Vector, all Samples have the same timestamp.",
      "type": "array",
      "items": {
        "$ref": "#/definitions/Sample"
      },
      "x-go-package": "github.com/prometheus/prometheus/promql"
    },
    "VictorOpsConfig": {
      "type": "object",
      "title": "VictorOpsConfig configures notifications via VictorOps.",
      "properties": {
        "api_key": {
          "$ref": "#/definitions/Secret"
        },
        "api_key_file": {
          "$ref": "#/definitions/Secret"
        },
        "api_url": {
          "$ref": "#/definitions/URL"
        },
        "custom_fields": {
          "type": "object",
          "additionalProperties": {
            "type": "string"
          },
          "x-go-name": "CustomFields"
        },
        "entity_display_name": {
          "type": "string",
          "x-go-name": "EntityDisplayName"
        },
        "http_config": {
          "$ref": "#/definitions/HTTPClientConfig"
        },
        "message_type": {
          "type": "string",
          "x-go-name": "MessageType"
        },
        "monitoring_tool": {
          "type": "string",
          "x-go-name": "MonitoringTool"
        },
        "routing_key": {
          "type": "string",
          "x-go-name": "RoutingKey"
        },
        "send_resolved": {
          "type": "boolean",
          "x-go-name": "VSendResolved"
        },
        "state_message": {
          "type": "string",
          "x-go-name": "StateMessage"
        }
      },
      "x-go-package": "github.com/prometheus/alertmanager/config"
    },
    "WebhookConfig": {
      "type": "object",
      "title": "WebhookConfig configures notifications via a generic webhook.",
      "properties": {
        "http_config": {
          "$ref": "#/definitions/HTTPClientConfig"
        },
        "max_alerts": {
          "description": "MaxAlerts is the maximum number of alerts to be sent per webhook message.\nAlerts exceeding this threshold will be truncated. Setting this to 0\nallows an unlimited number of alerts.",
          "type": "integer",
          "format": "uint64",
          "x-go-name": "MaxAlerts"
        },
        "send_resolved": {
          "type": "boolean",
          "x-go-name": "VSendResolved"
        },
        "url": {
          "$ref": "#/definitions/URL"
        }
      },
      "x-go-package": "github.com/prometheus/alertmanager/config"
    },
    "WechatConfig": {
      "type": "object",
      "title": "WechatConfig configures notifications via Wechat.",
      "properties": {
        "agent_id": {
          "type": "string",
          "x-go-name": "AgentID"
        },
        "api_secret": {
          "$ref": "#/definitions/Secret"
        },
        "api_url": {
          "$ref": "#/definitions/URL"
        },
        "corp_id": {
          "type": "string",
          "x-go-name": "CorpID"
        },
        "http_config": {
          "$ref": "#/definitions/HTTPClientConfig"
        },
        "message": {
          "type": "string",
          "x-go-name": "Message"
        },
        "message_type": {
          "type": "string",
          "x-go-name": "MessageType"
        },
        "send_resolved": {
          "type": "boolean",
          "x-go-name": "VSendResolved"
        },
        "to_party": {
          "type": "string",
          "x-go-name": "ToParty"
        },
        "to_tag": {
          "type": "string",
          "x-go-name": "ToTag"
        },
        "to_user": {
          "type": "string",
          "x-go-name": "ToUser"
        }
      },
      "x-go-package": "github.com/prometheus/alertmanager/config"
    },
    "alert": {
      "description": "Alert alert",
      "type": "object",
      "required": [
        "labels"
      ],
      "properties": {
        "generatorURL": {
          "description": "generator URL\nFormat: uri",
          "type": "string",
          "format": "uri",
          "x-go-name": "GeneratorURL"
        },
        "labels": {
          "$ref": "#/definitions/labelSet"
        }
      },
      "x-go-name": "Alert",
      "x-go-package": "github.com/prometheus/alertmanager/api/v2/models"
    },
    "alertGroup": {
      "description": "AlertGroup alert group",
      "type": "object",
      "required": [
        "alerts",
        "labels",
        "receiver"
      ],
      "properties": {
        "alerts": {
          "description": "alerts",
          "type": "array",
          "items": {
            "$ref": "#/definitions/GettableAlert"
          },
          "x-go-name": "Alerts"
        },
        "labels": {
          "$ref": "#/definitions/labelSet"
        },
        "receiver": {
          "$ref": "#/definitions/receiver"
        }
      },
      "$ref": "#/definitions/alertGroup"
    },
    "alertGroups": {
      "description": "AlertGroups alert groups",
      "type": "array",
      "items": {
        "$ref": "#/definitions/alertGroup"
      },
      "$ref": "#/definitions/alertGroups"
    },
    "alertStatus": {
      "description": "AlertStatus alert status",
      "type": "object",
      "required": [
        "inhibitedBy",
        "silencedBy",
        "state"
      ],
      "properties": {
        "inhibitedBy": {
          "description": "inhibited by",
          "type": "array",
          "items": {
            "type": "string"
          },
          "x-go-name": "InhibitedBy"
        },
        "silencedBy": {
          "description": "silenced by",
          "type": "array",
          "items": {
            "type": "string"
          },
          "x-go-name": "SilencedBy"
        },
        "state": {
          "description": "state",
          "type": "string",
          "enum": [
            "[unprocessed active suppressed]"
          ],
          "x-go-name": "State"
        }
      },
      "x-go-name": "AlertStatus",
      "x-go-package": "github.com/prometheus/alertmanager/api/v2/models"
    },
    "alertmanagerConfig": {
      "description": "AlertmanagerConfig alertmanager config",
      "type": "object",
      "required": [
        "original"
      ],
      "properties": {
        "original": {
          "description": "original",
          "type": "string",
          "x-go-name": "Original"
        }
      },
      "x-go-name": "AlertmanagerConfig",
      "x-go-package": "github.com/prometheus/alertmanager/api/v2/models"
    },
    "alertmanagerStatus": {
      "description": "AlertmanagerStatus alertmanager status",
      "type": "object",
      "required": [
        "cluster",
        "config",
        "uptime",
        "versionInfo"
      ],
      "properties": {
        "cluster": {
          "$ref": "#/definitions/clusterStatus"
        },
        "config": {
          "$ref": "#/definitions/alertmanagerConfig"
        },
        "uptime": {
          "description": "uptime",
          "type": "string",
          "format": "date-time",
          "x-go-name": "Uptime"
        },
        "versionInfo": {
          "$ref": "#/definitions/versionInfo"
        }
      },
      "x-go-name": "AlertmanagerStatus",
      "x-go-package": "github.com/prometheus/alertmanager/api/v2/models"
    },
    "clusterStatus": {
      "description": "ClusterStatus cluster status",
      "type": "object",
      "required": [
        "status"
      ],
      "properties": {
        "name": {
          "description": "name",
          "type": "string",
          "x-go-name": "Name"
        },
        "peers": {
          "description": "peers",
          "type": "array",
          "items": {
            "$ref": "#/definitions/peerStatus"
          },
          "x-go-name": "Peers"
        },
        "status": {
          "description": "status",
          "type": "string",
          "enum": [
            "[ready settling disabled]"
          ],
          "x-go-name": "Status"
        }
      },
      "x-go-name": "ClusterStatus",
      "x-go-package": "github.com/prometheus/alertmanager/api/v2/models"
    },
    "duration": {
      "$ref": "#/definitions/Duration"
    },
    "gettableAlert": {
      "description": "GettableAlert gettable alert",
      "type": "object",
      "required": [
        "labels",
        "annotations",
        "endsAt",
        "fingerprint",
        "receivers",
        "startsAt",
        "status",
        "updatedAt"
      ],
      "properties": {
        "annotations": {
          "$ref": "#/definitions/labelSet"
        },
        "endsAt": {
          "description": "ends at",
          "type": "string",
          "format": "date-time",
          "x-go-name": "EndsAt"
        },
        "fingerprint": {
          "description": "fingerprint",
          "type": "string",
          "x-go-name": "Fingerprint"
        },
        "generatorURL": {
          "description": "generator URL\nFormat: uri",
          "type": "string",
          "format": "uri",
          "x-go-name": "GeneratorURL"
        },
        "labels": {
          "$ref": "#/definitions/labelSet"
        },
        "receivers": {
          "description": "receivers",
          "type": "array",
          "items": {
            "$ref": "#/definitions/receiver"
          },
          "x-go-name": "Receivers"
        },
        "startsAt": {
          "description": "starts at",
          "type": "string",
          "format": "date-time",
          "x-go-name": "StartsAt"
        },
        "status": {
          "$ref": "#/definitions/alertStatus"
        },
        "updatedAt": {
          "description": "updated at",
          "type": "string",
          "format": "date-time",
          "x-go-name": "UpdatedAt"
        }
      },
      "$ref": "#/definitions/gettableAlert"
    },
    "gettableAlerts": {
      "type": "array",
      "items": {
        "$ref": "#/definitions/gettableAlert"
      },
      "x-go-name": "GettableAlerts",
      "x-go-package": "github.com/prometheus/alertmanager/api/v2/models",
      "$ref": "#/definitions/gettableAlerts"
    },
    "gettableSilence": {
      "type": "object",
      "required": [
        "comment",
        "createdBy",
        "endsAt",
        "matchers",
        "startsAt",
        "id",
        "status",
        "updatedAt"
      ],
      "properties": {
        "comment": {
          "description": "comment",
          "type": "string",
          "x-go-name": "Comment"
        },
        "createdBy": {
          "description": "created by",
          "type": "string",
          "x-go-name": "CreatedBy"
        },
        "endsAt": {
          "description": "ends at",
          "type": "string",
          "format": "date-time",
          "x-go-name": "EndsAt"
        },
        "id": {
          "description": "id",
          "type": "string",
          "x-go-name": "ID"
        },
        "matchers": {
          "$ref": "#/definitions/matchers"
        },
        "startsAt": {
          "description": "starts at",
          "type": "string",
          "format": "date-time",
          "x-go-name": "StartsAt"
        },
        "status": {
          "$ref": "#/definitions/silenceStatus"
        },
        "updatedAt": {
          "description": "updated at",
          "type": "string",
          "format": "date-time",
          "x-go-name": "UpdatedAt"
        }
      },
      "x-go-name": "GettableSilence",
      "x-go-package": "github.com/prometheus/alertmanager/api/v2/models",
      "$ref": "#/definitions/gettableSilence"
    },
    "gettableSilences": {
      "description": "GettableSilences gettable silences",
      "type": "array",
      "items": {
        "$ref": "#/definitions/gettableSilence"
      },
      "$ref": "#/definitions/gettableSilences"
    },
    "labelSet": {
      "description": "LabelSet label set",
      "type": "object",
      "additionalProperties": {
        "type": "string"
      },
      "x-go-name": "LabelSet",
      "x-go-package": "github.com/prometheus/alertmanager/api/v2/models"
    },
    "labels": {
      "description": "The custom marshaling for labels.Labels ends up doing this anyways.",
      "type": "object",
      "title": "override the labels type with a map for generation.",
      "additionalProperties": {
        "type": "string"
      },
      "x-go-package": "github.com/grafana/grafana/pkg/services/ngalert/api/tooling/definitions"
    },
    "matcher": {
      "description": "Matcher matcher",
      "type": "object",
      "required": [
        "isRegex",
        "name",
        "value"
      ],
      "properties": {
        "isEqual": {
          "description": "is equal",
          "type": "boolean",
          "x-go-name": "IsEqual"
        },
        "isRegex": {
          "description": "is regex",
          "type": "boolean",
          "x-go-name": "IsRegex"
        },
        "name": {
          "description": "name",
          "type": "string",
          "x-go-name": "Name"
        },
        "value": {
          "description": "value",
          "type": "string",
          "x-go-name": "Value"
        }
      },
      "x-go-name": "Matcher",
      "x-go-package": "github.com/prometheus/alertmanager/api/v2/models"
    },
    "matchers": {
      "description": "Matchers matchers",
      "type": "array",
      "items": {
        "$ref": "#/definitions/matcher"
      },
      "x-go-name": "Matchers",
      "x-go-package": "github.com/prometheus/alertmanager/api/v2/models"
    },
    "peerStatus": {
      "description": "PeerStatus peer status",
      "type": "object",
      "required": [
        "address",
        "name"
      ],
      "properties": {
        "address": {
          "description": "address",
          "type": "string",
          "x-go-name": "Address"
        },
        "name": {
          "description": "name",
          "type": "string",
          "x-go-name": "Name"
        }
      },
      "x-go-name": "PeerStatus",
      "x-go-package": "github.com/prometheus/alertmanager/api/v2/models"
    },
    "postableAlert": {
      "description": "PostableAlert postable alert",
      "type": "object",
      "required": [
        "labels"
      ],
      "properties": {
        "annotations": {
          "$ref": "#/definitions/labelSet"
        },
        "endsAt": {
          "description": "ends at\nFormat: date-time",
          "type": "string",
          "format": "date-time",
          "x-go-name": "EndsAt"
        },
        "generatorURL": {
          "description": "generator URL\nFormat: uri",
          "type": "string",
          "format": "uri",
          "x-go-name": "GeneratorURL"
        },
        "labels": {
          "$ref": "#/definitions/labelSet"
        },
        "startsAt": {
          "description": "starts at\nFormat: date-time",
          "type": "string",
          "format": "date-time",
          "x-go-name": "StartsAt"
        }
      },
      "x-go-name": "PostableAlert",
      "x-go-package": "github.com/prometheus/alertmanager/api/v2/models"
    },
    "postableAlerts": {
      "description": "PostableAlerts postable alerts",
      "type": "array",
      "items": {
        "$ref": "#/definitions/postableAlert"
      },
      "x-go-name": "PostableAlerts",
      "x-go-package": "github.com/prometheus/alertmanager/api/v2/models"
    },
    "postableSilence": {
      "description": "PostableSilence postable silence",
      "type": "object",
      "required": [
        "comment",
        "createdBy",
        "endsAt",
        "matchers",
        "startsAt"
      ],
      "properties": {
        "comment": {
          "description": "comment",
          "type": "string",
          "x-go-name": "Comment"
        },
        "createdBy": {
          "description": "created by",
          "type": "string",
          "x-go-name": "CreatedBy"
        },
        "endsAt": {
          "description": "ends at",
          "type": "string",
          "format": "date-time",
          "x-go-name": "EndsAt"
        },
        "id": {
          "description": "id",
          "type": "string",
          "x-go-name": "ID"
        },
        "matchers": {
          "$ref": "#/definitions/matchers"
        },
        "startsAt": {
          "description": "starts at",
          "type": "string",
          "format": "date-time",
          "x-go-name": "StartsAt"
        }
      },
      "$ref": "#/definitions/postableSilence"
    },
    "receiver": {
      "description": "Receiver receiver",
      "type": "object",
      "required": [
        "name"
      ],
      "properties": {
        "name": {
          "description": "name",
          "type": "string",
          "x-go-name": "Name"
        }
      },
      "$ref": "#/definitions/receiver"
    },
    "silence": {
      "description": "Silence silence",
      "type": "object",
      "required": [
        "comment",
        "createdBy",
        "endsAt",
        "matchers",
        "startsAt"
      ],
      "properties": {
        "comment": {
          "description": "comment",
          "type": "string",
          "x-go-name": "Comment"
        },
        "createdBy": {
          "description": "created by",
          "type": "string",
          "x-go-name": "CreatedBy"
        },
        "endsAt": {
          "description": "ends at",
          "type": "string",
          "format": "date-time",
          "x-go-name": "EndsAt"
        },
        "matchers": {
          "$ref": "#/definitions/matchers"
        },
        "startsAt": {
          "description": "starts at",
          "type": "string",
          "format": "date-time",
          "x-go-name": "StartsAt"
        }
      },
      "x-go-name": "Silence",
      "x-go-package": "github.com/prometheus/alertmanager/api/v2/models"
    },
    "silenceStatus": {
      "description": "SilenceStatus silence status",
      "type": "object",
      "required": [
        "state"
      ],
      "properties": {
        "state": {
          "description": "state",
          "type": "string",
          "enum": [
            "[expired active pending]"
          ],
          "x-go-name": "State"
        }
      },
      "x-go-name": "SilenceStatus",
      "x-go-package": "github.com/prometheus/alertmanager/api/v2/models"
    },
    "versionInfo": {
      "description": "VersionInfo version info",
      "type": "object",
      "required": [
        "branch",
        "buildDate",
        "buildUser",
        "goVersion",
        "revision",
        "version"
      ],
      "properties": {
        "branch": {
          "description": "branch",
          "type": "string",
          "x-go-name": "Branch"
        },
        "buildDate": {
          "description": "build date",
          "type": "string",
          "x-go-name": "BuildDate"
        },
        "buildUser": {
          "description": "build user",
          "type": "string",
          "x-go-name": "BuildUser"
        },
        "goVersion": {
          "description": "go version",
          "type": "string",
          "x-go-name": "GoVersion"
        },
        "revision": {
          "description": "revision",
          "type": "string",
          "x-go-name": "Revision"
        },
        "version": {
          "description": "version",
          "type": "string",
          "x-go-name": "Version"
        }
      },
      "x-go-name": "VersionInfo",
      "x-go-package": "github.com/prometheus/alertmanager/api/v2/models"
    }
  },
  "securityDefinitions": {
    "basic": {
      "type": "basic"
    }
  }
}<|MERGE_RESOLUTION|>--- conflicted
+++ resolved
@@ -1035,15 +1035,6 @@
       },
       "x-go-package": "github.com/grafana/grafana/pkg/services/ngalert/api/tooling/definitions"
     },
-<<<<<<< HEAD
-=======
-    "AlertGroup": {
-      "$ref": "#/definitions/AlertGroup"
-    },
-    "AlertGroups": {
-      "$ref": "#/definitions/AlertGroups"
-    },
->>>>>>> f3f3fcc7
     "AlertInstancesResponse": {
       "type": "object",
       "properties": {
@@ -1493,11 +1484,6 @@
     "Failure": {
       "$ref": "#/definitions/ResponseDetails"
     },
-<<<<<<< HEAD
-=======
-    "GettableAlert": {
-      "$ref": "#/definitions/GettableAlert"
-    },
     "GettableAlertmanagers": {
       "type": "object",
       "properties": {
@@ -1511,10 +1497,6 @@
       },
       "x-go-package": "github.com/grafana/grafana/pkg/services/ngalert/api/tooling/definitions"
     },
-    "GettableAlerts": {
-      "$ref": "#/definitions/GettableAlerts"
-    },
->>>>>>> f3f3fcc7
     "GettableApiAlertingConfig": {
       "type": "object",
       "properties": {
@@ -1818,15 +1800,6 @@
       },
       "x-go-package": "github.com/grafana/grafana/pkg/services/ngalert/api/tooling/definitions"
     },
-<<<<<<< HEAD
-=======
-    "GettableSilence": {
-      "$ref": "#/definitions/gettableSilence"
-    },
-    "GettableSilences": {
-      "$ref": "#/definitions/gettableSilences"
-    },
->>>>>>> f3f3fcc7
     "GettableStatus": {
       "type": "object",
       "required": [
@@ -3283,9 +3256,8 @@
       "x-go-package": "github.com/grafana/grafana/pkg/services/ngalert/api/tooling/definitions"
     },
     "URL": {
-      "description": "The general form represented is:\n\n[scheme:][//[userinfo@]host][/]path[?query][#fragment]\n\nURLs that do not start with a slash after the scheme are interpreted as:\n\nscheme:opaque[?query][#fragment]\n\nNote that the Path field is stored in decoded form: /%47%6f%2f becomes /Go/.\nA consequence is that it is impossible to tell which slashes in the Path were\nslashes in the raw URL and which were %2f. This distinction is rarely important,\nbut when it is, the code should use RawPath, an optional field which only gets\nset if the default encoding is different from Path.\n\nURL's String method uses the EscapedPath method to obtain the path. See the\nEscapedPath method for more details.",
-      "type": "object",
-      "title": "A URL represents a parsed URL (technically, a URI reference).",
+      "type": "object",
+      "title": "URL is a custom URL type that allows validation at configuration load time.",
       "properties": {
         "ForceQuery": {
           "type": "boolean"
@@ -3318,7 +3290,7 @@
           "$ref": "#/definitions/Userinfo"
         }
       },
-      "x-go-package": "net/url"
+      "x-go-package": "github.com/prometheus/common/config"
     },
     "Userinfo": {
       "description": "The Userinfo type is an immutable encapsulation of username and\npassword details for a URL. An existing Userinfo value is guaranteed\nto have a username set (potentially empty, as allowed by RFC 2396),\nand optionally a password.",
@@ -3497,7 +3469,7 @@
           "description": "alerts",
           "type": "array",
           "items": {
-            "$ref": "#/definitions/GettableAlert"
+            "$ref": "#/definitions/gettableAlert"
           },
           "x-go-name": "Alerts"
         },
@@ -3636,7 +3608,6 @@
       "$ref": "#/definitions/Duration"
     },
     "gettableAlert": {
-      "description": "GettableAlert gettable alert",
       "type": "object",
       "required": [
         "labels",
@@ -3696,6 +3667,8 @@
           "x-go-name": "UpdatedAt"
         }
       },
+      "x-go-name": "GettableAlert",
+      "x-go-package": "github.com/prometheus/alertmanager/api/v2/models",
       "$ref": "#/definitions/gettableAlert"
     },
     "gettableAlerts": {
@@ -3708,6 +3681,7 @@
       "$ref": "#/definitions/gettableAlerts"
     },
     "gettableSilence": {
+      "description": "GettableSilence gettable silence",
       "type": "object",
       "required": [
         "comment",
@@ -3760,16 +3734,15 @@
           "x-go-name": "UpdatedAt"
         }
       },
-      "x-go-name": "GettableSilence",
-      "x-go-package": "github.com/prometheus/alertmanager/api/v2/models",
       "$ref": "#/definitions/gettableSilence"
     },
     "gettableSilences": {
-      "description": "GettableSilences gettable silences",
       "type": "array",
       "items": {
         "$ref": "#/definitions/gettableSilence"
       },
+      "x-go-name": "GettableSilences",
+      "x-go-package": "github.com/prometheus/alertmanager/api/v2/models",
       "$ref": "#/definitions/gettableSilences"
     },
     "labelSet": {
@@ -3899,7 +3872,6 @@
       "x-go-package": "github.com/prometheus/alertmanager/api/v2/models"
     },
     "postableSilence": {
-      "description": "PostableSilence postable silence",
       "type": "object",
       "required": [
         "comment",
@@ -3940,10 +3912,11 @@
           "x-go-name": "StartsAt"
         }
       },
+      "x-go-name": "PostableSilence",
+      "x-go-package": "github.com/prometheus/alertmanager/api/v2/models",
       "$ref": "#/definitions/postableSilence"
     },
     "receiver": {
-      "description": "Receiver receiver",
       "type": "object",
       "required": [
         "name"
@@ -3955,6 +3928,8 @@
           "x-go-name": "Name"
         }
       },
+      "x-go-name": "Receiver",
+      "x-go-package": "github.com/prometheus/alertmanager/api/v2/models",
       "$ref": "#/definitions/receiver"
     },
     "silence": {
