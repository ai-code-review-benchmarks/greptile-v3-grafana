--- conflicted
+++ resolved
@@ -247,11 +247,7 @@
           }
         ],
         "responses": {
-<<<<<<< HEAD
-          "201": {
-=======
           "202": {
->>>>>>> ae830f68
             "description": "postSilencesOKBody",
             "schema": {
               "$ref": "#/definitions/postSilencesOKBody"
@@ -1917,687 +1913,11 @@
       }
     },
     "/api/v1/provisioning/alert-rules": {
-      "post": {
-        "consumes": [
-          "application/json"
-        ],
+      "get": {
         "tags": [
           "provisioning",
           "stable"
         ],
-        "summary": "Create a new alert rule.",
-        "operationId": "RoutePostAlertRule",
-        "parameters": [
-          {
-            "name": "Body",
-            "in": "body",
-            "schema": {
-              "$ref": "#/definitions/AlertRule"
-            }
-          }
-        ],
-        "responses": {
-          "201": {
-            "description": "AlertRule",
-            "schema": {
-              "$ref": "#/definitions/AlertRule"
-            }
-          },
-          "400": {
-            "description": "ValidationError",
-            "schema": {
-              "$ref": "#/definitions/ValidationError"
-            }
-          }
-        }
-      }
-    },
-    "/api/v1/provisioning/alert-rules/{UID}": {
-      "get": {
-        "tags": [
-          "provisioning",
-          "stable"
-        ],
-        "summary": "Get a specific alert rule by UID.",
-        "operationId": "RouteGetAlertRule",
-        "parameters": [
-          {
-            "type": "string",
-            "description": "Alert rule UID",
-            "name": "UID",
-            "in": "path",
-            "required": true
-          }
-        ],
-        "responses": {
-          "200": {
-            "description": "AlertRule",
-            "schema": {
-              "$ref": "#/definitions/AlertRule"
-            }
-          },
-          "404": {
-            "description": " Not found."
-          }
-        }
-      },
-      "put": {
-        "consumes": [
-          "application/json"
-        ],
-        "tags": [
-          "provisioning",
-          "stable"
-        ],
-        "summary": "Update an existing alert rule.",
-        "operationId": "RoutePutAlertRule",
-        "parameters": [
-          {
-            "type": "string",
-            "description": "Alert rule UID",
-            "name": "UID",
-            "in": "path",
-            "required": true
-          },
-          {
-            "name": "Body",
-            "in": "body",
-            "schema": {
-              "$ref": "#/definitions/AlertRule"
-            }
-          }
-        ],
-        "responses": {
-          "200": {
-            "description": "AlertRule",
-            "schema": {
-              "$ref": "#/definitions/AlertRule"
-            }
-          },
-          "400": {
-            "description": "ValidationError",
-            "schema": {
-              "$ref": "#/definitions/ValidationError"
-            }
-          }
-        }
-      },
-      "delete": {
-        "tags": [
-          "provisioning",
-          "stable"
-        ],
-        "summary": "Delete a specific alert rule by UID.",
-        "operationId": "RouteDeleteAlertRule",
-        "parameters": [
-          {
-            "type": "string",
-            "description": "Alert rule UID",
-            "name": "UID",
-            "in": "path",
-            "required": true
-          }
-        ],
-        "responses": {
-          "204": {
-            "description": " The alert rule was deleted successfully."
-          }
-        }
-      }
-    },
-    "/api/v1/provisioning/contact-points": {
-      "get": {
-        "tags": [
-          "provisioning",
-          "stable"
-        ],
-        "summary": "Get all the contact points.",
-        "operationId": "RouteGetContactpoints",
-        "parameters": [
-          {
-            "type": "string",
-            "description": "Filter by name",
-            "name": "name",
-            "in": "query"
-          }
-        ],
-        "responses": {
-          "200": {
-            "description": "ContactPoints",
-            "schema": {
-              "$ref": "#/definitions/ContactPoints"
-            }
-          }
-        }
-      },
-      "post": {
-        "consumes": [
-          "application/json"
-        ],
-        "tags": [
-          "provisioning",
-          "stable"
-        ],
-        "summary": "Create a contact point.",
-        "operationId": "RoutePostContactpoints",
-        "parameters": [
-          {
-            "name": "Body",
-            "in": "body",
-            "schema": {
-              "$ref": "#/definitions/EmbeddedContactPoint"
-            }
-          }
-        ],
-        "responses": {
-          "202": {
-            "description": "EmbeddedContactPoint",
-            "schema": {
-              "$ref": "#/definitions/EmbeddedContactPoint"
-            }
-          },
-          "400": {
-            "description": "ValidationError",
-            "schema": {
-              "$ref": "#/definitions/ValidationError"
-            }
-          }
-        }
-      }
-    },
-    "/api/v1/provisioning/contact-points/{UID}": {
-      "put": {
-        "consumes": [
-          "application/json"
-        ],
-        "tags": [
-          "provisioning",
-          "stable"
-        ],
-        "summary": "Update an existing contact point.",
-        "operationId": "RoutePutContactpoint",
-        "parameters": [
-          {
-            "type": "string",
-            "description": "UID is the contact point unique identifier",
-            "name": "UID",
-            "in": "path",
-            "required": true
-          },
-          {
-            "name": "Body",
-            "in": "body",
-            "schema": {
-              "$ref": "#/definitions/EmbeddedContactPoint"
-            }
-          }
-        ],
-        "responses": {
-          "202": {
-            "description": "Ack",
-            "schema": {
-              "$ref": "#/definitions/Ack"
-            }
-          },
-          "400": {
-            "description": "ValidationError",
-            "schema": {
-              "$ref": "#/definitions/ValidationError"
-            }
-          }
-        }
-      },
-      "delete": {
-        "consumes": [
-          "application/json"
-        ],
-        "tags": [
-          "provisioning",
-          "stable"
-        ],
-        "summary": "Delete a contact point.",
-        "operationId": "RouteDeleteContactpoints",
-        "parameters": [
-          {
-            "type": "string",
-            "description": "UID is the contact point unique identifier",
-            "name": "UID",
-            "in": "path",
-            "required": true
-          }
-        ],
-        "responses": {
-          "204": {
-            "description": " The contact point was deleted successfully."
-          }
-        }
-      }
-    },
-    "/api/v1/provisioning/folder/{FolderUID}/rule-groups/{Group}": {
-      "get": {
-        "tags": [
-          "provisioning",
-          "stable"
-        ],
-        "summary": "Get a rule group.",
-        "operationId": "RouteGetAlertRuleGroup",
-        "parameters": [
-          {
-            "type": "string",
-            "name": "FolderUID",
-            "in": "path",
-            "required": true
-          },
-          {
-            "type": "string",
-            "name": "Group",
-            "in": "path",
-            "required": true
-          }
-        ],
-        "responses": {
-          "200": {
-            "description": "AlertRuleGroup",
-            "schema": {
-              "$ref": "#/definitions/AlertRuleGroup"
-            }
-          },
-          "404": {
-            "description": " Not found."
-          }
-        }
-      },
-      "put": {
-        "consumes": [
-          "application/json"
-        ],
-        "tags": [
-          "provisioning",
-          "stable"
-        ],
-        "summary": "Update the interval of a rule group.",
-        "operationId": "RoutePutAlertRuleGroup",
-        "parameters": [
-          {
-            "type": "string",
-            "name": "FolderUID",
-            "in": "path",
-            "required": true
-          },
-          {
-            "type": "string",
-            "name": "Group",
-            "in": "path",
-            "required": true
-          },
-          {
-            "name": "Body",
-            "in": "body",
-            "schema": {
-              "$ref": "#/definitions/AlertRuleGroupMetadata"
-            }
-          }
-        ],
-        "responses": {
-          "200": {
-            "description": "AlertRuleGroupMetadata",
-            "schema": {
-              "$ref": "#/definitions/AlertRuleGroupMetadata"
-            }
-          },
-          "400": {
-            "description": "ValidationError",
-            "schema": {
-              "$ref": "#/definitions/ValidationError"
-            }
-          }
-        }
-      }
-    },
-    "/api/v1/provisioning/mute-timings": {
-      "get": {
-        "tags": [
-          "provisioning",
-          "stable"
-        ],
-        "summary": "Get all the mute timings.",
-        "operationId": "RouteGetMuteTimings",
-        "responses": {
-          "200": {
-            "description": "MuteTimings",
-            "schema": {
-              "$ref": "#/definitions/MuteTimings"
-            }
-          }
-        }
-      },
-      "post": {
-        "consumes": [
-          "application/json"
-        ],
-        "tags": [
-          "provisioning",
-          "stable"
-        ],
-        "summary": "Create a new mute timing.",
-        "operationId": "RoutePostMuteTiming",
-        "parameters": [
-          {
-            "name": "Body",
-            "in": "body",
-            "schema": {
-              "$ref": "#/definitions/MuteTimeInterval"
-            }
-          }
-        ],
-        "responses": {
-          "201": {
-            "description": "MuteTimeInterval",
-            "schema": {
-              "$ref": "#/definitions/MuteTimeInterval"
-            }
-          },
-          "400": {
-            "description": "ValidationError",
-            "schema": {
-              "$ref": "#/definitions/ValidationError"
-            }
-          }
-        }
-      }
-    },
-    "/api/v1/provisioning/mute-timings/{name}": {
-      "get": {
-        "tags": [
-          "provisioning",
-          "stable"
-        ],
-        "summary": "Get a mute timing.",
-        "operationId": "RouteGetMuteTiming",
-        "parameters": [
-          {
-            "type": "string",
-            "x-go-name": "Name",
-            "description": "Mute timing name",
-            "name": "name",
-            "in": "path",
-            "required": true
-          }
-        ],
-        "responses": {
-          "200": {
-            "description": "MuteTimeInterval",
-            "schema": {
-              "$ref": "#/definitions/MuteTimeInterval"
-            }
-          },
-          "404": {
-            "description": " Not found."
-          }
-        }
-      },
-      "put": {
-        "consumes": [
-          "application/json"
-        ],
-        "tags": [
-          "provisioning",
-          "stable"
-        ],
-        "summary": "Replace an existing mute timing.",
-        "operationId": "RoutePutMuteTiming",
-        "parameters": [
-          {
-            "type": "string",
-            "x-go-name": "Name",
-            "description": "Mute timing name",
-            "name": "name",
-            "in": "path",
-            "required": true
-          },
-          {
-            "name": "Body",
-            "in": "body",
-            "schema": {
-              "$ref": "#/definitions/MuteTimeInterval"
-            }
-          }
-        ],
-        "responses": {
-          "200": {
-            "description": "MuteTimeInterval",
-            "schema": {
-              "$ref": "#/definitions/MuteTimeInterval"
-            }
-          },
-          "400": {
-            "description": "ValidationError",
-            "schema": {
-              "$ref": "#/definitions/ValidationError"
-            }
-          }
-        }
-      },
-      "delete": {
-        "tags": [
-          "provisioning",
-          "stable"
-        ],
-        "summary": "Delete a mute timing.",
-        "operationId": "RouteDeleteMuteTiming",
-        "parameters": [
-          {
-            "type": "string",
-            "x-go-name": "Name",
-            "description": "Mute timing name",
-            "name": "name",
-            "in": "path",
-            "required": true
-          }
-        ],
-        "responses": {
-          "204": {
-            "description": " The mute timing was deleted successfully."
-          }
-        }
-      }
-    },
-    "/api/v1/provisioning/policies": {
-      "get": {
-        "tags": [
-          "provisioning",
-          "stable"
-        ],
-        "summary": "Get the notification policy tree.",
-        "operationId": "RouteGetPolicyTree",
-        "responses": {
-          "200": {
-            "description": "Route",
-            "schema": {
-              "$ref": "#/definitions/Route"
-            }
-          }
-        }
-      },
-      "put": {
-        "consumes": [
-          "application/json"
-        ],
-        "tags": [
-          "provisioning",
-          "stable"
-        ],
-        "summary": "Sets the notification policy tree.",
-        "operationId": "RoutePutPolicyTree",
-        "parameters": [
-          {
-            "description": "The new notification routing tree to use",
-            "name": "Body",
-            "in": "body",
-            "schema": {
-              "$ref": "#/definitions/Route"
-            }
-          }
-        ],
-        "responses": {
-          "202": {
-            "description": "Ack",
-            "schema": {
-              "$ref": "#/definitions/Ack"
-            }
-          },
-          "400": {
-            "description": "ValidationError",
-            "schema": {
-              "$ref": "#/definitions/ValidationError"
-            }
-          }
-        }
-      },
-      "delete": {
-        "consumes": [
-          "application/json"
-        ],
-        "tags": [
-          "provisioning",
-          "stable"
-        ],
-        "summary": "Clears the notification policy tree.",
-        "operationId": "RouteResetPolicyTree",
-        "responses": {
-          "202": {
-            "description": "Ack",
-            "schema": {
-              "$ref": "#/definitions/Ack"
-            }
-          }
-        }
-      }
-    },
-    "/api/v1/provisioning/templates": {
-      "get": {
-        "tags": [
-          "provisioning",
-          "stable"
-        ],
-        "summary": "Get all message templates.",
-        "operationId": "RouteGetTemplates",
-        "responses": {
-          "200": {
-            "description": "MessageTemplates",
-            "schema": {
-              "$ref": "#/definitions/MessageTemplates"
-            }
-          },
-          "404": {
-            "description": " Not found."
-          }
-        }
-      }
-    },
-    "/api/v1/provisioning/templates/{name}": {
-      "get": {
-        "tags": [
-          "provisioning",
-          "stable"
-        ],
-        "summary": "Get a message template.",
-        "operationId": "RouteGetTemplate",
-        "parameters": [
-          {
-            "type": "string",
-            "x-go-name": "Name",
-            "description": "Template Name",
-            "name": "name",
-            "in": "path",
-            "required": true
-          }
-        ],
-        "responses": {
-          "200": {
-            "description": "MessageTemplate",
-            "schema": {
-              "$ref": "#/definitions/MessageTemplate"
-            }
-          },
-          "404": {
-            "description": " Not found."
-          }
-        }
-      },
-      "put": {
-        "consumes": [
-          "application/json"
-        ],
-        "tags": [
-          "provisioning",
-          "stable"
-        ],
-        "summary": "Updates an existing template.",
-        "operationId": "RoutePutTemplate",
-        "parameters": [
-          {
-            "type": "string",
-            "x-go-name": "Name",
-            "description": "Template Name",
-            "name": "name",
-            "in": "path",
-            "required": true
-          },
-          {
-            "name": "Body",
-            "in": "body",
-            "schema": {
-              "$ref": "#/definitions/MessageTemplateContent"
-            }
-          }
-        ],
-        "responses": {
-          "202": {
-            "description": "MessageTemplate",
-            "schema": {
-              "$ref": "#/definitions/MessageTemplate"
-            }
-          },
-          "400": {
-            "description": "ValidationError",
-            "schema": {
-              "$ref": "#/definitions/ValidationError"
-            }
-          }
-        }
-      },
-      "delete": {
-        "tags": [
-          "provisioning",
-          "stable"
-        ],
-        "summary": "Delete a template.",
-        "operationId": "RouteDeleteTemplate",
-        "parameters": [
-          {
-            "type": "string",
-            "x-go-name": "Name",
-            "description": "Template Name",
-            "name": "name",
-            "in": "path",
-            "required": true
-          }
-<<<<<<< HEAD
-        ],
-        "responses": {
-          "204": {
-            "description": " The template was deleted successfully."
-=======
-        }
-      }
-    },
-    "/api/v1/provisioning/alert-rules": {
-      "get": {
-        "tags": [
-          "provisioning",
-          "stable"
-        ],
         "summary": "Get all the alert rules.",
         "operationId": "RouteGetAlertRules",
         "responses": {
@@ -2606,7 +1926,6 @@
             "schema": {
               "$ref": "#/definitions/ProvisionedAlertRules"
             }
->>>>>>> ae830f68
           }
         }
       },
@@ -3937,17 +3256,7 @@
           "type": "integer",
           "format": "int64"
         }
-      },
-      "x-go-package": "github.com/grafana/grafana/pkg/services/ngalert/api/tooling/definitions"
-    },
-    "AlertStateType": {
-      "type": "string"
-    },
-    "AlertStateType": {
-      "type": "string"
-    },
-    "AlertStateType": {
-      "type": "string"
+      }
     },
     "AlertingFileExport": {
       "type": "object",
@@ -4087,12 +3396,9 @@
         },
         "for": {
           "type": "string"
-<<<<<<< HEAD
-=======
         },
         "keep_firing_for": {
           "type": "string"
->>>>>>> ae830f68
         },
         "labels": {
           "type": "object",
@@ -4295,8 +3601,6 @@
       "type": "string",
       "title": "DataTopic is used to identify which topic the frame should be assigned to."
     },
-<<<<<<< HEAD
-=======
     "DiscordConfig": {
       "type": "object",
       "title": "DiscordConfig configures notifications via Discord.",
@@ -4318,7 +3622,6 @@
         }
       }
     },
->>>>>>> ae830f68
     "DiscoveryBase": {
       "type": "object",
       "required": [
@@ -4860,13 +4163,6 @@
             "$ref": "#/definitions/Provenance"
           }
         },
-        "muteTimeProvenances": {
-          "type": "object",
-          "additionalProperties": {
-            "$ref": "#/definitions/Provenance"
-          },
-          "x-go-name": "MuteTimeProvenances"
-        },
         "mute_time_intervals": {
           "type": "array",
           "items": {
@@ -5563,14 +4859,9 @@
       "description": "Matchers is a slice of Matchers that is sortable, implements Stringer, and\nprovides a Matches method to match a LabelSet against all Matchers in the\nslice. Note that some users of Matchers might require it to be sorted.",
       "type": "array",
       "items": {
-<<<<<<< HEAD
-        "$ref": "#/definitions/MessageTemplate"
-      }
-=======
         "$ref": "#/definitions/Matcher"
       },
       "$ref": "#/definitions/Matchers"
->>>>>>> ae830f68
     },
     "MultiStatus": {
       "type": "object"
@@ -5596,13 +4887,6 @@
         "$ref": "#/definitions/MuteTimeInterval"
       }
     },
-    "MuteTimings": {
-      "type": "array",
-      "items": {
-        "$ref": "#/definitions/MuteTimeInterval"
-      },
-      "x-go-package": "github.com/grafana/grafana/pkg/services/ngalert/api/tooling/definitions"
-    },
     "NamespaceConfigResponse": {
       "type": "object",
       "additionalProperties": {
@@ -5712,8 +4996,6 @@
             "type": "string"
           }
         },
-<<<<<<< HEAD
-=======
         "no_proxy": {
           "description": "NoProxy contains addresses that should not use a proxy.",
           "type": "string"
@@ -5725,7 +5007,6 @@
           "description": "ProxyFromEnvironment makes use of net/http ProxyFromEnvironment function\nto determine proxies.",
           "type": "boolean"
         },
->>>>>>> ae830f68
         "proxy_url": {
           "$ref": "#/definitions/URL"
         },
@@ -7276,12 +6557,9 @@
           "description": "The client key file for the targets.",
           "type": "string"
         },
-<<<<<<< HEAD
-=======
         "max_version": {
           "$ref": "#/definitions/TLSVersion"
         },
->>>>>>> ae830f68
         "min_version": {
           "$ref": "#/definitions/TLSVersion"
         },
@@ -7586,9 +6864,8 @@
       }
     },
     "URL": {
-      "description": "The general form represented is:\n\n[scheme:][//[userinfo@]host][/]path[?query][#fragment]\n\nURLs that do not start with a slash after the scheme are interpreted as:\n\nscheme:opaque[?query][#fragment]\n\nNote that the Path field is stored in decoded form: /%47%6f%2f becomes /Go/.\nA consequence is that it is impossible to tell which slashes in the Path were\nslashes in the raw URL and which were %2f. This distinction is rarely important,\nbut when it is, the code should use RawPath, an optional field which only gets\nset if the default encoding is different from Path.\n\nURL's String method uses the EscapedPath method to obtain the path. See the\nEscapedPath method for more details.",
-      "type": "object",
-      "title": "A URL represents a parsed URL (technically, a URI reference).",
+      "type": "object",
+      "title": "URL is a custom URL type that allows validation at configuration load time.",
       "properties": {
         "ForceQuery": {
           "type": "boolean"
@@ -7857,8 +7134,6 @@
       "items": {
         "$ref": "#/definitions/alertGroup"
       },
-      "x-go-name": "AlertGroups",
-      "x-go-package": "github.com/prometheus/alertmanager/api/v2/models",
       "$ref": "#/definitions/alertGroups"
     },
     "alertStatus": {
@@ -8072,8 +7347,6 @@
           "format": "date-time"
         }
       },
-      "x-go-name": "GettableSilence",
-      "x-go-package": "github.com/prometheus/alertmanager/api/v2/models",
       "$ref": "#/definitions/gettableSilence"
     },
     "gettableSilences": {
@@ -8264,8 +7537,6 @@
           "format": "date-time"
         }
       },
-      "x-go-name": "PostableSilence",
-      "x-go-package": "github.com/prometheus/alertmanager/api/v2/models",
       "$ref": "#/definitions/postableSilence"
     },
     "receiver": {
@@ -8385,8 +7656,6 @@
     }
   },
   "responses": {
-<<<<<<< HEAD
-=======
     "GettableHistoricUserConfigs": {
       "description": "",
       "schema": {
@@ -8411,7 +7680,6 @@
         }
       }
     },
->>>>>>> ae830f68
     "receiversResponse": {
       "description": "",
       "schema": {
