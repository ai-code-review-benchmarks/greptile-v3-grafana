--- conflicted
+++ resolved
@@ -4495,7 +4495,7 @@
       }
     },
     "EvalQueriesResponse": {
-      "$ref": "#/definitions/EvalQueriesResponse"
+      "type": "object"
     },
     "ExplorePanelsState": {
       "description": "This is an object constructed with the keys as the values of the enum VisType and the value being a bag of properties"
@@ -6788,7 +6788,6 @@
     },
     "Record": {
       "type": "object",
-<<<<<<< HEAD
       "required": [
         "metric",
         "from"
@@ -6803,15 +6802,6 @@
           "description": "Name of the recorded metric.",
           "type": "string",
           "example": "grafana_alerts_ratio"
-=======
-      "title": "Record defines how data produced by a recording rule is written.",
-      "properties": {
-        "from": {
-          "type": "string"
-        },
-        "metric": {
-          "type": "string"
->>>>>>> 49c8deb1
         }
       }
     },
@@ -8007,15 +7997,15 @@
         "receiver": {
           "$ref": "#/definitions/receiver"
         }
-      },
-      "$ref": "#/definitions/alertGroup"
+      }
     },
     "alertGroups": {
+      "description": "AlertGroups alert groups",
       "type": "array",
       "items": {
+        "type": "object",
         "$ref": "#/definitions/alertGroup"
-      },
-      "$ref": "#/definitions/alertGroups"
+      }
     },
     "alertStatus": {
       "description": "AlertStatus alert status",
@@ -8116,7 +8106,6 @@
       }
     },
     "gettableAlert": {
-      "description": "GettableAlert gettable alert",
       "type": "object",
       "required": [
         "labels",
@@ -8127,58 +8116,14 @@
         "startsAt",
         "status",
         "updatedAt"
-      ],
-      "properties": {
-        "annotations": {
-          "$ref": "#/definitions/labelSet"
-        },
-        "endsAt": {
-          "description": "ends at",
-          "type": "string",
-          "format": "date-time"
-        },
-        "fingerprint": {
-          "description": "fingerprint",
-          "type": "string"
-        },
-        "generatorURL": {
-          "description": "generator URL\nFormat: uri",
-          "type": "string",
-          "format": "uri"
-        },
-        "labels": {
-          "$ref": "#/definitions/labelSet"
-        },
-        "receivers": {
-          "description": "receivers",
-          "type": "array",
-          "items": {
-            "$ref": "#/definitions/receiver"
-          }
-        },
-        "startsAt": {
-          "description": "starts at",
-          "type": "string",
-          "format": "date-time"
-        },
-        "status": {
-          "$ref": "#/definitions/alertStatus"
-        },
-        "updatedAt": {
-          "description": "updated at",
-          "type": "string",
-          "format": "date-time"
-        }
-      },
-      "$ref": "#/definitions/gettableAlert"
+      ]
     },
     "gettableAlerts": {
-      "description": "GettableAlerts gettable alerts",
       "type": "array",
       "items": {
+        "type": "object",
         "$ref": "#/definitions/gettableAlert"
-      },
-      "$ref": "#/definitions/gettableAlerts"
+      }
     },
     "gettableSilence": {
       "description": "GettableSilence gettable silence",
@@ -8227,17 +8172,17 @@
           "type": "string",
           "format": "date-time"
         }
-      },
-      "$ref": "#/definitions/gettableSilence"
+      }
     },
     "gettableSilences": {
       "type": "array",
       "items": {
+        "type": "object",
         "$ref": "#/definitions/gettableSilence"
-      },
-      "$ref": "#/definitions/gettableSilences"
+      }
     },
     "integration": {
+      "description": "Integration integration",
       "type": "object",
       "required": [
         "name",
@@ -8265,8 +8210,7 @@
           "description": "send resolved",
           "type": "boolean"
         }
-      },
-      "$ref": "#/definitions/integration"
+      }
     },
     "labelSet": {
       "description": "LabelSet label set",
@@ -8382,6 +8326,7 @@
       }
     },
     "postableSilence": {
+      "description": "PostableSilence postable silence",
       "type": "object",
       "required": [
         "comment",
@@ -8416,8 +8361,7 @@
           "type": "string",
           "format": "date-time"
         }
-      },
-      "$ref": "#/definitions/postableSilence"
+      }
     },
     "receiver": {
       "type": "object",
@@ -8425,25 +8369,7 @@
         "active",
         "integrations",
         "name"
-      ],
-      "properties": {
-        "active": {
-          "description": "active",
-          "type": "boolean"
-        },
-        "integrations": {
-          "description": "integrations",
-          "type": "array",
-          "items": {
-            "$ref": "#/definitions/integration"
-          }
-        },
-        "name": {
-          "description": "name",
-          "type": "string"
-        }
-      },
-      "$ref": "#/definitions/receiver"
+      ]
     },
     "silence": {
       "description": "Silence silence",
