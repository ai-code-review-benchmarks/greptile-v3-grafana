{
 "basePath": "/api/v1",
 "consumes": [
  "application/json"
 ],
 "definitions": {
  "Ack": {
   "type": "object"
  },
  "Alert": {
   "properties": {
    "activeAt": {
     "format": "date-time",
     "type": "string"
    },
    "annotations": {
     "$ref": "#/definitions/overrideLabels"
    },
    "labels": {
     "$ref": "#/definitions/overrideLabels"
    },
    "state": {
     "type": "string"
    },
    "value": {
     "type": "string"
    }
   },
   "required": [
    "labels",
    "annotations",
    "state",
    "value"
   ],
   "title": "Alert has info for an alert.",
   "type": "object"
  },
  "AlertDiscovery": {
   "properties": {
    "alerts": {
     "items": {
      "$ref": "#/definitions/Alert"
     },
     "type": "array"
    }
   },
   "required": [
    "alerts"
   ],
   "title": "AlertDiscovery has info for all active alerts.",
   "type": "object"
  },
  "AlertInstancesResponse": {
   "properties": {
    "instances": {
     "description": "Instances is an array of arrow encoded dataframes\neach frame has a single row, and a column for each instance (alert identified by unique labels) with a boolean value (firing/not firing)",
     "items": {
      "items": {
       "format": "uint8",
       "type": "integer"
      },
      "type": "array"
     },
     "type": "array"
    }
   },
   "type": "object"
  },
  "AlertManager": {
   "properties": {
    "url": {
     "type": "string"
    }
   },
   "title": "AlertManager models a configured Alert Manager.",
   "type": "object"
  },
  "AlertManagerNotReady": {
   "type": "object"
  },
  "AlertManagersResult": {
   "properties": {
    "activeAlertManagers": {
     "items": {
      "$ref": "#/definitions/AlertManager"
     },
     "type": "array"
    },
    "droppedAlertManagers": {
     "items": {
      "$ref": "#/definitions/AlertManager"
     },
     "type": "array"
    }
   },
   "title": "AlertManagersResult contains the result from querying the alertmanagers endpoint.",
   "type": "object"
  },
  "AlertQuery": {
   "properties": {
    "datasourceUid": {
     "description": "Grafana data source unique identifier; it should be '-100' for a Server Side Expression operation.",
     "type": "string"
    },
    "model": {
     "description": "JSON is the raw JSON query and includes the above properties as well as custom properties.",
     "type": "object"
    },
    "queryType": {
     "description": "QueryType is an optional identifier for the type of query.\nIt can be used to distinguish different types of queries.",
     "type": "string"
    },
    "refId": {
     "description": "RefID is the unique identifier of the query, set by the frontend call.",
     "type": "string"
    },
    "relativeTimeRange": {
     "$ref": "#/definitions/RelativeTimeRange"
    }
   },
   "title": "AlertQuery represents a single query associated with an alert definition.",
   "type": "object"
  },
  "AlertQueryExport": {
   "properties": {
    "datasourceUid": {
     "type": "string"
    },
    "model": {
     "additionalProperties": {},
     "type": "object"
    },
    "queryType": {
     "type": "string"
    },
    "refId": {
     "type": "string"
    },
    "relativeTimeRange": {
     "$ref": "#/definitions/RelativeTimeRange"
    }
   },
   "title": "AlertQueryExport is the provisioned export of models.AlertQuery.",
   "type": "object"
  },
  "AlertResponse": {
   "properties": {
    "data": {
     "$ref": "#/definitions/AlertDiscovery"
    },
    "error": {
     "type": "string"
    },
    "errorType": {
     "$ref": "#/definitions/ErrorType"
    },
    "status": {
     "type": "string"
    }
   },
   "required": [
    "status"
   ],
   "type": "object"
  },
  "AlertRuleExport": {
   "properties": {
    "annotations": {
     "additionalProperties": {
      "type": "string"
     },
     "type": "object"
    },
    "condition": {
     "type": "string"
    },
    "dasboardUid": {
     "type": "string"
    },
    "data": {
     "items": {
      "$ref": "#/definitions/AlertQueryExport"
     },
     "type": "array"
    },
    "execErrState": {
     "enum": [
      "Alerting",
      "Error",
      "OK"
     ],
     "type": "string"
    },
    "for": {
     "$ref": "#/definitions/Duration"
    },
<<<<<<< HEAD
=======
    "isPaused": {
     "type": "boolean"
    },
>>>>>>> f23be415
    "labels": {
     "additionalProperties": {
      "type": "string"
     },
     "type": "object"
    },
    "noDataState": {
     "enum": [
      "Alerting",
      "NoData",
      "OK"
     ],
     "type": "string"
    },
    "panelId": {
     "format": "int64",
     "type": "integer"
    },
    "title": {
     "type": "string"
    },
    "uid": {
     "type": "string"
    }
   },
<<<<<<< HEAD
   "title": "AlertRuleExport is the provisioned export of models.AlertRule.",
   "type": "object"
  },
  "AlertRuleFileExport": {
   "properties": {
    "groups": {
     "items": {
      "$ref": "#/definitions/AlertRuleGroupExport"
     },
     "type": "array"
    }
   },
   "title": "AlertRuleFileExport is the provisioned export of multiple models.AlertRuleGroup.",
=======
   "title": "AlertRuleExport is the provisioned file export of models.AlertRule.",
>>>>>>> f23be415
   "type": "object"
  },
  "AlertRuleGroup": {
   "properties": {
    "folderUid": {
     "type": "string"
    },
    "interval": {
     "format": "int64",
     "type": "integer"
    },
    "rules": {
     "items": {
      "$ref": "#/definitions/ProvisionedAlertRule"
     },
     "type": "array"
    },
    "title": {
     "type": "string"
    }
   },
   "type": "object"
  },
  "AlertRuleGroupExport": {
   "properties": {
    "folder": {
     "type": "string"
    },
    "interval": {
     "$ref": "#/definitions/Duration"
    },
    "name": {
     "type": "string"
    },
    "orgId": {
     "format": "int64",
     "type": "integer"
    },
    "rules": {
     "items": {
      "$ref": "#/definitions/AlertRuleExport"
     },
     "type": "array"
    }
   },
<<<<<<< HEAD
   "title": "AlertRuleGroupExport is the provisioned export of models.AlertRuleGroup.",
=======
   "title": "AlertRuleGroupExport is the provisioned file export of AlertRuleGroupV1.",
>>>>>>> f23be415
   "type": "object"
  },
  "AlertRuleGroupMetadata": {
   "properties": {
    "interval": {
     "format": "int64",
     "type": "integer"
    }
   },
   "type": "object"
  },
  "AlertingFileExport": {
   "properties": {
    "apiVersion": {
     "format": "int64",
     "type": "integer"
    },
    "groups": {
     "items": {
      "$ref": "#/definitions/AlertRuleGroupExport"
     },
     "type": "array"
    }
   },
   "title": "AlertingFileExport is the full provisioned file export.",
   "type": "object"
  },
  "AlertingRule": {
   "description": "adapted from cortex",
   "properties": {
    "alerts": {
     "items": {
      "$ref": "#/definitions/Alert"
     },
     "type": "array"
    },
    "annotations": {
     "$ref": "#/definitions/overrideLabels"
    },
    "duration": {
     "format": "double",
     "type": "number"
    },
    "evaluationTime": {
     "format": "double",
     "type": "number"
    },
    "health": {
     "type": "string"
    },
    "labels": {
     "$ref": "#/definitions/overrideLabels"
    },
    "lastError": {
     "type": "string"
    },
    "lastEvaluation": {
     "format": "date-time",
     "type": "string"
    },
    "name": {
     "type": "string"
    },
    "query": {
     "type": "string"
    },
    "state": {
     "description": "State can be \"pending\", \"firing\", \"inactive\".",
     "type": "string"
    },
    "type": {
     "$ref": "#/definitions/RuleType"
    }
   },
   "required": [
    "name",
    "query",
    "health",
    "type",
    "state",
    "annotations",
    "alerts"
   ],
   "type": "object"
  },
  "AlertingStatus": {
   "properties": {
    "alertmanagersChoice": {
     "enum": [
      "all",
      "internal",
      "external"
     ],
     "type": "string"
    }
   },
   "type": "object"
  },
  "ApiRuleNode": {
   "properties": {
    "alert": {
     "type": "string"
    },
    "annotations": {
     "additionalProperties": {
      "type": "string"
     },
     "type": "object"
    },
    "expr": {
     "type": "string"
    },
    "for": {
     "type": "string"
    },
    "labels": {
     "additionalProperties": {
      "type": "string"
     },
     "type": "object"
    },
    "record": {
     "type": "string"
    }
   },
   "type": "object"
  },
  "Authorization": {
   "properties": {
    "credentials": {
     "$ref": "#/definitions/Secret"
    },
    "credentials_file": {
     "type": "string"
    },
    "type": {
     "type": "string"
    }
   },
   "title": "Authorization contains HTTP authorization credentials.",
   "type": "object"
  },
  "BacktestConfig": {
   "properties": {
    "annotations": {
     "additionalProperties": {
      "type": "string"
     },
     "type": "object"
    },
    "condition": {
     "type": "string"
    },
    "data": {
     "items": {
      "$ref": "#/definitions/AlertQuery"
     },
     "type": "array"
    },
    "for": {
     "$ref": "#/definitions/Duration"
    },
    "from": {
     "format": "date-time",
     "type": "string"
    },
    "interval": {
     "$ref": "#/definitions/Duration"
    },
    "labels": {
     "additionalProperties": {
      "type": "string"
     },
     "type": "object"
    },
    "no_data_state": {
     "enum": [
      "Alerting",
      "NoData",
      "OK"
     ],
     "type": "string"
    },
    "title": {
     "type": "string"
    },
    "to": {
     "format": "date-time",
     "type": "string"
    }
   },
   "type": "object"
  },
  "BacktestResult": {
   "$ref": "#/definitions/Frame"
  },
  "BasicAuth": {
   "properties": {
    "password": {
     "$ref": "#/definitions/Secret"
    },
    "password_file": {
     "type": "string"
    },
    "username": {
     "type": "string"
    }
   },
   "title": "BasicAuth contains basic HTTP authentication credentials.",
   "type": "object"
  },
  "ConfFloat64": {
   "description": "ConfFloat64 is a float64. It Marshals float64 values of NaN of Inf\nto null.",
   "format": "double",
   "type": "number"
  },
  "Config": {
   "properties": {
    "global": {
     "$ref": "#/definitions/GlobalConfig"
    },
    "inhibit_rules": {
     "items": {
      "$ref": "#/definitions/InhibitRule"
     },
     "type": "array"
    },
    "mute_time_intervals": {
     "items": {
      "$ref": "#/definitions/MuteTimeInterval"
     },
     "type": "array"
    },
    "route": {
     "$ref": "#/definitions/Route"
    },
    "templates": {
     "items": {
      "type": "string"
     },
     "type": "array"
    }
   },
   "title": "Config is the top-level configuration for Alertmanager's config files.",
   "type": "object"
  },
  "ContactPoints": {
   "items": {
    "$ref": "#/definitions/EmbeddedContactPoint"
   },
   "type": "array"
  },
  "DataLink": {
   "description": "DataLink define what",
   "properties": {
    "targetBlank": {
     "type": "boolean"
    },
    "title": {
     "type": "string"
    },
    "url": {
     "type": "string"
    }
   },
   "type": "object"
  },
  "DataResponse": {
   "description": "A map of RefIDs (unique query identifiers) to this type makes up the Responses property of a QueryDataResponse.\nThe Error property is used to allow for partial success responses from the containing QueryDataResponse.",
   "properties": {
    "Error": {
     "description": "Error is a property to be set if the corresponding DataQuery has an error.",
     "type": "string"
    },
    "Frames": {
     "$ref": "#/definitions/Frames"
    },
    "Status": {
     "$ref": "#/definitions/Status"
    }
   },
   "title": "DataResponse contains the results from a DataQuery.",
   "type": "object"
  },
  "DataTopic": {
   "description": "nolint:revive",
   "title": "DataTopic is used to identify which topic the frame should be assigned to.",
   "type": "string"
  },
  "DiscordConfig": {
   "properties": {
    "http_config": {
     "$ref": "#/definitions/HTTPClientConfig"
    },
    "message": {
     "type": "string"
    },
    "send_resolved": {
     "type": "boolean"
    },
    "title": {
     "type": "string"
    },
    "webhook_url": {
     "$ref": "#/definitions/SecretURL"
    }
   },
   "title": "DiscordConfig configures notifications via Discord.",
   "type": "object"
  },
  "DiscoveryBase": {
   "properties": {
    "error": {
     "type": "string"
    },
    "errorType": {
     "$ref": "#/definitions/ErrorType"
    },
    "status": {
     "type": "string"
    }
   },
   "required": [
    "status"
   ],
   "type": "object"
  },
  "Duration": {
   "format": "int64",
   "title": "Duration is a type used for marshalling durations.",
   "type": "integer"
  },
  "EmailConfig": {
   "properties": {
    "auth_identity": {
     "type": "string"
    },
    "auth_password": {
     "$ref": "#/definitions/Secret"
    },
    "auth_password_file": {
     "type": "string"
    },
    "auth_secret": {
     "$ref": "#/definitions/Secret"
    },
    "auth_username": {
     "type": "string"
    },
    "from": {
     "type": "string"
    },
    "headers": {
     "additionalProperties": {
      "type": "string"
     },
     "type": "object"
    },
    "hello": {
     "type": "string"
    },
    "html": {
     "type": "string"
    },
    "require_tls": {
     "type": "boolean"
    },
    "send_resolved": {
     "type": "boolean"
    },
    "smarthost": {
     "$ref": "#/definitions/HostPort"
    },
    "text": {
     "type": "string"
    },
    "tls_config": {
     "$ref": "#/definitions/TLSConfig"
    },
    "to": {
     "description": "Email address to notify.",
     "type": "string"
    }
   },
   "title": "EmailConfig configures notifications via mail.",
   "type": "object"
  },
  "EmbeddedContactPoint": {
   "description": "EmbeddedContactPoint is the contact point type that is used\nby grafanas embedded alertmanager implementation.",
   "properties": {
    "disableResolveMessage": {
     "example": false,
     "type": "boolean"
    },
    "name": {
     "description": "Name is used as grouping key in the UI. Contact points with the\nsame name will be grouped in the UI.",
     "example": "webhook_1",
     "type": "string"
    },
    "provenance": {
     "readOnly": true,
     "type": "string"
    },
    "settings": {
     "$ref": "#/definitions/Json"
    },
    "type": {
     "enum": [
      "alertmanager",
      " dingding",
      " discord",
      " email",
      " googlechat",
      " kafka",
      " line",
      " opsgenie",
      " pagerduty",
      " pushover",
      " sensugo",
      " slack",
      " teams",
      " telegram",
      " threema",
      " victorops",
      " webhook",
      " wecom"
     ],
     "example": "webhook",
     "type": "string"
    },
    "uid": {
     "description": "UID is the unique identifier of the contact point. The UID can be\nset by the user.",
     "example": "my_external_reference",
     "type": "string"
    }
   },
   "required": [
    "type",
    "settings"
   ],
   "type": "object"
  },
  "ErrorType": {
   "title": "ErrorType models the different API error types.",
   "type": "string"
  },
  "EvalAlertConditionCommand": {
   "description": "EvalAlertConditionCommand is the command for evaluating a condition",
   "properties": {
    "condition": {
     "type": "string"
    },
    "data": {
     "items": {
      "$ref": "#/definitions/AlertQuery"
     },
     "type": "array"
    },
    "now": {
     "format": "date-time",
     "type": "string"
    }
   },
   "type": "object"
  },
  "EvalQueriesPayload": {
   "properties": {
    "data": {
     "items": {
      "$ref": "#/definitions/AlertQuery"
     },
     "type": "array"
    },
    "now": {
     "format": "date-time",
     "type": "string"
    }
   },
   "type": "object"
  },
  "EvalQueriesResponse": {},
  "ExtendedReceiver": {
   "properties": {
    "email_configs": {
     "$ref": "#/definitions/EmailConfig"
    },
    "grafana_managed_receiver": {
     "$ref": "#/definitions/PostableGrafanaReceiver"
    },
    "opsgenie_configs": {
     "$ref": "#/definitions/OpsGenieConfig"
    },
    "pagerduty_configs": {
     "$ref": "#/definitions/PagerdutyConfig"
    },
    "pushover_configs": {
     "$ref": "#/definitions/PushoverConfig"
    },
    "slack_configs": {
     "$ref": "#/definitions/SlackConfig"
    },
    "victorops_configs": {
     "$ref": "#/definitions/VictorOpsConfig"
    },
    "webhook_configs": {
     "$ref": "#/definitions/WebhookConfig"
    },
    "wechat_configs": {
     "$ref": "#/definitions/WechatConfig"
    }
   },
   "type": "object"
  },
  "Failure": {
   "$ref": "#/definitions/ResponseDetails"
  },
  "Field": {
   "description": "A Field is essentially a slice of various types with extra properties and methods.\nSee NewField() for supported types.\n\nThe slice data in the Field is a not exported, so methods on the Field are used to to manipulate its data.",
   "properties": {
    "config": {
     "$ref": "#/definitions/FieldConfig"
    },
    "labels": {
     "$ref": "#/definitions/FrameLabels"
    },
    "name": {
     "description": "Name is default identifier of the field. The name does not have to be unique, but the combination\nof name and Labels should be unique for proper behavior in all situations.",
     "type": "string"
    }
   },
   "title": "Field represents a typed column of data within a Frame.",
   "type": "object"
  },
  "FieldConfig": {
   "properties": {
    "color": {
     "additionalProperties": {},
     "description": "Map values to a display color\nNOTE: this interface is under development in the frontend... so simple map for now",
     "type": "object"
    },
    "custom": {
     "additionalProperties": {},
     "description": "Panel Specific Values",
     "type": "object"
    },
    "decimals": {
     "format": "uint16",
     "type": "integer"
    },
    "description": {
     "description": "Description is human readable field metadata",
     "type": "string"
    },
    "displayName": {
     "description": "DisplayName overrides Grafana default naming, should not be used from a data source",
     "type": "string"
    },
    "displayNameFromDS": {
     "description": "DisplayNameFromDS overrides Grafana default naming in a better way that allows users to override it easily.",
     "type": "string"
    },
    "filterable": {
     "description": "Filterable indicates if the Field's data can be filtered by additional calls.",
     "type": "boolean"
    },
    "interval": {
     "description": "Interval indicates the expected regular step between values in the series.\nWhen an interval exists, consumers can identify \"missing\" values when the expected value is not present.\nThe grafana timeseries visualization will render disconnected values when missing values are found it the time field.\nThe interval uses the same units as the values.  For time.Time, this is defined in milliseconds.",
     "format": "double",
     "type": "number"
    },
    "links": {
     "description": "The behavior when clicking on a result",
     "items": {
      "$ref": "#/definitions/DataLink"
     },
     "type": "array"
    },
    "mappings": {
     "$ref": "#/definitions/ValueMappings"
    },
    "max": {
     "$ref": "#/definitions/ConfFloat64"
    },
    "min": {
     "$ref": "#/definitions/ConfFloat64"
    },
    "noValue": {
     "description": "Alternative to empty string",
     "type": "string"
    },
    "path": {
     "description": "Path is an explicit path to the field in the datasource. When the frame meta includes a path,\nthis will default to `${frame.meta.path}/${field.name}\n\nWhen defined, this value can be used as an identifier within the datasource scope, and\nmay be used as an identifier to update values in a subsequent request",
     "type": "string"
    },
    "thresholds": {
     "$ref": "#/definitions/ThresholdsConfig"
    },
    "unit": {
     "description": "Numeric Options",
     "type": "string"
    },
    "writeable": {
     "description": "Writeable indicates that the datasource knows how to update this value",
     "type": "boolean"
    }
   },
   "title": "FieldConfig represents the display properties for a Field.",
   "type": "object"
  },
  "Frame": {
   "description": "Each Field is well typed by its FieldType and supports optional Labels.\n\nA Frame is a general data container for Grafana. A Frame can be table data\nor time series data depending on its content and field types.",
   "properties": {
    "Fields": {
     "description": "Fields are the columns of a frame.\nAll Fields must be of the same the length when marshalling the Frame for transmission.",
     "items": {
      "$ref": "#/definitions/Field"
     },
     "type": "array"
    },
    "Meta": {
     "$ref": "#/definitions/FrameMeta"
    },
    "Name": {
     "description": "Name is used in some Grafana visualizations.",
     "type": "string"
    },
    "RefID": {
     "description": "RefID is a property that can be set to match a Frame to its originating query.",
     "type": "string"
    }
   },
   "title": "Frame is a columnar data structure where each column is a Field.",
   "type": "object"
  },
  "FrameLabels": {
   "additionalProperties": {
    "type": "string"
   },
   "description": "Labels are used to add metadata to an object.  The JSON will always be sorted keys",
   "type": "object"
  },
  "FrameMeta": {
   "description": "https://github.com/grafana/grafana/blob/master/packages/grafana-data/src/types/data.ts#L11\nNOTE -- in javascript this can accept any `[key: string]: any;` however\nthis interface only exposes the values we want to be exposed",
   "properties": {
    "channel": {
     "description": "Channel is the path to a stream in grafana live that has real-time updates for this data.",
     "type": "string"
    },
    "custom": {
     "description": "Custom datasource specific values."
    },
    "dataTopic": {
     "$ref": "#/definitions/DataTopic"
    },
    "executedQueryString": {
     "description": "ExecutedQueryString is the raw query sent to the underlying system. All macros and templating\nhave been applied.  When metadata contains this value, it will be shown in the query inspector.",
     "type": "string"
    },
    "notices": {
     "description": "Notices provide additional information about the data in the Frame that\nGrafana can display to the user in the user interface.",
     "items": {
      "$ref": "#/definitions/Notice"
     },
     "type": "array"
    },
    "path": {
     "description": "Path is a browsable path on the datasource.",
     "type": "string"
    },
    "pathSeparator": {
     "description": "PathSeparator defines the separator pattern to decode a hierarchy. The default separator is '/'.",
     "type": "string"
    },
    "preferredVisualisationType": {
     "$ref": "#/definitions/VisType"
    },
    "stats": {
     "description": "Stats is an array of query result statistics.",
     "items": {
      "$ref": "#/definitions/QueryStat"
     },
     "type": "array"
    },
    "type": {
     "$ref": "#/definitions/FrameType"
    }
   },
   "title": "FrameMeta matches:",
   "type": "object"
  },
  "FrameType": {
   "description": "A FrameType string, when present in a frame's metadata, asserts that the\nframe's structure conforms to the FrameType's specification.\nThis property is currently optional, so FrameType may be FrameTypeUnknown even if the properties of\nthe Frame correspond to a defined FrameType.",
   "type": "string"
  },
  "Frames": {
   "description": "It is the main data container within a backend.DataResponse.",
   "items": {
    "$ref": "#/definitions/Frame"
   },
   "title": "Frames is a slice of Frame pointers.",
   "type": "array"
  },
  "GettableAlertmanagers": {
   "properties": {
    "data": {
     "$ref": "#/definitions/AlertManagersResult"
    },
    "status": {
     "type": "string"
    }
   },
   "type": "object"
  },
  "GettableApiAlertingConfig": {
   "properties": {
    "global": {
     "$ref": "#/definitions/GlobalConfig"
    },
    "inhibit_rules": {
     "items": {
      "$ref": "#/definitions/InhibitRule"
     },
     "type": "array"
    },
    "muteTimeProvenances": {
     "additionalProperties": {
      "$ref": "#/definitions/Provenance"
     },
     "type": "object"
    },
    "mute_time_intervals": {
     "items": {
      "$ref": "#/definitions/MuteTimeInterval"
     },
     "type": "array"
    },
    "receivers": {
     "description": "Override with our superset receiver type",
     "items": {
      "$ref": "#/definitions/GettableApiReceiver"
     },
     "type": "array"
    },
    "route": {
     "$ref": "#/definitions/Route"
    },
    "templates": {
     "items": {
      "type": "string"
     },
     "type": "array"
    }
   },
   "type": "object"
  },
  "GettableApiReceiver": {
   "properties": {
    "discord_configs": {
     "items": {
      "$ref": "#/definitions/DiscordConfig"
     },
     "type": "array"
    },
    "email_configs": {
     "items": {
      "$ref": "#/definitions/EmailConfig"
     },
     "type": "array"
    },
    "grafana_managed_receiver_configs": {
     "items": {
      "$ref": "#/definitions/GettableGrafanaReceiver"
     },
     "type": "array"
    },
    "name": {
     "description": "A unique identifier for this receiver.",
     "type": "string"
    },
    "opsgenie_configs": {
     "items": {
      "$ref": "#/definitions/OpsGenieConfig"
     },
     "type": "array"
    },
    "pagerduty_configs": {
     "items": {
      "$ref": "#/definitions/PagerdutyConfig"
     },
     "type": "array"
    },
    "pushover_configs": {
     "items": {
      "$ref": "#/definitions/PushoverConfig"
     },
     "type": "array"
    },
    "slack_configs": {
     "items": {
      "$ref": "#/definitions/SlackConfig"
     },
     "type": "array"
    },
    "sns_configs": {
     "items": {
      "$ref": "#/definitions/SNSConfig"
     },
     "type": "array"
    },
    "telegram_configs": {
     "items": {
      "$ref": "#/definitions/TelegramConfig"
     },
     "type": "array"
    },
    "victorops_configs": {
     "items": {
      "$ref": "#/definitions/VictorOpsConfig"
     },
     "type": "array"
    },
    "webex_configs": {
     "items": {
      "$ref": "#/definitions/WebexConfig"
     },
     "type": "array"
    },
    "webhook_configs": {
     "items": {
      "$ref": "#/definitions/WebhookConfig"
     },
     "type": "array"
    },
    "wechat_configs": {
     "items": {
      "$ref": "#/definitions/WechatConfig"
     },
     "type": "array"
    }
   },
   "type": "object"
  },
  "GettableExtendedRuleNode": {
   "properties": {
    "alert": {
     "type": "string"
    },
    "annotations": {
     "additionalProperties": {
      "type": "string"
     },
     "type": "object"
    },
    "expr": {
     "type": "string"
    },
    "for": {
     "type": "string"
    },
    "grafana_alert": {
     "$ref": "#/definitions/GettableGrafanaRule"
    },
    "labels": {
     "additionalProperties": {
      "type": "string"
     },
     "type": "object"
    },
    "record": {
     "type": "string"
    }
   },
   "type": "object"
  },
  "GettableGrafanaReceiver": {
   "properties": {
    "disableResolveMessage": {
     "type": "boolean"
    },
    "name": {
     "type": "string"
    },
    "provenance": {
     "$ref": "#/definitions/Provenance"
    },
    "secureFields": {
     "additionalProperties": {
      "type": "boolean"
     },
     "type": "object"
    },
    "settings": {
     "$ref": "#/definitions/RawMessage"
    },
    "type": {
     "type": "string"
    },
    "uid": {
     "type": "string"
    }
   },
   "type": "object"
  },
  "GettableGrafanaReceivers": {
   "properties": {
    "grafana_managed_receiver_configs": {
     "items": {
      "$ref": "#/definitions/GettableGrafanaReceiver"
     },
     "type": "array"
    }
   },
   "type": "object"
  },
  "GettableGrafanaRule": {
   "properties": {
    "condition": {
     "type": "string"
    },
    "data": {
     "items": {
      "$ref": "#/definitions/AlertQuery"
     },
     "type": "array"
    },
    "exec_err_state": {
     "enum": [
      "OK",
      "Alerting",
      "Error"
     ],
     "type": "string"
    },
    "id": {
     "format": "int64",
     "type": "integer"
    },
    "intervalSeconds": {
     "format": "int64",
     "type": "integer"
    },
    "namespace_id": {
     "format": "int64",
     "type": "integer"
    },
    "namespace_uid": {
     "type": "string"
    },
    "no_data_state": {
     "enum": [
      "Alerting",
      "NoData",
      "OK"
     ],
     "type": "string"
    },
    "orgId": {
     "format": "int64",
     "type": "integer"
    },
    "provenance": {
     "$ref": "#/definitions/Provenance"
    },
    "rule_group": {
     "type": "string"
    },
    "title": {
     "type": "string"
    },
    "uid": {
     "type": "string"
    },
    "updated": {
     "format": "date-time",
     "type": "string"
    },
    "version": {
     "format": "int64",
     "type": "integer"
    }
   },
   "type": "object"
  },
  "GettableNGalertConfig": {
   "properties": {
    "alertmanagersChoice": {
     "enum": [
      "all",
      "internal",
      "external"
     ],
     "type": "string"
    }
   },
   "type": "object"
  },
  "GettableRuleGroupConfig": {
   "properties": {
    "interval": {
     "$ref": "#/definitions/Duration"
    },
    "name": {
     "type": "string"
    },
    "rules": {
     "items": {
      "$ref": "#/definitions/GettableExtendedRuleNode"
     },
     "type": "array"
    },
    "source_tenants": {
     "items": {
      "type": "string"
     },
     "type": "array"
    }
   },
   "type": "object"
  },
  "GettableStatus": {
   "properties": {
    "cluster": {
     "$ref": "#/definitions/clusterStatus"
    },
    "config": {
     "$ref": "#/definitions/PostableApiAlertingConfig"
    },
    "uptime": {
     "description": "uptime",
     "format": "date-time",
     "type": "string"
    },
    "versionInfo": {
     "$ref": "#/definitions/versionInfo"
    }
   },
   "required": [
    "cluster",
    "config",
    "uptime",
    "versionInfo"
   ],
   "type": "object"
  },
  "GettableUserConfig": {
   "properties": {
    "alertmanager_config": {
     "$ref": "#/definitions/GettableApiAlertingConfig"
    },
    "template_file_provenances": {
     "additionalProperties": {
      "$ref": "#/definitions/Provenance"
     },
     "type": "object"
    },
    "template_files": {
     "additionalProperties": {
      "type": "string"
     },
     "type": "object"
    }
   },
   "type": "object"
  },
  "GlobalConfig": {
   "description": "GlobalConfig defines configuration parameters that are valid globally\nunless overwritten.",
   "properties": {
    "http_config": {
     "$ref": "#/definitions/HTTPClientConfig"
    },
    "opsgenie_api_key": {
     "$ref": "#/definitions/Secret"
    },
    "opsgenie_api_key_file": {
     "type": "string"
    },
    "opsgenie_api_url": {
     "$ref": "#/definitions/URL"
    },
    "pagerduty_url": {
     "$ref": "#/definitions/URL"
    },
    "resolve_timeout": {
     "$ref": "#/definitions/Duration"
    },
    "slack_api_url": {
     "$ref": "#/definitions/SecretURL"
    },
    "slack_api_url_file": {
     "type": "string"
    },
    "smtp_auth_identity": {
     "type": "string"
    },
    "smtp_auth_password": {
     "$ref": "#/definitions/Secret"
    },
    "smtp_auth_password_file": {
     "type": "string"
    },
    "smtp_auth_secret": {
     "$ref": "#/definitions/Secret"
    },
    "smtp_auth_username": {
     "type": "string"
    },
    "smtp_from": {
     "type": "string"
    },
    "smtp_hello": {
     "type": "string"
    },
    "smtp_require_tls": {
     "type": "boolean"
    },
    "smtp_smarthost": {
     "$ref": "#/definitions/HostPort"
    },
    "telegram_api_url": {
     "$ref": "#/definitions/URL"
    },
    "victorops_api_key": {
     "$ref": "#/definitions/Secret"
    },
    "victorops_api_key_file": {
     "type": "string"
    },
    "victorops_api_url": {
     "$ref": "#/definitions/URL"
    },
    "webex_api_url": {
     "$ref": "#/definitions/URL"
    },
    "wechat_api_corp_id": {
     "type": "string"
    },
    "wechat_api_secret": {
     "$ref": "#/definitions/Secret"
    },
    "wechat_api_url": {
     "$ref": "#/definitions/URL"
    }
   },
   "type": "object"
  },
  "HTTPClientConfig": {
   "properties": {
    "authorization": {
     "$ref": "#/definitions/Authorization"
    },
    "basic_auth": {
     "$ref": "#/definitions/BasicAuth"
    },
    "bearer_token": {
     "$ref": "#/definitions/Secret"
    },
    "bearer_token_file": {
     "description": "The bearer token file for the targets. Deprecated in favour of\nAuthorization.CredentialsFile.",
     "type": "string"
    },
    "enable_http2": {
     "description": "EnableHTTP2 specifies whether the client should configure HTTP2.\nThe omitempty flag is not set, because it would be hidden from the\nmarshalled configuration when set to false.",
     "type": "boolean"
    },
    "follow_redirects": {
     "description": "FollowRedirects specifies whether the client should follow HTTP 3xx redirects.\nThe omitempty flag is not set, because it would be hidden from the\nmarshalled configuration when set to false.",
     "type": "boolean"
    },
    "oauth2": {
     "$ref": "#/definitions/OAuth2"
    },
    "proxy_connect_header": {
     "$ref": "#/definitions/Header"
    },
    "proxy_url": {
     "$ref": "#/definitions/URL"
    },
    "tls_config": {
     "$ref": "#/definitions/TLSConfig"
    }
   },
   "title": "HTTPClientConfig configures an HTTP client.",
   "type": "object"
  },
  "Header": {
   "additionalProperties": {
    "items": {
     "$ref": "#/definitions/Secret"
    },
    "type": "array"
   },
   "type": "object"
  },
  "HostPort": {
   "properties": {
    "Host": {
     "type": "string"
    },
    "Port": {
     "type": "string"
    }
   },
   "title": "HostPort represents a \"host:port\" network address.",
   "type": "object"
  },
  "InhibitRule": {
   "description": "InhibitRule defines an inhibition rule that mutes alerts that match the\ntarget labels if an alert matching the source labels exists.\nBoth alerts have to have a set of labels being equal.",
   "properties": {
    "equal": {
     "$ref": "#/definitions/LabelNames"
    },
    "source_match": {
     "additionalProperties": {
      "type": "string"
     },
     "description": "SourceMatch defines a set of labels that have to equal the given\nvalue for source alerts. Deprecated. Remove before v1.0 release.",
     "type": "object"
    },
    "source_match_re": {
     "$ref": "#/definitions/MatchRegexps"
    },
    "source_matchers": {
     "$ref": "#/definitions/Matchers"
    },
    "target_match": {
     "additionalProperties": {
      "type": "string"
     },
     "description": "TargetMatch defines a set of labels that have to equal the given\nvalue for target alerts. Deprecated. Remove before v1.0 release.",
     "type": "object"
    },
    "target_match_re": {
     "$ref": "#/definitions/MatchRegexps"
    },
    "target_matchers": {
     "$ref": "#/definitions/Matchers"
    }
   },
   "type": "object"
  },
  "InspectType": {
   "format": "int64",
   "title": "InspectType is a type for the Inspect property of a Notice.",
   "type": "integer"
  },
  "Json": {
   "type": "object"
  },
  "Label": {
   "properties": {
    "Name": {
     "type": "string"
    }
   },
   "title": "Label is a key/value pair of strings.",
   "type": "object"
  },
  "LabelName": {
   "description": "A LabelName is a key for a LabelSet or Metric.  It has a value associated\ntherewith.",
   "type": "string"
  },
  "LabelNames": {
   "items": {
    "$ref": "#/definitions/LabelName"
   },
   "title": "LabelNames is a sortable LabelName slice. In implements sort.Interface.",
   "type": "array"
  },
  "LabelSet": {
   "additionalProperties": {
    "$ref": "#/definitions/LabelValue"
   },
   "description": "A LabelSet is a collection of LabelName and LabelValue pairs.  The LabelSet\nmay be fully-qualified down to the point where it may resolve to a single\nMetric in the data store or not.  All operations that occur within the realm\nof a LabelSet can emit a vector of Metric entities to which the LabelSet may\nmatch.",
   "type": "object"
  },
  "LabelValue": {
   "title": "A LabelValue is an associated value for a LabelName.",
   "type": "string"
  },
  "Labels": {
   "description": "Labels is a sorted set of labels. Order has to be guaranteed upon\ninstantiation.",
   "items": {
    "$ref": "#/definitions/Label"
   },
   "type": "array"
  },
  "MatchRegexps": {
   "additionalProperties": {
    "$ref": "#/definitions/Regexp"
   },
   "title": "MatchRegexps represents a map of Regexp.",
   "type": "object"
  },
  "MatchType": {
   "format": "int64",
   "title": "MatchType is an enum for label matching types.",
   "type": "integer"
  },
  "Matcher": {
   "properties": {
    "Name": {
     "type": "string"
    },
    "Type": {
     "$ref": "#/definitions/MatchType"
    },
    "Value": {
     "type": "string"
    }
   },
   "title": "Matcher models the matching of a label.",
   "type": "object"
  },
  "Matchers": {
   "description": "Matchers is a slice of Matchers that is sortable, implements Stringer, and\nprovides a Matches method to match a LabelSet against all Matchers in the\nslice. Note that some users of Matchers might require it to be sorted.",
   "items": {
    "$ref": "#/definitions/Matcher"
   },
   "type": "array"
  },
  "MultiStatus": {
   "type": "object"
  },
  "MuteTimeInterval": {
   "properties": {
    "name": {
     "type": "string"
    },
    "time_intervals": {
     "items": {
      "$ref": "#/definitions/TimeInterval"
     },
     "type": "array"
    }
   },
   "title": "MuteTimeInterval represents a named set of time intervals for which a route should be muted.",
   "type": "object"
  },
  "MuteTimings": {
   "items": {
    "$ref": "#/definitions/MuteTimeInterval"
   },
   "type": "array"
  },
  "NamespaceConfigResponse": {
   "additionalProperties": {
    "items": {
     "$ref": "#/definitions/GettableRuleGroupConfig"
    },
    "type": "array"
   },
   "type": "object"
  },
  "NotFound": {
   "type": "object"
  },
  "Notice": {
   "properties": {
    "inspect": {
     "$ref": "#/definitions/InspectType"
    },
    "link": {
     "description": "Link is an optional link for display in the user interface and can be an\nabsolute URL or a path relative to Grafana's root url.",
     "type": "string"
    },
    "severity": {
     "$ref": "#/definitions/NoticeSeverity"
    },
    "text": {
     "description": "Text is freeform descriptive text for the notice.",
     "type": "string"
    }
   },
   "title": "Notice provides a structure for presenting notifications in Grafana's user interface.",
   "type": "object"
  },
  "NoticeSeverity": {
   "format": "int64",
   "title": "NoticeSeverity is a type for the Severity property of a Notice.",
   "type": "integer"
  },
  "NotificationTemplate": {
   "properties": {
    "name": {
     "type": "string"
    },
    "provenance": {
     "$ref": "#/definitions/Provenance"
    },
    "template": {
     "type": "string"
    }
   },
   "type": "object"
  },
  "NotificationTemplateContent": {
   "properties": {
    "template": {
     "type": "string"
    }
   },
   "type": "object"
  },
  "NotificationTemplates": {
   "items": {
    "$ref": "#/definitions/NotificationTemplate"
   },
   "type": "array"
  },
  "NotifierConfig": {
   "properties": {
    "send_resolved": {
     "type": "boolean"
    }
   },
   "title": "NotifierConfig contains base options common across all notifier configurations.",
   "type": "object"
  },
  "OAuth2": {
   "properties": {
    "TLSConfig": {
     "$ref": "#/definitions/TLSConfig"
    },
    "client_id": {
     "type": "string"
    },
    "client_secret": {
     "$ref": "#/definitions/Secret"
    },
    "client_secret_file": {
     "type": "string"
    },
    "endpoint_params": {
     "additionalProperties": {
      "type": "string"
     },
     "type": "object"
    },
    "proxy_url": {
     "$ref": "#/definitions/URL"
    },
    "scopes": {
     "items": {
      "type": "string"
     },
     "type": "array"
    },
    "token_url": {
     "type": "string"
    }
   },
   "title": "OAuth2 is the oauth2 client configuration.",
   "type": "object"
  },
  "ObjectMatchers": {
   "$ref": "#/definitions/Matchers",
   "description": "ObjectMatchers is Matchers with a different Unmarshal and Marshal methods that accept matchers as objects\nthat have already been parsed."
  },
  "OpsGenieConfig": {
   "properties": {
    "actions": {
     "type": "string"
    },
    "api_key": {
     "$ref": "#/definitions/Secret"
    },
    "api_key_file": {
     "type": "string"
    },
    "api_url": {
     "$ref": "#/definitions/URL"
    },
    "description": {
     "type": "string"
    },
    "details": {
     "additionalProperties": {
      "type": "string"
     },
     "type": "object"
    },
    "entity": {
     "type": "string"
    },
    "http_config": {
     "$ref": "#/definitions/HTTPClientConfig"
    },
    "message": {
     "type": "string"
    },
    "note": {
     "type": "string"
    },
    "priority": {
     "type": "string"
    },
    "responders": {
     "items": {
      "$ref": "#/definitions/OpsGenieConfigResponder"
     },
     "type": "array"
    },
    "send_resolved": {
     "type": "boolean"
    },
    "source": {
     "type": "string"
    },
    "tags": {
     "type": "string"
    },
    "update_alerts": {
     "type": "boolean"
    }
   },
   "title": "OpsGenieConfig configures notifications via OpsGenie.",
   "type": "object"
  },
  "OpsGenieConfigResponder": {
   "properties": {
    "id": {
     "description": "One of those 3 should be filled.",
     "type": "string"
    },
    "name": {
     "type": "string"
    },
    "type": {
     "description": "team, user, escalation, schedule etc.",
     "type": "string"
    },
    "username": {
     "type": "string"
    }
   },
   "type": "object"
  },
  "PagerdutyConfig": {
   "properties": {
    "class": {
     "type": "string"
    },
    "client": {
     "type": "string"
    },
    "client_url": {
     "type": "string"
    },
    "component": {
     "type": "string"
    },
    "description": {
     "type": "string"
    },
    "details": {
     "additionalProperties": {
      "type": "string"
     },
     "type": "object"
    },
    "group": {
     "type": "string"
    },
    "http_config": {
     "$ref": "#/definitions/HTTPClientConfig"
    },
    "images": {
     "items": {
      "$ref": "#/definitions/PagerdutyImage"
     },
     "type": "array"
    },
    "links": {
     "items": {
      "$ref": "#/definitions/PagerdutyLink"
     },
     "type": "array"
    },
    "routing_key": {
     "$ref": "#/definitions/Secret"
    },
    "routing_key_file": {
     "type": "string"
    },
    "send_resolved": {
     "type": "boolean"
    },
    "service_key": {
     "$ref": "#/definitions/Secret"
    },
    "service_key_file": {
     "type": "string"
    },
    "severity": {
     "type": "string"
    },
    "source": {
     "type": "string"
    },
    "url": {
     "$ref": "#/definitions/URL"
    }
   },
   "title": "PagerdutyConfig configures notifications via PagerDuty.",
   "type": "object"
  },
  "PagerdutyImage": {
   "description": "PagerdutyImage is an image",
   "properties": {
    "alt": {
     "type": "string"
    },
    "href": {
     "type": "string"
    },
    "src": {
     "type": "string"
    }
   },
   "type": "object"
  },
  "PagerdutyLink": {
   "description": "PagerdutyLink is a link",
   "properties": {
    "href": {
     "type": "string"
    },
    "text": {
     "type": "string"
    }
   },
   "type": "object"
  },
  "PermissionDenied": {
   "type": "object"
  },
  "Point": {
   "properties": {
    "T": {
     "format": "int64",
     "type": "integer"
    },
    "V": {
     "format": "double",
     "type": "number"
    }
   },
   "title": "Point represents a single data point for a given timestamp.",
   "type": "object"
  },
  "PostableApiAlertingConfig": {
   "properties": {
    "global": {
     "$ref": "#/definitions/GlobalConfig"
    },
    "inhibit_rules": {
     "items": {
      "$ref": "#/definitions/InhibitRule"
     },
     "type": "array"
    },
    "mute_time_intervals": {
     "items": {
      "$ref": "#/definitions/MuteTimeInterval"
     },
     "type": "array"
    },
    "receivers": {
     "description": "Override with our superset receiver type",
     "items": {
      "$ref": "#/definitions/PostableApiReceiver"
     },
     "type": "array"
    },
    "route": {
     "$ref": "#/definitions/Route"
    },
    "templates": {
     "items": {
      "type": "string"
     },
     "type": "array"
    }
   },
   "type": "object"
  },
  "PostableApiReceiver": {
   "properties": {
    "discord_configs": {
     "items": {
      "$ref": "#/definitions/DiscordConfig"
     },
     "type": "array"
    },
    "email_configs": {
     "items": {
      "$ref": "#/definitions/EmailConfig"
     },
     "type": "array"
    },
    "grafana_managed_receiver_configs": {
     "items": {
      "$ref": "#/definitions/PostableGrafanaReceiver"
     },
     "type": "array"
    },
    "name": {
     "description": "A unique identifier for this receiver.",
     "type": "string"
    },
    "opsgenie_configs": {
     "items": {
      "$ref": "#/definitions/OpsGenieConfig"
     },
     "type": "array"
    },
    "pagerduty_configs": {
     "items": {
      "$ref": "#/definitions/PagerdutyConfig"
     },
     "type": "array"
    },
    "pushover_configs": {
     "items": {
      "$ref": "#/definitions/PushoverConfig"
     },
     "type": "array"
    },
    "slack_configs": {
     "items": {
      "$ref": "#/definitions/SlackConfig"
     },
     "type": "array"
    },
    "sns_configs": {
     "items": {
      "$ref": "#/definitions/SNSConfig"
     },
     "type": "array"
    },
    "telegram_configs": {
     "items": {
      "$ref": "#/definitions/TelegramConfig"
     },
     "type": "array"
    },
    "victorops_configs": {
     "items": {
      "$ref": "#/definitions/VictorOpsConfig"
     },
     "type": "array"
    },
    "webex_configs": {
     "items": {
      "$ref": "#/definitions/WebexConfig"
     },
     "type": "array"
    },
    "webhook_configs": {
     "items": {
      "$ref": "#/definitions/WebhookConfig"
     },
     "type": "array"
    },
    "wechat_configs": {
     "items": {
      "$ref": "#/definitions/WechatConfig"
     },
     "type": "array"
    }
   },
   "type": "object"
  },
  "PostableExtendedRuleNode": {
   "properties": {
    "alert": {
     "type": "string"
    },
    "annotations": {
     "additionalProperties": {
      "type": "string"
     },
     "type": "object"
    },
    "expr": {
     "type": "string"
    },
    "for": {
     "type": "string"
    },
    "grafana_alert": {
     "$ref": "#/definitions/PostableGrafanaRule"
    },
    "labels": {
     "additionalProperties": {
      "type": "string"
     },
     "type": "object"
    },
    "record": {
     "type": "string"
    }
   },
   "type": "object"
  },
  "PostableGrafanaReceiver": {
   "properties": {
    "disableResolveMessage": {
     "type": "boolean"
    },
    "name": {
     "type": "string"
    },
    "secureSettings": {
     "additionalProperties": {
      "type": "string"
     },
     "type": "object"
    },
    "settings": {
     "$ref": "#/definitions/RawMessage"
    },
    "type": {
     "type": "string"
    },
    "uid": {
     "type": "string"
    }
   },
   "type": "object"
  },
  "PostableGrafanaReceivers": {
   "properties": {
    "grafana_managed_receiver_configs": {
     "items": {
      "$ref": "#/definitions/PostableGrafanaReceiver"
     },
     "type": "array"
    }
   },
   "type": "object"
  },
  "PostableGrafanaRule": {
   "properties": {
    "condition": {
     "type": "string"
    },
    "data": {
     "items": {
      "$ref": "#/definitions/AlertQuery"
     },
     "type": "array"
    },
    "exec_err_state": {
     "enum": [
      "OK",
      "Alerting",
      "Error"
     ],
     "type": "string"
    },
    "no_data_state": {
     "enum": [
      "Alerting",
      "NoData",
      "OK"
     ],
     "type": "string"
    },
    "title": {
     "type": "string"
    },
    "uid": {
     "type": "string"
    }
   },
   "type": "object"
  },
  "PostableNGalertConfig": {
   "properties": {
    "alertmanagersChoice": {
     "enum": [
      "all",
      "internal",
      "external"
     ],
     "type": "string"
    }
   },
   "type": "object"
  },
  "PostableRuleGroupConfig": {
   "properties": {
    "interval": {
     "$ref": "#/definitions/Duration"
    },
    "name": {
     "type": "string"
    },
    "rules": {
     "items": {
      "$ref": "#/definitions/PostableExtendedRuleNode"
     },
     "type": "array"
    }
   },
   "type": "object"
  },
  "PostableUserConfig": {
   "properties": {
    "alertmanager_config": {
     "$ref": "#/definitions/PostableApiAlertingConfig"
    },
    "template_files": {
     "additionalProperties": {
      "type": "string"
     },
     "type": "object"
    }
   },
   "type": "object"
  },
  "Provenance": {
   "type": "string"
  },
  "ProvisionedAlertRule": {
   "properties": {
    "annotations": {
     "additionalProperties": {
      "type": "string"
     },
     "example": {
      "runbook_url": "https://supercoolrunbook.com/page/13"
     },
     "type": "object"
    },
    "condition": {
     "example": "A",
     "type": "string"
    },
    "data": {
     "example": [
      {
       "datasourceUid": "-100",
       "model": {
        "conditions": [
         {
          "evaluator": {
           "params": [
            0,
            0
           ],
           "type": "gt"
          },
          "operator": {
           "type": "and"
          },
          "query": {
           "params": []
          },
          "reducer": {
           "params": [],
           "type": "avg"
          },
          "type": "query"
         }
        ],
        "datasource": {
         "type": "__expr__",
         "uid": "__expr__"
        },
        "expression": "1 == 1",
        "hide": false,
        "intervalMs": 1000,
        "maxDataPoints": 43200,
        "refId": "A",
        "type": "math"
       },
       "queryType": "",
       "refId": "A",
       "relativeTimeRange": {
        "from": 0,
        "to": 0
       }
      }
     ],
     "items": {
      "$ref": "#/definitions/AlertQuery"
     },
     "type": "array"
    },
    "execErrState": {
     "enum": [
      "Alerting",
      "Error",
      "OK"
     ],
     "type": "string"
    },
    "folderUID": {
     "example": "project_x",
     "type": "string"
    },
    "for": {
     "$ref": "#/definitions/Duration"
    },
    "id": {
     "format": "int64",
     "type": "integer"
    },
    "isPaused": {
     "example": false,
     "type": "boolean"
    },
    "labels": {
     "additionalProperties": {
      "type": "string"
     },
     "example": {
      "team": "sre-team-1"
     },
     "type": "object"
    },
    "noDataState": {
     "enum": [
      "Alerting",
      "NoData",
      "OK"
     ],
     "type": "string"
    },
    "orgID": {
     "format": "int64",
     "type": "integer"
    },
    "provenance": {
     "$ref": "#/definitions/Provenance"
    },
    "ruleGroup": {
     "example": "eval_group_1",
     "maxLength": 190,
     "minLength": 1,
     "type": "string"
    },
    "title": {
     "example": "Always firing",
     "maxLength": 190,
     "minLength": 1,
     "type": "string"
    },
    "uid": {
     "type": "string"
    },
    "updated": {
     "format": "date-time",
     "readOnly": true,
     "type": "string"
    }
   },
   "required": [
    "orgID",
    "folderUID",
    "ruleGroup",
    "title",
    "condition",
    "data",
    "noDataState",
    "execErrState",
    "for"
   ],
   "type": "object"
  },
  "ProvisionedAlertRules": {
   "items": {
    "$ref": "#/definitions/ProvisionedAlertRule"
   },
   "type": "array"
  },
  "PushoverConfig": {
   "properties": {
    "expire": {
     "type": "string"
    },
    "html": {
     "type": "boolean"
    },
    "http_config": {
     "$ref": "#/definitions/HTTPClientConfig"
    },
    "message": {
     "type": "string"
    },
    "priority": {
     "type": "string"
    },
    "retry": {
     "type": "string"
    },
    "send_resolved": {
     "type": "boolean"
    },
    "sound": {
     "type": "string"
    },
    "title": {
     "type": "string"
    },
    "token": {
     "$ref": "#/definitions/Secret"
    },
    "token_file": {
     "type": "string"
    },
    "url": {
     "type": "string"
    },
    "url_title": {
     "type": "string"
    },
    "user_key": {
     "$ref": "#/definitions/Secret"
    },
    "user_key_file": {
     "type": "string"
    }
   },
   "type": "object"
  },
  "QueryStat": {
   "description": "The embedded FieldConfig's display name must be set.\nIt corresponds to the QueryResultMetaStat on the frontend (https://github.com/grafana/grafana/blob/master/packages/grafana-data/src/types/data.ts#L53).",
   "properties": {
    "color": {
     "additionalProperties": {},
     "description": "Map values to a display color\nNOTE: this interface is under development in the frontend... so simple map for now",
     "type": "object"
    },
    "custom": {
     "additionalProperties": {},
     "description": "Panel Specific Values",
     "type": "object"
    },
    "decimals": {
     "format": "uint16",
     "type": "integer"
    },
    "description": {
     "description": "Description is human readable field metadata",
     "type": "string"
    },
    "displayName": {
     "description": "DisplayName overrides Grafana default naming, should not be used from a data source",
     "type": "string"
    },
    "displayNameFromDS": {
     "description": "DisplayNameFromDS overrides Grafana default naming in a better way that allows users to override it easily.",
     "type": "string"
    },
    "filterable": {
     "description": "Filterable indicates if the Field's data can be filtered by additional calls.",
     "type": "boolean"
    },
    "interval": {
     "description": "Interval indicates the expected regular step between values in the series.\nWhen an interval exists, consumers can identify \"missing\" values when the expected value is not present.\nThe grafana timeseries visualization will render disconnected values when missing values are found it the time field.\nThe interval uses the same units as the values.  For time.Time, this is defined in milliseconds.",
     "format": "double",
     "type": "number"
    },
    "links": {
     "description": "The behavior when clicking on a result",
     "items": {
      "$ref": "#/definitions/DataLink"
     },
     "type": "array"
    },
    "mappings": {
     "$ref": "#/definitions/ValueMappings"
    },
    "max": {
     "$ref": "#/definitions/ConfFloat64"
    },
    "min": {
     "$ref": "#/definitions/ConfFloat64"
    },
    "noValue": {
     "description": "Alternative to empty string",
     "type": "string"
    },
    "path": {
     "description": "Path is an explicit path to the field in the datasource. When the frame meta includes a path,\nthis will default to `${frame.meta.path}/${field.name}\n\nWhen defined, this value can be used as an identifier within the datasource scope, and\nmay be used as an identifier to update values in a subsequent request",
     "type": "string"
    },
    "thresholds": {
     "$ref": "#/definitions/ThresholdsConfig"
    },
    "unit": {
     "description": "Numeric Options",
     "type": "string"
    },
    "value": {
     "format": "double",
     "type": "number"
    },
    "writeable": {
     "description": "Writeable indicates that the datasource knows how to update this value",
     "type": "boolean"
    }
   },
   "title": "QueryStat is used for storing arbitrary statistics metadata related to a query and its result, e.g. total request time, data processing time.",
   "type": "object"
  },
  "RawMessage": {
   "type": "object"
  },
  "Receiver": {
   "properties": {
    "discord_configs": {
     "items": {
      "$ref": "#/definitions/DiscordConfig"
     },
     "type": "array"
    },
    "email_configs": {
     "items": {
      "$ref": "#/definitions/EmailConfig"
     },
     "type": "array"
    },
    "name": {
     "description": "A unique identifier for this receiver.",
     "type": "string"
    },
    "opsgenie_configs": {
     "items": {
      "$ref": "#/definitions/OpsGenieConfig"
     },
     "type": "array"
    },
    "pagerduty_configs": {
     "items": {
      "$ref": "#/definitions/PagerdutyConfig"
     },
     "type": "array"
    },
    "pushover_configs": {
     "items": {
      "$ref": "#/definitions/PushoverConfig"
     },
     "type": "array"
    },
    "slack_configs": {
     "items": {
      "$ref": "#/definitions/SlackConfig"
     },
     "type": "array"
    },
    "sns_configs": {
     "items": {
      "$ref": "#/definitions/SNSConfig"
     },
     "type": "array"
    },
    "telegram_configs": {
     "items": {
      "$ref": "#/definitions/TelegramConfig"
     },
     "type": "array"
    },
    "victorops_configs": {
     "items": {
      "$ref": "#/definitions/VictorOpsConfig"
     },
     "type": "array"
    },
    "webex_configs": {
     "items": {
      "$ref": "#/definitions/WebexConfig"
     },
     "type": "array"
    },
    "webhook_configs": {
     "items": {
      "$ref": "#/definitions/WebhookConfig"
     },
     "type": "array"
    },
    "wechat_configs": {
     "items": {
      "$ref": "#/definitions/WechatConfig"
     },
     "type": "array"
    }
   },
   "title": "Receiver configuration provides configuration on how to contact a receiver.",
   "type": "object"
  },
  "Regexp": {
   "description": "A Regexp is safe for concurrent use by multiple goroutines,\nexcept for configuration methods, such as Longest.",
   "title": "Regexp is the representation of a compiled regular expression.",
   "type": "object"
  },
  "RelativeTimeRange": {
   "description": "RelativeTimeRange is the per query start and end time\nfor requests.",
   "properties": {
    "from": {
     "$ref": "#/definitions/Duration"
    },
    "to": {
     "$ref": "#/definitions/Duration"
    }
   },
   "type": "object"
  },
  "ResponseDetails": {
   "properties": {
    "msg": {
     "type": "string"
    }
   },
   "type": "object"
  },
  "Responses": {
   "additionalProperties": {
    "$ref": "#/definitions/DataResponse"
   },
   "description": "The QueryData method the QueryDataHandler method will set the RefId\nproperty on the DataResponses' frames based on these RefIDs.",
   "title": "Responses is a map of RefIDs (Unique Query ID) to DataResponses.",
   "type": "object"
  },
  "Route": {
   "description": "A Route is a node that contains definitions of how to handle alerts. This is modified\nfrom the upstream alertmanager in that it adds the ObjectMatchers property.",
   "properties": {
    "continue": {
     "type": "boolean"
    },
    "group_by": {
     "items": {
      "type": "string"
     },
     "type": "array"
    },
    "group_interval": {
     "type": "string"
    },
    "group_wait": {
     "type": "string"
    },
    "match": {
     "additionalProperties": {
      "type": "string"
     },
     "description": "Deprecated. Remove before v1.0 release.",
     "type": "object"
    },
    "match_re": {
     "$ref": "#/definitions/MatchRegexps"
    },
    "matchers": {
     "$ref": "#/definitions/Matchers"
    },
    "mute_time_intervals": {
     "items": {
      "type": "string"
     },
     "type": "array"
    },
    "object_matchers": {
     "$ref": "#/definitions/ObjectMatchers"
    },
    "provenance": {
     "$ref": "#/definitions/Provenance"
    },
    "receiver": {
     "type": "string"
    },
    "repeat_interval": {
     "type": "string"
    },
    "routes": {
     "items": {
      "$ref": "#/definitions/Route"
     },
     "type": "array"
    }
   },
   "type": "object"
  },
  "Rule": {
   "description": "adapted from cortex",
   "properties": {
    "evaluationTime": {
     "format": "double",
     "type": "number"
    },
    "health": {
     "type": "string"
    },
    "labels": {
     "$ref": "#/definitions/overrideLabels"
    },
    "lastError": {
     "type": "string"
    },
    "lastEvaluation": {
     "format": "date-time",
     "type": "string"
    },
    "name": {
     "type": "string"
    },
    "query": {
     "type": "string"
    },
    "type": {
     "$ref": "#/definitions/RuleType"
    }
   },
   "required": [
    "name",
    "query",
    "health",
    "type"
   ],
   "type": "object"
  },
  "RuleDiscovery": {
   "properties": {
    "groups": {
     "items": {
      "$ref": "#/definitions/RuleGroup"
     },
     "type": "array"
    }
   },
   "required": [
    "groups"
   ],
   "type": "object"
  },
  "RuleGroup": {
   "properties": {
    "evaluationTime": {
     "format": "double",
     "type": "number"
    },
    "file": {
     "type": "string"
    },
    "interval": {
     "format": "double",
     "type": "number"
    },
    "lastEvaluation": {
     "format": "date-time",
     "type": "string"
    },
    "name": {
     "type": "string"
    },
    "rules": {
     "description": "In order to preserve rule ordering, while exposing type (alerting or recording)\nspecific properties, both alerting and recording rules are exposed in the\nsame array.",
     "items": {
      "$ref": "#/definitions/AlertingRule"
     },
     "type": "array"
    }
   },
   "required": [
    "name",
    "file",
    "rules",
    "interval"
   ],
   "type": "object"
  },
  "RuleGroupConfigResponse": {
   "properties": {
    "interval": {
     "$ref": "#/definitions/Duration"
    },
    "name": {
     "type": "string"
    },
    "rules": {
     "items": {
      "$ref": "#/definitions/GettableExtendedRuleNode"
     },
     "type": "array"
    },
    "source_tenants": {
     "items": {
      "type": "string"
     },
     "type": "array"
    }
   },
   "type": "object"
  },
  "RuleResponse": {
   "properties": {
    "data": {
     "$ref": "#/definitions/RuleDiscovery"
    },
    "error": {
     "type": "string"
    },
    "errorType": {
     "$ref": "#/definitions/ErrorType"
    },
    "status": {
     "type": "string"
    }
   },
   "required": [
    "status"
   ],
   "type": "object"
  },
  "RuleType": {
   "title": "RuleType models the type of a rule.",
   "type": "string"
  },
  "SNSConfig": {
   "properties": {
    "api_url": {
     "type": "string"
    },
    "attributes": {
     "additionalProperties": {
      "type": "string"
     },
     "type": "object"
    },
    "http_config": {
     "$ref": "#/definitions/HTTPClientConfig"
    },
    "message": {
     "type": "string"
    },
    "phone_number": {
     "type": "string"
    },
    "send_resolved": {
     "type": "boolean"
    },
    "sigv4": {
     "$ref": "#/definitions/SigV4Config"
    },
    "subject": {
     "type": "string"
    },
    "target_arn": {
     "type": "string"
    },
    "topic_arn": {
     "type": "string"
    }
   },
   "type": "object"
  },
  "Sample": {
   "properties": {
    "Metric": {
     "$ref": "#/definitions/Labels"
    },
    "T": {
     "format": "int64",
     "type": "integer"
    },
    "V": {
     "format": "double",
     "type": "number"
    }
   },
   "title": "Sample is a single sample belonging to a metric.",
   "type": "object"
  },
  "Secret": {
   "title": "Secret special type for storing secrets.",
   "type": "string"
  },
  "SecretURL": {
   "$ref": "#/definitions/URL",
   "title": "SecretURL is a URL that must not be revealed on marshaling."
  },
  "SigV4Config": {
   "description": "SigV4Config is the configuration for signing remote write requests with\nAWS's SigV4 verification process. Empty values will be retrieved using the\nAWS default credentials chain.",
   "properties": {
    "AccessKey": {
     "type": "string"
    },
    "Profile": {
     "type": "string"
    },
    "Region": {
     "type": "string"
    },
    "RoleARN": {
     "type": "string"
    },
    "SecretKey": {
     "$ref": "#/definitions/Secret"
    }
   },
   "type": "object"
  },
  "SlackAction": {
   "description": "See https://api.slack.com/docs/message-attachments#action_fields and https://api.slack.com/docs/message-buttons\nfor more information.",
   "properties": {
    "confirm": {
     "$ref": "#/definitions/SlackConfirmationField"
    },
    "name": {
     "type": "string"
    },
    "style": {
     "type": "string"
    },
    "text": {
     "type": "string"
    },
    "type": {
     "type": "string"
    },
    "url": {
     "type": "string"
    },
    "value": {
     "type": "string"
    }
   },
   "title": "SlackAction configures a single Slack action that is sent with each notification.",
   "type": "object"
  },
  "SlackConfig": {
   "properties": {
    "actions": {
     "items": {
      "$ref": "#/definitions/SlackAction"
     },
     "type": "array"
    },
    "api_url": {
     "$ref": "#/definitions/SecretURL"
    },
    "api_url_file": {
     "type": "string"
    },
    "callback_id": {
     "type": "string"
    },
    "channel": {
     "description": "Slack channel override, (like #other-channel or @username).",
     "type": "string"
    },
    "color": {
     "type": "string"
    },
    "fallback": {
     "type": "string"
    },
    "fields": {
     "items": {
      "$ref": "#/definitions/SlackField"
     },
     "type": "array"
    },
    "footer": {
     "type": "string"
    },
    "http_config": {
     "$ref": "#/definitions/HTTPClientConfig"
    },
    "icon_emoji": {
     "type": "string"
    },
    "icon_url": {
     "type": "string"
    },
    "image_url": {
     "type": "string"
    },
    "link_names": {
     "type": "boolean"
    },
    "mrkdwn_in": {
     "items": {
      "type": "string"
     },
     "type": "array"
    },
    "pretext": {
     "type": "string"
    },
    "send_resolved": {
     "type": "boolean"
    },
    "short_fields": {
     "type": "boolean"
    },
    "text": {
     "type": "string"
    },
    "thumb_url": {
     "type": "string"
    },
    "title": {
     "type": "string"
    },
    "title_link": {
     "type": "string"
    },
    "username": {
     "type": "string"
    }
   },
   "title": "SlackConfig configures notifications via Slack.",
   "type": "object"
  },
  "SlackConfirmationField": {
   "description": "SlackConfirmationField protect users from destructive actions or particularly distinguished decisions\nby asking them to confirm their button click one more time.\nSee https://api.slack.com/docs/interactive-message-field-guide#confirmation_fields for more information.",
   "properties": {
    "dismiss_text": {
     "type": "string"
    },
    "ok_text": {
     "type": "string"
    },
    "text": {
     "type": "string"
    },
    "title": {
     "type": "string"
    }
   },
   "type": "object"
  },
  "SlackField": {
   "description": "Each field must contain a title, value, and optionally, a boolean value to indicate if the field\nis short enough to be displayed next to other fields designated as short.\nSee https://api.slack.com/docs/message-attachments#fields for more information.",
   "properties": {
    "short": {
     "type": "boolean"
    },
    "title": {
     "type": "string"
    },
    "value": {
     "type": "string"
    }
   },
   "title": "SlackField configures a single Slack field that is sent with each notification.",
   "type": "object"
  },
  "SmtpNotEnabled": {
   "$ref": "#/definitions/ResponseDetails"
  },
  "Status": {
   "format": "int64",
   "type": "integer"
  },
  "Success": {
   "$ref": "#/definitions/ResponseDetails"
  },
  "TLSConfig": {
   "properties": {
    "ca_file": {
     "description": "The CA cert to use for the targets.",
     "type": "string"
    },
    "cert_file": {
     "description": "The client cert file for the targets.",
     "type": "string"
    },
    "insecure_skip_verify": {
     "description": "Disable target certificate validation.",
     "type": "boolean"
    },
    "key_file": {
     "description": "The client key file for the targets.",
     "type": "string"
    },
    "max_version": {
     "$ref": "#/definitions/TLSVersion"
    },
    "min_version": {
     "$ref": "#/definitions/TLSVersion"
    },
    "server_name": {
     "description": "Used to verify the hostname for the targets.",
     "type": "string"
    }
   },
   "title": "TLSConfig configures the options for TLS connections.",
   "type": "object"
  },
  "TLSVersion": {
   "format": "uint16",
   "type": "integer"
  },
  "TelegramConfig": {
   "properties": {
    "api_url": {
     "$ref": "#/definitions/URL"
    },
    "chat": {
     "format": "int64",
     "type": "integer"
    },
    "disable_notifications": {
     "type": "boolean"
    },
    "http_config": {
     "$ref": "#/definitions/HTTPClientConfig"
    },
    "message": {
     "type": "string"
    },
    "parse_mode": {
     "type": "string"
    },
    "send_resolved": {
     "type": "boolean"
    },
    "token": {
     "$ref": "#/definitions/Secret"
    }
   },
   "title": "TelegramConfig configures notifications via Telegram.",
   "type": "object"
  },
  "TestReceiverConfigResult": {
   "properties": {
    "error": {
     "type": "string"
    },
    "name": {
     "type": "string"
    },
    "status": {
     "type": "string"
    },
    "uid": {
     "type": "string"
    }
   },
   "type": "object"
  },
  "TestReceiverResult": {
   "properties": {
    "grafana_managed_receiver_configs": {
     "items": {
      "$ref": "#/definitions/TestReceiverConfigResult"
     },
     "type": "array"
    },
    "name": {
     "type": "string"
    }
   },
   "type": "object"
  },
  "TestReceiversConfigAlertParams": {
   "properties": {
    "annotations": {
     "$ref": "#/definitions/LabelSet"
    },
    "labels": {
     "$ref": "#/definitions/LabelSet"
    }
   },
   "type": "object"
  },
  "TestReceiversConfigBodyParams": {
   "properties": {
    "alert": {
     "$ref": "#/definitions/TestReceiversConfigAlertParams"
    },
    "receivers": {
     "items": {
      "$ref": "#/definitions/PostableApiReceiver"
     },
     "type": "array"
    }
   },
   "type": "object"
  },
  "TestReceiversResult": {
   "properties": {
    "alert": {
     "$ref": "#/definitions/TestReceiversConfigAlertParams"
    },
    "notified_at": {
     "format": "date-time",
     "type": "string"
    },
    "receivers": {
     "items": {
      "$ref": "#/definitions/TestReceiverResult"
     },
     "type": "array"
    }
   },
   "type": "object"
  },
  "TestRulePayload": {
   "properties": {
    "expr": {
     "example": "(node_filesystem_avail_bytes{fstype!=\"\",job=\"integrations/node_exporter\"} node_filesystem_size_bytes{fstype!=\"\",job=\"integrations/node_exporter\"} * 100 \u003c 5 and node_filesystem_readonly{fstype!=\"\",job=\"integrations/node_exporter\"} == 0)",
     "type": "string"
    },
    "grafana_condition": {
     "$ref": "#/definitions/EvalAlertConditionCommand"
    }
   },
   "type": "object"
  },
  "TestRuleResponse": {
   "properties": {
    "alerts": {
     "$ref": "#/definitions/Vector"
    },
    "grafana_alert_instances": {
     "$ref": "#/definitions/AlertInstancesResponse"
    }
   },
   "type": "object"
  },
  "Threshold": {
   "description": "Threshold a single step on the threshold list",
   "properties": {
    "color": {
     "type": "string"
    },
    "state": {
     "type": "string"
    },
    "value": {
     "$ref": "#/definitions/ConfFloat64"
    }
   },
   "type": "object"
  },
  "ThresholdsConfig": {
   "description": "ThresholdsConfig setup thresholds",
   "properties": {
    "mode": {
     "$ref": "#/definitions/ThresholdsMode"
    },
    "steps": {
     "description": "Must be sorted by 'value', first value is always -Infinity",
     "items": {
      "$ref": "#/definitions/Threshold"
     },
     "type": "array"
    }
   },
   "type": "object"
  },
  "ThresholdsMode": {
   "description": "ThresholdsMode absolute or percentage",
   "type": "string"
  },
  "TimeInterval": {
   "description": "TimeInterval describes intervals of time. ContainsTime will tell you if a golang time is contained\nwithin the interval.",
   "properties": {
    "days_of_month": {
     "items": {
      "type": "string"
     },
     "type": "array"
    },
    "location": {
     "type": "string"
    },
    "months": {
     "items": {
      "type": "string"
     },
     "type": "array"
    },
    "times": {
     "items": {
      "$ref": "#/definitions/TimeRange"
     },
     "type": "array"
    },
    "weekdays": {
     "items": {
      "type": "string"
     },
     "type": "array"
    },
    "years": {
     "items": {
      "type": "string"
     },
     "type": "array"
    }
   },
   "type": "object"
  },
  "TimeRange": {
   "description": "For example, 4:00PM to End of the day would Begin at 1020 and End at 1440.",
   "properties": {
    "EndMinute": {
     "format": "int64",
     "type": "integer"
    },
    "StartMinute": {
     "format": "int64",
     "type": "integer"
    }
   },
   "title": "TimeRange represents a range of minutes within a 1440 minute day, exclusive of the End minute. A day consists of 1440 minutes.",
   "type": "object"
  },
  "URL": {
   "description": "The general form represented is:\n\n[scheme:][//[userinfo@]host][/]path[?query][#fragment]\n\nURLs that do not start with a slash after the scheme are interpreted as:\n\nscheme:opaque[?query][#fragment]\n\nNote that the Path field is stored in decoded form: /%47%6f%2f becomes /Go/.\nA consequence is that it is impossible to tell which slashes in the Path were\nslashes in the raw URL and which were %2f. This distinction is rarely important,\nbut when it is, the code should use RawPath, an optional field which only gets\nset if the default encoding is different from Path.\n\nURL's String method uses the EscapedPath method to obtain the path. See the\nEscapedPath method for more details.",
   "properties": {
    "ForceQuery": {
     "type": "boolean"
    },
    "Fragment": {
     "type": "string"
    },
    "Host": {
     "type": "string"
    },
    "OmitHost": {
     "type": "boolean"
    },
    "Opaque": {
     "type": "string"
    },
    "Path": {
     "type": "string"
    },
    "RawFragment": {
     "type": "string"
    },
    "RawPath": {
     "type": "string"
    },
    "RawQuery": {
     "type": "string"
    },
    "Scheme": {
     "type": "string"
    },
    "User": {
     "$ref": "#/definitions/Userinfo"
    }
   },
   "title": "A URL represents a parsed URL (technically, a URI reference).",
   "type": "object"
  },
  "Userinfo": {
   "description": "The Userinfo type is an immutable encapsulation of username and\npassword details for a URL. An existing Userinfo value is guaranteed\nto have a username set (potentially empty, as allowed by RFC 2396),\nand optionally a password.",
   "type": "object"
  },
  "ValidationError": {
   "properties": {
    "msg": {
     "example": "error message",
     "type": "string"
    }
   },
   "type": "object"
  },
  "ValueMapping": {
   "description": "ValueMapping allows mapping input values to text and color",
   "type": "object"
  },
  "ValueMappings": {
   "items": {
    "$ref": "#/definitions/ValueMapping"
   },
   "type": "array"
  },
  "Vector": {
   "description": "Vector is basically only an alias for model.Samples, but the\ncontract is that in a Vector, all Samples have the same timestamp.",
   "items": {
    "$ref": "#/definitions/Sample"
   },
   "type": "array"
  },
  "VictorOpsConfig": {
   "properties": {
    "api_key": {
     "$ref": "#/definitions/Secret"
    },
    "api_key_file": {
     "type": "string"
    },
    "api_url": {
     "$ref": "#/definitions/URL"
    },
    "custom_fields": {
     "additionalProperties": {
      "type": "string"
     },
     "type": "object"
    },
    "entity_display_name": {
     "type": "string"
    },
    "http_config": {
     "$ref": "#/definitions/HTTPClientConfig"
    },
    "message_type": {
     "type": "string"
    },
    "monitoring_tool": {
     "type": "string"
    },
    "routing_key": {
     "type": "string"
    },
    "send_resolved": {
     "type": "boolean"
    },
    "state_message": {
     "type": "string"
    }
   },
   "title": "VictorOpsConfig configures notifications via VictorOps.",
   "type": "object"
  },
  "VisType": {
   "title": "VisType is used to indicate how the data should be visualized in explore.",
   "type": "string"
  },
  "WebexConfig": {
   "properties": {
    "api_url": {
     "$ref": "#/definitions/URL"
    },
    "http_config": {
     "$ref": "#/definitions/HTTPClientConfig"
    },
    "message": {
     "type": "string"
    },
    "room_id": {
     "type": "string"
    },
    "send_resolved": {
     "type": "boolean"
    }
   },
   "title": "WebexConfig configures notifications via Webex.",
   "type": "object"
  },
  "WebhookConfig": {
   "properties": {
    "http_config": {
     "$ref": "#/definitions/HTTPClientConfig"
    },
    "max_alerts": {
     "description": "MaxAlerts is the maximum number of alerts to be sent per webhook message.\nAlerts exceeding this threshold will be truncated. Setting this to 0\nallows an unlimited number of alerts.",
     "format": "uint64",
     "type": "integer"
    },
    "send_resolved": {
     "type": "boolean"
    },
    "url": {
     "$ref": "#/definitions/URL"
    }
   },
   "title": "WebhookConfig configures notifications via a generic webhook.",
   "type": "object"
  },
  "WechatConfig": {
   "properties": {
    "agent_id": {
     "type": "string"
    },
    "api_secret": {
     "$ref": "#/definitions/Secret"
    },
    "api_url": {
     "$ref": "#/definitions/URL"
    },
    "corp_id": {
     "type": "string"
    },
    "http_config": {
     "$ref": "#/definitions/HTTPClientConfig"
    },
    "message": {
     "type": "string"
    },
    "message_type": {
     "type": "string"
    },
    "send_resolved": {
     "type": "boolean"
    },
    "to_party": {
     "type": "string"
    },
    "to_tag": {
     "type": "string"
    },
    "to_user": {
     "type": "string"
    }
   },
   "title": "WechatConfig configures notifications via Wechat.",
   "type": "object"
  },
  "alert": {
   "description": "Alert alert",
   "properties": {
    "generatorURL": {
     "description": "generator URL\nFormat: uri",
     "format": "uri",
     "type": "string"
    },
    "labels": {
     "$ref": "#/definitions/labelSet"
    }
   },
   "required": [
    "labels"
   ],
   "type": "object"
  },
  "alertGroup": {
   "description": "AlertGroup alert group",
   "properties": {
    "alerts": {
     "description": "alerts",
     "items": {
      "$ref": "#/definitions/gettableAlert"
     },
     "type": "array"
    },
    "labels": {
     "$ref": "#/definitions/labelSet"
    },
    "receiver": {
     "$ref": "#/definitions/receiver"
    }
   },
   "required": [
    "alerts",
    "labels",
    "receiver"
   ],
   "type": "object"
  },
  "alertGroups": {
   "items": {
    "$ref": "#/definitions/alertGroup"
   },
   "type": "array"
  },
  "alertStatus": {
   "description": "AlertStatus alert status",
   "properties": {
    "inhibitedBy": {
     "description": "inhibited by",
     "items": {
      "type": "string"
     },
     "type": "array"
    },
    "silencedBy": {
     "description": "silenced by",
     "items": {
      "type": "string"
     },
     "type": "array"
    },
    "state": {
     "description": "state",
     "enum": [
      "[unprocessed active suppressed]"
     ],
     "type": "string"
    }
   },
   "required": [
    "inhibitedBy",
    "silencedBy",
    "state"
   ],
   "type": "object"
  },
  "alertmanagerConfig": {
   "description": "AlertmanagerConfig alertmanager config",
   "properties": {
    "original": {
     "description": "original",
     "type": "string"
    }
   },
   "required": [
    "original"
   ],
   "type": "object"
  },
  "alertmanagerStatus": {
   "description": "AlertmanagerStatus alertmanager status",
   "properties": {
    "cluster": {
     "$ref": "#/definitions/clusterStatus"
    },
    "config": {
     "$ref": "#/definitions/alertmanagerConfig"
    },
    "uptime": {
     "description": "uptime",
     "format": "date-time",
     "type": "string"
    },
    "versionInfo": {
     "$ref": "#/definitions/versionInfo"
    }
   },
   "required": [
    "cluster",
    "config",
    "uptime",
    "versionInfo"
   ],
   "type": "object"
  },
  "clusterStatus": {
   "description": "ClusterStatus cluster status",
   "properties": {
    "name": {
     "description": "name",
     "type": "string"
    },
    "peers": {
     "description": "peers",
     "items": {
      "$ref": "#/definitions/peerStatus"
     },
     "type": "array"
    },
    "status": {
     "description": "status",
     "enum": [
      "[ready settling disabled]"
     ],
     "type": "string"
    }
   },
   "required": [
    "status"
   ],
   "type": "object"
  },
  "gettableAlert": {
   "properties": {
    "annotations": {
     "$ref": "#/definitions/labelSet"
    },
    "endsAt": {
     "description": "ends at",
     "format": "date-time",
     "type": "string"
    },
    "fingerprint": {
     "description": "fingerprint",
     "type": "string"
    },
    "generatorURL": {
     "description": "generator URL\nFormat: uri",
     "format": "uri",
     "type": "string"
    },
    "labels": {
     "$ref": "#/definitions/labelSet"
    },
    "receivers": {
     "description": "receivers",
     "items": {
      "$ref": "#/definitions/receiver"
     },
     "type": "array"
    },
    "startsAt": {
     "description": "starts at",
     "format": "date-time",
     "type": "string"
    },
    "status": {
     "$ref": "#/definitions/alertStatus"
    },
    "updatedAt": {
     "description": "updated at",
     "format": "date-time",
     "type": "string"
    }
   },
   "required": [
    "labels",
    "annotations",
    "endsAt",
    "fingerprint",
    "receivers",
    "startsAt",
    "status",
    "updatedAt"
   ],
   "type": "object"
  },
  "gettableAlerts": {
   "items": {
    "$ref": "#/definitions/gettableAlert"
   },
   "type": "array"
  },
  "gettableSilence": {
   "description": "GettableSilence gettable silence",
   "properties": {
    "comment": {
     "description": "comment",
     "type": "string"
    },
    "createdBy": {
     "description": "created by",
     "type": "string"
    },
    "endsAt": {
     "description": "ends at",
     "format": "date-time",
     "type": "string"
    },
    "id": {
     "description": "id",
     "type": "string"
    },
    "matchers": {
     "$ref": "#/definitions/matchers"
    },
    "startsAt": {
     "description": "starts at",
     "format": "date-time",
     "type": "string"
    },
    "status": {
     "$ref": "#/definitions/silenceStatus"
    },
    "updatedAt": {
     "description": "updated at",
     "format": "date-time",
     "type": "string"
    }
   },
   "required": [
    "comment",
    "createdBy",
    "endsAt",
    "matchers",
    "startsAt",
    "id",
    "status",
    "updatedAt"
   ],
   "type": "object"
  },
  "gettableSilences": {
   "description": "GettableSilences gettable silences",
   "items": {
    "$ref": "#/definitions/gettableSilence"
   },
   "type": "array"
  },
  "integration": {
   "properties": {
    "lastNotifyAttempt": {
     "description": "A timestamp indicating the last attempt to deliver a notification regardless of the outcome.\nFormat: date-time",
     "format": "date-time",
     "type": "string"
    },
    "lastNotifyAttemptDuration": {
     "description": "Duration of the last attempt to deliver a notification in humanized format (`1s` or `15ms`, etc).",
     "type": "string"
    },
    "lastNotifyAttemptError": {
     "description": "Error string for the last attempt to deliver a notification. Empty if the last attempt was successful.",
     "type": "string"
    },
    "name": {
     "description": "name",
     "type": "string"
    },
    "sendResolved": {
     "description": "send resolved",
     "type": "boolean"
    }
   },
   "required": [
    "name",
    "sendResolved"
   ],
   "type": "object"
  },
  "labelSet": {
   "additionalProperties": {
    "type": "string"
   },
   "description": "LabelSet label set",
   "type": "object"
  },
  "matcher": {
   "description": "Matcher matcher",
   "properties": {
    "isEqual": {
     "description": "is equal",
     "type": "boolean"
    },
    "isRegex": {
     "description": "is regex",
     "type": "boolean"
    },
    "name": {
     "description": "name",
     "type": "string"
    },
    "value": {
     "description": "value",
     "type": "string"
    }
   },
   "required": [
    "isRegex",
    "name",
    "value"
   ],
   "type": "object"
  },
  "matchers": {
   "description": "Matchers matchers",
   "items": {
    "$ref": "#/definitions/matcher"
   },
   "type": "array"
  },
  "overrideLabels": {
   "additionalProperties": {
    "type": "string"
   },
   "description": "The custom marshaling for labels.Labels ends up doing this anyways.",
   "title": "override the labels type with a map for generation.",
   "type": "object"
  },
  "peerStatus": {
   "description": "PeerStatus peer status",
   "properties": {
    "address": {
     "description": "address",
     "type": "string"
    },
    "name": {
     "description": "name",
     "type": "string"
    }
   },
   "required": [
    "address",
    "name"
   ],
   "type": "object"
  },
  "postSilencesOKBody": {
   "properties": {
    "silenceID": {
     "description": "silence ID",
     "type": "string"
    }
   },
   "type": "object"
  },
  "postableAlert": {
   "description": "PostableAlert postable alert",
   "properties": {
    "annotations": {
     "$ref": "#/definitions/labelSet"
    },
    "endsAt": {
     "description": "ends at\nFormat: date-time",
     "format": "date-time",
     "type": "string"
    },
    "generatorURL": {
     "description": "generator URL\nFormat: uri",
     "format": "uri",
     "type": "string"
    },
    "labels": {
     "$ref": "#/definitions/labelSet"
    },
    "startsAt": {
     "description": "starts at\nFormat: date-time",
     "format": "date-time",
     "type": "string"
    }
   },
   "required": [
    "labels"
   ],
   "type": "object"
  },
  "postableAlerts": {
   "description": "PostableAlerts postable alerts",
   "items": {
    "$ref": "#/definitions/postableAlert"
   },
   "type": "array"
  },
  "postableSilence": {
   "description": "PostableSilence postable silence",
   "properties": {
    "comment": {
     "description": "comment",
     "type": "string"
    },
    "createdBy": {
     "description": "created by",
     "type": "string"
    },
    "endsAt": {
     "description": "ends at",
     "format": "date-time",
     "type": "string"
    },
    "id": {
     "description": "id",
     "type": "string"
    },
    "matchers": {
     "$ref": "#/definitions/matchers"
    },
    "startsAt": {
     "description": "starts at",
     "format": "date-time",
     "type": "string"
    }
   },
   "required": [
    "comment",
    "createdBy",
    "endsAt",
    "matchers",
    "startsAt"
   ],
   "type": "object"
  },
  "receiver": {
   "properties": {
    "active": {
     "description": "active",
     "type": "boolean"
    },
    "integrations": {
     "description": "integrations",
     "items": {
      "$ref": "#/definitions/integration"
     },
     "type": "array"
    },
    "name": {
     "description": "name",
     "type": "string"
    }
   },
   "required": [
    "active",
    "integrations",
    "name"
   ],
   "type": "object"
  },
  "silence": {
   "description": "Silence silence",
   "properties": {
    "comment": {
     "description": "comment",
     "type": "string"
    },
    "createdBy": {
     "description": "created by",
     "type": "string"
    },
    "endsAt": {
     "description": "ends at",
     "format": "date-time",
     "type": "string"
    },
    "matchers": {
     "$ref": "#/definitions/matchers"
    },
    "startsAt": {
     "description": "starts at",
     "format": "date-time",
     "type": "string"
    }
   },
   "required": [
    "comment",
    "createdBy",
    "endsAt",
    "matchers",
    "startsAt"
   ],
   "type": "object"
  },
  "silenceStatus": {
   "description": "SilenceStatus silence status",
   "properties": {
    "state": {
     "description": "state",
     "enum": [
      "[expired active pending]"
     ],
     "type": "string"
    }
   },
   "required": [
    "state"
   ],
   "type": "object"
  },
  "versionInfo": {
   "description": "VersionInfo version info",
   "properties": {
    "branch": {
     "description": "branch",
     "type": "string"
    },
    "buildDate": {
     "description": "build date",
     "type": "string"
    },
    "buildUser": {
     "description": "build user",
     "type": "string"
    },
    "goVersion": {
     "description": "go version",
     "type": "string"
    },
    "revision": {
     "description": "revision",
     "type": "string"
    },
    "version": {
     "description": "version",
     "type": "string"
    }
   },
   "required": [
    "branch",
    "buildDate",
    "buildUser",
    "goVersion",
    "revision",
    "version"
   ],
   "type": "object"
  }
 },
 "info": {
  "description": "Package definitions includes the types required for generating or consuming an OpenAPI\nspec for the Grafana Alerting API.",
  "title": "Grafana Alerting API.",
  "version": "1.1.0"
 },
 "paths": {
  "/api/alertmanager/grafana/api/v2/alerts": {
   "get": {
    "description": "get alertmanager alerts",
    "operationId": "RouteGetGrafanaAMAlerts",
    "parameters": [
     {
      "default": true,
      "description": "Show active alerts",
      "in": "query",
      "name": "active",
      "type": "boolean"
     },
     {
      "default": true,
      "description": "Show silenced alerts",
      "in": "query",
      "name": "silenced",
      "type": "boolean"
     },
     {
      "default": true,
      "description": "Show inhibited alerts",
      "in": "query",
      "name": "inhibited",
      "type": "boolean"
     },
     {
      "description": "A list of matchers to filter alerts by",
      "in": "query",
      "items": {
       "type": "string"
      },
      "name": "filter",
      "type": "array"
     },
     {
      "description": "A regex matching receivers to filter alerts by",
      "in": "query",
      "name": "receiver",
      "type": "string"
     }
    ],
    "responses": {
     "200": {
      "description": "gettableAlerts",
      "schema": {
       "$ref": "#/definitions/gettableAlerts"
      }
     },
     "400": {
      "description": "ValidationError",
      "schema": {
       "$ref": "#/definitions/ValidationError"
      }
     }
    },
    "tags": [
     "alertmanager"
    ]
   }
  },
  "/api/alertmanager/grafana/api/v2/alerts/groups": {
   "get": {
    "description": "get alertmanager alerts",
    "operationId": "RouteGetGrafanaAMAlertGroups",
    "parameters": [
     {
      "default": true,
      "description": "Show active alerts",
      "in": "query",
      "name": "active",
      "type": "boolean"
     },
     {
      "default": true,
      "description": "Show silenced alerts",
      "in": "query",
      "name": "silenced",
      "type": "boolean"
     },
     {
      "default": true,
      "description": "Show inhibited alerts",
      "in": "query",
      "name": "inhibited",
      "type": "boolean"
     },
     {
      "description": "A list of matchers to filter alerts by",
      "in": "query",
      "items": {
       "type": "string"
      },
      "name": "filter",
      "type": "array"
     },
     {
      "description": "A regex matching receivers to filter alerts by",
      "in": "query",
      "name": "receiver",
      "type": "string"
     }
    ],
    "responses": {
     "200": {
      "description": "alertGroups",
      "schema": {
       "$ref": "#/definitions/alertGroups"
      }
     },
     "400": {
      "description": "ValidationError",
      "schema": {
       "$ref": "#/definitions/ValidationError"
      }
     }
    },
    "tags": [
     "alertmanager"
    ]
   }
  },
  "/api/alertmanager/grafana/api/v2/silence/{SilenceId}": {
   "delete": {
    "description": "delete silence",
    "operationId": "RouteDeleteGrafanaSilence",
    "parameters": [
     {
      "in": "path",
      "name": "SilenceId",
      "required": true,
      "type": "string"
     }
    ],
    "responses": {
     "200": {
      "description": "Ack",
      "schema": {
       "$ref": "#/definitions/Ack"
      }
     },
     "400": {
      "description": "ValidationError",
      "schema": {
       "$ref": "#/definitions/ValidationError"
      }
     }
    },
    "tags": [
     "alertmanager"
    ]
   },
   "get": {
    "description": "get silence",
    "operationId": "RouteGetGrafanaSilence",
    "parameters": [
     {
      "in": "path",
      "name": "SilenceId",
      "required": true,
      "type": "string"
     }
    ],
    "responses": {
     "200": {
      "description": "gettableSilence",
      "schema": {
       "$ref": "#/definitions/gettableSilence"
      }
     },
     "400": {
      "description": "ValidationError",
      "schema": {
       "$ref": "#/definitions/ValidationError"
      }
     }
    },
    "tags": [
     "alertmanager"
    ]
   }
  },
  "/api/alertmanager/grafana/api/v2/silences": {
   "get": {
    "description": "get silences",
    "operationId": "RouteGetGrafanaSilences",
    "parameters": [
     {
      "in": "query",
      "items": {
       "type": "string"
      },
      "name": "filter",
      "type": "array"
     }
    ],
    "responses": {
     "200": {
      "description": "gettableSilences",
      "schema": {
       "$ref": "#/definitions/gettableSilences"
      }
     },
     "400": {
      "description": "ValidationError",
      "schema": {
       "$ref": "#/definitions/ValidationError"
      }
     }
    },
    "tags": [
     "alertmanager"
    ]
   },
   "post": {
    "description": "create silence",
    "operationId": "RouteCreateGrafanaSilence",
    "parameters": [
     {
      "in": "body",
      "name": "Silence",
      "schema": {
       "$ref": "#/definitions/postableSilence"
      }
     }
    ],
    "responses": {
     "201": {
      "description": "postSilencesOKBody",
      "schema": {
       "$ref": "#/definitions/postSilencesOKBody"
      }
     },
     "400": {
      "description": "ValidationError",
      "schema": {
       "$ref": "#/definitions/ValidationError"
      }
     }
    },
    "tags": [
     "alertmanager"
    ]
   }
  },
  "/api/alertmanager/grafana/api/v2/status": {
   "get": {
    "description": "get alertmanager status and configuration",
    "operationId": "RouteGetGrafanaAMStatus",
    "responses": {
     "200": {
      "description": "GettableStatus",
      "schema": {
       "$ref": "#/definitions/GettableStatus"
      }
     },
     "400": {
      "description": "ValidationError",
      "schema": {
       "$ref": "#/definitions/ValidationError"
      }
     }
    },
    "tags": [
     "alertmanager"
    ]
   }
  },
  "/api/alertmanager/grafana/config/api/v1/alerts": {
   "delete": {
    "description": "deletes the Alerting config for a tenant",
    "operationId": "RouteDeleteGrafanaAlertingConfig",
    "responses": {
     "200": {
      "description": "Ack",
      "schema": {
       "$ref": "#/definitions/Ack"
      }
     },
     "400": {
      "description": "ValidationError",
      "schema": {
       "$ref": "#/definitions/ValidationError"
      }
     }
    },
    "tags": [
     "alertmanager"
    ]
   },
   "get": {
    "description": "gets an Alerting config",
    "operationId": "RouteGetGrafanaAlertingConfig",
    "responses": {
     "200": {
      "description": "GettableUserConfig",
      "schema": {
       "$ref": "#/definitions/GettableUserConfig"
      }
     },
     "400": {
      "description": "ValidationError",
      "schema": {
       "$ref": "#/definitions/ValidationError"
      }
     }
    },
    "tags": [
     "alertmanager"
    ]
   },
   "post": {
    "description": "sets an Alerting config",
    "operationId": "RoutePostGrafanaAlertingConfig",
    "parameters": [
     {
      "in": "body",
      "name": "Body",
      "schema": {
       "$ref": "#/definitions/PostableUserConfig"
      }
     }
    ],
    "responses": {
     "201": {
      "description": "Ack",
      "schema": {
       "$ref": "#/definitions/Ack"
      }
     },
     "400": {
      "description": "ValidationError",
      "schema": {
       "$ref": "#/definitions/ValidationError"
      }
     }
    },
    "tags": [
     "alertmanager"
    ]
   }
  },
  "/api/alertmanager/grafana/config/api/v1/receivers": {
   "get": {
    "description": "Get a list of all receivers",
    "operationId": "RouteGetGrafanaReceivers",
    "responses": {
     "200": {
      "$ref": "#/responses/receiversResponse"
     }
    },
    "tags": [
     "alertmanager"
    ]
   }
  },
  "/api/alertmanager/grafana/config/api/v1/receivers/test": {
   "post": {
    "operationId": "RoutePostTestGrafanaReceivers",
    "parameters": [
     {
      "in": "body",
      "name": "Body",
      "schema": {
       "$ref": "#/definitions/TestReceiversConfigBodyParams"
      }
     }
    ],
    "responses": {
     "200": {
      "description": "Ack",
      "schema": {
       "$ref": "#/definitions/Ack"
      }
     },
     "207": {
      "description": "MultiStatus",
      "schema": {
       "$ref": "#/definitions/MultiStatus"
      }
     },
     "400": {
      "description": "ValidationError",
      "schema": {
       "$ref": "#/definitions/ValidationError"
      }
     },
     "403": {
      "description": "PermissionDenied",
      "schema": {
       "$ref": "#/definitions/PermissionDenied"
      }
     },
     "404": {
      "description": "NotFound",
      "schema": {
       "$ref": "#/definitions/NotFound"
      }
     },
     "408": {
      "description": "Failure",
      "schema": {
       "$ref": "#/definitions/Failure"
      }
     },
     "409": {
      "description": "AlertManagerNotReady",
      "schema": {
       "$ref": "#/definitions/AlertManagerNotReady"
      }
     }
    },
    "summary": "Test Grafana managed receivers without saving them.",
    "tags": [
     "alertmanager"
    ]
   }
  },
  "/api/alertmanager/{DatasourceUID}/api/v2/alerts": {
   "get": {
    "description": "get alertmanager alerts",
    "operationId": "RouteGetAMAlerts",
    "parameters": [
     {
      "default": true,
      "description": "Show active alerts",
      "in": "query",
      "name": "active",
      "type": "boolean"
     },
     {
      "default": true,
      "description": "Show silenced alerts",
      "in": "query",
      "name": "silenced",
      "type": "boolean"
     },
     {
      "default": true,
      "description": "Show inhibited alerts",
      "in": "query",
      "name": "inhibited",
      "type": "boolean"
     },
     {
      "description": "A list of matchers to filter alerts by",
      "in": "query",
      "items": {
       "type": "string"
      },
      "name": "filter",
      "type": "array"
     },
     {
      "description": "A regex matching receivers to filter alerts by",
      "in": "query",
      "name": "receiver",
      "type": "string"
     },
     {
      "description": "DatasoureUID should be the datasource UID identifier",
      "in": "path",
      "name": "DatasourceUID",
      "required": true,
      "type": "string"
     }
    ],
    "responses": {
     "200": {
      "description": "gettableAlerts",
      "schema": {
       "$ref": "#/definitions/gettableAlerts"
      }
     },
     "400": {
      "description": "ValidationError",
      "schema": {
       "$ref": "#/definitions/ValidationError"
      }
     },
     "404": {
      "description": "NotFound",
      "schema": {
       "$ref": "#/definitions/NotFound"
      }
     }
    },
    "tags": [
     "alertmanager"
    ]
   },
   "post": {
    "description": "create alertmanager alerts",
    "operationId": "RoutePostAMAlerts",
    "parameters": [
     {
      "in": "body",
      "name": "PostableAlerts",
      "schema": {
       "items": {
        "$ref": "#/definitions/postableAlert"
       },
       "type": "array"
      }
     },
     {
      "description": "DatasoureUID should be the datasource UID identifier",
      "in": "path",
      "name": "DatasourceUID",
      "required": true,
      "type": "string"
     }
    ],
    "responses": {
     "200": {
      "description": "Ack",
      "schema": {
       "$ref": "#/definitions/Ack"
      }
     },
     "400": {
      "description": "ValidationError",
      "schema": {
       "$ref": "#/definitions/ValidationError"
      }
     },
     "404": {
      "description": "NotFound",
      "schema": {
       "$ref": "#/definitions/NotFound"
      }
     }
    },
    "tags": [
     "alertmanager"
    ]
   }
  },
  "/api/alertmanager/{DatasourceUID}/api/v2/alerts/groups": {
   "get": {
    "description": "get alertmanager alerts",
    "operationId": "RouteGetAMAlertGroups",
    "parameters": [
     {
      "default": true,
      "description": "Show active alerts",
      "in": "query",
      "name": "active",
      "type": "boolean"
     },
     {
      "default": true,
      "description": "Show silenced alerts",
      "in": "query",
      "name": "silenced",
      "type": "boolean"
     },
     {
      "default": true,
      "description": "Show inhibited alerts",
      "in": "query",
      "name": "inhibited",
      "type": "boolean"
     },
     {
      "description": "A list of matchers to filter alerts by",
      "in": "query",
      "items": {
       "type": "string"
      },
      "name": "filter",
      "type": "array"
     },
     {
      "description": "A regex matching receivers to filter alerts by",
      "in": "query",
      "name": "receiver",
      "type": "string"
     },
     {
      "description": "DatasoureUID should be the datasource UID identifier",
      "in": "path",
      "name": "DatasourceUID",
      "required": true,
      "type": "string"
     }
    ],
    "responses": {
     "200": {
      "description": "alertGroups",
      "schema": {
       "$ref": "#/definitions/alertGroups"
      }
     },
     "400": {
      "description": "ValidationError",
      "schema": {
       "$ref": "#/definitions/ValidationError"
      }
     },
     "404": {
      "description": "NotFound",
      "schema": {
       "$ref": "#/definitions/NotFound"
      }
     }
    },
    "tags": [
     "alertmanager"
    ]
   }
  },
  "/api/alertmanager/{DatasourceUID}/api/v2/silence/{SilenceId}": {
   "delete": {
    "description": "delete silence",
    "operationId": "RouteDeleteSilence",
    "parameters": [
     {
      "in": "path",
      "name": "SilenceId",
      "required": true,
      "type": "string"
     },
     {
      "description": "DatasoureUID should be the datasource UID identifier",
      "in": "path",
      "name": "DatasourceUID",
      "required": true,
      "type": "string"
     }
    ],
    "responses": {
     "200": {
      "description": "Ack",
      "schema": {
       "$ref": "#/definitions/Ack"
      }
     },
     "400": {
      "description": "ValidationError",
      "schema": {
       "$ref": "#/definitions/ValidationError"
      }
     },
     "404": {
      "description": "NotFound",
      "schema": {
       "$ref": "#/definitions/NotFound"
      }
     }
    },
    "tags": [
     "alertmanager"
    ]
   },
   "get": {
    "description": "get silence",
    "operationId": "RouteGetSilence",
    "parameters": [
     {
      "in": "path",
      "name": "SilenceId",
      "required": true,
      "type": "string"
     },
     {
      "description": "DatasoureUID should be the datasource UID identifier",
      "in": "path",
      "name": "DatasourceUID",
      "required": true,
      "type": "string"
     }
    ],
    "responses": {
     "200": {
      "description": "gettableSilence",
      "schema": {
       "$ref": "#/definitions/gettableSilence"
      }
     },
     "400": {
      "description": "ValidationError",
      "schema": {
       "$ref": "#/definitions/ValidationError"
      }
     },
     "404": {
      "description": "NotFound",
      "schema": {
       "$ref": "#/definitions/NotFound"
      }
     }
    },
    "tags": [
     "alertmanager"
    ]
   }
  },
  "/api/alertmanager/{DatasourceUID}/api/v2/silences": {
   "get": {
    "description": "get silences",
    "operationId": "RouteGetSilences",
    "parameters": [
     {
      "in": "query",
      "items": {
       "type": "string"
      },
      "name": "filter",
      "type": "array"
     },
     {
      "description": "DatasoureUID should be the datasource UID identifier",
      "in": "path",
      "name": "DatasourceUID",
      "required": true,
      "type": "string"
     }
    ],
    "responses": {
     "200": {
      "description": "gettableSilences",
      "schema": {
       "$ref": "#/definitions/gettableSilences"
      }
     },
     "400": {
      "description": "ValidationError",
      "schema": {
       "$ref": "#/definitions/ValidationError"
      }
     },
     "404": {
      "description": "NotFound",
      "schema": {
       "$ref": "#/definitions/NotFound"
      }
     }
    },
    "tags": [
     "alertmanager"
    ]
   },
   "post": {
    "description": "create silence",
    "operationId": "RouteCreateSilence",
    "parameters": [
     {
      "in": "body",
      "name": "Silence",
      "schema": {
       "$ref": "#/definitions/postableSilence"
      }
     },
     {
      "description": "DatasoureUID should be the datasource UID identifier",
      "in": "path",
      "name": "DatasourceUID",
      "required": true,
      "type": "string"
     }
    ],
    "responses": {
     "201": {
      "description": "postSilencesOKBody",
      "schema": {
       "$ref": "#/definitions/postSilencesOKBody"
      }
     },
     "400": {
      "description": "ValidationError",
      "schema": {
       "$ref": "#/definitions/ValidationError"
      }
     },
     "404": {
      "description": "NotFound",
      "schema": {
       "$ref": "#/definitions/NotFound"
      }
     }
    },
    "tags": [
     "alertmanager"
    ]
   }
  },
  "/api/alertmanager/{DatasourceUID}/api/v2/status": {
   "get": {
    "description": "get alertmanager status and configuration",
    "operationId": "RouteGetAMStatus",
    "parameters": [
     {
      "description": "DatasoureUID should be the datasource UID identifier",
      "in": "path",
      "name": "DatasourceUID",
      "required": true,
      "type": "string"
     }
    ],
    "responses": {
     "200": {
      "description": "GettableStatus",
      "schema": {
       "$ref": "#/definitions/GettableStatus"
      }
     },
     "400": {
      "description": "ValidationError",
      "schema": {
       "$ref": "#/definitions/ValidationError"
      }
     },
     "404": {
      "description": "NotFound",
      "schema": {
       "$ref": "#/definitions/NotFound"
      }
     }
    },
    "tags": [
     "alertmanager"
    ]
   }
  },
  "/api/alertmanager/{DatasourceUID}/config/api/v1/alerts": {
   "delete": {
    "description": "deletes the Alerting config for a tenant",
    "operationId": "RouteDeleteAlertingConfig",
    "parameters": [
     {
      "description": "DatasoureUID should be the datasource UID identifier",
      "in": "path",
      "name": "DatasourceUID",
      "required": true,
      "type": "string"
     }
    ],
    "responses": {
     "200": {
      "description": "Ack",
      "schema": {
       "$ref": "#/definitions/Ack"
      }
     },
     "400": {
      "description": "ValidationError",
      "schema": {
       "$ref": "#/definitions/ValidationError"
      }
     },
     "404": {
      "description": "NotFound",
      "schema": {
       "$ref": "#/definitions/NotFound"
      }
     }
    },
    "tags": [
     "alertmanager"
    ]
   },
   "get": {
    "description": "gets an Alerting config",
    "operationId": "RouteGetAlertingConfig",
    "parameters": [
     {
      "description": "DatasoureUID should be the datasource UID identifier",
      "in": "path",
      "name": "DatasourceUID",
      "required": true,
      "type": "string"
     }
    ],
    "responses": {
     "200": {
      "description": "GettableUserConfig",
      "schema": {
       "$ref": "#/definitions/GettableUserConfig"
      }
     },
     "400": {
      "description": "ValidationError",
      "schema": {
       "$ref": "#/definitions/ValidationError"
      }
     },
     "404": {
      "description": "NotFound",
      "schema": {
       "$ref": "#/definitions/NotFound"
      }
     }
    },
    "tags": [
     "alertmanager"
    ]
   },
   "post": {
    "description": "sets an Alerting config",
    "operationId": "RoutePostAlertingConfig",
    "parameters": [
     {
      "in": "body",
      "name": "Body",
      "schema": {
       "$ref": "#/definitions/PostableUserConfig"
      }
     },
     {
      "description": "DatasoureUID should be the datasource UID identifier",
      "in": "path",
      "name": "DatasourceUID",
      "required": true,
      "type": "string"
     }
    ],
    "responses": {
     "201": {
      "description": "Ack",
      "schema": {
       "$ref": "#/definitions/Ack"
      }
     },
     "400": {
      "description": "ValidationError",
      "schema": {
       "$ref": "#/definitions/ValidationError"
      }
     },
     "404": {
      "description": "NotFound",
      "schema": {
       "$ref": "#/definitions/NotFound"
      }
     }
    },
    "tags": [
     "alertmanager"
    ]
   }
  },
  "/api/prometheus/grafana/api/v1/alerts": {
   "get": {
    "description": "gets the current alerts",
    "operationId": "RouteGetGrafanaAlertStatuses",
    "parameters": [
     {
      "default": false,
      "description": "Include Grafana specific labels as part of the response.",
      "in": "query",
      "name": "includeInternalLabels",
      "type": "boolean"
     }
    ],
    "responses": {
     "200": {
      "description": "AlertResponse",
      "schema": {
       "$ref": "#/definitions/AlertResponse"
      }
     }
    },
    "tags": [
     "prometheus"
    ]
   }
  },
  "/api/prometheus/grafana/api/v1/rules": {
   "get": {
    "description": "gets the evaluation statuses of all rules",
    "operationId": "RouteGetGrafanaRuleStatuses",
    "parameters": [
     {
      "default": false,
      "description": "Include Grafana specific labels as part of the response.",
      "in": "query",
      "name": "includeInternalLabels",
      "type": "boolean"
     },
     {
      "description": "Filter the list of rules to those that belong to the specified dashboard UID.",
      "in": "query",
      "name": "DashboardUID",
      "type": "string"
     },
     {
      "description": "Filter the list of rules to those that belong to the specified panel ID. Dashboard UID must be specified.",
      "format": "int64",
      "in": "query",
      "name": "PanelID",
      "type": "integer"
     }
    ],
    "responses": {
     "200": {
      "description": "RuleResponse",
      "schema": {
       "$ref": "#/definitions/RuleResponse"
      }
     }
    },
    "tags": [
     "prometheus"
    ]
   }
  },
  "/api/prometheus/{DatasourceUID}/api/v1/alerts": {
   "get": {
    "description": "gets the current alerts",
    "operationId": "RouteGetAlertStatuses",
    "parameters": [
     {
      "description": "DatasoureUID should be the datasource UID identifier",
      "in": "path",
      "name": "DatasourceUID",
      "required": true,
      "type": "string"
     }
    ],
    "responses": {
     "200": {
      "description": "AlertResponse",
      "schema": {
       "$ref": "#/definitions/AlertResponse"
      }
     },
     "404": {
      "description": "NotFound",
      "schema": {
       "$ref": "#/definitions/NotFound"
      }
     }
    },
    "tags": [
     "prometheus"
    ]
   }
  },
  "/api/prometheus/{DatasourceUID}/api/v1/rules": {
   "get": {
    "description": "gets the evaluation statuses of all rules",
    "operationId": "RouteGetRuleStatuses",
    "parameters": [
     {
      "description": "DatasoureUID should be the datasource UID identifier",
      "in": "path",
      "name": "DatasourceUID",
      "required": true,
      "type": "string"
     }
    ],
    "responses": {
     "200": {
      "description": "RuleResponse",
      "schema": {
       "$ref": "#/definitions/RuleResponse"
      }
     },
     "404": {
      "description": "NotFound",
      "schema": {
       "$ref": "#/definitions/NotFound"
      }
     }
    },
    "tags": [
     "prometheus"
    ]
   }
  },
  "/api/ruler/grafana/api/v1/rules": {
   "get": {
    "description": "List rule groups",
    "operationId": "RouteGetGrafanaRulesConfig",
    "parameters": [
     {
      "in": "query",
      "name": "DashboardUID",
      "type": "string"
     },
     {
      "format": "int64",
      "in": "query",
      "name": "PanelID",
      "type": "integer"
     }
    ],
    "produces": [
     "application/json"
    ],
    "responses": {
     "202": {
      "description": "NamespaceConfigResponse",
      "schema": {
       "$ref": "#/definitions/NamespaceConfigResponse"
      }
     }
    },
    "tags": [
     "ruler"
    ]
   }
  },
  "/api/ruler/grafana/api/v1/rules/{Namespace}": {
   "delete": {
    "description": "Delete namespace",
    "operationId": "RouteDeleteNamespaceGrafanaRulesConfig",
    "parameters": [
     {
      "in": "path",
      "name": "Namespace",
      "required": true,
      "type": "string"
     }
    ],
    "responses": {
     "202": {
      "description": "Ack",
      "schema": {
       "$ref": "#/definitions/Ack"
      }
     }
    },
    "tags": [
     "ruler"
    ]
   },
   "get": {
    "description": "Get rule groups by namespace",
    "operationId": "RouteGetNamespaceGrafanaRulesConfig",
    "parameters": [
     {
      "in": "path",
      "name": "Namespace",
      "required": true,
      "type": "string"
     }
    ],
    "produces": [
     "application/json"
    ],
    "responses": {
     "202": {
      "description": "NamespaceConfigResponse",
      "schema": {
       "$ref": "#/definitions/NamespaceConfigResponse"
      }
     }
    },
    "tags": [
     "ruler"
    ]
   },
   "post": {
    "consumes": [
     "application/json",
     "application/yaml"
    ],
    "description": "Creates or updates a rule group",
    "operationId": "RoutePostNameGrafanaRulesConfig",
    "parameters": [
     {
      "in": "path",
      "name": "Namespace",
      "required": true,
      "type": "string"
     },
     {
      "in": "body",
      "name": "Body",
      "schema": {
       "$ref": "#/definitions/PostableRuleGroupConfig"
      }
     }
    ],
    "responses": {
     "202": {
      "description": "Ack",
      "schema": {
       "$ref": "#/definitions/Ack"
      }
     }
    },
    "tags": [
     "ruler"
    ]
   }
  },
  "/api/ruler/grafana/api/v1/rules/{Namespace}/{Groupname}": {
   "delete": {
    "description": "Delete rule group",
    "operationId": "RouteDeleteGrafanaRuleGroupConfig",
    "parameters": [
     {
      "in": "path",
      "name": "Namespace",
      "required": true,
      "type": "string"
     },
     {
      "in": "path",
      "name": "Groupname",
      "required": true,
      "type": "string"
     }
    ],
    "responses": {
     "202": {
      "description": "Ack",
      "schema": {
       "$ref": "#/definitions/Ack"
      }
     }
    },
    "tags": [
     "ruler"
    ]
   },
   "get": {
    "description": "Get rule group",
    "operationId": "RouteGetGrafanaRuleGroupConfig",
    "parameters": [
     {
      "in": "path",
      "name": "Namespace",
      "required": true,
      "type": "string"
     },
     {
      "in": "path",
      "name": "Groupname",
      "required": true,
      "type": "string"
     }
    ],
    "produces": [
     "application/json"
    ],
    "responses": {
     "202": {
      "description": "RuleGroupConfigResponse",
      "schema": {
       "$ref": "#/definitions/RuleGroupConfigResponse"
      }
     }
    },
    "tags": [
     "ruler"
    ]
   }
  },
  "/api/ruler/{DatasourceUID}/api/v1/rules": {
   "get": {
    "description": "List rule groups",
    "operationId": "RouteGetRulesConfig",
    "parameters": [
     {
      "description": "DatasoureUID should be the datasource UID identifier",
      "in": "path",
      "name": "DatasourceUID",
      "required": true,
      "type": "string"
     },
     {
      "in": "query",
      "name": "DashboardUID",
      "type": "string"
     },
     {
      "format": "int64",
      "in": "query",
      "name": "PanelID",
      "type": "integer"
     }
    ],
    "produces": [
     "application/json"
    ],
    "responses": {
     "202": {
      "description": "NamespaceConfigResponse",
      "schema": {
       "$ref": "#/definitions/NamespaceConfigResponse"
      }
     },
     "404": {
      "description": "NotFound",
      "schema": {
       "$ref": "#/definitions/NotFound"
      }
     }
    },
    "tags": [
     "ruler"
    ]
   }
  },
  "/api/ruler/{DatasourceUID}/api/v1/rules/{Namespace}": {
   "delete": {
    "description": "Delete namespace",
    "operationId": "RouteDeleteNamespaceRulesConfig",
    "parameters": [
     {
      "description": "DatasoureUID should be the datasource UID identifier",
      "in": "path",
      "name": "DatasourceUID",
      "required": true,
      "type": "string"
     },
     {
      "in": "path",
      "name": "Namespace",
      "required": true,
      "type": "string"
     }
    ],
    "responses": {
     "202": {
      "description": "Ack",
      "schema": {
       "$ref": "#/definitions/Ack"
      }
     },
     "404": {
      "description": "NotFound",
      "schema": {
       "$ref": "#/definitions/NotFound"
      }
     }
    },
    "tags": [
     "ruler"
    ]
   },
   "get": {
    "description": "Get rule groups by namespace",
    "operationId": "RouteGetNamespaceRulesConfig",
    "parameters": [
     {
      "description": "DatasoureUID should be the datasource UID identifier",
      "in": "path",
      "name": "DatasourceUID",
      "required": true,
      "type": "string"
     },
     {
      "in": "path",
      "name": "Namespace",
      "required": true,
      "type": "string"
     }
    ],
    "produces": [
     "application/json"
    ],
    "responses": {
     "202": {
      "description": "NamespaceConfigResponse",
      "schema": {
       "$ref": "#/definitions/NamespaceConfigResponse"
      }
     },
     "404": {
      "description": "NotFound",
      "schema": {
       "$ref": "#/definitions/NotFound"
      }
     }
    },
    "tags": [
     "ruler"
    ]
   },
   "post": {
    "consumes": [
     "application/json",
     "application/yaml"
    ],
    "description": "Creates or updates a rule group",
    "operationId": "RoutePostNameRulesConfig",
    "parameters": [
     {
      "description": "DatasoureUID should be the datasource UID identifier",
      "in": "path",
      "name": "DatasourceUID",
      "required": true,
      "type": "string"
     },
     {
      "in": "path",
      "name": "Namespace",
      "required": true,
      "type": "string"
     },
     {
      "in": "body",
      "name": "Body",
      "schema": {
       "$ref": "#/definitions/PostableRuleGroupConfig"
      }
     }
    ],
    "responses": {
     "202": {
      "description": "Ack",
      "schema": {
       "$ref": "#/definitions/Ack"
      }
     },
     "404": {
      "description": "NotFound",
      "schema": {
       "$ref": "#/definitions/NotFound"
      }
     }
    },
    "tags": [
     "ruler"
    ]
   }
  },
  "/api/ruler/{DatasourceUID}/api/v1/rules/{Namespace}/{Groupname}": {
   "delete": {
    "description": "Delete rule group",
    "operationId": "RouteDeleteRuleGroupConfig",
    "parameters": [
     {
      "description": "DatasoureUID should be the datasource UID identifier",
      "in": "path",
      "name": "DatasourceUID",
      "required": true,
      "type": "string"
     },
     {
      "in": "path",
      "name": "Namespace",
      "required": true,
      "type": "string"
     },
     {
      "in": "path",
      "name": "Groupname",
      "required": true,
      "type": "string"
     }
    ],
    "responses": {
     "202": {
      "description": "Ack",
      "schema": {
       "$ref": "#/definitions/Ack"
      }
     },
     "404": {
      "description": "NotFound",
      "schema": {
       "$ref": "#/definitions/NotFound"
      }
     }
    },
    "tags": [
     "ruler"
    ]
   },
   "get": {
    "description": "Get rule group",
    "operationId": "RouteGetRulegGroupConfig",
    "parameters": [
     {
      "description": "DatasoureUID should be the datasource UID identifier",
      "in": "path",
      "name": "DatasourceUID",
      "required": true,
      "type": "string"
     },
     {
      "in": "path",
      "name": "Namespace",
      "required": true,
      "type": "string"
     },
     {
      "in": "path",
      "name": "Groupname",
      "required": true,
      "type": "string"
     }
    ],
    "produces": [
     "application/json"
    ],
    "responses": {
     "202": {
      "description": "RuleGroupConfigResponse",
      "schema": {
       "$ref": "#/definitions/RuleGroupConfigResponse"
      }
     },
     "404": {
      "description": "NotFound",
      "schema": {
       "$ref": "#/definitions/NotFound"
      }
     }
    },
    "tags": [
     "ruler"
    ]
   }
  },
  "/api/v1/eval": {
   "post": {
    "consumes": [
     "application/json"
    ],
    "description": "Test rule",
    "operationId": "RouteEvalQueries",
    "parameters": [
     {
      "in": "body",
      "name": "Body",
      "schema": {
       "$ref": "#/definitions/EvalQueriesPayload"
      }
     }
    ],
    "produces": [
     "application/json"
    ],
    "responses": {
     "200": {
      "description": "EvalQueriesResponse",
      "schema": {
       "$ref": "#/definitions/EvalQueriesResponse"
      }
     }
    },
    "tags": [
     "testing"
    ]
   }
  },
  "/api/v1/ngalert": {
   "get": {
    "description": "Get the status of the alerting engine",
    "operationId": "RouteGetStatus",
    "produces": [
     "application/json"
    ],
    "responses": {
     "200": {
      "description": "AlertingStatus",
      "schema": {
       "$ref": "#/definitions/AlertingStatus"
      }
     }
    },
    "tags": [
     "configuration"
    ]
   }
  },
  "/api/v1/ngalert/admin_config": {
   "delete": {
    "consumes": [
     "application/json"
    ],
    "operationId": "RouteDeleteNGalertConfig",
    "responses": {
     "200": {
      "description": "Ack",
      "schema": {
       "$ref": "#/definitions/Ack"
      }
     },
     "500": {
      "description": "Failure",
      "schema": {
       "$ref": "#/definitions/Failure"
      }
     }
    },
    "summary": "Deletes the NGalert configuration of the user's organization.",
    "tags": [
     "configuration"
    ]
   },
   "get": {
    "operationId": "RouteGetNGalertConfig",
    "produces": [
     "application/json"
    ],
    "responses": {
     "200": {
      "description": "GettableNGalertConfig",
      "schema": {
       "$ref": "#/definitions/GettableNGalertConfig"
      }
     },
     "404": {
      "description": "Failure",
      "schema": {
       "$ref": "#/definitions/Failure"
      }
     },
     "500": {
      "description": "Failure",
      "schema": {
       "$ref": "#/definitions/Failure"
      }
     }
    },
    "summary": "Get the NGalert configuration of the user's organization, returns 404 if no configuration is present.",
    "tags": [
     "configuration"
    ]
   },
   "post": {
    "consumes": [
     "application/json"
    ],
    "operationId": "RoutePostNGalertConfig",
    "parameters": [
     {
      "in": "body",
      "name": "Body",
      "schema": {
       "$ref": "#/definitions/PostableNGalertConfig"
      }
     }
    ],
    "responses": {
     "201": {
      "description": "Ack",
      "schema": {
       "$ref": "#/definitions/Ack"
      }
     },
     "400": {
      "description": "ValidationError",
      "schema": {
       "$ref": "#/definitions/ValidationError"
      }
     }
    },
    "summary": "Creates or updates the NGalert configuration of the user's organization. If no value is sent for alertmanagersChoice, it defaults to \"all\".",
    "tags": [
     "configuration"
    ]
   }
  },
  "/api/v1/ngalert/alertmanagers": {
   "get": {
    "operationId": "RouteGetAlertmanagers",
    "produces": [
     "application/json"
    ],
    "responses": {
     "200": {
      "description": "GettableAlertmanagers",
      "schema": {
       "$ref": "#/definitions/GettableAlertmanagers"
      }
     }
    },
    "summary": "Get the discovered and dropped Alertmanagers of the user's organization based on the specified configuration.",
    "tags": [
     "configuration"
    ]
   }
  },
  "/api/v1/provisioning/alert-rules": {
   "get": {
    "operationId": "RouteGetAlertRules",
    "responses": {
     "200": {
      "description": "ProvisionedAlertRules",
      "schema": {
       "$ref": "#/definitions/ProvisionedAlertRules"
      }
     }
    },
    "summary": "Get all the alert rules.",
    "tags": [
     "provisioning"
    ]
   },
   "post": {
    "consumes": [
     "application/json"
    ],
    "operationId": "RoutePostAlertRule",
    "parameters": [
     {
      "in": "body",
      "name": "Body",
      "schema": {
       "$ref": "#/definitions/ProvisionedAlertRule"
      }
     },
     {
      "in": "header",
      "name": "X-Disable-Provenance",
      "type": "string"
     }
    ],
    "responses": {
     "201": {
      "description": "ProvisionedAlertRule",
      "schema": {
       "$ref": "#/definitions/ProvisionedAlertRule"
      }
     },
     "400": {
      "description": "ValidationError",
      "schema": {
       "$ref": "#/definitions/ValidationError"
      }
     }
    },
    "summary": "Create a new alert rule.",
    "tags": [
     "provisioning"
    ]
   }
  },
  "/api/v1/provisioning/alert-rules/export": {
   "get": {
    "operationId": "RouteGetAlertRulesExport",
    "parameters": [
     {
      "default": false,
      "description": "Whether to initiate a download of the file or not.",
      "in": "query",
      "name": "download",
      "type": "boolean"
     }
    ],
    "responses": {
     "200": {
<<<<<<< HEAD
      "description": "AlertRuleFileExport",
      "schema": {
       "$ref": "#/definitions/AlertRuleFileExport"
=======
      "description": "AlertingFileExport",
      "schema": {
       "$ref": "#/definitions/AlertingFileExport"
>>>>>>> f23be415
      }
     },
     "404": {
      "description": " Not found."
     }
    },
    "summary": "Export all alert rules in provisioning file format.",
    "tags": [
     "provisioning"
    ]
   }
  },
  "/api/v1/provisioning/alert-rules/{UID}": {
   "delete": {
    "operationId": "RouteDeleteAlertRule",
    "parameters": [
     {
      "description": "Alert rule UID",
      "in": "path",
      "name": "UID",
      "required": true,
      "type": "string"
     }
    ],
    "responses": {
     "204": {
      "description": " The alert rule was deleted successfully."
     }
    },
    "summary": "Delete a specific alert rule by UID.",
    "tags": [
     "provisioning"
    ]
   },
   "get": {
    "operationId": "RouteGetAlertRule",
    "parameters": [
     {
      "description": "Alert rule UID",
      "in": "path",
      "name": "UID",
      "required": true,
      "type": "string"
     }
    ],
    "responses": {
     "200": {
      "description": "ProvisionedAlertRule",
      "schema": {
       "$ref": "#/definitions/ProvisionedAlertRule"
      }
     },
     "404": {
      "description": " Not found."
     }
    },
    "summary": "Get a specific alert rule by UID.",
    "tags": [
     "provisioning"
    ]
   },
   "put": {
    "consumes": [
     "application/json"
    ],
    "operationId": "RoutePutAlertRule",
    "parameters": [
     {
      "description": "Alert rule UID",
      "in": "path",
      "name": "UID",
      "required": true,
      "type": "string"
     },
     {
      "in": "body",
      "name": "Body",
      "schema": {
       "$ref": "#/definitions/ProvisionedAlertRule"
      }
     },
     {
      "in": "header",
      "name": "X-Disable-Provenance",
      "type": "string"
     }
    ],
    "responses": {
     "200": {
      "description": "ProvisionedAlertRule",
      "schema": {
       "$ref": "#/definitions/ProvisionedAlertRule"
      }
     },
     "400": {
      "description": "ValidationError",
      "schema": {
       "$ref": "#/definitions/ValidationError"
      }
     }
    },
    "summary": "Update an existing alert rule.",
    "tags": [
     "provisioning"
    ]
   }
  },
  "/api/v1/provisioning/alert-rules/{UID}/export": {
   "get": {
    "operationId": "RouteGetAlertRuleExport",
    "parameters": [
     {
      "description": "Alert rule UID",
      "in": "path",
      "name": "UID",
      "required": true,
      "type": "string"
     },
     {
      "default": false,
      "description": "Whether to initiate a download of the file or not.",
      "in": "query",
      "name": "download",
      "type": "boolean"
     }
    ],
    "produces": [
     "application/json",
     "application/yaml",
     "text/yaml"
    ],
    "responses": {
     "200": {
<<<<<<< HEAD
      "description": "AlertRuleExport",
      "schema": {
       "$ref": "#/definitions/AlertRuleExport"
=======
      "description": "AlertingFileExport",
      "schema": {
       "$ref": "#/definitions/AlertingFileExport"
>>>>>>> f23be415
      }
     },
     "404": {
      "description": " Not found."
     }
    },
    "summary": "Export an alert rule in provisioning file format.",
    "tags": [
     "provisioning"
    ]
   }
  },
  "/api/v1/provisioning/contact-points": {
   "get": {
    "operationId": "RouteGetContactpoints",
    "parameters": [
     {
      "description": "Filter by name",
      "in": "query",
      "name": "name",
      "type": "string"
     }
    ],
    "responses": {
     "200": {
      "description": "ContactPoints",
      "schema": {
       "$ref": "#/definitions/ContactPoints"
      }
     }
    },
    "summary": "Get all the contact points.",
    "tags": [
     "provisioning"
    ]
   },
   "post": {
    "consumes": [
     "application/json"
    ],
    "operationId": "RoutePostContactpoints",
    "parameters": [
     {
      "in": "body",
      "name": "Body",
      "schema": {
       "$ref": "#/definitions/EmbeddedContactPoint"
      }
     }
    ],
    "responses": {
     "202": {
      "description": "EmbeddedContactPoint",
      "schema": {
       "$ref": "#/definitions/EmbeddedContactPoint"
      }
     },
     "400": {
      "description": "ValidationError",
      "schema": {
       "$ref": "#/definitions/ValidationError"
      }
     }
    },
    "summary": "Create a contact point.",
    "tags": [
     "provisioning"
    ]
   }
  },
  "/api/v1/provisioning/contact-points/{UID}": {
   "delete": {
    "consumes": [
     "application/json"
    ],
    "operationId": "RouteDeleteContactpoints",
    "parameters": [
     {
      "description": "UID is the contact point unique identifier",
      "in": "path",
      "name": "UID",
      "required": true,
      "type": "string"
     }
    ],
    "responses": {
     "204": {
      "description": " The contact point was deleted successfully."
     }
    },
    "summary": "Delete a contact point.",
    "tags": [
     "provisioning"
    ]
   },
   "put": {
    "consumes": [
     "application/json"
    ],
    "operationId": "RoutePutContactpoint",
    "parameters": [
     {
      "description": "UID is the contact point unique identifier",
      "in": "path",
      "name": "UID",
      "required": true,
      "type": "string"
     },
     {
      "in": "body",
      "name": "Body",
      "schema": {
       "$ref": "#/definitions/EmbeddedContactPoint"
      }
     }
    ],
    "responses": {
     "202": {
      "description": "Ack",
      "schema": {
       "$ref": "#/definitions/Ack"
      }
     },
     "400": {
      "description": "ValidationError",
      "schema": {
       "$ref": "#/definitions/ValidationError"
      }
     }
    },
    "summary": "Update an existing contact point.",
    "tags": [
     "provisioning"
    ]
   }
  },
  "/api/v1/provisioning/folder/{FolderUID}/rule-groups/{Group}": {
   "get": {
    "operationId": "RouteGetAlertRuleGroup",
    "parameters": [
     {
      "in": "path",
      "name": "FolderUID",
      "required": true,
      "type": "string"
     },
     {
      "in": "path",
      "name": "Group",
      "required": true,
      "type": "string"
     }
    ],
    "responses": {
     "200": {
      "description": "AlertRuleGroup",
      "schema": {
       "$ref": "#/definitions/AlertRuleGroup"
      }
     },
     "404": {
      "description": " Not found."
     }
    },
    "summary": "Get a rule group.",
    "tags": [
     "provisioning"
    ]
   },
   "put": {
    "consumes": [
     "application/json"
    ],
    "operationId": "RoutePutAlertRuleGroup",
    "parameters": [
     {
      "in": "path",
      "name": "FolderUID",
      "required": true,
      "type": "string"
     },
     {
      "in": "path",
      "name": "Group",
      "required": true,
      "type": "string"
     },
     {
      "in": "body",
      "name": "Body",
      "schema": {
       "$ref": "#/definitions/AlertRuleGroup"
      }
     }
    ],
    "responses": {
     "200": {
      "description": "AlertRuleGroup",
      "schema": {
       "$ref": "#/definitions/AlertRuleGroup"
      }
     },
     "400": {
      "description": "ValidationError",
      "schema": {
       "$ref": "#/definitions/ValidationError"
      }
     }
    },
    "summary": "Update the interval of a rule group.",
    "tags": [
     "provisioning"
    ]
   }
  },
  "/api/v1/provisioning/folder/{FolderUID}/rule-groups/{Group}/export": {
   "get": {
    "operationId": "RouteGetAlertRuleGroupExport",
    "parameters": [
     {
      "in": "path",
      "name": "FolderUID",
      "required": true,
      "type": "string"
     },
     {
      "in": "path",
      "name": "Group",
      "required": true,
      "type": "string"
     },
     {
      "default": false,
      "description": "Whether to initiate a download of the file or not.",
      "in": "query",
      "name": "download",
      "type": "boolean"
     }
    ],
    "produces": [
     "application/json",
     "application/yaml",
     "text/yaml"
    ],
    "responses": {
     "200": {
<<<<<<< HEAD
      "description": "AlertRuleGroupExport",
      "schema": {
       "$ref": "#/definitions/AlertRuleGroupExport"
=======
      "description": "AlertingFileExport",
      "schema": {
       "$ref": "#/definitions/AlertingFileExport"
>>>>>>> f23be415
      }
     },
     "404": {
      "description": " Not found."
     }
    },
    "summary": "Export an alert rule group in provisioning file format.",
    "tags": [
     "provisioning"
    ]
   }
  },
  "/api/v1/provisioning/mute-timings": {
   "get": {
    "operationId": "RouteGetMuteTimings",
    "responses": {
     "200": {
      "description": "MuteTimings",
      "schema": {
       "$ref": "#/definitions/MuteTimings"
      }
     }
    },
    "summary": "Get all the mute timings.",
    "tags": [
     "provisioning"
    ]
   },
   "post": {
    "consumes": [
     "application/json"
    ],
    "operationId": "RoutePostMuteTiming",
    "parameters": [
     {
      "in": "body",
      "name": "Body",
      "schema": {
       "$ref": "#/definitions/MuteTimeInterval"
      }
     }
    ],
    "responses": {
     "201": {
      "description": "MuteTimeInterval",
      "schema": {
       "$ref": "#/definitions/MuteTimeInterval"
      }
     },
     "400": {
      "description": "ValidationError",
      "schema": {
       "$ref": "#/definitions/ValidationError"
      }
     }
    },
    "summary": "Create a new mute timing.",
    "tags": [
     "provisioning"
    ]
   }
  },
  "/api/v1/provisioning/mute-timings/{name}": {
   "delete": {
    "operationId": "RouteDeleteMuteTiming",
    "parameters": [
     {
      "description": "Mute timing name",
      "in": "path",
      "name": "name",
      "required": true,
      "type": "string"
     }
    ],
    "responses": {
     "204": {
      "description": " The mute timing was deleted successfully."
     }
    },
    "summary": "Delete a mute timing.",
    "tags": [
     "provisioning"
    ]
   },
   "get": {
    "operationId": "RouteGetMuteTiming",
    "parameters": [
     {
      "description": "Mute timing name",
      "in": "path",
      "name": "name",
      "required": true,
      "type": "string"
     }
    ],
    "responses": {
     "200": {
      "description": "MuteTimeInterval",
      "schema": {
       "$ref": "#/definitions/MuteTimeInterval"
      }
     },
     "404": {
      "description": " Not found."
     }
    },
    "summary": "Get a mute timing.",
    "tags": [
     "provisioning"
    ]
   },
   "put": {
    "consumes": [
     "application/json"
    ],
    "operationId": "RoutePutMuteTiming",
    "parameters": [
     {
      "description": "Mute timing name",
      "in": "path",
      "name": "name",
      "required": true,
      "type": "string"
     },
     {
      "in": "body",
      "name": "Body",
      "schema": {
       "$ref": "#/definitions/MuteTimeInterval"
      }
     }
    ],
    "responses": {
     "200": {
      "description": "MuteTimeInterval",
      "schema": {
       "$ref": "#/definitions/MuteTimeInterval"
      }
     },
     "400": {
      "description": "ValidationError",
      "schema": {
       "$ref": "#/definitions/ValidationError"
      }
     }
    },
    "summary": "Replace an existing mute timing.",
    "tags": [
     "provisioning"
    ]
   }
  },
  "/api/v1/provisioning/policies": {
   "delete": {
    "consumes": [
     "application/json"
    ],
    "operationId": "RouteResetPolicyTree",
    "responses": {
     "202": {
      "description": "Ack",
      "schema": {
       "$ref": "#/definitions/Ack"
      }
     }
    },
    "summary": "Clears the notification policy tree.",
    "tags": [
     "provisioning"
    ]
   },
   "get": {
    "operationId": "RouteGetPolicyTree",
    "responses": {
     "200": {
      "description": "Route",
      "schema": {
       "$ref": "#/definitions/Route"
      }
     }
    },
    "summary": "Get the notification policy tree.",
    "tags": [
     "provisioning"
    ]
   },
   "put": {
    "consumes": [
     "application/json"
    ],
    "operationId": "RoutePutPolicyTree",
    "parameters": [
     {
      "description": "The new notification routing tree to use",
      "in": "body",
      "name": "Body",
      "schema": {
       "$ref": "#/definitions/Route"
      }
     }
    ],
    "responses": {
     "202": {
      "description": "Ack",
      "schema": {
       "$ref": "#/definitions/Ack"
      }
     },
     "400": {
      "description": "ValidationError",
      "schema": {
       "$ref": "#/definitions/ValidationError"
      }
     }
    },
    "summary": "Sets the notification policy tree.",
    "tags": [
     "provisioning"
    ]
   }
  },
  "/api/v1/provisioning/templates": {
   "get": {
    "operationId": "RouteGetTemplates",
    "responses": {
     "200": {
      "description": "NotificationTemplates",
      "schema": {
       "$ref": "#/definitions/NotificationTemplates"
      }
     },
     "404": {
      "description": " Not found."
     }
    },
    "summary": "Get all notification templates.",
    "tags": [
     "provisioning"
    ]
   }
  },
  "/api/v1/provisioning/templates/{name}": {
   "delete": {
    "operationId": "RouteDeleteTemplate",
    "parameters": [
     {
      "description": "Template Name",
      "in": "path",
      "name": "name",
      "required": true,
      "type": "string"
     }
    ],
    "responses": {
     "204": {
      "description": " The template was deleted successfully."
     }
    },
    "summary": "Delete a template.",
    "tags": [
     "provisioning"
    ]
   },
   "get": {
    "operationId": "RouteGetTemplate",
    "parameters": [
     {
      "description": "Template Name",
      "in": "path",
      "name": "name",
      "required": true,
      "type": "string"
     }
    ],
    "responses": {
     "200": {
      "description": "NotificationTemplate",
      "schema": {
       "$ref": "#/definitions/NotificationTemplate"
      }
     },
     "404": {
      "description": " Not found."
     }
    },
    "summary": "Get a notification template.",
    "tags": [
     "provisioning"
    ]
   },
   "put": {
    "consumes": [
     "application/json"
    ],
    "operationId": "RoutePutTemplate",
    "parameters": [
     {
      "description": "Template Name",
      "in": "path",
      "name": "name",
      "required": true,
      "type": "string"
     },
     {
      "in": "body",
      "name": "Body",
      "schema": {
       "$ref": "#/definitions/NotificationTemplateContent"
      }
     }
    ],
    "responses": {
     "202": {
      "description": "NotificationTemplate",
      "schema": {
       "$ref": "#/definitions/NotificationTemplate"
      }
     },
     "400": {
      "description": "ValidationError",
      "schema": {
       "$ref": "#/definitions/ValidationError"
      }
     }
    },
    "summary": "Updates an existing notification template.",
    "tags": [
     "provisioning"
    ]
   }
  },
  "/api/v1/rule/backtest": {
   "post": {
    "consumes": [
     "application/json"
    ],
    "description": "Test rule",
    "operationId": "BacktestConfig",
    "parameters": [
     {
      "in": "body",
      "name": "Body",
      "schema": {
       "$ref": "#/definitions/BacktestConfig"
      }
     }
    ],
    "produces": [
     "application/json"
    ],
    "responses": {
     "200": {
      "description": "BacktestResult",
      "schema": {
       "$ref": "#/definitions/BacktestResult"
      }
     }
    },
    "tags": [
     "testing"
    ]
   }
  },
  "/api/v1/rule/test/grafana": {
   "post": {
    "consumes": [
     "application/json"
    ],
    "description": "Test a rule against Grafana ruler",
    "operationId": "RouteTestRuleGrafanaConfig",
    "parameters": [
     {
      "in": "body",
      "name": "Body",
      "schema": {
       "$ref": "#/definitions/TestRulePayload"
      }
     }
    ],
    "produces": [
     "application/json"
    ],
    "responses": {
     "200": {
      "description": "TestRuleResponse",
      "schema": {
       "$ref": "#/definitions/TestRuleResponse"
      }
     }
    },
    "tags": [
     "testing"
    ]
   }
  },
  "/api/v1/rule/test/{DatasourceUID}": {
   "post": {
    "consumes": [
     "application/json"
    ],
    "description": "Test a rule against external data source ruler",
    "operationId": "RouteTestRuleConfig",
    "parameters": [
     {
      "description": "DatasoureUID should be the datasource UID identifier",
      "in": "path",
      "name": "DatasourceUID",
      "required": true,
      "type": "string"
     },
     {
      "in": "body",
      "name": "Body",
      "schema": {
       "$ref": "#/definitions/TestRulePayload"
      }
     }
    ],
    "produces": [
     "application/json"
    ],
    "responses": {
     "200": {
      "description": "TestRuleResponse",
      "schema": {
       "$ref": "#/definitions/TestRuleResponse"
      }
     },
     "404": {
      "description": "NotFound",
      "schema": {
       "$ref": "#/definitions/NotFound"
      }
     }
    },
    "tags": [
     "testing"
    ]
   }
  }
 },
 "produces": [
  "application/json"
 ],
 "responses": {
  "receiversResponse": {
   "description": "",
   "schema": {
    "items": {
     "$ref": "#/definitions/receiver"
    },
    "type": "array"
   }
  }
 },
 "schemes": [
  "http",
  "https"
 ],
 "securityDefinitions": {
  "basic": {
   "type": "basic"
  }
 },
 "swagger": "2.0"
}<|MERGE_RESOLUTION|>--- conflicted
+++ resolved
@@ -194,12 +194,9 @@
     "for": {
      "$ref": "#/definitions/Duration"
     },
-<<<<<<< HEAD
-=======
     "isPaused": {
      "type": "boolean"
     },
->>>>>>> f23be415
     "labels": {
      "additionalProperties": {
       "type": "string"
@@ -225,23 +222,7 @@
      "type": "string"
     }
    },
-<<<<<<< HEAD
-   "title": "AlertRuleExport is the provisioned export of models.AlertRule.",
-   "type": "object"
-  },
-  "AlertRuleFileExport": {
-   "properties": {
-    "groups": {
-     "items": {
-      "$ref": "#/definitions/AlertRuleGroupExport"
-     },
-     "type": "array"
-    }
-   },
-   "title": "AlertRuleFileExport is the provisioned export of multiple models.AlertRuleGroup.",
-=======
    "title": "AlertRuleExport is the provisioned file export of models.AlertRule.",
->>>>>>> f23be415
    "type": "object"
   },
   "AlertRuleGroup": {
@@ -287,11 +268,7 @@
      "type": "array"
     }
    },
-<<<<<<< HEAD
-   "title": "AlertRuleGroupExport is the provisioned export of models.AlertRuleGroup.",
-=======
    "title": "AlertRuleGroupExport is the provisioned file export of AlertRuleGroupV1.",
->>>>>>> f23be415
    "type": "object"
   },
   "AlertRuleGroupMetadata": {
@@ -3544,6 +3521,7 @@
    "type": "object"
   },
   "alertGroups": {
+   "description": "AlertGroups alert groups",
    "items": {
     "$ref": "#/definitions/alertGroup"
    },
@@ -3709,7 +3687,6 @@
    "type": "array"
   },
   "gettableSilence": {
-   "description": "GettableSilence gettable silence",
    "properties": {
     "comment": {
      "description": "comment",
@@ -5806,15 +5783,9 @@
     ],
     "responses": {
      "200": {
-<<<<<<< HEAD
-      "description": "AlertRuleFileExport",
-      "schema": {
-       "$ref": "#/definitions/AlertRuleFileExport"
-=======
       "description": "AlertingFileExport",
       "schema": {
        "$ref": "#/definitions/AlertingFileExport"
->>>>>>> f23be415
       }
      },
      "404": {
@@ -5948,15 +5919,9 @@
     ],
     "responses": {
      "200": {
-<<<<<<< HEAD
-      "description": "AlertRuleExport",
-      "schema": {
-       "$ref": "#/definitions/AlertRuleExport"
-=======
       "description": "AlertingFileExport",
       "schema": {
        "$ref": "#/definitions/AlertingFileExport"
->>>>>>> f23be415
       }
      },
      "404": {
@@ -6203,15 +6168,9 @@
     ],
     "responses": {
      "200": {
-<<<<<<< HEAD
-      "description": "AlertRuleGroupExport",
-      "schema": {
-       "$ref": "#/definitions/AlertRuleGroupExport"
-=======
       "description": "AlertingFileExport",
       "schema": {
        "$ref": "#/definitions/AlertingFileExport"
->>>>>>> f23be415
       }
      },
      "404": {
