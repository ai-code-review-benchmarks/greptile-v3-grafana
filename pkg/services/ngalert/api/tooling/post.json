--- conflicted
+++ resolved
@@ -1,3822 +1,3808 @@
 {
- "definitions": {
-  "Ack": {
-   "type": "object",
-   "x-go-package": "github.com/grafana/grafana/pkg/services/ngalert/api/tooling/definitions"
+  "definitions": {
+    "Ack": {
+      "type": "object",
+      "x-go-package": "github.com/grafana/grafana/pkg/services/ngalert/api/tooling/definitions"
+    },
+    "Alert": {
+      "properties": {
+        "activeAt": {
+          "format": "date-time",
+          "type": "string",
+          "x-go-name": "ActiveAt"
+        },
+        "annotations": {
+          "$ref": "#/definitions/labels"
+        },
+        "labels": {
+          "$ref": "#/definitions/labels"
+        },
+        "state": {
+          "type": "string",
+          "x-go-name": "State"
+        },
+        "value": {
+          "type": "string",
+          "x-go-name": "Value"
+        }
+      },
+      "required": [
+        "labels",
+        "annotations",
+        "state",
+        "value"
+      ],
+      "title": "Alert has info for an alert.",
+      "type": "object",
+      "x-go-package": "github.com/grafana/grafana/pkg/services/ngalert/api/tooling/definitions"
+    },
+    "AlertDiscovery": {
+      "properties": {
+        "alerts": {
+          "items": {
+            "$ref": "#/definitions/Alert"
+          },
+          "type": "array",
+          "x-go-name": "Alerts"
+        }
+      },
+      "required": [
+        "alerts"
+      ],
+      "title": "AlertDiscovery has info for all active alerts.",
+      "type": "object",
+      "x-go-package": "github.com/grafana/grafana/pkg/services/ngalert/api/tooling/definitions"
+    },
+    "AlertGroup": {
+      "$ref": "#/definitions/alertGroup"
+    },
+    "AlertGroups": {},
+    "AlertInstancesResponse": {
+      "properties": {
+        "instances": {
+          "description": "Instances is an array of arrow encoded dataframes\neach frame has a single row, and a column for each instance (alert identified by unique labels) with a boolean value (firing/not firing)",
+          "items": {
+            "items": {
+              "format": "uint8",
+              "type": "integer"
+            },
+            "type": "array"
+          },
+          "type": "array",
+          "x-go-name": "Instances"
+        }
+      },
+      "type": "object",
+      "x-go-package": "github.com/grafana/grafana/pkg/services/ngalert/api/tooling/definitions"
+    },
+    "AlertNotification": {
+      "properties": {
+        "created": {
+          "format": "date-time",
+          "type": "string",
+          "x-go-name": "Created"
+        },
+        "disableResolveMessage": {
+          "type": "boolean",
+          "x-go-name": "DisableResolveMessage"
+        },
+        "frequency": {
+          "$ref": "#/definitions/Duration",
+          "type": "string"
+        },
+        "id": {
+          "format": "int64",
+          "type": "integer",
+          "x-go-name": "Id"
+        },
+        "isDefault": {
+          "type": "boolean",
+          "x-go-name": "IsDefault"
+        },
+        "name": {
+          "type": "string",
+          "x-go-name": "Name"
+        },
+        "secureFields": {
+          "additionalProperties": {
+            "type": "boolean"
+          },
+          "type": "object",
+          "x-go-name": "SecureFields"
+        },
+        "sendReminder": {
+          "type": "boolean",
+          "x-go-name": "SendReminder"
+        },
+        "settings": {
+          "$ref": "#/definitions/Json"
+        },
+        "type": {
+          "type": "string",
+          "x-go-name": "Type"
+        },
+        "uid": {
+          "type": "string",
+          "x-go-name": "Uid"
+        },
+        "updated": {
+          "format": "date-time",
+          "type": "string",
+          "x-go-name": "Updated"
+        }
+      },
+      "type": "object",
+      "x-go-package": "github.com/grafana/grafana/pkg/api/dtos"
+    },
+    "AlertQuery": {
+      "properties": {
+        "model": {
+          "description": "JSON is the raw JSON query and includes the above properties as well as custom properties.",
+          "type": "object",
+          "x-go-name": "Model"
+        },
+        "queryType": {
+          "description": "QueryType is an optional identifier for the type of query.\nIt can be used to distinguish different types of queries.",
+          "type": "string",
+          "x-go-name": "QueryType"
+        },
+        "refId": {
+          "description": "RefID is the unique identifier of the query, set by the frontend call.",
+          "type": "string",
+          "x-go-name": "RefID"
+        },
+        "relativeTimeRange": {
+          "$ref": "#/definitions/RelativeTimeRange"
+        }
+      },
+      "title": "AlertQuery represents a single query associated with an alert definition.",
+      "type": "object",
+      "x-go-package": "github.com/grafana/grafana/pkg/services/ngalert/models"
+    },
+    "AlertResponse": {
+      "properties": {
+        "data": {
+          "$ref": "#/definitions/AlertDiscovery"
+        },
+        "error": {
+          "type": "string",
+          "x-go-name": "Error"
+        },
+        "errorType": {
+          "$ref": "#/definitions/ErrorType"
+        },
+        "status": {
+          "type": "string",
+          "x-go-name": "Status"
+        }
+      },
+      "required": [
+        "status"
+      ],
+      "type": "object",
+      "x-go-package": "github.com/grafana/grafana/pkg/services/ngalert/api/tooling/definitions"
+    },
+    "AlertingRule": {
+      "description": "adapted from cortex",
+      "properties": {
+        "alerts": {
+          "items": {
+            "$ref": "#/definitions/Alert"
+          },
+          "type": "array",
+          "x-go-name": "Alerts"
+        },
+        "annotations": {
+          "$ref": "#/definitions/labels"
+        },
+        "duration": {
+          "format": "double",
+          "type": "number",
+          "x-go-name": "Duration"
+        },
+        "evaluationTime": {
+          "format": "double",
+          "type": "number",
+          "x-go-name": "EvaluationTime"
+        },
+        "health": {
+          "type": "string",
+          "x-go-name": "Health"
+        },
+        "labels": {
+          "$ref": "#/definitions/labels"
+        },
+        "lastError": {
+          "type": "string",
+          "x-go-name": "LastError"
+        },
+        "lastEvaluation": {
+          "format": "date-time",
+          "type": "string",
+          "x-go-name": "LastEvaluation"
+        },
+        "name": {
+          "type": "string",
+          "x-go-name": "Name"
+        },
+        "query": {
+          "type": "string",
+          "x-go-name": "Query"
+        },
+        "state": {
+          "description": "State can be \"pending\", \"firing\", \"inactive\".",
+          "type": "string",
+          "x-go-name": "State"
+        },
+        "type": {
+          "$ref": "#/definitions/RuleType"
+        }
+      },
+      "required": [
+        "name",
+        "query",
+        "health",
+        "type",
+        "state",
+        "annotations",
+        "alerts"
+      ],
+      "type": "object",
+      "x-go-package": "github.com/grafana/grafana/pkg/services/ngalert/api/tooling/definitions"
+    },
+    "ApiRuleNode": {
+      "properties": {
+        "alert": {
+          "type": "string",
+          "x-go-name": "Alert"
+        },
+        "annotations": {
+          "additionalProperties": {
+            "type": "string"
+          },
+          "type": "object",
+          "x-go-name": "Annotations"
+        },
+        "expr": {
+          "type": "string",
+          "x-go-name": "Expr"
+        },
+        "for": {
+          "$ref": "#/definitions/Duration"
+        },
+        "labels": {
+          "additionalProperties": {
+            "type": "string"
+          },
+          "type": "object",
+          "x-go-name": "Labels"
+        },
+        "record": {
+          "type": "string",
+          "x-go-name": "Record"
+        }
+      },
+      "type": "object",
+      "x-go-package": "github.com/grafana/grafana/pkg/services/ngalert/api/tooling/definitions"
+    },
+    "Authorization": {
+      "properties": {
+        "Credentials": {
+          "$ref": "#/definitions/Secret"
+        },
+        "CredentialsFile": {
+          "type": "string"
+        },
+        "Type": {
+          "type": "string"
+        }
+      },
+      "title": "Authorization contains HTTP authorization credentials.",
+      "type": "object",
+      "x-go-package": "github.com/prometheus/common/config"
+    },
+    "BasicAuth": {
+      "properties": {
+        "Password": {
+          "$ref": "#/definitions/Secret"
+        },
+        "PasswordFile": {
+          "type": "string"
+        },
+        "Username": {
+          "type": "string"
+        }
+      },
+      "title": "BasicAuth contains basic HTTP authentication credentials.",
+      "type": "object",
+      "x-go-package": "github.com/prometheus/common/config"
+    },
+    "Config": {
+      "properties": {
+        "global": {
+          "$ref": "#/definitions/GlobalConfig"
+        },
+        "inhibit_rules": {
+          "items": {
+            "$ref": "#/definitions/InhibitRule"
+          },
+          "type": "array",
+          "x-go-name": "InhibitRules"
+        },
+        "receivers": {
+          "items": {
+            "$ref": "#/definitions/Receiver"
+          },
+          "type": "array",
+          "x-go-name": "Receivers"
+        },
+        "route": {
+          "$ref": "#/definitions/Route"
+        },
+        "templates": {
+          "items": {
+            "type": "string"
+          },
+          "type": "array",
+          "x-go-name": "Templates"
+        }
+      },
+      "title": "Config is the top-level configuration for Alertmanager's config files.",
+      "type": "object",
+      "x-go-package": "github.com/grafana/grafana/pkg/services/ngalert/api/tooling/definitions"
+    },
+    "CreateAlertNotificationCommand": {
+      "properties": {
+        "Result": {
+          "$ref": "#/definitions/AlertNotification"
+        },
+        "disableResolveMessage": {
+          "type": "boolean",
+          "x-go-name": "DisableResolveMessage"
+        },
+        "frequency": {
+          "type": "string",
+          "x-go-name": "Frequency"
+        },
+        "isDefault": {
+          "type": "boolean",
+          "x-go-name": "IsDefault"
+        },
+        "name": {
+          "type": "string",
+          "x-go-name": "Name"
+        },
+        "secureSettings": {
+          "additionalProperties": {
+            "type": "string"
+          },
+          "type": "object",
+          "x-go-name": "SecureSettings"
+        },
+        "sendReminder": {
+          "type": "boolean",
+          "x-go-name": "SendReminder"
+        },
+        "settings": {
+          "$ref": "#/definitions/Json"
+        },
+        "type": {
+          "type": "string",
+          "x-go-name": "Type"
+        },
+        "uid": {
+          "type": "string",
+          "x-go-name": "Uid"
+        }
+      },
+      "type": "object",
+      "x-go-package": "github.com/grafana/grafana/pkg/models"
+    },
+    "DateTime": {
+      "description": "DateTime is a time but it serializes to ISO8601 format with millis\nIt knows how to read 3 different variations of a RFC3339 date time.\nMost APIs we encounter want either millisecond or second precision times.\nThis just tries to make it worry-free.",
+      "format": "date-time",
+      "type": "string",
+      "x-go-package": "github.com/go-openapi/strfmt"
+    },
+    "DiscoveryBase": {
+      "properties": {
+        "error": {
+          "type": "string",
+          "x-go-name": "Error"
+        },
+        "errorType": {
+          "$ref": "#/definitions/ErrorType"
+        },
+        "status": {
+          "type": "string",
+          "x-go-name": "Status"
+        }
+      },
+      "required": [
+        "status"
+      ],
+      "type": "object",
+      "x-go-package": "github.com/grafana/grafana/pkg/services/ngalert/api/tooling/definitions"
+    },
+    "Duration": {
+      "format": "int64",
+      "title": "Duration is a type used for marshalling durations.",
+      "type": "integer"
+    },
+    "EmailConfig": {
+      "properties": {
+        "auth_identity": {
+          "type": "string",
+          "x-go-name": "AuthIdentity"
+        },
+        "auth_password": {
+          "$ref": "#/definitions/Secret"
+        },
+        "auth_secret": {
+          "$ref": "#/definitions/Secret"
+        },
+        "auth_username": {
+          "type": "string",
+          "x-go-name": "AuthUsername"
+        },
+        "from": {
+          "type": "string",
+          "x-go-name": "From"
+        },
+        "headers": {
+          "additionalProperties": {
+            "type": "string"
+          },
+          "type": "object",
+          "x-go-name": "Headers"
+        },
+        "hello": {
+          "type": "string",
+          "x-go-name": "Hello"
+        },
+        "html": {
+          "type": "string",
+          "x-go-name": "HTML"
+        },
+        "require_tls": {
+          "type": "boolean",
+          "x-go-name": "RequireTLS"
+        },
+        "send_resolved": {
+          "type": "boolean",
+          "x-go-name": "VSendResolved"
+        },
+        "smarthost": {
+          "$ref": "#/definitions/HostPort"
+        },
+        "text": {
+          "type": "string",
+          "x-go-name": "Text"
+        },
+        "tls_config": {
+          "$ref": "#/definitions/TLSConfig"
+        },
+        "to": {
+          "description": "Email address to notify.",
+          "type": "string",
+          "x-go-name": "To"
+        }
+      },
+      "title": "EmailConfig configures notifications via mail.",
+      "type": "object",
+      "x-go-package": "github.com/prometheus/alertmanager/config"
+    },
+    "ErrorType": {
+      "title": "ErrorType models the different API error types.",
+      "type": "string",
+      "x-go-package": "github.com/prometheus/client_golang/api/prometheus/v1"
+    },
+    "EvalAlertConditionCommand": {
+      "description": "EvalAlertConditionCommand is the command for evaluating a condition",
+      "properties": {
+        "condition": {
+          "type": "string",
+          "x-go-name": "Condition"
+        },
+        "data": {
+          "items": {
+            "$ref": "#/definitions/AlertQuery"
+          },
+          "type": "array",
+          "x-go-name": "Data"
+        },
+        "now": {
+          "format": "date-time",
+          "type": "string",
+          "x-go-name": "Now"
+        }
+      },
+      "type": "object",
+      "x-go-package": "github.com/grafana/grafana/pkg/services/ngalert/models"
+    },
+    "EvalQueriesPayload": {
+      "properties": {
+        "data": {
+          "items": {
+            "$ref": "#/definitions/AlertQuery"
+          },
+          "type": "array",
+          "x-go-name": "Data"
+        },
+        "now": {
+          "format": "date-time",
+          "type": "string",
+          "x-go-name": "Now"
+        }
+      },
+      "type": "object",
+      "x-go-package": "github.com/grafana/grafana/pkg/services/ngalert/api/tooling/definitions"
+    },
+    "EvalQueriesResponse": {},
+    "ExtendedReceiver": {
+      "properties": {
+        "email_configs": {
+          "$ref": "#/definitions/EmailConfig"
+        },
+        "grafana_managed_receiver": {
+          "$ref": "#/definitions/PostableGrafanaReceiver"
+        },
+        "opsgenie_configs": {
+          "$ref": "#/definitions/OpsGenieConfig"
+        },
+        "pagerduty_configs": {
+          "$ref": "#/definitions/PagerdutyConfig"
+        },
+        "pushover_configs": {
+          "$ref": "#/definitions/PushoverConfig"
+        },
+        "slack_configs": {
+          "$ref": "#/definitions/SlackConfig"
+        },
+        "victorops_configs": {
+          "$ref": "#/definitions/VictorOpsConfig"
+        },
+        "webhook_configs": {
+          "$ref": "#/definitions/WebhookConfig"
+        },
+        "wechat_configs": {
+          "$ref": "#/definitions/WechatConfig"
+        }
+      },
+      "type": "object",
+      "x-go-package": "github.com/grafana/grafana/pkg/services/ngalert/api/tooling/definitions"
+    },
+    "Failure": {
+      "$ref": "#/definitions/ResponseDetails"
+    },
+    "GettableAlert": {},
+    "GettableAlerts": {},
+    "GettableApiAlertingConfig": {
+      "properties": {
+        "global": {
+          "$ref": "#/definitions/GlobalConfig"
+        },
+        "inhibit_rules": {
+          "items": {
+            "$ref": "#/definitions/InhibitRule"
+          },
+          "type": "array",
+          "x-go-name": "InhibitRules"
+        },
+        "receivers": {
+          "description": "Override with our superset receiver type",
+          "items": {
+            "$ref": "#/definitions/GettableApiReceiver"
+          },
+          "type": "array",
+          "x-go-name": "Receivers"
+        },
+        "route": {
+          "$ref": "#/definitions/Route"
+        },
+        "templates": {
+          "items": {
+            "type": "string"
+          },
+          "type": "array",
+          "x-go-name": "Templates"
+        }
+      },
+      "type": "object",
+      "x-go-package": "github.com/grafana/grafana/pkg/services/ngalert/api/tooling/definitions"
+    },
+    "GettableApiReceiver": {
+      "properties": {
+        "email_configs": {
+          "items": {
+            "$ref": "#/definitions/EmailConfig"
+          },
+          "type": "array",
+          "x-go-name": "EmailConfigs"
+        },
+        "grafana_managed_receiver_configs": {
+          "items": {
+            "$ref": "#/definitions/GettableGrafanaReceiver"
+          },
+          "type": "array",
+          "x-go-name": "GrafanaManagedReceivers"
+        },
+        "name": {
+          "description": "A unique identifier for this receiver.",
+          "type": "string",
+          "x-go-name": "Name"
+        },
+        "opsgenie_configs": {
+          "items": {
+            "$ref": "#/definitions/OpsGenieConfig"
+          },
+          "type": "array",
+          "x-go-name": "OpsGenieConfigs"
+        },
+        "pagerduty_configs": {
+          "items": {
+            "$ref": "#/definitions/PagerdutyConfig"
+          },
+          "type": "array",
+          "x-go-name": "PagerdutyConfigs"
+        },
+        "pushover_configs": {
+          "items": {
+            "$ref": "#/definitions/PushoverConfig"
+          },
+          "type": "array",
+          "x-go-name": "PushoverConfigs"
+        },
+        "slack_configs": {
+          "items": {
+            "$ref": "#/definitions/SlackConfig"
+          },
+          "type": "array",
+          "x-go-name": "SlackConfigs"
+        },
+        "victorops_configs": {
+          "items": {
+            "$ref": "#/definitions/VictorOpsConfig"
+          },
+          "type": "array",
+          "x-go-name": "VictorOpsConfigs"
+        },
+        "webhook_configs": {
+          "items": {
+            "$ref": "#/definitions/WebhookConfig"
+          },
+          "type": "array",
+          "x-go-name": "WebhookConfigs"
+        },
+        "wechat_configs": {
+          "items": {
+            "$ref": "#/definitions/WechatConfig"
+          },
+          "type": "array",
+          "x-go-name": "WechatConfigs"
+        }
+      },
+      "type": "object",
+      "x-go-package": "github.com/grafana/grafana/pkg/services/ngalert/api/tooling/definitions"
+    },
+    "GettableExtendedRuleNode": {
+      "properties": {
+        "alert": {
+          "type": "string",
+          "x-go-name": "Alert"
+        },
+        "annotations": {
+          "additionalProperties": {
+            "type": "string"
+          },
+          "type": "object",
+          "x-go-name": "Annotations"
+        },
+        "expr": {
+          "type": "string",
+          "x-go-name": "Expr"
+        },
+        "for": {
+          "$ref": "#/definitions/Duration"
+        },
+        "grafana_alert": {
+          "$ref": "#/definitions/GettableGrafanaRule"
+        },
+        "labels": {
+          "additionalProperties": {
+            "type": "string"
+          },
+          "type": "object",
+          "x-go-name": "Labels"
+        },
+        "record": {
+          "type": "string",
+          "x-go-name": "Record"
+        }
+      },
+      "type": "object",
+      "x-go-package": "github.com/grafana/grafana/pkg/services/ngalert/api/tooling/definitions"
+    },
+    "GettableGrafanaReceiver": {
+      "$ref": "#/definitions/AlertNotification"
+    },
+    "GettableGrafanaReceivers": {
+      "properties": {
+        "grafana_managed_receiver_configs": {
+          "items": {
+            "$ref": "#/definitions/GettableGrafanaReceiver"
+          },
+          "type": "array",
+          "x-go-name": "GrafanaManagedReceivers"
+        }
+      },
+      "type": "object",
+      "x-go-package": "github.com/grafana/grafana/pkg/services/ngalert/api/tooling/definitions"
+    },
+    "GettableGrafanaRule": {
+      "properties": {
+        "condition": {
+          "type": "string",
+          "x-go-name": "Condition"
+        },
+        "data": {
+          "items": {
+            "$ref": "#/definitions/AlertQuery"
+          },
+          "type": "array",
+          "x-go-name": "Data"
+        },
+        "exec_err_state": {
+          "enum": [
+            "Alerting",
+            "KeepLastState"
+          ],
+          "type": "string",
+          "x-go-name": "ExecErrState"
+        },
+        "id": {
+          "format": "int64",
+          "type": "integer",
+          "x-go-name": "ID"
+        },
+        "intervalSeconds": {
+          "format": "int64",
+          "type": "integer",
+          "x-go-name": "IntervalSeconds"
+        },
+        "namespace_id": {
+          "format": "int64",
+          "type": "integer",
+          "x-go-name": "NamespaceID"
+        },
+        "namespace_uid": {
+          "type": "string",
+          "x-go-name": "NamespaceUID"
+        },
+        "no_data_state": {
+          "enum": [
+            "Alerting",
+            "NoData",
+            "KeepLastState",
+            "OK"
+          ],
+          "type": "string",
+          "x-go-name": "NoDataState"
+        },
+        "orgId": {
+          "format": "int64",
+          "type": "integer",
+          "x-go-name": "OrgID"
+        },
+        "rule_group": {
+          "type": "string",
+          "x-go-name": "RuleGroup"
+        },
+        "title": {
+          "type": "string",
+          "x-go-name": "Title"
+        },
+        "uid": {
+          "type": "string",
+          "x-go-name": "UID"
+        },
+        "updated": {
+          "format": "date-time",
+          "type": "string",
+          "x-go-name": "Updated"
+        },
+        "version": {
+          "format": "int64",
+          "type": "integer",
+          "x-go-name": "Version"
+        }
+      },
+      "type": "object",
+      "x-go-package": "github.com/grafana/grafana/pkg/services/ngalert/api/tooling/definitions"
+    },
+    "GettableRuleGroupConfig": {
+      "properties": {
+        "interval": {
+          "$ref": "#/definitions/Duration"
+        },
+        "name": {
+          "type": "string",
+          "x-go-name": "Name"
+        },
+        "rules": {
+          "items": {
+            "$ref": "#/definitions/GettableExtendedRuleNode"
+          },
+          "type": "array",
+          "x-go-name": "Rules"
+        }
+      },
+      "type": "object",
+      "x-go-package": "github.com/grafana/grafana/pkg/services/ngalert/api/tooling/definitions"
+    },
+    "GettableSilence": {
+      "$ref": "#/definitions/gettableSilence"
+    },
+    "GettableSilences": {},
+    "GettableUserConfig": {
+      "properties": {
+        "alertmanager_config": {
+          "$ref": "#/definitions/GettableApiAlertingConfig"
+        },
+        "template_files": {
+          "additionalProperties": {
+            "type": "string"
+          },
+          "type": "object",
+          "x-go-name": "TemplateFiles"
+        }
+      },
+      "type": "object",
+      "x-go-package": "github.com/grafana/grafana/pkg/services/ngalert/api/tooling/definitions"
+    },
+    "GlobalConfig": {
+      "description": "GlobalConfig defines configuration parameters that are valid globally\nunless overwritten.",
+      "properties": {
+        "http_config": {
+          "$ref": "#/definitions/HTTPClientConfig"
+        },
+        "opsgenie_api_key": {
+          "$ref": "#/definitions/Secret"
+        },
+        "opsgenie_api_url": {
+          "$ref": "#/definitions/URL"
+        },
+        "pagerduty_url": {
+          "$ref": "#/definitions/URL"
+        },
+        "resolve_timeout": {
+          "$ref": "#/definitions/Duration"
+        },
+        "slack_api_url": {
+          "$ref": "#/definitions/SecretURL"
+        },
+        "smtp_auth_identity": {
+          "type": "string",
+          "x-go-name": "SMTPAuthIdentity"
+        },
+        "smtp_auth_password": {
+          "$ref": "#/definitions/Secret"
+        },
+        "smtp_auth_secret": {
+          "$ref": "#/definitions/Secret"
+        },
+        "smtp_auth_username": {
+          "type": "string",
+          "x-go-name": "SMTPAuthUsername"
+        },
+        "smtp_from": {
+          "type": "string",
+          "x-go-name": "SMTPFrom"
+        },
+        "smtp_hello": {
+          "type": "string",
+          "x-go-name": "SMTPHello"
+        },
+        "smtp_require_tls": {
+          "type": "boolean",
+          "x-go-name": "SMTPRequireTLS"
+        },
+        "smtp_smarthost": {
+          "$ref": "#/definitions/HostPort"
+        },
+        "victorops_api_key": {
+          "$ref": "#/definitions/Secret"
+        },
+        "victorops_api_url": {
+          "$ref": "#/definitions/URL"
+        },
+        "wechat_api_corp_id": {
+          "type": "string",
+          "x-go-name": "WeChatAPICorpID"
+        },
+        "wechat_api_secret": {
+          "$ref": "#/definitions/Secret"
+        },
+        "wechat_api_url": {
+          "$ref": "#/definitions/URL"
+        }
+      },
+      "type": "object",
+      "x-go-package": "github.com/prometheus/alertmanager/config"
+    },
+    "HTTPClientConfig": {
+      "properties": {
+        "Authorization": {
+          "$ref": "#/definitions/Authorization"
+        },
+        "BasicAuth": {
+          "$ref": "#/definitions/BasicAuth"
+        },
+        "BearerToken": {
+          "$ref": "#/definitions/Secret"
+        },
+        "BearerTokenFile": {
+          "description": "The bearer token file for the targets. Deprecated in favour of\nAuthorization.CredentialsFile.",
+          "type": "string"
+        },
+        "FollowRedirects": {
+          "description": "FollowRedirects specifies whether the client should follow HTTP 3xx redirects.\nThe omitempty flag is not set, because it would be hidden from the\nmarshalled configuration when set to false.",
+          "type": "boolean"
+        },
+        "ProxyURL": {
+          "$ref": "#/definitions/URL"
+        },
+        "TLSConfig": {
+          "$ref": "#/definitions/TLSConfig"
+        }
+      },
+      "title": "HTTPClientConfig configures an HTTP client.",
+      "type": "object",
+      "x-go-package": "github.com/prometheus/common/config"
+    },
+    "HostPort": {
+      "properties": {
+        "Host": {
+          "type": "string"
+        },
+        "Port": {
+          "type": "string"
+        }
+      },
+      "title": "HostPort represents a \"host:port\" network address.",
+      "type": "object",
+      "x-go-package": "github.com/prometheus/alertmanager/config"
+    },
+    "InhibitRule": {
+      "description": "InhibitRule defines an inhibition rule that mutes alerts that match the\ntarget labels if an alert matching the source labels exists.\nBoth alerts have to have a set of labels being equal.",
+      "properties": {
+        "equal": {
+          "$ref": "#/definitions/LabelNames"
+        },
+        "source_match": {
+          "additionalProperties": {
+            "type": "string"
+          },
+          "description": "SourceMatch defines a set of labels that have to equal the given\nvalue for source alerts. Deprecated. Remove before v1.0 release.",
+          "type": "object",
+          "x-go-name": "SourceMatch"
+        },
+        "source_match_re": {
+          "$ref": "#/definitions/MatchRegexps"
+        },
+        "source_matchers": {
+          "$ref": "#/definitions/Matchers"
+        },
+        "target_match": {
+          "additionalProperties": {
+            "type": "string"
+          },
+          "description": "TargetMatch defines a set of labels that have to equal the given\nvalue for target alerts. Deprecated. Remove before v1.0 release.",
+          "type": "object",
+          "x-go-name": "TargetMatch"
+        },
+        "target_match_re": {
+          "$ref": "#/definitions/MatchRegexps"
+        },
+        "target_matchers": {
+          "$ref": "#/definitions/Matchers"
+        }
+      },
+      "type": "object",
+      "x-go-package": "github.com/prometheus/alertmanager/config"
+    },
+    "Json": {
+      "type": "object",
+      "x-go-package": "github.com/grafana/grafana/pkg/components/simplejson"
+    },
+    "Label": {
+      "properties": {
+        "Name": {
+          "type": "string",
+          "x-go-name": "Value"
+        }
+      },
+      "title": "Label is a key/value pair of strings.",
+      "type": "object",
+      "x-go-package": "github.com/prometheus/prometheus/pkg/labels"
+    },
+    "LabelName": {
+      "description": "A LabelName is a key for a LabelSet or Metric.  It has a value associated\ntherewith.",
+      "type": "string",
+      "x-go-package": "github.com/prometheus/common/model"
+    },
+    "LabelNames": {
+      "items": {
+        "$ref": "#/definitions/LabelName"
+      },
+      "title": "LabelNames is a sortable LabelName slice. In implements sort.Interface.",
+      "type": "array",
+      "x-go-package": "github.com/prometheus/common/model"
+    },
+    "Labels": {
+      "description": "Labels is a sorted set of labels. Order has to be guaranteed upon\ninstantiation.",
+      "items": {
+        "$ref": "#/definitions/Label"
+      },
+      "type": "array",
+      "x-go-package": "github.com/prometheus/prometheus/pkg/labels"
+    },
+    "MatchRegexps": {
+      "additionalProperties": {
+        "$ref": "#/definitions/Regexp"
+      },
+      "title": "MatchRegexps represents a map of Regexp.",
+      "type": "object",
+      "x-go-package": "github.com/prometheus/alertmanager/config"
+    },
+    "MatchType": {
+      "format": "int64",
+      "title": "MatchType is an enum for label matching types.",
+      "type": "integer",
+      "x-go-package": "github.com/prometheus/alertmanager/pkg/labels"
+    },
+    "Matcher": {
+      "properties": {
+        "Name": {
+          "type": "string"
+        },
+        "Type": {
+          "$ref": "#/definitions/MatchType"
+        },
+        "Value": {
+          "type": "string"
+        }
+      },
+      "title": "Matcher models the matching of a label.",
+      "type": "object",
+      "x-go-package": "github.com/prometheus/alertmanager/pkg/labels"
+    },
+    "Matchers": {
+      "description": "Matchers is a slice of Matchers that is sortable, implements Stringer, and\nprovides a Matches method to match a LabelSet against all Matchers in the\nslice. Note that some users of Matchers might require it to be sorted.",
+      "items": {
+        "$ref": "#/definitions/Matcher"
+      },
+      "type": "array"
+    },
+    "NamespaceConfigResponse": {
+      "additionalProperties": {
+        "items": {
+          "$ref": "#/definitions/GettableRuleGroupConfig"
+        },
+        "type": "array"
+      },
+      "type": "object",
+      "x-go-package": "github.com/grafana/grafana/pkg/services/ngalert/api/tooling/definitions"
+    },
+    "NotifierConfig": {
+      "properties": {
+        "send_resolved": {
+          "type": "boolean",
+          "x-go-name": "VSendResolved"
+        }
+      },
+      "title": "NotifierConfig contains base options common across all notifier configurations.",
+      "type": "object",
+      "x-go-package": "github.com/prometheus/alertmanager/config"
+    },
+    "OpsGenieConfig": {
+      "properties": {
+        "api_key": {
+          "$ref": "#/definitions/Secret"
+        },
+        "api_url": {
+          "$ref": "#/definitions/URL"
+        },
+        "description": {
+          "type": "string",
+          "x-go-name": "Description"
+        },
+        "details": {
+          "additionalProperties": {
+            "type": "string"
+          },
+          "type": "object",
+          "x-go-name": "Details"
+        },
+        "http_config": {
+          "$ref": "#/definitions/HTTPClientConfig"
+        },
+        "message": {
+          "type": "string",
+          "x-go-name": "Message"
+        },
+        "note": {
+          "type": "string",
+          "x-go-name": "Note"
+        },
+        "priority": {
+          "type": "string",
+          "x-go-name": "Priority"
+        },
+        "responders": {
+          "items": {
+            "$ref": "#/definitions/OpsGenieConfigResponder"
+          },
+          "type": "array",
+          "x-go-name": "Responders"
+        },
+        "send_resolved": {
+          "type": "boolean",
+          "x-go-name": "VSendResolved"
+        },
+        "source": {
+          "type": "string",
+          "x-go-name": "Source"
+        },
+        "tags": {
+          "type": "string",
+          "x-go-name": "Tags"
+        }
+      },
+      "title": "OpsGenieConfig configures notifications via OpsGenie.",
+      "type": "object",
+      "x-go-package": "github.com/prometheus/alertmanager/config"
+    },
+    "OpsGenieConfigResponder": {
+      "properties": {
+        "id": {
+          "description": "One of those 3 should be filled.",
+          "type": "string",
+          "x-go-name": "ID"
+        },
+        "name": {
+          "type": "string",
+          "x-go-name": "Name"
+        },
+        "type": {
+          "description": "team, user, escalation, schedule etc.",
+          "type": "string",
+          "x-go-name": "Type"
+        },
+        "username": {
+          "type": "string",
+          "x-go-name": "Username"
+        }
+      },
+      "type": "object",
+      "x-go-package": "github.com/prometheus/alertmanager/config"
+    },
+    "PagerdutyConfig": {
+      "properties": {
+        "class": {
+          "type": "string",
+          "x-go-name": "Class"
+        },
+        "client": {
+          "type": "string",
+          "x-go-name": "Client"
+        },
+        "client_url": {
+          "type": "string",
+          "x-go-name": "ClientURL"
+        },
+        "component": {
+          "type": "string",
+          "x-go-name": "Component"
+        },
+        "description": {
+          "type": "string",
+          "x-go-name": "Description"
+        },
+        "details": {
+          "additionalProperties": {
+            "type": "string"
+          },
+          "type": "object",
+          "x-go-name": "Details"
+        },
+        "group": {
+          "type": "string",
+          "x-go-name": "Group"
+        },
+        "http_config": {
+          "$ref": "#/definitions/HTTPClientConfig"
+        },
+        "images": {
+          "items": {
+            "$ref": "#/definitions/PagerdutyImage"
+          },
+          "type": "array",
+          "x-go-name": "Images"
+        },
+        "links": {
+          "items": {
+            "$ref": "#/definitions/PagerdutyLink"
+          },
+          "type": "array",
+          "x-go-name": "Links"
+        },
+        "routing_key": {
+          "$ref": "#/definitions/Secret"
+        },
+        "send_resolved": {
+          "type": "boolean",
+          "x-go-name": "VSendResolved"
+        },
+        "service_key": {
+          "$ref": "#/definitions/Secret"
+        },
+        "severity": {
+          "type": "string",
+          "x-go-name": "Severity"
+        },
+        "url": {
+          "$ref": "#/definitions/URL"
+        }
+      },
+      "title": "PagerdutyConfig configures notifications via PagerDuty.",
+      "type": "object",
+      "x-go-package": "github.com/prometheus/alertmanager/config"
+    },
+    "PagerdutyImage": {
+      "description": "PagerdutyImage is an image",
+      "properties": {
+        "alt": {
+          "type": "string",
+          "x-go-name": "Alt"
+        },
+        "href": {
+          "type": "string",
+          "x-go-name": "Href"
+        },
+        "src": {
+          "type": "string",
+          "x-go-name": "Src"
+        }
+      },
+      "type": "object",
+      "x-go-package": "github.com/prometheus/alertmanager/config"
+    },
+    "PagerdutyLink": {
+      "description": "PagerdutyLink is a link",
+      "properties": {
+        "href": {
+          "type": "string",
+          "x-go-name": "Href"
+        },
+        "text": {
+          "type": "string",
+          "x-go-name": "Text"
+        }
+      },
+      "type": "object",
+      "x-go-package": "github.com/prometheus/alertmanager/config"
+    },
+    "Point": {
+      "properties": {
+        "T": {
+          "format": "int64",
+          "type": "integer"
+        },
+        "V": {
+          "format": "double",
+          "type": "number"
+        }
+      },
+      "title": "Point represents a single data point for a given timestamp.",
+      "type": "object",
+      "x-go-package": "github.com/prometheus/prometheus/promql"
+    },
+    "PostableApiAlertingConfig": {
+      "properties": {
+        "global": {
+          "$ref": "#/definitions/GlobalConfig"
+        },
+        "inhibit_rules": {
+          "items": {
+            "$ref": "#/definitions/InhibitRule"
+          },
+          "type": "array",
+          "x-go-name": "InhibitRules"
+        },
+        "receivers": {
+          "description": "Override with our superset receiver type",
+          "items": {
+            "$ref": "#/definitions/PostableApiReceiver"
+          },
+          "type": "array",
+          "x-go-name": "Receivers"
+        },
+        "route": {
+          "$ref": "#/definitions/Route"
+        },
+        "templates": {
+          "items": {
+            "type": "string"
+          },
+          "type": "array",
+          "x-go-name": "Templates"
+        }
+      },
+      "type": "object",
+      "x-go-package": "github.com/grafana/grafana/pkg/services/ngalert/api/tooling/definitions"
+    },
+    "PostableApiReceiver": {
+      "properties": {
+        "email_configs": {
+          "items": {
+            "$ref": "#/definitions/EmailConfig"
+          },
+          "type": "array",
+          "x-go-name": "EmailConfigs"
+        },
+        "grafana_managed_receiver_configs": {
+          "items": {
+            "$ref": "#/definitions/PostableGrafanaReceiver"
+          },
+          "type": "array",
+          "x-go-name": "GrafanaManagedReceivers"
+        },
+        "name": {
+          "description": "A unique identifier for this receiver.",
+          "type": "string",
+          "x-go-name": "Name"
+        },
+        "opsgenie_configs": {
+          "items": {
+            "$ref": "#/definitions/OpsGenieConfig"
+          },
+          "type": "array",
+          "x-go-name": "OpsGenieConfigs"
+        },
+        "pagerduty_configs": {
+          "items": {
+            "$ref": "#/definitions/PagerdutyConfig"
+          },
+          "type": "array",
+          "x-go-name": "PagerdutyConfigs"
+        },
+        "pushover_configs": {
+          "items": {
+            "$ref": "#/definitions/PushoverConfig"
+          },
+          "type": "array",
+          "x-go-name": "PushoverConfigs"
+        },
+        "slack_configs": {
+          "items": {
+            "$ref": "#/definitions/SlackConfig"
+          },
+          "type": "array",
+          "x-go-name": "SlackConfigs"
+        },
+        "victorops_configs": {
+          "items": {
+            "$ref": "#/definitions/VictorOpsConfig"
+          },
+          "type": "array",
+          "x-go-name": "VictorOpsConfigs"
+        },
+        "webhook_configs": {
+          "items": {
+            "$ref": "#/definitions/WebhookConfig"
+          },
+          "type": "array",
+          "x-go-name": "WebhookConfigs"
+        },
+        "wechat_configs": {
+          "items": {
+            "$ref": "#/definitions/WechatConfig"
+          },
+          "type": "array",
+          "x-go-name": "WechatConfigs"
+        }
+      },
+      "type": "object",
+      "x-go-package": "github.com/grafana/grafana/pkg/services/ngalert/api/tooling/definitions"
+    },
+    "PostableExtendedRuleNode": {
+      "properties": {
+        "alert": {
+          "type": "string",
+          "x-go-name": "Alert"
+        },
+        "annotations": {
+          "additionalProperties": {
+            "type": "string"
+          },
+          "type": "object",
+          "x-go-name": "Annotations"
+        },
+        "expr": {
+          "type": "string",
+          "x-go-name": "Expr"
+        },
+        "for": {
+          "$ref": "#/definitions/Duration"
+        },
+        "grafana_alert": {
+          "$ref": "#/definitions/PostableGrafanaRule"
+        },
+        "labels": {
+          "additionalProperties": {
+            "type": "string"
+          },
+          "type": "object",
+          "x-go-name": "Labels"
+        },
+        "record": {
+          "type": "string",
+          "x-go-name": "Record"
+        }
+      },
+      "type": "object",
+      "x-go-package": "github.com/grafana/grafana/pkg/services/ngalert/api/tooling/definitions"
+    },
+    "PostableGrafanaReceiver": {
+      "$ref": "#/definitions/CreateAlertNotificationCommand"
+    },
+    "PostableGrafanaReceivers": {
+      "properties": {
+        "grafana_managed_receiver_configs": {
+          "items": {
+            "$ref": "#/definitions/PostableGrafanaReceiver"
+          },
+          "type": "array",
+          "x-go-name": "GrafanaManagedReceivers"
+        }
+      },
+      "type": "object",
+      "x-go-package": "github.com/grafana/grafana/pkg/services/ngalert/api/tooling/definitions"
+    },
+    "PostableGrafanaRule": {
+      "properties": {
+        "condition": {
+          "type": "string",
+          "x-go-name": "Condition"
+        },
+        "data": {
+          "items": {
+            "$ref": "#/definitions/AlertQuery"
+          },
+          "type": "array",
+          "x-go-name": "Data"
+        },
+        "exec_err_state": {
+          "enum": [
+            "Alerting",
+            "KeepLastState"
+          ],
+          "type": "string",
+          "x-go-name": "ExecErrState"
+        },
+        "no_data_state": {
+          "enum": [
+            "Alerting",
+            "NoData",
+            "KeepLastState",
+            "OK"
+          ],
+          "type": "string",
+          "x-go-name": "NoDataState"
+        },
+        "title": {
+          "type": "string",
+          "x-go-name": "Title"
+        },
+        "uid": {
+          "type": "string",
+          "x-go-name": "UID"
+        }
+      },
+      "type": "object",
+      "x-go-package": "github.com/grafana/grafana/pkg/services/ngalert/api/tooling/definitions"
+    },
+    "PostableRuleGroupConfig": {
+      "properties": {
+        "interval": {
+          "$ref": "#/definitions/Duration"
+        },
+        "name": {
+          "type": "string",
+          "x-go-name": "Name"
+        },
+        "rules": {
+          "items": {
+            "$ref": "#/definitions/PostableExtendedRuleNode"
+          },
+          "type": "array",
+          "x-go-name": "Rules"
+        }
+      },
+      "type": "object",
+      "x-go-package": "github.com/grafana/grafana/pkg/services/ngalert/api/tooling/definitions"
+    },
+    "PostableSilence": {},
+    "PostableUserConfig": {
+      "properties": {
+        "alertmanager_config": {
+          "$ref": "#/definitions/PostableApiAlertingConfig"
+        },
+        "template_files": {
+          "additionalProperties": {
+            "type": "string"
+          },
+          "type": "object",
+          "x-go-name": "TemplateFiles"
+        }
+      },
+      "type": "object",
+      "x-go-package": "github.com/grafana/grafana/pkg/services/ngalert/api/tooling/definitions"
+    },
+    "PushoverConfig": {
+      "properties": {
+        "expire": {
+          "$ref": "#/definitions/duration"
+        },
+        "html": {
+          "type": "boolean",
+          "x-go-name": "HTML"
+        },
+        "http_config": {
+          "$ref": "#/definitions/HTTPClientConfig"
+        },
+        "message": {
+          "type": "string",
+          "x-go-name": "Message"
+        },
+        "priority": {
+          "type": "string",
+          "x-go-name": "Priority"
+        },
+        "retry": {
+          "$ref": "#/definitions/duration"
+        },
+        "send_resolved": {
+          "type": "boolean",
+          "x-go-name": "VSendResolved"
+        },
+        "sound": {
+          "type": "string",
+          "x-go-name": "Sound"
+        },
+        "title": {
+          "type": "string",
+          "x-go-name": "Title"
+        },
+        "token": {
+          "$ref": "#/definitions/Secret"
+        },
+        "url": {
+          "type": "string",
+          "x-go-name": "URL"
+        },
+        "url_title": {
+          "type": "string",
+          "x-go-name": "URLTitle"
+        },
+        "user_key": {
+          "$ref": "#/definitions/Secret"
+        }
+      },
+      "type": "object",
+      "x-go-package": "github.com/prometheus/alertmanager/config"
+    },
+    "Receiver": {
+      "$ref": "#/definitions/receiver",
+      "properties": {
+        "email_configs": {
+          "items": {
+            "$ref": "#/definitions/EmailConfig"
+          },
+          "type": "array",
+          "x-go-name": "EmailConfigs"
+        },
+        "name": {
+          "description": "A unique identifier for this receiver.",
+          "type": "string",
+          "x-go-name": "Name"
+        },
+        "opsgenie_configs": {
+          "items": {
+            "$ref": "#/definitions/OpsGenieConfig"
+          },
+          "type": "array",
+          "x-go-name": "OpsGenieConfigs"
+        },
+        "pagerduty_configs": {
+          "items": {
+            "$ref": "#/definitions/PagerdutyConfig"
+          },
+          "type": "array",
+          "x-go-name": "PagerdutyConfigs"
+        },
+        "pushover_configs": {
+          "items": {
+            "$ref": "#/definitions/PushoverConfig"
+          },
+          "type": "array",
+          "x-go-name": "PushoverConfigs"
+        },
+        "slack_configs": {
+          "items": {
+            "$ref": "#/definitions/SlackConfig"
+          },
+          "type": "array",
+          "x-go-name": "SlackConfigs"
+        },
+        "victorops_configs": {
+          "items": {
+            "$ref": "#/definitions/VictorOpsConfig"
+          },
+          "type": "array",
+          "x-go-name": "VictorOpsConfigs"
+        },
+        "webhook_configs": {
+          "items": {
+            "$ref": "#/definitions/WebhookConfig"
+          },
+          "type": "array",
+          "x-go-name": "WebhookConfigs"
+        },
+        "wechat_configs": {
+          "items": {
+            "$ref": "#/definitions/WechatConfig"
+          },
+          "type": "array",
+          "x-go-name": "WechatConfigs"
+        }
+      },
+      "title": "Receiver configuration provides configuration on how to contact a receiver.",
+      "type": "object"
+    },
+    "Regexp": {
+      "description": "A Regexp is safe for concurrent use by multiple goroutines,\nexcept for configuration methods, such as Longest.",
+      "title": "Regexp is the representation of a compiled regular expression.",
+      "type": "object",
+      "x-go-package": "regexp"
+    },
+    "RelativeTimeRange": {
+      "description": "RelativeTimeRange is the per query start and end time\nfor requests.",
+      "properties": {
+        "from": {
+          "$ref": "#/definitions/Duration"
+        },
+        "to": {
+          "$ref": "#/definitions/Duration"
+        }
+      },
+      "type": "object",
+      "x-go-package": "github.com/grafana/grafana/pkg/services/ngalert/models"
+    },
+    "ResponseDetails": {
+      "properties": {
+        "msg": {
+          "type": "string",
+          "x-go-name": "Msg"
+        }
+      },
+      "type": "object",
+      "x-go-package": "github.com/grafana/grafana/pkg/services/ngalert/api/tooling/definitions"
+    },
+    "Route": {
+      "properties": {
+        "continue": {
+          "type": "boolean",
+          "x-go-name": "Continue"
+        },
+        "group_by": {
+          "items": {
+            "type": "string"
+          },
+          "type": "array",
+          "x-go-name": "GroupByStr"
+        },
+        "group_interval": {
+          "$ref": "#/definitions/Duration"
+        },
+        "group_wait": {
+          "$ref": "#/definitions/Duration"
+        },
+        "match": {
+          "additionalProperties": {
+            "type": "string"
+          },
+          "description": "Deprecated. Remove before v1.0 release.",
+          "type": "object",
+          "x-go-name": "Match"
+        },
+        "match_re": {
+          "$ref": "#/definitions/MatchRegexps"
+        },
+        "matchers": {
+          "$ref": "#/definitions/Matchers"
+        },
+        "mute_time_intervals": {
+          "items": {
+            "type": "string"
+          },
+          "type": "array",
+          "x-go-name": "MuteTimeIntervals"
+        },
+        "receiver": {
+          "type": "string",
+          "x-go-name": "Receiver"
+        },
+        "repeat_interval": {
+          "$ref": "#/definitions/Duration"
+        },
+        "routes": {
+          "items": {
+            "$ref": "#/definitions/Route"
+          },
+          "type": "array",
+          "x-go-name": "Routes"
+        }
+      },
+      "title": "A Route is a node that contains definitions of how to handle alerts.",
+      "type": "object",
+      "x-go-package": "github.com/prometheus/alertmanager/config"
+    },
+    "Rule": {
+      "description": "adapted from cortex",
+      "properties": {
+        "evaluationTime": {
+          "format": "double",
+          "type": "number",
+          "x-go-name": "EvaluationTime"
+        },
+        "health": {
+          "type": "string",
+          "x-go-name": "Health"
+        },
+        "labels": {
+          "$ref": "#/definitions/labels"
+        },
+        "lastError": {
+          "type": "string",
+          "x-go-name": "LastError"
+        },
+        "lastEvaluation": {
+          "format": "date-time",
+          "type": "string",
+          "x-go-name": "LastEvaluation"
+        },
+        "name": {
+          "type": "string",
+          "x-go-name": "Name"
+        },
+        "query": {
+          "type": "string",
+          "x-go-name": "Query"
+        },
+        "type": {
+          "$ref": "#/definitions/RuleType"
+        }
+      },
+      "required": [
+        "name",
+        "query",
+        "health",
+        "type"
+      ],
+      "type": "object",
+      "x-go-package": "github.com/grafana/grafana/pkg/services/ngalert/api/tooling/definitions"
+    },
+    "RuleDiscovery": {
+      "properties": {
+        "groups": {
+          "items": {
+            "$ref": "#/definitions/RuleGroup"
+          },
+          "type": "array",
+          "x-go-name": "RuleGroups"
+        }
+      },
+      "required": [
+        "groups"
+      ],
+      "type": "object",
+      "x-go-package": "github.com/grafana/grafana/pkg/services/ngalert/api/tooling/definitions"
+    },
+    "RuleGroup": {
+      "properties": {
+        "evaluationTime": {
+          "format": "double",
+          "type": "number",
+          "x-go-name": "EvaluationTime"
+        },
+        "file": {
+          "type": "string",
+          "x-go-name": "File"
+        },
+        "interval": {
+          "format": "double",
+          "type": "number",
+          "x-go-name": "Interval"
+        },
+        "lastEvaluation": {
+          "format": "date-time",
+          "type": "string",
+          "x-go-name": "LastEvaluation"
+        },
+        "name": {
+          "type": "string",
+          "x-go-name": "Name"
+        },
+        "rules": {
+          "description": "In order to preserve rule ordering, while exposing type (alerting or recording)\nspecific properties, both alerting and recording rules are exposed in the\nsame array.",
+          "items": {
+            "$ref": "#/definitions/AlertingRule"
+          },
+          "type": "array",
+          "x-go-name": "Rules"
+        }
+      },
+      "required": [
+        "name",
+        "file",
+        "rules",
+        "interval"
+      ],
+      "type": "object",
+      "x-go-package": "github.com/grafana/grafana/pkg/services/ngalert/api/tooling/definitions"
+    },
+    "RuleGroupConfigResponse": {
+      "properties": {
+        "interval": {
+          "$ref": "#/definitions/Duration"
+        },
+        "name": {
+          "type": "string",
+          "x-go-name": "Name"
+        },
+        "rules": {
+          "items": {
+            "$ref": "#/definitions/GettableExtendedRuleNode"
+          },
+          "type": "array",
+          "x-go-name": "Rules"
+        }
+      },
+      "type": "object",
+      "x-go-package": "github.com/grafana/grafana/pkg/services/ngalert/api/tooling/definitions"
+    },
+    "RuleResponse": {
+      "properties": {
+        "data": {
+          "$ref": "#/definitions/RuleDiscovery"
+        },
+        "error": {
+          "type": "string",
+          "x-go-name": "Error"
+        },
+        "errorType": {
+          "$ref": "#/definitions/ErrorType"
+        },
+        "status": {
+          "type": "string",
+          "x-go-name": "Status"
+        }
+      },
+      "required": [
+        "status"
+      ],
+      "type": "object",
+      "x-go-package": "github.com/grafana/grafana/pkg/services/ngalert/api/tooling/definitions"
+    },
+    "RuleType": {
+      "title": "RuleType models the type of a rule.",
+      "type": "string",
+      "x-go-package": "github.com/prometheus/client_golang/api/prometheus/v1"
+    },
+    "Sample": {
+      "properties": {
+        "Metric": {
+          "$ref": "#/definitions/Labels"
+        },
+        "T": {
+          "format": "int64",
+          "type": "integer"
+        },
+        "V": {
+          "format": "double",
+          "type": "number"
+        }
+      },
+      "title": "Sample is a single sample belonging to a metric.",
+      "type": "object",
+      "x-go-package": "github.com/prometheus/prometheus/promql"
+    },
+    "Secret": {
+      "title": "Secret special type for storing secrets.",
+      "type": "string",
+      "x-go-package": "github.com/prometheus/common/config"
+    },
+    "SecretURL": {
+      "$ref": "#/definitions/URL",
+      "title": "SecretURL is a URL that must not be revealed on marshaling."
+    },
+    "SecureJsonData": {
+      "additionalProperties": {
+        "items": {
+          "format": "uint8",
+          "type": "integer"
+        },
+        "type": "array"
+      },
+      "description": "SecureJsonData is used to store encrypted data (for example in data_source table). Only values are separately\nencrypted.",
+      "type": "object",
+      "x-go-package": "github.com/grafana/grafana/pkg/components/securejsondata"
+    },
+    "SlackAction": {
+      "description": "See https://api.slack.com/docs/message-attachments#action_fields and https://api.slack.com/docs/message-buttons\nfor more information.",
+      "properties": {
+        "confirm": {
+          "$ref": "#/definitions/SlackConfirmationField"
+        },
+        "name": {
+          "type": "string",
+          "x-go-name": "Name"
+        },
+        "style": {
+          "type": "string",
+          "x-go-name": "Style"
+        },
+        "text": {
+          "type": "string",
+          "x-go-name": "Text"
+        },
+        "type": {
+          "type": "string",
+          "x-go-name": "Type"
+        },
+        "url": {
+          "type": "string",
+          "x-go-name": "URL"
+        },
+        "value": {
+          "type": "string",
+          "x-go-name": "Value"
+        }
+      },
+      "title": "SlackAction configures a single Slack action that is sent with each notification.",
+      "type": "object",
+      "x-go-package": "github.com/prometheus/alertmanager/config"
+    },
+    "SlackConfig": {
+      "properties": {
+        "actions": {
+          "items": {
+            "$ref": "#/definitions/SlackAction"
+          },
+          "type": "array",
+          "x-go-name": "Actions"
+        },
+        "api_url": {
+          "$ref": "#/definitions/SecretURL"
+        },
+        "callback_id": {
+          "type": "string",
+          "x-go-name": "CallbackID"
+        },
+        "channel": {
+          "description": "Slack channel override, (like #other-channel or @username).",
+          "type": "string",
+          "x-go-name": "Channel"
+        },
+        "color": {
+          "type": "string",
+          "x-go-name": "Color"
+        },
+        "fallback": {
+          "type": "string",
+          "x-go-name": "Fallback"
+        },
+        "fields": {
+          "items": {
+            "$ref": "#/definitions/SlackField"
+          },
+          "type": "array",
+          "x-go-name": "Fields"
+        },
+        "footer": {
+          "type": "string",
+          "x-go-name": "Footer"
+        },
+        "http_config": {
+          "$ref": "#/definitions/HTTPClientConfig"
+        },
+        "icon_emoji": {
+          "type": "string",
+          "x-go-name": "IconEmoji"
+        },
+        "icon_url": {
+          "type": "string",
+          "x-go-name": "IconURL"
+        },
+        "image_url": {
+          "type": "string",
+          "x-go-name": "ImageURL"
+        },
+        "link_names": {
+          "type": "boolean",
+          "x-go-name": "LinkNames"
+        },
+        "mrkdwn_in": {
+          "items": {
+            "type": "string"
+          },
+          "type": "array",
+          "x-go-name": "MrkdwnIn"
+        },
+        "pretext": {
+          "type": "string",
+          "x-go-name": "Pretext"
+        },
+        "send_resolved": {
+          "type": "boolean",
+          "x-go-name": "VSendResolved"
+        },
+        "short_fields": {
+          "type": "boolean",
+          "x-go-name": "ShortFields"
+        },
+        "text": {
+          "type": "string",
+          "x-go-name": "Text"
+        },
+        "thumb_url": {
+          "type": "string",
+          "x-go-name": "ThumbURL"
+        },
+        "title": {
+          "type": "string",
+          "x-go-name": "Title"
+        },
+        "title_link": {
+          "type": "string",
+          "x-go-name": "TitleLink"
+        },
+        "username": {
+          "type": "string",
+          "x-go-name": "Username"
+        }
+      },
+      "title": "SlackConfig configures notifications via Slack.",
+      "type": "object",
+      "x-go-package": "github.com/prometheus/alertmanager/config"
+    },
+    "SlackConfirmationField": {
+      "description": "SlackConfirmationField protect users from destructive actions or particularly distinguished decisions\nby asking them to confirm their button click one more time.\nSee https://api.slack.com/docs/interactive-message-field-guide#confirmation_fields for more information.",
+      "properties": {
+        "dismiss_text": {
+          "type": "string",
+          "x-go-name": "DismissText"
+        },
+        "ok_text": {
+          "type": "string",
+          "x-go-name": "OkText"
+        },
+        "text": {
+          "type": "string",
+          "x-go-name": "Text"
+        },
+        "title": {
+          "type": "string",
+          "x-go-name": "Title"
+        }
+      },
+      "type": "object",
+      "x-go-package": "github.com/prometheus/alertmanager/config"
+    },
+    "SlackField": {
+      "description": "Each field must contain a title, value, and optionally, a boolean value to indicate if the field\nis short enough to be displayed next to other fields designated as short.\nSee https://api.slack.com/docs/message-attachments#fields for more information.",
+      "properties": {
+        "short": {
+          "type": "boolean",
+          "x-go-name": "Short"
+        },
+        "title": {
+          "type": "string",
+          "x-go-name": "Title"
+        },
+        "value": {
+          "type": "string",
+          "x-go-name": "Value"
+        }
+      },
+      "title": "SlackField configures a single Slack field that is sent with each notification.",
+      "type": "object",
+      "x-go-package": "github.com/prometheus/alertmanager/config"
+    },
+    "SmtpNotEnabled": {
+      "$ref": "#/definitions/ResponseDetails"
+    },
+    "Success": {
+      "$ref": "#/definitions/ResponseDetails"
+    },
+    "TLSConfig": {
+      "properties": {
+        "CAFile": {
+          "description": "The CA cert to use for the targets.",
+          "type": "string"
+        },
+        "CertFile": {
+          "description": "The client cert file for the targets.",
+          "type": "string"
+        },
+        "InsecureSkipVerify": {
+          "description": "Disable target certificate validation.",
+          "type": "boolean"
+        },
+        "KeyFile": {
+          "description": "The client key file for the targets.",
+          "type": "string"
+        },
+        "ServerName": {
+          "description": "Used to verify the hostname for the targets.",
+          "type": "string"
+        }
+      },
+      "title": "TLSConfig configures the options for TLS connections.",
+      "type": "object",
+      "x-go-package": "github.com/prometheus/common/config"
+    },
+    "TestRulePayload": {
+      "properties": {
+        "expr": {
+          "example": "(node_filesystem_avail_bytes{fstype!=\"\",job=\"integrations/node_exporter\"} node_filesystem_size_bytes{fstype!=\"\",job=\"integrations/node_exporter\"} * 100 \u003c 5 and node_filesystem_readonly{fstype!=\"\",job=\"integrations/node_exporter\"} == 0)",
+          "type": "string",
+          "x-go-name": "Expr"
+        },
+        "grafana_condition": {
+          "$ref": "#/definitions/EvalAlertConditionCommand"
+        }
+      },
+      "type": "object",
+      "x-go-package": "github.com/grafana/grafana/pkg/services/ngalert/api/tooling/definitions"
+    },
+    "TestRuleResponse": {
+      "properties": {
+        "alerts": {
+          "$ref": "#/definitions/Vector"
+        },
+        "grafana_alert_instances": {
+          "$ref": "#/definitions/AlertInstancesResponse"
+        }
+      },
+      "type": "object",
+      "x-go-package": "github.com/grafana/grafana/pkg/services/ngalert/api/tooling/definitions"
+    },
+    "URL": {
+      "description": "The general form represented is:\n\n[scheme:][//[userinfo@]host][/]path[?query][#fragment]\n\nURLs that do not start with a slash after the scheme are interpreted as:\n\nscheme:opaque[?query][#fragment]\n\nNote that the Path field is stored in decoded form: /%47%6f%2f becomes /Go/.\nA consequence is that it is impossible to tell which slashes in the Path were\nslashes in the raw URL and which were %2f. This distinction is rarely important,\nbut when it is, the code should use RawPath, an optional field which only gets\nset if the default encoding is different from Path.\n\nURL's String method uses the EscapedPath method to obtain the path. See the\nEscapedPath method for more details.",
+      "properties": {
+        "ForceQuery": {
+          "type": "boolean"
+        },
+        "Fragment": {
+          "type": "string"
+        },
+        "Host": {
+          "type": "string"
+        },
+        "Opaque": {
+          "type": "string"
+        },
+        "Path": {
+          "type": "string"
+        },
+        "RawFragment": {
+          "type": "string"
+        },
+        "RawPath": {
+          "type": "string"
+        },
+        "RawQuery": {
+          "type": "string"
+        },
+        "Scheme": {
+          "type": "string"
+        },
+        "User": {
+          "$ref": "#/definitions/Userinfo"
+        }
+      },
+      "title": "A URL represents a parsed URL (technically, a URI reference).",
+      "type": "object",
+      "x-go-package": "net/url"
+    },
+    "Userinfo": {
+      "description": "The Userinfo type is an immutable encapsulation of username and\npassword details for a URL. An existing Userinfo value is guaranteed\nto have a username set (potentially empty, as allowed by RFC 2396),\nand optionally a password.",
+      "type": "object",
+      "x-go-package": "net/url"
+    },
+    "ValidationError": {
+      "properties": {
+        "msg": {
+          "type": "string",
+          "x-go-name": "Msg"
+        }
+      },
+      "type": "object",
+      "x-go-package": "github.com/grafana/grafana/pkg/services/ngalert/api/tooling/definitions"
+    },
+    "Vector": {
+      "description": "Vector is basically only an alias for model.Samples, but the\ncontract is that in a Vector, all Samples have the same timestamp.",
+      "items": {
+        "$ref": "#/definitions/Sample"
+      },
+      "type": "array",
+      "x-go-package": "github.com/prometheus/prometheus/promql"
+    },
+    "VictorOpsConfig": {
+      "properties": {
+        "api_key": {
+          "$ref": "#/definitions/Secret"
+        },
+        "api_url": {
+          "$ref": "#/definitions/URL"
+        },
+        "custom_fields": {
+          "additionalProperties": {
+            "type": "string"
+          },
+          "type": "object",
+          "x-go-name": "CustomFields"
+        },
+        "entity_display_name": {
+          "type": "string",
+          "x-go-name": "EntityDisplayName"
+        },
+        "http_config": {
+          "$ref": "#/definitions/HTTPClientConfig"
+        },
+        "message_type": {
+          "type": "string",
+          "x-go-name": "MessageType"
+        },
+        "monitoring_tool": {
+          "type": "string",
+          "x-go-name": "MonitoringTool"
+        },
+        "routing_key": {
+          "type": "string",
+          "x-go-name": "RoutingKey"
+        },
+        "send_resolved": {
+          "type": "boolean",
+          "x-go-name": "VSendResolved"
+        },
+        "state_message": {
+          "type": "string",
+          "x-go-name": "StateMessage"
+        }
+      },
+      "title": "VictorOpsConfig configures notifications via VictorOps.",
+      "type": "object",
+      "x-go-package": "github.com/prometheus/alertmanager/config"
+    },
+    "WebhookConfig": {
+      "properties": {
+        "http_config": {
+          "$ref": "#/definitions/HTTPClientConfig"
+        },
+        "max_alerts": {
+          "description": "MaxAlerts is the maximum number of alerts to be sent per webhook message.\nAlerts exceeding this threshold will be truncated. Setting this to 0\nallows an unlimited number of alerts.",
+          "format": "uint64",
+          "type": "integer",
+          "x-go-name": "MaxAlerts"
+        },
+        "send_resolved": {
+          "type": "boolean",
+          "x-go-name": "VSendResolved"
+        },
+        "url": {
+          "$ref": "#/definitions/URL"
+        }
+      },
+      "title": "WebhookConfig configures notifications via a generic webhook.",
+      "type": "object",
+      "x-go-package": "github.com/prometheus/alertmanager/config"
+    },
+    "WechatConfig": {
+      "properties": {
+        "agent_id": {
+          "type": "string",
+          "x-go-name": "AgentID"
+        },
+        "api_secret": {
+          "$ref": "#/definitions/Secret"
+        },
+        "api_url": {
+          "$ref": "#/definitions/URL"
+        },
+        "corp_id": {
+          "type": "string",
+          "x-go-name": "CorpID"
+        },
+        "http_config": {
+          "$ref": "#/definitions/HTTPClientConfig"
+        },
+        "message": {
+          "type": "string",
+          "x-go-name": "Message"
+        },
+        "message_type": {
+          "type": "string",
+          "x-go-name": "MessageType"
+        },
+        "send_resolved": {
+          "type": "boolean",
+          "x-go-name": "VSendResolved"
+        },
+        "to_party": {
+          "type": "string",
+          "x-go-name": "ToParty"
+        },
+        "to_tag": {
+          "type": "string",
+          "x-go-name": "ToTag"
+        },
+        "to_user": {
+          "type": "string",
+          "x-go-name": "ToUser"
+        }
+      },
+      "title": "WechatConfig configures notifications via Wechat.",
+      "type": "object",
+      "x-go-package": "github.com/prometheus/alertmanager/config"
+    },
+    "alert": {
+      "description": "Alert alert",
+      "properties": {
+        "generatorURL": {
+          "description": "generator URL\nFormat: uri",
+          "format": "uri",
+          "type": "string",
+          "x-go-name": "GeneratorURL"
+        },
+        "labels": {
+          "$ref": "#/definitions/labelSet"
+        }
+      },
+      "required": [
+        "labels"
+      ],
+      "type": "object",
+      "x-go-name": "Alert",
+      "x-go-package": "github.com/prometheus/alertmanager/api/v2/models"
+    },
+    "alertGroup": {
+      "description": "AlertGroup alert group",
+      "properties": {
+        "alerts": {
+          "description": "alerts",
+          "items": {
+            "$ref": "#/definitions/GettableAlert"
+          },
+          "type": "array",
+          "x-go-name": "Alerts"
+        },
+        "labels": {
+          "$ref": "#/definitions/labelSet"
+        },
+        "receiver": {
+          "$ref": "#/definitions/Receiver"
+        }
+      },
+      "required": [
+        "alerts",
+        "labels",
+        "receiver"
+      ],
+      "type": "object",
+      "x-go-name": "AlertGroup",
+      "x-go-package": "github.com/prometheus/alertmanager/api/v2/models"
+    },
+    "alertGroups": {
+      "description": "AlertGroups alert groups",
+      "items": {
+        "$ref": "#/definitions/alertGroup"
+      },
+      "type": "array",
+      "x-go-name": "AlertGroups",
+      "x-go-package": "github.com/prometheus/alertmanager/api/v2/models"
+    },
+    "alertStatus": {
+      "description": "AlertStatus alert status",
+      "properties": {
+        "inhibitedBy": {
+          "description": "inhibited by",
+          "items": {
+            "type": "string"
+          },
+          "type": "array",
+          "x-go-name": "InhibitedBy"
+        },
+        "silencedBy": {
+          "description": "silenced by",
+          "items": {
+            "type": "string"
+          },
+          "type": "array",
+          "x-go-name": "SilencedBy"
+        },
+        "state": {
+          "description": "state",
+          "enum": [
+            "[unprocessed active suppressed]"
+          ],
+          "type": "string",
+          "x-go-name": "State"
+        }
+      },
+      "required": [
+        "inhibitedBy",
+        "silencedBy",
+        "state"
+      ],
+      "type": "object",
+      "x-go-name": "AlertStatus",
+      "x-go-package": "github.com/prometheus/alertmanager/api/v2/models"
+    },
+    "alertmanagerConfig": {
+      "description": "AlertmanagerConfig alertmanager config",
+      "properties": {
+        "original": {
+          "description": "original",
+          "type": "string",
+          "x-go-name": "Original"
+        }
+      },
+      "required": [
+        "original"
+      ],
+      "type": "object",
+      "x-go-name": "AlertmanagerConfig",
+      "x-go-package": "github.com/prometheus/alertmanager/api/v2/models"
+    },
+    "alertmanagerStatus": {
+      "description": "AlertmanagerStatus alertmanager status",
+      "properties": {
+        "cluster": {
+          "$ref": "#/definitions/clusterStatus"
+        },
+        "config": {
+          "$ref": "#/definitions/alertmanagerConfig"
+        },
+        "uptime": {
+          "description": "uptime",
+          "format": "date-time",
+          "type": "string",
+          "x-go-name": "Uptime"
+        },
+        "versionInfo": {
+          "$ref": "#/definitions/versionInfo"
+        }
+      },
+      "required": [
+        "cluster",
+        "config",
+        "uptime",
+        "versionInfo"
+      ],
+      "type": "object",
+      "x-go-name": "AlertmanagerStatus",
+      "x-go-package": "github.com/prometheus/alertmanager/api/v2/models"
+    },
+    "clusterStatus": {
+      "description": "ClusterStatus cluster status",
+      "properties": {
+        "name": {
+          "description": "name",
+          "type": "string",
+          "x-go-name": "Name"
+        },
+        "peers": {
+          "description": "peers",
+          "items": {
+            "$ref": "#/definitions/peerStatus"
+          },
+          "type": "array",
+          "x-go-name": "Peers"
+        },
+        "status": {
+          "description": "status",
+          "enum": [
+            "[ready settling disabled]"
+          ],
+          "type": "string",
+          "x-go-name": "Status"
+        }
+      },
+      "required": [
+        "status"
+      ],
+      "type": "object",
+      "x-go-name": "ClusterStatus",
+      "x-go-package": "github.com/prometheus/alertmanager/api/v2/models"
+    },
+    "duration": {
+      "$ref": "#/definitions/Duration"
+    },
+    "gettableAlert": {
+      "description": "GettableAlert gettable alert",
+      "properties": {
+        "annotations": {
+          "$ref": "#/definitions/labelSet"
+        },
+        "endsAt": {
+          "description": "ends at",
+          "format": "date-time",
+          "type": "string",
+          "x-go-name": "EndsAt"
+        },
+        "fingerprint": {
+          "description": "fingerprint",
+          "type": "string",
+          "x-go-name": "Fingerprint"
+        },
+        "generatorURL": {
+          "description": "generator URL\nFormat: uri",
+          "format": "uri",
+          "type": "string",
+          "x-go-name": "GeneratorURL"
+        },
+        "labels": {
+          "$ref": "#/definitions/labelSet"
+        },
+        "receivers": {
+          "description": "receivers",
+          "items": {
+            "$ref": "#/definitions/Receiver"
+          },
+          "type": "array",
+          "x-go-name": "Receivers"
+        },
+        "startsAt": {
+          "description": "starts at",
+          "format": "date-time",
+          "type": "string",
+          "x-go-name": "StartsAt"
+        },
+        "status": {
+          "$ref": "#/definitions/alertStatus"
+        },
+        "updatedAt": {
+          "description": "updated at",
+          "format": "date-time",
+          "type": "string",
+          "x-go-name": "UpdatedAt"
+        }
+      },
+      "required": [
+        "labels",
+        "annotations",
+        "endsAt",
+        "fingerprint",
+        "receivers",
+        "startsAt",
+        "status",
+        "updatedAt"
+      ],
+      "type": "object",
+      "x-go-name": "GettableAlert",
+      "x-go-package": "github.com/prometheus/alertmanager/api/v2/models"
+    },
+    "gettableAlerts": {
+      "description": "GettableAlerts gettable alerts",
+      "items": {
+        "$ref": "#/definitions/GettableAlert"
+      },
+      "type": "array",
+      "x-go-name": "GettableAlerts",
+      "x-go-package": "github.com/prometheus/alertmanager/api/v2/models"
+    },
+    "gettableSilence": {
+      "description": "GettableSilence gettable silence",
+      "properties": {
+        "comment": {
+          "description": "comment",
+          "type": "string",
+          "x-go-name": "Comment"
+        },
+        "createdBy": {
+          "description": "created by",
+          "type": "string",
+          "x-go-name": "CreatedBy"
+        },
+        "endsAt": {
+          "description": "ends at",
+          "format": "date-time",
+          "type": "string",
+          "x-go-name": "EndsAt"
+        },
+        "id": {
+          "description": "id",
+          "type": "string",
+          "x-go-name": "ID"
+        },
+        "matchers": {
+          "$ref": "#/definitions/matchers"
+        },
+        "startsAt": {
+          "description": "starts at",
+          "format": "date-time",
+          "type": "string",
+          "x-go-name": "StartsAt"
+        },
+        "status": {
+          "$ref": "#/definitions/silenceStatus"
+        },
+        "updatedAt": {
+          "description": "updated at",
+          "format": "date-time",
+          "type": "string",
+          "x-go-name": "UpdatedAt"
+        }
+      },
+      "required": [
+        "comment",
+        "createdBy",
+        "endsAt",
+        "matchers",
+        "startsAt",
+        "id",
+        "status",
+        "updatedAt"
+      ],
+      "type": "object",
+      "x-go-name": "GettableSilence",
+      "x-go-package": "github.com/prometheus/alertmanager/api/v2/models"
+    },
+    "gettableSilences": {
+      "description": "GettableSilences gettable silences",
+      "items": {
+        "$ref": "#/definitions/gettableSilence"
+      },
+      "type": "array",
+      "x-go-name": "GettableSilences",
+      "x-go-package": "github.com/prometheus/alertmanager/api/v2/models"
+    },
+    "labelSet": {
+      "additionalProperties": {
+        "type": "string"
+      },
+      "description": "LabelSet label set",
+      "type": "object",
+      "x-go-name": "LabelSet",
+      "x-go-package": "github.com/prometheus/alertmanager/api/v2/models"
+    },
+    "labels": {
+      "additionalProperties": {
+        "type": "string"
+      },
+      "description": "The custom marshaling for labels.Labels ends up doing this anyways.",
+      "title": "override the labels type with a map for generation.",
+      "type": "object",
+      "x-go-package": "github.com/grafana/grafana/pkg/services/ngalert/api/tooling/definitions"
+    },
+    "matcher": {
+      "description": "Matcher matcher",
+      "properties": {
+        "isEqual": {
+          "description": "is equal",
+          "type": "boolean",
+          "x-go-name": "IsEqual"
+        },
+        "isRegex": {
+          "description": "is regex",
+          "type": "boolean",
+          "x-go-name": "IsRegex"
+        },
+        "name": {
+          "description": "name",
+          "type": "string",
+          "x-go-name": "Name"
+        },
+        "value": {
+          "description": "value",
+          "type": "string",
+          "x-go-name": "Value"
+        }
+      },
+      "required": [
+        "isRegex",
+        "name",
+        "value"
+      ],
+      "type": "object",
+      "x-go-name": "Matcher",
+      "x-go-package": "github.com/prometheus/alertmanager/api/v2/models"
+    },
+    "matchers": {
+      "description": "Matchers matchers",
+      "items": {
+        "$ref": "#/definitions/matcher"
+      },
+      "type": "array",
+      "x-go-name": "Matchers",
+      "x-go-package": "github.com/prometheus/alertmanager/api/v2/models"
+    },
+    "peerStatus": {
+      "description": "PeerStatus peer status",
+      "properties": {
+        "address": {
+          "description": "address",
+          "type": "string",
+          "x-go-name": "Address"
+        },
+        "name": {
+          "description": "name",
+          "type": "string",
+          "x-go-name": "Name"
+        }
+      },
+      "required": [
+        "address",
+        "name"
+      ],
+      "type": "object",
+      "x-go-name": "PeerStatus",
+      "x-go-package": "github.com/prometheus/alertmanager/api/v2/models"
+    },
+    "postableAlert": {
+      "description": "PostableAlert postable alert",
+      "properties": {
+        "annotations": {
+          "$ref": "#/definitions/labelSet"
+        },
+        "endsAt": {
+          "description": "ends at\nFormat: date-time",
+          "format": "date-time",
+          "type": "string",
+          "x-go-name": "EndsAt"
+        },
+        "generatorURL": {
+          "description": "generator URL\nFormat: uri",
+          "format": "uri",
+          "type": "string",
+          "x-go-name": "GeneratorURL"
+        },
+        "labels": {
+          "$ref": "#/definitions/labelSet"
+        },
+        "startsAt": {
+          "description": "starts at\nFormat: date-time",
+          "format": "date-time",
+          "type": "string",
+          "x-go-name": "StartsAt"
+        }
+      },
+      "required": [
+        "labels"
+      ],
+      "type": "object",
+      "x-go-name": "PostableAlert",
+      "x-go-package": "github.com/prometheus/alertmanager/api/v2/models"
+    },
+    "postableAlerts": {
+      "description": "PostableAlerts postable alerts",
+      "items": {
+        "$ref": "#/definitions/postableAlert"
+      },
+      "type": "array",
+      "x-go-name": "PostableAlerts",
+      "x-go-package": "github.com/prometheus/alertmanager/api/v2/models"
+    },
+    "postableSilence": {
+      "description": "PostableSilence postable silence",
+      "properties": {
+        "comment": {
+          "description": "comment",
+          "type": "string",
+          "x-go-name": "Comment"
+        },
+        "createdBy": {
+          "description": "created by",
+          "type": "string",
+          "x-go-name": "CreatedBy"
+        },
+        "endsAt": {
+          "description": "ends at",
+          "format": "date-time",
+          "type": "string",
+          "x-go-name": "EndsAt"
+        },
+        "id": {
+          "description": "id",
+          "type": "string",
+          "x-go-name": "ID"
+        },
+        "matchers": {
+          "$ref": "#/definitions/matchers"
+        },
+        "startsAt": {
+          "description": "starts at",
+          "format": "date-time",
+          "type": "string",
+          "x-go-name": "StartsAt"
+        }
+      },
+      "required": [
+        "comment",
+        "createdBy",
+        "endsAt",
+        "matchers",
+        "startsAt"
+      ],
+      "type": "object",
+      "x-go-name": "PostableSilence",
+      "x-go-package": "github.com/prometheus/alertmanager/api/v2/models"
+    },
+    "receiver": {
+      "description": "Receiver receiver",
+      "properties": {
+        "name": {
+          "description": "name",
+          "type": "string",
+          "x-go-name": "Name"
+        }
+      },
+      "required": [
+        "name"
+      ],
+      "type": "object",
+      "x-go-name": "Receiver",
+      "x-go-package": "github.com/prometheus/alertmanager/api/v2/models"
+    },
+    "silence": {
+      "description": "Silence silence",
+      "properties": {
+        "comment": {
+          "description": "comment",
+          "type": "string",
+          "x-go-name": "Comment"
+        },
+        "createdBy": {
+          "description": "created by",
+          "type": "string",
+          "x-go-name": "CreatedBy"
+        },
+        "endsAt": {
+          "description": "ends at",
+          "format": "date-time",
+          "type": "string",
+          "x-go-name": "EndsAt"
+        },
+        "matchers": {
+          "$ref": "#/definitions/matchers"
+        },
+        "startsAt": {
+          "description": "starts at",
+          "format": "date-time",
+          "type": "string",
+          "x-go-name": "StartsAt"
+        }
+      },
+      "required": [
+        "comment",
+        "createdBy",
+        "endsAt",
+        "matchers",
+        "startsAt"
+      ],
+      "type": "object",
+      "x-go-name": "Silence",
+      "x-go-package": "github.com/prometheus/alertmanager/api/v2/models"
+    },
+    "silenceStatus": {
+      "description": "SilenceStatus silence status",
+      "properties": {
+        "state": {
+          "description": "state",
+          "enum": [
+            "[expired active pending]"
+          ],
+          "type": "string",
+          "x-go-name": "State"
+        }
+      },
+      "required": [
+        "state"
+      ],
+      "type": "object",
+      "x-go-name": "SilenceStatus",
+      "x-go-package": "github.com/prometheus/alertmanager/api/v2/models"
+    },
+    "versionInfo": {
+      "description": "VersionInfo version info",
+      "properties": {
+        "branch": {
+          "description": "branch",
+          "type": "string",
+          "x-go-name": "Branch"
+        },
+        "buildDate": {
+          "description": "build date",
+          "type": "string",
+          "x-go-name": "BuildDate"
+        },
+        "buildUser": {
+          "description": "build user",
+          "type": "string",
+          "x-go-name": "BuildUser"
+        },
+        "goVersion": {
+          "description": "go version",
+          "type": "string",
+          "x-go-name": "GoVersion"
+        },
+        "revision": {
+          "description": "revision",
+          "type": "string",
+          "x-go-name": "Revision"
+        },
+        "version": {
+          "description": "version",
+          "type": "string",
+          "x-go-name": "Version"
+        }
+      },
+      "required": [
+        "branch",
+        "buildDate",
+        "buildUser",
+        "goVersion",
+        "revision",
+        "version"
+      ],
+      "type": "object",
+      "x-go-name": "VersionInfo",
+      "x-go-package": "github.com/prometheus/alertmanager/api/v2/models"
+    }
   },
-  "Alert": {
-   "properties": {
-    "activeAt": {
-     "format": "date-time",
-     "type": "string",
-     "x-go-name": "ActiveAt"
-    },
-    "annotations": {
-     "$ref": "#/definitions/labels"
-    },
-    "labels": {
-     "$ref": "#/definitions/labels"
-    },
-    "state": {
-     "type": "string",
-     "x-go-name": "State"
-    },
-    "value": {
-     "type": "string",
-     "x-go-name": "Value"
+  "info": {
+    "description": "Package definitions includes the types required for generating or consuming an OpenAPI\nspec for the Unified Alerting API.\nDocumentation of the API.",
+    "title": "Unified Alerting API",
+    "version": "1.1.0"
+  },
+  "paths": {
+    "/api/alertmanager/{Recipient}/api/v2/alerts": {
+      "get": {
+        "description": "get alertmanager alerts",
+        "operationId": "RouteGetAMAlerts",
+        "parameters": [
+          {
+            "default": true,
+            "description": "Show active alerts",
+            "in": "query",
+            "name": "active",
+            "type": "boolean",
+            "x-go-name": "Active"
+          },
+          {
+            "default": true,
+            "description": "Show silenced alerts",
+            "in": "query",
+            "name": "silenced",
+            "type": "boolean",
+            "x-go-name": "Silenced"
+          },
+          {
+            "default": true,
+            "description": "Show inhibited alerts",
+            "in": "query",
+            "name": "inhibited",
+            "type": "boolean",
+            "x-go-name": "Inhibited"
+          },
+          {
+            "description": "A list of matchers to filter alerts by",
+            "in": "query",
+            "items": {
+              "type": "string"
+            },
+            "name": "filter",
+            "type": "array",
+            "x-go-name": "Matchers"
+          },
+          {
+            "description": "A regex matching receivers to filter alerts by",
+            "in": "query",
+            "name": "receiver",
+            "type": "string",
+            "x-go-name": "Receivers"
+          },
+          {
+            "description": "Recipient should be \"grafana\" for requests to be handled by grafana\nand the numeric datasource id for requests to be forwarded to a datasource",
+            "in": "path",
+            "name": "Recipient",
+            "required": true,
+            "type": "string"
+          }
+        ],
+        "responses": {
+          "200": {
+            "description": "GettableAlerts",
+            "schema": {
+              "$ref": "#/definitions/GettableAlerts"
+            }
+          },
+          "400": {
+            "description": "ValidationError",
+            "schema": {
+              "$ref": "#/definitions/ValidationError"
+            }
+          }
+        },
+        "tags": [
+          "alertmanager"
+        ]
+      },
+      "post": {
+        "description": "create alertmanager alerts",
+        "operationId": "RoutePostAMAlerts",
+        "parameters": [
+          {
+            "in": "body",
+            "name": "PostableAlerts",
+            "schema": {
+              "items": {
+                "$ref": "#/definitions/postableAlert"
+              },
+              "type": "array"
+            }
+          },
+          {
+            "description": "Recipient should be \"grafana\" for requests to be handled by grafana\nand the numeric datasource id for requests to be forwarded to a datasource",
+            "in": "path",
+            "name": "Recipient",
+            "required": true,
+            "type": "string"
+          }
+        ],
+        "responses": {
+          "200": {
+            "description": "Ack",
+            "schema": {
+              "$ref": "#/definitions/Ack"
+            }
+          },
+          "400": {
+            "description": "ValidationError",
+            "schema": {
+              "$ref": "#/definitions/ValidationError"
+            }
+          }
+        },
+        "tags": [
+          "alertmanager"
+        ]
+      }
+    },
+    "/api/alertmanager/{Recipient}/api/v2/alerts/groups": {
+      "get": {
+        "description": "get alertmanager alerts",
+        "operationId": "RouteGetAMAlertGroups",
+        "parameters": [
+          {
+            "default": true,
+            "description": "Show active alerts",
+            "in": "query",
+            "name": "active",
+            "type": "boolean",
+            "x-go-name": "Active"
+          },
+          {
+            "default": true,
+            "description": "Show silenced alerts",
+            "in": "query",
+            "name": "silenced",
+            "type": "boolean",
+            "x-go-name": "Silenced"
+          },
+          {
+            "default": true,
+            "description": "Show inhibited alerts",
+            "in": "query",
+            "name": "inhibited",
+            "type": "boolean",
+            "x-go-name": "Inhibited"
+          },
+          {
+            "description": "A list of matchers to filter alerts by",
+            "in": "query",
+            "items": {
+              "type": "string"
+            },
+            "name": "filter",
+            "type": "array",
+            "x-go-name": "Matchers"
+          },
+          {
+            "description": "A regex matching receivers to filter alerts by",
+            "in": "query",
+            "name": "receiver",
+            "type": "string",
+            "x-go-name": "Receivers"
+          },
+          {
+            "description": "Recipient should be \"grafana\" for requests to be handled by grafana\nand the numeric datasource id for requests to be forwarded to a datasource",
+            "in": "path",
+            "name": "Recipient",
+            "required": true,
+            "type": "string"
+          }
+        ],
+        "responses": {
+          "200": {
+            "description": "AlertGroups",
+            "schema": {
+              "$ref": "#/definitions/AlertGroups"
+            }
+          },
+          "400": {
+            "description": "ValidationError",
+            "schema": {
+              "$ref": "#/definitions/ValidationError"
+            }
+          }
+        },
+        "tags": [
+          "alertmanager"
+        ]
+      }
+    },
+    "/api/alertmanager/{Recipient}/api/v2/silence/{SilenceId}": {
+      "delete": {
+        "description": "delete silence",
+        "operationId": "RouteDeleteSilence",
+        "parameters": [
+          {
+            "in": "path",
+            "name": "SilenceId",
+            "required": true,
+            "type": "string"
+          },
+          {
+            "description": "Recipient should be \"grafana\" for requests to be handled by grafana\nand the numeric datasource id for requests to be forwarded to a datasource",
+            "in": "path",
+            "name": "Recipient",
+            "required": true,
+            "type": "string"
+          }
+        ],
+        "responses": {
+          "200": {
+            "description": "Ack",
+            "schema": {
+              "$ref": "#/definitions/Ack"
+            }
+          },
+          "400": {
+            "description": "ValidationError",
+            "schema": {
+              "$ref": "#/definitions/ValidationError"
+            }
+          }
+        },
+        "tags": [
+          "alertmanager"
+        ]
+      },
+      "get": {
+        "description": "get silence",
+        "operationId": "RouteGetSilence",
+        "parameters": [
+          {
+            "in": "path",
+            "name": "SilenceId",
+            "required": true,
+            "type": "string"
+          },
+          {
+            "description": "Recipient should be \"grafana\" for requests to be handled by grafana\nand the numeric datasource id for requests to be forwarded to a datasource",
+            "in": "path",
+            "name": "Recipient",
+            "required": true,
+            "type": "string"
+          }
+        ],
+        "responses": {
+          "200": {
+            "description": "GettableSilence",
+            "schema": {
+              "$ref": "#/definitions/GettableSilence"
+            }
+          },
+          "400": {
+            "description": "ValidationError",
+            "schema": {
+              "$ref": "#/definitions/ValidationError"
+            }
+          }
+        },
+        "tags": [
+          "alertmanager"
+        ]
+      }
+    },
+    "/api/alertmanager/{Recipient}/api/v2/silences": {
+      "get": {
+        "description": "get silences",
+        "operationId": "RouteGetSilences",
+        "parameters": [
+          {
+            "in": "query",
+            "items": {
+              "type": "string"
+            },
+            "name": "filter",
+            "type": "array",
+            "x-go-name": "Filter"
+          },
+          {
+            "description": "Recipient should be \"grafana\" for requests to be handled by grafana\nand the numeric datasource id for requests to be forwarded to a datasource",
+            "in": "path",
+            "name": "Recipient",
+            "required": true,
+            "type": "string"
+          }
+        ],
+        "responses": {
+          "200": {
+            "description": "GettableSilences",
+            "schema": {
+              "$ref": "#/definitions/GettableSilences"
+            }
+          },
+          "400": {
+            "description": "ValidationError",
+            "schema": {
+              "$ref": "#/definitions/ValidationError"
+            }
+          }
+        },
+        "tags": [
+          "alertmanager"
+        ]
+      },
+      "post": {
+        "description": "create silence",
+        "operationId": "RouteCreateSilence",
+        "parameters": [
+          {
+            "in": "body",
+            "name": "Silence",
+            "schema": {
+              "$ref": "#/definitions/postableSilence"
+            }
+          },
+          {
+            "description": "Recipient should be \"grafana\" for requests to be handled by grafana\nand the numeric datasource id for requests to be forwarded to a datasource",
+            "in": "path",
+            "name": "Recipient",
+            "required": true,
+            "type": "string"
+          }
+        ],
+        "responses": {
+          "201": {
+            "description": "GettableSilence",
+            "schema": {
+              "$ref": "#/definitions/GettableSilence"
+            }
+          },
+          "400": {
+            "description": "ValidationError",
+            "schema": {
+              "$ref": "#/definitions/ValidationError"
+            }
+          }
+        },
+        "tags": [
+          "alertmanager"
+        ]
+      }
+    },
+    "/api/alertmanager/{Recipient}/config/api/v1/alerts": {
+      "delete": {
+        "description": "deletes the Alerting config for a tenant",
+        "operationId": "RouteDeleteAlertingConfig",
+        "parameters": [
+          {
+            "description": "Recipient should be \"grafana\" for requests to be handled by grafana\nand the numeric datasource id for requests to be forwarded to a datasource",
+            "in": "path",
+            "name": "Recipient",
+            "required": true,
+            "type": "string"
+          }
+        ],
+        "responses": {
+          "200": {
+            "description": "Ack",
+            "schema": {
+              "$ref": "#/definitions/Ack"
+            }
+          },
+          "400": {
+            "description": "ValidationError",
+            "schema": {
+              "$ref": "#/definitions/ValidationError"
+            }
+          }
+        },
+        "tags": [
+          "alertmanager"
+        ]
+      },
+      "get": {
+        "description": "gets an Alerting config",
+        "operationId": "RouteGetAlertingConfig",
+        "parameters": [
+          {
+            "description": "Recipient should be \"grafana\" for requests to be handled by grafana\nand the numeric datasource id for requests to be forwarded to a datasource",
+            "in": "path",
+            "name": "Recipient",
+            "required": true,
+            "type": "string"
+          }
+        ],
+        "responses": {
+          "200": {
+            "description": "GettableUserConfig",
+            "schema": {
+              "$ref": "#/definitions/GettableUserConfig"
+            }
+          },
+          "400": {
+            "description": "ValidationError",
+            "schema": {
+              "$ref": "#/definitions/ValidationError"
+            }
+          }
+        },
+        "tags": [
+          "alertmanager"
+        ]
+      },
+      "post": {
+        "description": "sets an Alerting config",
+        "operationId": "RoutePostAlertingConfig",
+        "parameters": [
+          {
+            "in": "body",
+            "name": "Body",
+            "schema": {
+              "$ref": "#/definitions/PostableUserConfig"
+            }
+          },
+          {
+            "description": "Recipient should be \"grafana\" for requests to be handled by grafana\nand the numeric datasource id for requests to be forwarded to a datasource",
+            "in": "path",
+            "name": "Recipient",
+            "required": true,
+            "type": "string"
+          }
+        ],
+        "responses": {
+          "201": {
+            "description": "Ack",
+            "schema": {
+              "$ref": "#/definitions/Ack"
+            }
+          },
+          "400": {
+            "description": "ValidationError",
+            "schema": {
+              "$ref": "#/definitions/ValidationError"
+            }
+          }
+        },
+        "tags": [
+          "alertmanager"
+        ]
+      }
+    },
+    "/api/prometheus/{Recipient}/api/v1/alerts": {
+      "get": {
+        "description": "gets the current alerts",
+        "operationId": "RouteGetAlertStatuses",
+        "parameters": [
+          {
+            "description": "Recipient should be \"grafana\" for requests to be handled by grafana\nand the numeric datasource id for requests to be forwarded to a datasource",
+            "in": "path",
+            "name": "Recipient",
+            "required": true,
+            "type": "string"
+          }
+        ],
+        "responses": {
+          "200": {
+            "description": "AlertResponse",
+            "schema": {
+              "$ref": "#/definitions/AlertResponse"
+            }
+          }
+        },
+        "tags": [
+          "prometheus"
+        ]
+      }
+    },
+    "/api/prometheus/{Recipient}/api/v1/rules": {
+      "get": {
+        "description": "gets the evaluation statuses of all rules",
+        "operationId": "RouteGetRuleStatuses",
+        "parameters": [
+          {
+            "description": "Recipient should be \"grafana\" for requests to be handled by grafana\nand the numeric datasource id for requests to be forwarded to a datasource",
+            "in": "path",
+            "name": "Recipient",
+            "required": true,
+            "type": "string"
+          }
+        ],
+        "responses": {
+          "200": {
+            "description": "RuleResponse",
+            "schema": {
+              "$ref": "#/definitions/RuleResponse"
+            }
+          }
+        },
+        "tags": [
+          "prometheus"
+        ]
+      }
+    },
+    "/api/ruler/{Recipient}/api/v1/rules": {
+      "get": {
+        "description": "List rule groups",
+        "operationId": "RouteGetRulesConfig",
+        "parameters": [
+          {
+            "description": "Recipient should be \"grafana\" for requests to be handled by grafana\nand the numeric datasource id for requests to be forwarded to a datasource",
+            "in": "path",
+            "name": "Recipient",
+            "required": true,
+            "type": "string"
+          }
+        ],
+        "produces": [
+          "application/json"
+        ],
+        "responses": {
+          "202": {
+            "description": "NamespaceConfigResponse",
+            "schema": {
+              "$ref": "#/definitions/NamespaceConfigResponse"
+            }
+          }
+        },
+        "tags": [
+          "ruler"
+        ]
+      }
+    },
+    "/api/ruler/{Recipient}/api/v1/rules/{Namespace}": {
+      "delete": {
+        "description": "Delete namespace",
+        "operationId": "RouteDeleteNamespaceRulesConfig",
+        "parameters": [
+          {
+            "description": "Recipient should be \"grafana\" for requests to be handled by grafana\nand the numeric datasource id for requests to be forwarded to a datasource",
+            "in": "path",
+            "name": "Recipient",
+            "required": true,
+            "type": "string"
+          },
+          {
+            "in": "path",
+            "name": "Namespace",
+            "required": true,
+            "type": "string"
+          }
+        ],
+        "responses": {
+          "202": {
+            "description": "Ack",
+            "schema": {
+              "$ref": "#/definitions/Ack"
+            }
+          }
+        },
+        "tags": [
+          "ruler"
+        ]
+      },
+      "get": {
+        "description": "Get rule groups by namespace",
+        "operationId": "RouteGetNamespaceRulesConfig",
+        "parameters": [
+          {
+            "description": "Recipient should be \"grafana\" for requests to be handled by grafana\nand the numeric datasource id for requests to be forwarded to a datasource",
+            "in": "path",
+            "name": "Recipient",
+            "required": true,
+            "type": "string"
+          },
+          {
+            "in": "path",
+            "name": "Namespace",
+            "required": true,
+            "type": "string"
+          }
+        ],
+        "produces": [
+          "application/json"
+        ],
+        "responses": {
+          "202": {
+            "description": "NamespaceConfigResponse",
+            "schema": {
+              "$ref": "#/definitions/NamespaceConfigResponse"
+            }
+          }
+        },
+        "tags": [
+          "ruler"
+        ]
+      },
+      "post": {
+        "consumes": [
+          "application/json",
+          "application/yaml"
+        ],
+        "description": "Creates or updates a rule group",
+        "operationId": "RoutePostNameRulesConfig",
+        "parameters": [
+          {
+            "description": "Recipient should be \"grafana\" for requests to be handled by grafana\nand the numeric datasource id for requests to be forwarded to a datasource",
+            "in": "path",
+            "name": "Recipient",
+            "required": true,
+            "type": "string"
+          },
+          {
+            "in": "path",
+            "name": "Namespace",
+            "required": true,
+            "type": "string"
+          },
+          {
+            "in": "body",
+            "name": "Body",
+            "schema": {
+              "$ref": "#/definitions/PostableRuleGroupConfig"
+            }
+          }
+        ],
+        "responses": {
+          "202": {
+            "description": "Ack",
+            "schema": {
+              "$ref": "#/definitions/Ack"
+            }
+          }
+        },
+        "tags": [
+          "ruler"
+        ]
+      }
+    },
+    "/api/ruler/{Recipient}/api/v1/rules/{Namespace}/{Groupname}": {
+      "delete": {
+        "description": "Delete rule group",
+        "operationId": "RouteDeleteRuleGroupConfig",
+        "parameters": [
+          {
+            "description": "Recipient should be \"grafana\" for requests to be handled by grafana\nand the numeric datasource id for requests to be forwarded to a datasource",
+            "in": "path",
+            "name": "Recipient",
+            "required": true,
+            "type": "string"
+          },
+          {
+            "in": "path",
+            "name": "Namespace",
+            "required": true,
+            "type": "string"
+          },
+          {
+            "in": "path",
+            "name": "Groupname",
+            "required": true,
+            "type": "string"
+          }
+        ],
+        "responses": {
+          "202": {
+            "description": "Ack",
+            "schema": {
+              "$ref": "#/definitions/Ack"
+            }
+          }
+        },
+        "tags": [
+          "ruler"
+        ]
+      },
+      "get": {
+        "description": "Get rule group",
+        "operationId": "RouteGetRulegGroupConfig",
+        "parameters": [
+          {
+            "description": "Recipient should be \"grafana\" for requests to be handled by grafana\nand the numeric datasource id for requests to be forwarded to a datasource",
+            "in": "path",
+            "name": "Recipient",
+            "required": true,
+            "type": "string"
+          },
+          {
+            "in": "path",
+            "name": "Namespace",
+            "required": true,
+            "type": "string"
+          },
+          {
+            "in": "path",
+            "name": "Groupname",
+            "required": true,
+            "type": "string"
+          }
+        ],
+        "produces": [
+          "application/json"
+        ],
+        "responses": {
+          "202": {
+            "description": "RuleGroupConfigResponse",
+            "schema": {
+              "$ref": "#/definitions/RuleGroupConfigResponse"
+            }
+          }
+        },
+        "tags": [
+          "ruler"
+        ]
+      }
+    },
+    "/api/v1/eval": {
+      "post": {
+        "consumes": [
+          "application/json"
+        ],
+        "description": "Test rule",
+        "operationId": "RouteEvalQueries",
+        "parameters": [
+          {
+            "in": "body",
+            "name": "Body",
+            "schema": {
+              "$ref": "#/definitions/EvalQueriesPayload"
+            }
+          }
+        ],
+        "produces": [
+          "application/json"
+        ],
+        "responses": {
+          "200": {
+            "description": "EvalQueriesResponse",
+            "schema": {
+              "$ref": "#/definitions/EvalQueriesResponse"
+            }
+          }
+        },
+        "tags": [
+          "testing"
+        ]
+      }
+    },
+    "/api/v1/receiver/test/{Recipient}": {
+      "post": {
+        "consumes": [
+          "application/json"
+        ],
+        "description": "Test receiver",
+        "operationId": "RouteTestReceiverConfig",
+        "parameters": [
+          {
+            "description": "Recipient should be \"grafana\" for requests to be handled by grafana\nand the numeric datasource id for requests to be forwarded to a datasource",
+            "in": "path",
+            "name": "Recipient",
+            "required": true,
+            "type": "string"
+          },
+          {
+            "in": "body",
+            "name": "Body",
+            "schema": {
+              "$ref": "#/definitions/ExtendedReceiver"
+            }
+          }
+        ],
+        "produces": [
+          "application/json"
+        ],
+        "responses": {
+          "200": {
+            "description": "Success",
+            "schema": {
+              "$ref": "#/definitions/Success"
+            }
+          },
+          "412": {
+            "description": "SmtpNotEnabled",
+            "schema": {
+              "$ref": "#/definitions/SmtpNotEnabled"
+            }
+          },
+          "500": {
+            "description": "Failure",
+            "schema": {
+              "$ref": "#/definitions/Failure"
+            }
+          }
+        },
+        "tags": [
+          "testing"
+        ]
+      }
+    },
+    "/api/v1/rule/test/{Recipient}": {
+      "post": {
+        "consumes": [
+          "application/json"
+        ],
+        "description": "Test rule",
+        "operationId": "RouteTestRuleConfig",
+        "parameters": [
+          {
+            "description": "Recipient should be \"grafana\" for requests to be handled by grafana\nand the numeric datasource id for requests to be forwarded to a datasource",
+            "in": "path",
+            "name": "Recipient",
+            "required": true,
+            "type": "string"
+          },
+          {
+            "in": "body",
+            "name": "Body",
+            "schema": {
+              "$ref": "#/definitions/TestRulePayload"
+            }
+          }
+        ],
+        "produces": [
+          "application/json"
+        ],
+        "responses": {
+          "200": {
+            "description": "TestRuleResponse",
+            "schema": {
+              "$ref": "#/definitions/TestRuleResponse"
+            }
+          }
+        },
+        "tags": [
+          "testing"
+        ]
+      }
     }
-   },
-   "required": [
-    "labels",
-    "annotations",
-    "state",
-    "value"
-   ],
-   "title": "Alert has info for an alert.",
-   "type": "object",
-   "x-go-package": "github.com/grafana/grafana/pkg/services/ngalert/api/tooling/definitions"
   },
-  "AlertDiscovery": {
-   "properties": {
-    "alerts": {
-     "items": {
-      "$ref": "#/definitions/Alert"
-     },
-     "type": "array",
-     "x-go-name": "Alerts"
-    }
-   },
-   "required": [
-    "alerts"
-   ],
-   "title": "AlertDiscovery has info for all active alerts.",
-   "type": "object",
-   "x-go-package": "github.com/grafana/grafana/pkg/services/ngalert/api/tooling/definitions"
-  },
-  "AlertGroup": {
-   "$ref": "#/definitions/alertGroup"
-  },
-  "AlertGroups": {},
-  "AlertInstancesResponse": {
-   "properties": {
-    "instances": {
-     "description": "Instances is an array of arrow encoded dataframes\neach frame has a single row, and a column for each instance (alert identified by unique labels) with a boolean value (firing/not firing)",
-     "items": {
-      "items": {
-       "format": "uint8",
-       "type": "integer"
-      },
-      "type": "array"
-     },
-     "type": "array",
-     "x-go-name": "Instances"
-    }
-   },
-   "type": "object",
-   "x-go-package": "github.com/grafana/grafana/pkg/services/ngalert/api/tooling/definitions"
-  },
-  "AlertNotification": {
-   "properties": {
-    "created": {
-     "format": "date-time",
-     "type": "string",
-     "x-go-name": "Created"
-    },
-    "disableResolveMessage": {
-     "type": "boolean",
-     "x-go-name": "DisableResolveMessage"
-    },
-    "frequency": {
-     "$ref": "#/definitions/Duration",
-     "type": "string"
-    },
-    "id": {
-     "format": "int64",
-     "type": "integer",
-     "x-go-name": "Id"
-    },
-    "isDefault": {
-     "type": "boolean",
-     "x-go-name": "IsDefault"
-    },
-    "name": {
-     "type": "string",
-     "x-go-name": "Name"
-    },
-    "secureFields": {
-     "additionalProperties": {
-      "type": "boolean"
-     },
-     "type": "object",
-     "x-go-name": "SecureFields"
-    },
-    "sendReminder": {
-     "type": "boolean",
-     "x-go-name": "SendReminder"
-    },
-    "settings": {
-     "$ref": "#/definitions/Json"
-    },
-    "type": {
-     "type": "string",
-     "x-go-name": "Type"
-    },
-    "uid": {
-     "type": "string",
-     "x-go-name": "Uid"
-    },
-    "updated": {
-     "format": "date-time",
-     "type": "string",
-     "x-go-name": "Updated"
-    }
-   },
-   "type": "object",
-   "x-go-package": "github.com/grafana/grafana/pkg/api/dtos"
-  },
-  "AlertQuery": {
-   "properties": {
-    "model": {
-     "description": "JSON is the raw JSON query and includes the above properties as well as custom properties.",
-     "type": "object",
-     "x-go-name": "Model"
-    },
-    "queryType": {
-     "description": "QueryType is an optional identifier for the type of query.\nIt can be used to distinguish different types of queries.",
-     "type": "string",
-     "x-go-name": "QueryType"
-    },
-    "refId": {
-     "description": "RefID is the unique identifier of the query, set by the frontend call.",
-     "type": "string",
-     "x-go-name": "RefID"
-    },
-    "relativeTimeRange": {
-     "$ref": "#/definitions/RelativeTimeRange"
-    }
-   },
-   "title": "AlertQuery represents a single query associated with an alert definition.",
-   "type": "object",
-   "x-go-package": "github.com/grafana/grafana/pkg/services/ngalert/models"
-  },
-  "AlertResponse": {
-   "properties": {
-    "data": {
-     "$ref": "#/definitions/AlertDiscovery"
-    },
-    "error": {
-     "type": "string",
-     "x-go-name": "Error"
-    },
-    "errorType": {
-     "$ref": "#/definitions/ErrorType"
-    },
-    "status": {
-     "type": "string",
-     "x-go-name": "Status"
-    }
-   },
-   "required": [
-    "status"
-   ],
-   "type": "object",
-   "x-go-package": "github.com/grafana/grafana/pkg/services/ngalert/api/tooling/definitions"
-  },
-  "AlertingRule": {
-   "description": "adapted from cortex",
-   "properties": {
-    "alerts": {
-     "items": {
-      "$ref": "#/definitions/Alert"
-     },
-     "type": "array",
-     "x-go-name": "Alerts"
-    },
-    "annotations": {
-     "$ref": "#/definitions/labels"
-    },
-    "duration": {
-     "format": "double",
-     "type": "number",
-     "x-go-name": "Duration"
-    },
-    "evaluationTime": {
-     "format": "double",
-     "type": "number",
-     "x-go-name": "EvaluationTime"
-    },
-    "health": {
-     "type": "string",
-     "x-go-name": "Health"
-    },
-    "labels": {
-     "$ref": "#/definitions/labels"
-    },
-    "lastError": {
-     "type": "string",
-     "x-go-name": "LastError"
-    },
-    "lastEvaluation": {
-     "format": "date-time",
-     "type": "string",
-     "x-go-name": "LastEvaluation"
-    },
-    "name": {
-     "type": "string",
-     "x-go-name": "Name"
-    },
-    "query": {
-     "type": "string",
-     "x-go-name": "Query"
-    },
-    "state": {
-     "description": "State can be \"pending\", \"firing\", \"inactive\".",
-     "type": "string",
-     "x-go-name": "State"
-    },
-    "type": {
-     "$ref": "#/definitions/RuleType"
-    }
-   },
-   "required": [
-    "name",
-    "query",
-    "health",
-    "type",
-    "state",
-    "annotations",
-    "alerts"
-   ],
-   "type": "object",
-   "x-go-package": "github.com/grafana/grafana/pkg/services/ngalert/api/tooling/definitions"
-  },
-  "ApiRuleNode": {
-   "properties": {
-    "alert": {
-     "type": "string",
-     "x-go-name": "Alert"
-    },
-    "annotations": {
-     "additionalProperties": {
-      "type": "string"
-     },
-     "type": "object",
-     "x-go-name": "Annotations"
-    },
-    "expr": {
-     "type": "string",
-     "x-go-name": "Expr"
-    },
-    "for": {
-     "$ref": "#/definitions/Duration"
-    },
-    "labels": {
-     "additionalProperties": {
-      "type": "string"
-     },
-     "type": "object",
-     "x-go-name": "Labels"
-    },
-    "record": {
-     "type": "string",
-     "x-go-name": "Record"
-    }
-   },
-   "type": "object",
-   "x-go-package": "github.com/grafana/grafana/pkg/services/ngalert/api/tooling/definitions"
-  },
-  "Authorization": {
-   "properties": {
-    "Credentials": {
-     "$ref": "#/definitions/Secret"
-    },
-    "CredentialsFile": {
-     "type": "string"
-    },
-    "Type": {
-     "type": "string"
-    }
-   },
-   "title": "Authorization contains HTTP authorization credentials.",
-   "type": "object",
-   "x-go-package": "github.com/prometheus/common/config"
-  },
-  "BasicAuth": {
-   "properties": {
-    "Password": {
-     "$ref": "#/definitions/Secret"
-    },
-    "PasswordFile": {
-     "type": "string"
-    },
-    "Username": {
-     "type": "string"
-    }
-   },
-   "title": "BasicAuth contains basic HTTP authentication credentials.",
-   "type": "object",
-   "x-go-package": "github.com/prometheus/common/config"
-  },
-  "Config": {
-   "properties": {
-    "global": {
-     "$ref": "#/definitions/GlobalConfig"
-    },
-    "inhibit_rules": {
-     "items": {
-      "$ref": "#/definitions/InhibitRule"
-     },
-     "type": "array",
-     "x-go-name": "InhibitRules"
-    },
-    "receivers": {
-     "items": {
-      "$ref": "#/definitions/Receiver"
-     },
-     "type": "array",
-     "x-go-name": "Receivers"
-    },
-    "route": {
-     "$ref": "#/definitions/Route"
-    },
-    "templates": {
-     "items": {
-      "type": "string"
-     },
-     "type": "array",
-     "x-go-name": "Templates"
-    }
-   },
-   "title": "Config is the top-level configuration for Alertmanager's config files.",
-   "type": "object",
-   "x-go-package": "github.com/grafana/grafana/pkg/services/ngalert/api/tooling/definitions"
-  },
-  "CreateAlertNotificationCommand": {
-   "properties": {
-    "Result": {
-     "$ref": "#/definitions/AlertNotification"
-    },
-    "disableResolveMessage": {
-     "type": "boolean",
-     "x-go-name": "DisableResolveMessage"
-    },
-    "frequency": {
-     "type": "string",
-     "x-go-name": "Frequency"
-    },
-    "isDefault": {
-     "type": "boolean",
-     "x-go-name": "IsDefault"
-    },
-    "name": {
-     "type": "string",
-     "x-go-name": "Name"
-    },
-    "secureSettings": {
-     "additionalProperties": {
-      "type": "string"
-     },
-     "type": "object",
-     "x-go-name": "SecureSettings"
-    },
-    "sendReminder": {
-     "type": "boolean",
-     "x-go-name": "SendReminder"
-    },
-    "settings": {
-     "$ref": "#/definitions/Json"
-    },
-    "type": {
-     "type": "string",
-     "x-go-name": "Type"
-    },
-    "uid": {
-     "type": "string",
-     "x-go-name": "Uid"
-    }
-   },
-   "type": "object",
-   "x-go-package": "github.com/grafana/grafana/pkg/models"
-  },
-  "DateTime": {
-   "description": "DateTime is a time but it serializes to ISO8601 format with millis\nIt knows how to read 3 different variations of a RFC3339 date time.\nMost APIs we encounter want either millisecond or second precision times.\nThis just tries to make it worry-free.",
-   "format": "date-time",
-   "type": "string",
-   "x-go-package": "github.com/go-openapi/strfmt"
-  },
-  "DiscoveryBase": {
-   "properties": {
-    "error": {
-     "type": "string",
-     "x-go-name": "Error"
-    },
-    "errorType": {
-     "$ref": "#/definitions/ErrorType"
-    },
-    "status": {
-     "type": "string",
-     "x-go-name": "Status"
-    }
-   },
-   "required": [
-    "status"
-   ],
-   "type": "object",
-   "x-go-package": "github.com/grafana/grafana/pkg/services/ngalert/api/tooling/definitions"
-  },
-  "Duration": {
-   "format": "int64",
-   "title": "Duration is a type used for marshalling durations.",
-   "type": "integer"
-  },
-  "EmailConfig": {
-   "properties": {
-    "auth_identity": {
-     "type": "string",
-     "x-go-name": "AuthIdentity"
-    },
-    "auth_password": {
-     "$ref": "#/definitions/Secret"
-    },
-    "auth_secret": {
-     "$ref": "#/definitions/Secret"
-    },
-    "auth_username": {
-     "type": "string",
-     "x-go-name": "AuthUsername"
-    },
-    "from": {
-     "type": "string",
-     "x-go-name": "From"
-    },
-    "headers": {
-     "additionalProperties": {
-      "type": "string"
-     },
-     "type": "object",
-     "x-go-name": "Headers"
-    },
-    "hello": {
-     "type": "string",
-     "x-go-name": "Hello"
-    },
-    "html": {
-     "type": "string",
-     "x-go-name": "HTML"
-    },
-    "require_tls": {
-     "type": "boolean",
-     "x-go-name": "RequireTLS"
-    },
-    "send_resolved": {
-     "type": "boolean",
-     "x-go-name": "VSendResolved"
-    },
-    "smarthost": {
-     "$ref": "#/definitions/HostPort"
-    },
-    "text": {
-     "type": "string",
-     "x-go-name": "Text"
-    },
-    "tls_config": {
-     "$ref": "#/definitions/TLSConfig"
-    },
-    "to": {
-     "description": "Email address to notify.",
-     "type": "string",
-     "x-go-name": "To"
-    }
-   },
-   "title": "EmailConfig configures notifications via mail.",
-   "type": "object",
-   "x-go-package": "github.com/prometheus/alertmanager/config"
-  },
-  "ErrorType": {
-   "title": "ErrorType models the different API error types.",
-   "type": "string",
-   "x-go-package": "github.com/prometheus/client_golang/api/prometheus/v1"
-  },
-  "EvalAlertConditionCommand": {
-   "description": "EvalAlertConditionCommand is the command for evaluating a condition",
-   "properties": {
-    "condition": {
-     "type": "string",
-     "x-go-name": "Condition"
-    },
-    "data": {
-     "items": {
-      "$ref": "#/definitions/AlertQuery"
-     },
-     "type": "array",
-     "x-go-name": "Data"
-    },
-    "now": {
-     "format": "date-time",
-     "type": "string",
-     "x-go-name": "Now"
-    }
-   },
-   "type": "object",
-   "x-go-package": "github.com/grafana/grafana/pkg/services/ngalert/models"
-  },
-  "EvalQueriesPayload": {
-   "properties": {
-    "data": {
-     "items": {
-      "$ref": "#/definitions/AlertQuery"
-     },
-     "type": "array",
-     "x-go-name": "Data"
-    },
-    "now": {
-     "format": "date-time",
-     "type": "string",
-     "x-go-name": "Now"
-    }
-   },
-   "type": "object",
-   "x-go-package": "github.com/grafana/grafana/pkg/services/ngalert/api/tooling/definitions"
-  },
-  "EvalQueriesResponse": {},
-  "ExtendedReceiver": {
-   "properties": {
-    "email_configs": {
-     "$ref": "#/definitions/EmailConfig"
-    },
-    "grafana_managed_receiver": {
-     "$ref": "#/definitions/PostableGrafanaReceiver"
-    },
-    "opsgenie_configs": {
-     "$ref": "#/definitions/OpsGenieConfig"
-    },
-    "pagerduty_configs": {
-     "$ref": "#/definitions/PagerdutyConfig"
-    },
-    "pushover_configs": {
-     "$ref": "#/definitions/PushoverConfig"
-    },
-    "slack_configs": {
-     "$ref": "#/definitions/SlackConfig"
-    },
-    "victorops_configs": {
-     "$ref": "#/definitions/VictorOpsConfig"
-    },
-    "webhook_configs": {
-     "$ref": "#/definitions/WebhookConfig"
-    },
-    "wechat_configs": {
-     "$ref": "#/definitions/WechatConfig"
-    }
-   },
-   "type": "object",
-   "x-go-package": "github.com/grafana/grafana/pkg/services/ngalert/api/tooling/definitions"
-  },
-  "Failure": {
-   "$ref": "#/definitions/ResponseDetails"
-  },
-<<<<<<< HEAD
-  "GettableAlert": {
-   "$ref": "#/definitions/gettableAlert"
-  },
-=======
-  "GettableAlert": {},
->>>>>>> 18bbbaf5
-  "GettableAlerts": {},
-  "GettableApiAlertingConfig": {
-   "properties": {
-    "global": {
-     "$ref": "#/definitions/GlobalConfig"
-    },
-    "inhibit_rules": {
-     "items": {
-      "$ref": "#/definitions/InhibitRule"
-     },
-     "type": "array",
-     "x-go-name": "InhibitRules"
-    },
-    "receivers": {
-     "description": "Override with our superset receiver type",
-     "items": {
-      "$ref": "#/definitions/GettableApiReceiver"
-     },
-     "type": "array",
-     "x-go-name": "Receivers"
-    },
-    "route": {
-     "$ref": "#/definitions/Route"
-    },
-    "templates": {
-     "items": {
-      "type": "string"
-     },
-     "type": "array",
-     "x-go-name": "Templates"
-    }
-   },
-   "type": "object",
-   "x-go-package": "github.com/grafana/grafana/pkg/services/ngalert/api/tooling/definitions"
-  },
-  "GettableApiReceiver": {
-   "properties": {
-    "email_configs": {
-     "items": {
-      "$ref": "#/definitions/EmailConfig"
-     },
-     "type": "array",
-     "x-go-name": "EmailConfigs"
-    },
-    "grafana_managed_receiver_configs": {
-     "items": {
-      "$ref": "#/definitions/GettableGrafanaReceiver"
-     },
-     "type": "array",
-     "x-go-name": "GrafanaManagedReceivers"
-    },
-    "name": {
-     "description": "A unique identifier for this receiver.",
-     "type": "string",
-     "x-go-name": "Name"
-    },
-    "opsgenie_configs": {
-     "items": {
-      "$ref": "#/definitions/OpsGenieConfig"
-     },
-     "type": "array",
-     "x-go-name": "OpsGenieConfigs"
-    },
-    "pagerduty_configs": {
-     "items": {
-      "$ref": "#/definitions/PagerdutyConfig"
-     },
-     "type": "array",
-     "x-go-name": "PagerdutyConfigs"
-    },
-    "pushover_configs": {
-     "items": {
-      "$ref": "#/definitions/PushoverConfig"
-     },
-     "type": "array",
-     "x-go-name": "PushoverConfigs"
-    },
-    "slack_configs": {
-     "items": {
-      "$ref": "#/definitions/SlackConfig"
-     },
-     "type": "array",
-     "x-go-name": "SlackConfigs"
-    },
-    "victorops_configs": {
-     "items": {
-      "$ref": "#/definitions/VictorOpsConfig"
-     },
-     "type": "array",
-     "x-go-name": "VictorOpsConfigs"
-    },
-    "webhook_configs": {
-     "items": {
-      "$ref": "#/definitions/WebhookConfig"
-     },
-     "type": "array",
-     "x-go-name": "WebhookConfigs"
-    },
-    "wechat_configs": {
-     "items": {
-      "$ref": "#/definitions/WechatConfig"
-     },
-     "type": "array",
-     "x-go-name": "WechatConfigs"
-    }
-   },
-   "type": "object",
-   "x-go-package": "github.com/grafana/grafana/pkg/services/ngalert/api/tooling/definitions"
-  },
-  "GettableExtendedRuleNode": {
-   "properties": {
-    "alert": {
-     "type": "string",
-     "x-go-name": "Alert"
-    },
-    "annotations": {
-     "additionalProperties": {
-      "type": "string"
-     },
-     "type": "object",
-     "x-go-name": "Annotations"
-    },
-    "expr": {
-     "type": "string",
-     "x-go-name": "Expr"
-    },
-    "for": {
-     "$ref": "#/definitions/Duration"
-    },
-    "grafana_alert": {
-     "$ref": "#/definitions/GettableGrafanaRule"
-    },
-    "labels": {
-     "additionalProperties": {
-      "type": "string"
-     },
-     "type": "object",
-     "x-go-name": "Labels"
-    },
-    "record": {
-     "type": "string",
-     "x-go-name": "Record"
-    }
-   },
-   "type": "object",
-   "x-go-package": "github.com/grafana/grafana/pkg/services/ngalert/api/tooling/definitions"
-  },
-  "GettableGrafanaReceiver": {
-   "$ref": "#/definitions/AlertNotification"
-  },
-  "GettableGrafanaReceivers": {
-   "properties": {
-    "grafana_managed_receiver_configs": {
-     "items": {
-      "$ref": "#/definitions/GettableGrafanaReceiver"
-     },
-     "type": "array",
-     "x-go-name": "GrafanaManagedReceivers"
-    }
-   },
-   "type": "object",
-   "x-go-package": "github.com/grafana/grafana/pkg/services/ngalert/api/tooling/definitions"
-  },
-  "GettableGrafanaRule": {
-   "properties": {
-    "condition": {
-     "type": "string",
-     "x-go-name": "Condition"
-    },
-    "data": {
-     "items": {
-      "$ref": "#/definitions/AlertQuery"
-     },
-     "type": "array",
-     "x-go-name": "Data"
-    },
-    "exec_err_state": {
-     "enum": [
-      "Alerting",
-      "KeepLastState"
-     ],
-     "type": "string",
-     "x-go-name": "ExecErrState"
-    },
-    "id": {
-     "format": "int64",
-     "type": "integer",
-     "x-go-name": "ID"
-    },
-    "intervalSeconds": {
-     "format": "int64",
-     "type": "integer",
-     "x-go-name": "IntervalSeconds"
-    },
-    "namespace_id": {
-     "format": "int64",
-     "type": "integer",
-     "x-go-name": "NamespaceID"
-    },
-    "namespace_uid": {
-     "type": "string",
-     "x-go-name": "NamespaceUID"
-    },
-    "no_data_state": {
-     "enum": [
-      "Alerting",
-      "NoData",
-      "KeepLastState",
-      "OK"
-     ],
-     "type": "string",
-     "x-go-name": "NoDataState"
-    },
-    "orgId": {
-     "format": "int64",
-     "type": "integer",
-     "x-go-name": "OrgID"
-    },
-    "rule_group": {
-     "type": "string",
-     "x-go-name": "RuleGroup"
-    },
-    "title": {
-     "type": "string",
-     "x-go-name": "Title"
-    },
-    "uid": {
-     "type": "string",
-     "x-go-name": "UID"
-    },
-    "updated": {
-     "format": "date-time",
-     "type": "string",
-     "x-go-name": "Updated"
-    },
-    "version": {
-     "format": "int64",
-     "type": "integer",
-     "x-go-name": "Version"
-    }
-   },
-   "type": "object",
-   "x-go-package": "github.com/grafana/grafana/pkg/services/ngalert/api/tooling/definitions"
-  },
-  "GettableRuleGroupConfig": {
-   "properties": {
-    "interval": {
-     "$ref": "#/definitions/Duration"
-    },
-    "name": {
-     "type": "string",
-     "x-go-name": "Name"
-    },
-    "rules": {
-     "items": {
-      "$ref": "#/definitions/GettableExtendedRuleNode"
-     },
-     "type": "array",
-     "x-go-name": "Rules"
-    }
-   },
-   "type": "object",
-   "x-go-package": "github.com/grafana/grafana/pkg/services/ngalert/api/tooling/definitions"
-<<<<<<< HEAD
-=======
-  },
-  "GettableSilence": {
-   "$ref": "#/definitions/gettableSilence"
->>>>>>> 18bbbaf5
-  },
-  "GettableSilence": {},
-  "GettableSilences": {},
-  "GettableUserConfig": {
-   "properties": {
-    "alertmanager_config": {
-     "$ref": "#/definitions/GettableApiAlertingConfig"
-    },
-    "template_files": {
-     "additionalProperties": {
-      "type": "string"
-     },
-     "type": "object",
-     "x-go-name": "TemplateFiles"
-    }
-   },
-   "type": "object",
-   "x-go-package": "github.com/grafana/grafana/pkg/services/ngalert/api/tooling/definitions"
-  },
-  "GlobalConfig": {
-   "description": "GlobalConfig defines configuration parameters that are valid globally\nunless overwritten.",
-   "properties": {
-    "http_config": {
-     "$ref": "#/definitions/HTTPClientConfig"
-    },
-    "opsgenie_api_key": {
-     "$ref": "#/definitions/Secret"
-    },
-    "opsgenie_api_url": {
-     "$ref": "#/definitions/URL"
-    },
-    "pagerduty_url": {
-     "$ref": "#/definitions/URL"
-    },
-    "resolve_timeout": {
-     "$ref": "#/definitions/Duration"
-    },
-    "slack_api_url": {
-     "$ref": "#/definitions/SecretURL"
-    },
-    "smtp_auth_identity": {
-     "type": "string",
-     "x-go-name": "SMTPAuthIdentity"
-    },
-    "smtp_auth_password": {
-     "$ref": "#/definitions/Secret"
-    },
-    "smtp_auth_secret": {
-     "$ref": "#/definitions/Secret"
-    },
-    "smtp_auth_username": {
-     "type": "string",
-     "x-go-name": "SMTPAuthUsername"
-    },
-    "smtp_from": {
-     "type": "string",
-     "x-go-name": "SMTPFrom"
-    },
-    "smtp_hello": {
-     "type": "string",
-     "x-go-name": "SMTPHello"
-    },
-    "smtp_require_tls": {
-     "type": "boolean",
-     "x-go-name": "SMTPRequireTLS"
-    },
-    "smtp_smarthost": {
-     "$ref": "#/definitions/HostPort"
-    },
-    "victorops_api_key": {
-     "$ref": "#/definitions/Secret"
-    },
-    "victorops_api_url": {
-     "$ref": "#/definitions/URL"
-    },
-    "wechat_api_corp_id": {
-     "type": "string",
-     "x-go-name": "WeChatAPICorpID"
-    },
-    "wechat_api_secret": {
-     "$ref": "#/definitions/Secret"
-    },
-    "wechat_api_url": {
-     "$ref": "#/definitions/URL"
-    }
-   },
-   "type": "object",
-   "x-go-package": "github.com/prometheus/alertmanager/config"
-  },
-  "HTTPClientConfig": {
-   "properties": {
-    "Authorization": {
-     "$ref": "#/definitions/Authorization"
-    },
-    "BasicAuth": {
-     "$ref": "#/definitions/BasicAuth"
-    },
-    "BearerToken": {
-     "$ref": "#/definitions/Secret"
-    },
-    "BearerTokenFile": {
-     "description": "The bearer token file for the targets. Deprecated in favour of\nAuthorization.CredentialsFile.",
-     "type": "string"
-    },
-    "FollowRedirects": {
-     "description": "FollowRedirects specifies whether the client should follow HTTP 3xx redirects.\nThe omitempty flag is not set, because it would be hidden from the\nmarshalled configuration when set to false.",
-     "type": "boolean"
-    },
-    "ProxyURL": {
-     "$ref": "#/definitions/URL"
-    },
-    "TLSConfig": {
-     "$ref": "#/definitions/TLSConfig"
-    }
-   },
-   "title": "HTTPClientConfig configures an HTTP client.",
-   "type": "object",
-   "x-go-package": "github.com/prometheus/common/config"
-  },
-  "HostPort": {
-   "properties": {
-    "Host": {
-     "type": "string"
-    },
-    "Port": {
-     "type": "string"
-    }
-   },
-   "title": "HostPort represents a \"host:port\" network address.",
-   "type": "object",
-   "x-go-package": "github.com/prometheus/alertmanager/config"
-  },
-  "InhibitRule": {
-   "description": "InhibitRule defines an inhibition rule that mutes alerts that match the\ntarget labels if an alert matching the source labels exists.\nBoth alerts have to have a set of labels being equal.",
-   "properties": {
-    "equal": {
-     "$ref": "#/definitions/LabelNames"
-    },
-    "source_match": {
-     "additionalProperties": {
-      "type": "string"
-     },
-     "description": "SourceMatch defines a set of labels that have to equal the given\nvalue for source alerts. Deprecated. Remove before v1.0 release.",
-     "type": "object",
-     "x-go-name": "SourceMatch"
-    },
-    "source_match_re": {
-     "$ref": "#/definitions/MatchRegexps"
-    },
-    "source_matchers": {
-     "$ref": "#/definitions/Matchers"
-    },
-    "target_match": {
-     "additionalProperties": {
-      "type": "string"
-     },
-     "description": "TargetMatch defines a set of labels that have to equal the given\nvalue for target alerts. Deprecated. Remove before v1.0 release.",
-     "type": "object",
-     "x-go-name": "TargetMatch"
-    },
-    "target_match_re": {
-     "$ref": "#/definitions/MatchRegexps"
-    },
-    "target_matchers": {
-     "$ref": "#/definitions/Matchers"
-    }
-   },
-   "type": "object",
-   "x-go-package": "github.com/prometheus/alertmanager/config"
-  },
-  "Json": {
-   "type": "object",
-   "x-go-package": "github.com/grafana/grafana/pkg/components/simplejson"
-  },
-  "Label": {
-   "properties": {
-    "Name": {
-     "type": "string",
-     "x-go-name": "Value"
-    }
-   },
-   "title": "Label is a key/value pair of strings.",
-   "type": "object",
-   "x-go-package": "github.com/prometheus/prometheus/pkg/labels"
-  },
-  "LabelName": {
-   "description": "A LabelName is a key for a LabelSet or Metric.  It has a value associated\ntherewith.",
-   "type": "string",
-   "x-go-package": "github.com/prometheus/common/model"
-  },
-  "LabelNames": {
-   "items": {
-    "$ref": "#/definitions/LabelName"
-   },
-   "title": "LabelNames is a sortable LabelName slice. In implements sort.Interface.",
-   "type": "array",
-   "x-go-package": "github.com/prometheus/common/model"
-  },
-  "Labels": {
-   "description": "Labels is a sorted set of labels. Order has to be guaranteed upon\ninstantiation.",
-   "items": {
-    "$ref": "#/definitions/Label"
-   },
-   "type": "array",
-   "x-go-package": "github.com/prometheus/prometheus/pkg/labels"
-  },
-  "MatchRegexps": {
-   "additionalProperties": {
-    "$ref": "#/definitions/Regexp"
-   },
-   "title": "MatchRegexps represents a map of Regexp.",
-   "type": "object",
-   "x-go-package": "github.com/prometheus/alertmanager/config"
-  },
-  "MatchType": {
-   "format": "int64",
-   "title": "MatchType is an enum for label matching types.",
-   "type": "integer",
-   "x-go-package": "github.com/prometheus/alertmanager/pkg/labels"
-  },
-  "Matcher": {
-   "properties": {
-    "Name": {
-     "type": "string"
-    },
-    "Type": {
-     "$ref": "#/definitions/MatchType"
-    },
-    "Value": {
-     "type": "string"
-    }
-   },
-   "title": "Matcher models the matching of a label.",
-   "type": "object",
-   "x-go-package": "github.com/prometheus/alertmanager/pkg/labels"
-  },
-  "Matchers": {
-   "description": "Matchers is a slice of Matchers that is sortable, implements Stringer, and\nprovides a Matches method to match a LabelSet against all Matchers in the\nslice. Note that some users of Matchers might require it to be sorted.",
-   "items": {
-    "$ref": "#/definitions/Matcher"
-   },
-   "type": "array"
-  },
-  "NamespaceConfigResponse": {
-   "additionalProperties": {
-    "items": {
-     "$ref": "#/definitions/GettableRuleGroupConfig"
-    },
-    "type": "array"
-   },
-   "type": "object",
-   "x-go-package": "github.com/grafana/grafana/pkg/services/ngalert/api/tooling/definitions"
-  },
-  "NotifierConfig": {
-   "properties": {
-    "send_resolved": {
-     "type": "boolean",
-     "x-go-name": "VSendResolved"
-    }
-   },
-   "title": "NotifierConfig contains base options common across all notifier configurations.",
-   "type": "object",
-   "x-go-package": "github.com/prometheus/alertmanager/config"
-  },
-  "OpsGenieConfig": {
-   "properties": {
-    "api_key": {
-     "$ref": "#/definitions/Secret"
-    },
-    "api_url": {
-     "$ref": "#/definitions/URL"
-    },
-    "description": {
-     "type": "string",
-     "x-go-name": "Description"
-    },
-    "details": {
-     "additionalProperties": {
-      "type": "string"
-     },
-     "type": "object",
-     "x-go-name": "Details"
-    },
-    "http_config": {
-     "$ref": "#/definitions/HTTPClientConfig"
-    },
-    "message": {
-     "type": "string",
-     "x-go-name": "Message"
-    },
-    "note": {
-     "type": "string",
-     "x-go-name": "Note"
-    },
-    "priority": {
-     "type": "string",
-     "x-go-name": "Priority"
-    },
-    "responders": {
-     "items": {
-      "$ref": "#/definitions/OpsGenieConfigResponder"
-     },
-     "type": "array",
-     "x-go-name": "Responders"
-    },
-    "send_resolved": {
-     "type": "boolean",
-     "x-go-name": "VSendResolved"
-    },
-    "source": {
-     "type": "string",
-     "x-go-name": "Source"
-    },
-    "tags": {
-     "type": "string",
-     "x-go-name": "Tags"
-    }
-   },
-   "title": "OpsGenieConfig configures notifications via OpsGenie.",
-   "type": "object",
-   "x-go-package": "github.com/prometheus/alertmanager/config"
-  },
-  "OpsGenieConfigResponder": {
-   "properties": {
-    "id": {
-     "description": "One of those 3 should be filled.",
-     "type": "string",
-     "x-go-name": "ID"
-    },
-    "name": {
-     "type": "string",
-     "x-go-name": "Name"
-    },
-    "type": {
-     "description": "team, user, escalation, schedule etc.",
-     "type": "string",
-     "x-go-name": "Type"
-    },
-    "username": {
-     "type": "string",
-     "x-go-name": "Username"
-    }
-   },
-   "type": "object",
-   "x-go-package": "github.com/prometheus/alertmanager/config"
-  },
-  "PagerdutyConfig": {
-   "properties": {
-    "class": {
-     "type": "string",
-     "x-go-name": "Class"
-    },
-    "client": {
-     "type": "string",
-     "x-go-name": "Client"
-    },
-    "client_url": {
-     "type": "string",
-     "x-go-name": "ClientURL"
-    },
-    "component": {
-     "type": "string",
-     "x-go-name": "Component"
-    },
-    "description": {
-     "type": "string",
-     "x-go-name": "Description"
-    },
-    "details": {
-     "additionalProperties": {
-      "type": "string"
-     },
-     "type": "object",
-     "x-go-name": "Details"
-    },
-    "group": {
-     "type": "string",
-     "x-go-name": "Group"
-    },
-    "http_config": {
-     "$ref": "#/definitions/HTTPClientConfig"
-    },
-    "images": {
-     "items": {
-      "$ref": "#/definitions/PagerdutyImage"
-     },
-     "type": "array",
-     "x-go-name": "Images"
-    },
-    "links": {
-     "items": {
-      "$ref": "#/definitions/PagerdutyLink"
-     },
-     "type": "array",
-     "x-go-name": "Links"
-    },
-    "routing_key": {
-     "$ref": "#/definitions/Secret"
-    },
-    "send_resolved": {
-     "type": "boolean",
-     "x-go-name": "VSendResolved"
-    },
-    "service_key": {
-     "$ref": "#/definitions/Secret"
-    },
-    "severity": {
-     "type": "string",
-     "x-go-name": "Severity"
-    },
-    "url": {
-     "$ref": "#/definitions/URL"
-    }
-   },
-   "title": "PagerdutyConfig configures notifications via PagerDuty.",
-   "type": "object",
-   "x-go-package": "github.com/prometheus/alertmanager/config"
-  },
-  "PagerdutyImage": {
-   "description": "PagerdutyImage is an image",
-   "properties": {
-    "alt": {
-     "type": "string",
-     "x-go-name": "Alt"
-    },
-    "href": {
-     "type": "string",
-     "x-go-name": "Href"
-    },
-    "src": {
-     "type": "string",
-     "x-go-name": "Src"
-    }
-   },
-   "type": "object",
-   "x-go-package": "github.com/prometheus/alertmanager/config"
-  },
-  "PagerdutyLink": {
-   "description": "PagerdutyLink is a link",
-   "properties": {
-    "href": {
-     "type": "string",
-     "x-go-name": "Href"
-    },
-    "text": {
-     "type": "string",
-     "x-go-name": "Text"
-    }
-   },
-   "type": "object",
-   "x-go-package": "github.com/prometheus/alertmanager/config"
-  },
-  "Point": {
-   "properties": {
-    "T": {
-     "format": "int64",
-     "type": "integer"
-    },
-    "V": {
-     "format": "double",
-     "type": "number"
-    }
-   },
-   "title": "Point represents a single data point for a given timestamp.",
-   "type": "object",
-   "x-go-package": "github.com/prometheus/prometheus/promql"
-  },
-  "PostableApiAlertingConfig": {
-   "properties": {
-    "global": {
-     "$ref": "#/definitions/GlobalConfig"
-    },
-    "inhibit_rules": {
-     "items": {
-      "$ref": "#/definitions/InhibitRule"
-     },
-     "type": "array",
-     "x-go-name": "InhibitRules"
-    },
-    "receivers": {
-     "description": "Override with our superset receiver type",
-     "items": {
-      "$ref": "#/definitions/PostableApiReceiver"
-     },
-     "type": "array",
-     "x-go-name": "Receivers"
-    },
-    "route": {
-     "$ref": "#/definitions/Route"
-    },
-    "templates": {
-     "items": {
-      "type": "string"
-     },
-     "type": "array",
-     "x-go-name": "Templates"
-    }
-   },
-   "type": "object",
-   "x-go-package": "github.com/grafana/grafana/pkg/services/ngalert/api/tooling/definitions"
-  },
-  "PostableApiReceiver": {
-   "properties": {
-    "email_configs": {
-     "items": {
-      "$ref": "#/definitions/EmailConfig"
-     },
-     "type": "array",
-     "x-go-name": "EmailConfigs"
-    },
-    "grafana_managed_receiver_configs": {
-     "items": {
-      "$ref": "#/definitions/PostableGrafanaReceiver"
-     },
-     "type": "array",
-     "x-go-name": "GrafanaManagedReceivers"
-    },
-    "name": {
-     "description": "A unique identifier for this receiver.",
-     "type": "string",
-     "x-go-name": "Name"
-    },
-    "opsgenie_configs": {
-     "items": {
-      "$ref": "#/definitions/OpsGenieConfig"
-     },
-     "type": "array",
-     "x-go-name": "OpsGenieConfigs"
-    },
-    "pagerduty_configs": {
-     "items": {
-      "$ref": "#/definitions/PagerdutyConfig"
-     },
-     "type": "array",
-     "x-go-name": "PagerdutyConfigs"
-    },
-    "pushover_configs": {
-     "items": {
-      "$ref": "#/definitions/PushoverConfig"
-     },
-     "type": "array",
-     "x-go-name": "PushoverConfigs"
-    },
-    "slack_configs": {
-     "items": {
-      "$ref": "#/definitions/SlackConfig"
-     },
-     "type": "array",
-     "x-go-name": "SlackConfigs"
-    },
-    "victorops_configs": {
-     "items": {
-      "$ref": "#/definitions/VictorOpsConfig"
-     },
-     "type": "array",
-     "x-go-name": "VictorOpsConfigs"
-    },
-    "webhook_configs": {
-     "items": {
-      "$ref": "#/definitions/WebhookConfig"
-     },
-     "type": "array",
-     "x-go-name": "WebhookConfigs"
-    },
-    "wechat_configs": {
-     "items": {
-      "$ref": "#/definitions/WechatConfig"
-     },
-     "type": "array",
-     "x-go-name": "WechatConfigs"
-    }
-   },
-   "type": "object",
-   "x-go-package": "github.com/grafana/grafana/pkg/services/ngalert/api/tooling/definitions"
-  },
-  "PostableExtendedRuleNode": {
-   "properties": {
-    "alert": {
-     "type": "string",
-     "x-go-name": "Alert"
-    },
-    "annotations": {
-     "additionalProperties": {
-      "type": "string"
-     },
-     "type": "object",
-     "x-go-name": "Annotations"
-    },
-    "expr": {
-     "type": "string",
-     "x-go-name": "Expr"
-    },
-    "for": {
-     "$ref": "#/definitions/Duration"
-    },
-    "grafana_alert": {
-     "$ref": "#/definitions/PostableGrafanaRule"
-    },
-    "labels": {
-     "additionalProperties": {
-      "type": "string"
-     },
-     "type": "object",
-     "x-go-name": "Labels"
-    },
-    "record": {
-     "type": "string",
-     "x-go-name": "Record"
-    }
-   },
-   "type": "object",
-   "x-go-package": "github.com/grafana/grafana/pkg/services/ngalert/api/tooling/definitions"
-  },
-  "PostableGrafanaReceiver": {
-   "$ref": "#/definitions/CreateAlertNotificationCommand"
-  },
-  "PostableGrafanaReceivers": {
-   "properties": {
-    "grafana_managed_receiver_configs": {
-     "items": {
-      "$ref": "#/definitions/PostableGrafanaReceiver"
-     },
-     "type": "array",
-     "x-go-name": "GrafanaManagedReceivers"
-    }
-   },
-   "type": "object",
-   "x-go-package": "github.com/grafana/grafana/pkg/services/ngalert/api/tooling/definitions"
-  },
-  "PostableGrafanaRule": {
-   "properties": {
-    "condition": {
-     "type": "string",
-     "x-go-name": "Condition"
-    },
-    "data": {
-     "items": {
-      "$ref": "#/definitions/AlertQuery"
-     },
-     "type": "array",
-     "x-go-name": "Data"
-    },
-    "exec_err_state": {
-     "enum": [
-      "Alerting",
-      "KeepLastState"
-     ],
-     "type": "string",
-     "x-go-name": "ExecErrState"
-    },
-    "no_data_state": {
-     "enum": [
-      "Alerting",
-      "NoData",
-      "KeepLastState",
-      "OK"
-     ],
-     "type": "string",
-     "x-go-name": "NoDataState"
-    },
-    "title": {
-     "type": "string",
-     "x-go-name": "Title"
-    },
-    "uid": {
-     "type": "string",
-     "x-go-name": "UID"
-    }
-   },
-   "type": "object",
-   "x-go-package": "github.com/grafana/grafana/pkg/services/ngalert/api/tooling/definitions"
-  },
-  "PostableRuleGroupConfig": {
-   "properties": {
-    "interval": {
-     "$ref": "#/definitions/Duration"
-    },
-    "name": {
-     "type": "string",
-     "x-go-name": "Name"
-    },
-    "rules": {
-     "items": {
-      "$ref": "#/definitions/PostableExtendedRuleNode"
-     },
-     "type": "array",
-     "x-go-name": "Rules"
-    }
-   },
-   "type": "object",
-   "x-go-package": "github.com/grafana/grafana/pkg/services/ngalert/api/tooling/definitions"
-  },
-  "PostableSilence": {},
-  "PostableUserConfig": {
-   "properties": {
-    "alertmanager_config": {
-     "$ref": "#/definitions/PostableApiAlertingConfig"
-    },
-    "template_files": {
-     "additionalProperties": {
-      "type": "string"
-     },
-     "type": "object",
-     "x-go-name": "TemplateFiles"
-    }
-   },
-   "type": "object",
-   "x-go-package": "github.com/grafana/grafana/pkg/services/ngalert/api/tooling/definitions"
-  },
-  "PushoverConfig": {
-   "properties": {
-    "expire": {
-     "$ref": "#/definitions/duration"
-    },
-    "html": {
-     "type": "boolean",
-     "x-go-name": "HTML"
-    },
-    "http_config": {
-     "$ref": "#/definitions/HTTPClientConfig"
-    },
-    "message": {
-     "type": "string",
-     "x-go-name": "Message"
-    },
-    "priority": {
-     "type": "string",
-     "x-go-name": "Priority"
-    },
-    "retry": {
-     "$ref": "#/definitions/duration"
-    },
-    "send_resolved": {
-     "type": "boolean",
-     "x-go-name": "VSendResolved"
-    },
-    "sound": {
-     "type": "string",
-     "x-go-name": "Sound"
-    },
-    "title": {
-     "type": "string",
-     "x-go-name": "Title"
-    },
-    "token": {
-     "$ref": "#/definitions/Secret"
-    },
-    "url": {
-     "type": "string",
-     "x-go-name": "URL"
-    },
-    "url_title": {
-     "type": "string",
-     "x-go-name": "URLTitle"
-    },
-    "user_key": {
-     "$ref": "#/definitions/Secret"
-    }
-   },
-   "type": "object",
-   "x-go-package": "github.com/prometheus/alertmanager/config"
-  },
-  "Receiver": {
-   "$ref": "#/definitions/receiver",
-   "properties": {
-    "email_configs": {
-     "items": {
-      "$ref": "#/definitions/EmailConfig"
-     },
-     "type": "array",
-     "x-go-name": "EmailConfigs"
-    },
-    "name": {
-     "description": "A unique identifier for this receiver.",
-     "type": "string",
-     "x-go-name": "Name"
-    },
-    "opsgenie_configs": {
-     "items": {
-      "$ref": "#/definitions/OpsGenieConfig"
-     },
-     "type": "array",
-     "x-go-name": "OpsGenieConfigs"
-    },
-    "pagerduty_configs": {
-     "items": {
-      "$ref": "#/definitions/PagerdutyConfig"
-     },
-     "type": "array",
-     "x-go-name": "PagerdutyConfigs"
-    },
-    "pushover_configs": {
-     "items": {
-      "$ref": "#/definitions/PushoverConfig"
-     },
-     "type": "array",
-     "x-go-name": "PushoverConfigs"
-    },
-    "slack_configs": {
-     "items": {
-      "$ref": "#/definitions/SlackConfig"
-     },
-     "type": "array",
-     "x-go-name": "SlackConfigs"
-    },
-    "victorops_configs": {
-     "items": {
-      "$ref": "#/definitions/VictorOpsConfig"
-     },
-     "type": "array",
-     "x-go-name": "VictorOpsConfigs"
-    },
-    "webhook_configs": {
-     "items": {
-      "$ref": "#/definitions/WebhookConfig"
-     },
-     "type": "array",
-     "x-go-name": "WebhookConfigs"
-    },
-    "wechat_configs": {
-     "items": {
-      "$ref": "#/definitions/WechatConfig"
-     },
-     "type": "array",
-     "x-go-name": "WechatConfigs"
-    }
-   },
-   "title": "Receiver configuration provides configuration on how to contact a receiver.",
-   "type": "object"
-  },
-  "Regexp": {
-   "description": "A Regexp is safe for concurrent use by multiple goroutines,\nexcept for configuration methods, such as Longest.",
-   "title": "Regexp is the representation of a compiled regular expression.",
-   "type": "object",
-   "x-go-package": "regexp"
-  },
-  "RelativeTimeRange": {
-   "description": "RelativeTimeRange is the per query start and end time\nfor requests.",
-   "properties": {
-    "from": {
-     "$ref": "#/definitions/Duration"
-    },
-    "to": {
-     "$ref": "#/definitions/Duration"
-    }
-   },
-   "type": "object",
-   "x-go-package": "github.com/grafana/grafana/pkg/services/ngalert/models"
-  },
-  "ResponseDetails": {
-   "properties": {
-    "msg": {
-     "type": "string",
-     "x-go-name": "Msg"
-    }
-   },
-   "type": "object",
-   "x-go-package": "github.com/grafana/grafana/pkg/services/ngalert/api/tooling/definitions"
-  },
-  "Route": {
-   "properties": {
-    "continue": {
-     "type": "boolean",
-     "x-go-name": "Continue"
-    },
-    "group_by": {
-     "items": {
-      "type": "string"
-     },
-     "type": "array",
-     "x-go-name": "GroupByStr"
-    },
-    "group_interval": {
-     "$ref": "#/definitions/Duration"
-    },
-    "group_wait": {
-     "$ref": "#/definitions/Duration"
-    },
-    "match": {
-     "additionalProperties": {
-      "type": "string"
-     },
-     "description": "Deprecated. Remove before v1.0 release.",
-     "type": "object",
-     "x-go-name": "Match"
-    },
-    "match_re": {
-     "$ref": "#/definitions/MatchRegexps"
-    },
-    "matchers": {
-     "$ref": "#/definitions/Matchers"
-    },
-    "mute_time_intervals": {
-     "items": {
-      "type": "string"
-     },
-     "type": "array",
-     "x-go-name": "MuteTimeIntervals"
-    },
-    "receiver": {
-     "type": "string",
-     "x-go-name": "Receiver"
-    },
-    "repeat_interval": {
-     "$ref": "#/definitions/Duration"
-    },
-    "routes": {
-     "items": {
-      "$ref": "#/definitions/Route"
-     },
-     "type": "array",
-     "x-go-name": "Routes"
-    }
-   },
-   "title": "A Route is a node that contains definitions of how to handle alerts.",
-   "type": "object",
-   "x-go-package": "github.com/prometheus/alertmanager/config"
-  },
-  "Rule": {
-   "description": "adapted from cortex",
-   "properties": {
-    "evaluationTime": {
-     "format": "double",
-     "type": "number",
-     "x-go-name": "EvaluationTime"
-    },
-    "health": {
-     "type": "string",
-     "x-go-name": "Health"
-    },
-    "labels": {
-     "$ref": "#/definitions/labels"
-    },
-    "lastError": {
-     "type": "string",
-     "x-go-name": "LastError"
-    },
-    "lastEvaluation": {
-     "format": "date-time",
-     "type": "string",
-     "x-go-name": "LastEvaluation"
-    },
-    "name": {
-     "type": "string",
-     "x-go-name": "Name"
-    },
-    "query": {
-     "type": "string",
-     "x-go-name": "Query"
-    },
-    "type": {
-     "$ref": "#/definitions/RuleType"
-    }
-   },
-   "required": [
-    "name",
-    "query",
-    "health",
-    "type"
-   ],
-   "type": "object",
-   "x-go-package": "github.com/grafana/grafana/pkg/services/ngalert/api/tooling/definitions"
-  },
-  "RuleDiscovery": {
-   "properties": {
-    "groups": {
-     "items": {
-      "$ref": "#/definitions/RuleGroup"
-     },
-     "type": "array",
-     "x-go-name": "RuleGroups"
-    }
-   },
-   "required": [
-    "groups"
-   ],
-   "type": "object",
-   "x-go-package": "github.com/grafana/grafana/pkg/services/ngalert/api/tooling/definitions"
-  },
-  "RuleGroup": {
-   "properties": {
-    "evaluationTime": {
-     "format": "double",
-     "type": "number",
-     "x-go-name": "EvaluationTime"
-    },
-    "file": {
-     "type": "string",
-     "x-go-name": "File"
-    },
-    "interval": {
-     "format": "double",
-     "type": "number",
-     "x-go-name": "Interval"
-    },
-    "lastEvaluation": {
-     "format": "date-time",
-     "type": "string",
-     "x-go-name": "LastEvaluation"
-    },
-    "name": {
-     "type": "string",
-     "x-go-name": "Name"
-    },
-    "rules": {
-     "description": "In order to preserve rule ordering, while exposing type (alerting or recording)\nspecific properties, both alerting and recording rules are exposed in the\nsame array.",
-     "items": {
-      "$ref": "#/definitions/AlertingRule"
-     },
-     "type": "array",
-     "x-go-name": "Rules"
-    }
-   },
-   "required": [
-    "name",
-    "file",
-    "rules",
-    "interval"
-   ],
-   "type": "object",
-   "x-go-package": "github.com/grafana/grafana/pkg/services/ngalert/api/tooling/definitions"
-  },
-  "RuleGroupConfigResponse": {
-   "properties": {
-    "interval": {
-     "$ref": "#/definitions/Duration"
-    },
-    "name": {
-     "type": "string",
-     "x-go-name": "Name"
-    },
-    "rules": {
-     "items": {
-      "$ref": "#/definitions/GettableExtendedRuleNode"
-     },
-     "type": "array",
-     "x-go-name": "Rules"
-    }
-   },
-   "type": "object",
-   "x-go-package": "github.com/grafana/grafana/pkg/services/ngalert/api/tooling/definitions"
-  },
-  "RuleResponse": {
-   "properties": {
-    "data": {
-     "$ref": "#/definitions/RuleDiscovery"
-    },
-    "error": {
-     "type": "string",
-     "x-go-name": "Error"
-    },
-    "errorType": {
-     "$ref": "#/definitions/ErrorType"
-    },
-    "status": {
-     "type": "string",
-     "x-go-name": "Status"
-    }
-   },
-   "required": [
-    "status"
-   ],
-   "type": "object",
-   "x-go-package": "github.com/grafana/grafana/pkg/services/ngalert/api/tooling/definitions"
-  },
-  "RuleType": {
-   "title": "RuleType models the type of a rule.",
-   "type": "string",
-   "x-go-package": "github.com/prometheus/client_golang/api/prometheus/v1"
-  },
-  "Sample": {
-   "properties": {
-    "Metric": {
-     "$ref": "#/definitions/Labels"
-    },
-    "T": {
-     "format": "int64",
-     "type": "integer"
-    },
-    "V": {
-     "format": "double",
-     "type": "number"
-    }
-   },
-   "title": "Sample is a single sample belonging to a metric.",
-   "type": "object",
-   "x-go-package": "github.com/prometheus/prometheus/promql"
-  },
-  "Secret": {
-   "title": "Secret special type for storing secrets.",
-   "type": "string",
-   "x-go-package": "github.com/prometheus/common/config"
-  },
-  "SecretURL": {
-   "$ref": "#/definitions/URL",
-   "title": "SecretURL is a URL that must not be revealed on marshaling."
-  },
-  "SecureJsonData": {
-   "additionalProperties": {
-    "items": {
-     "format": "uint8",
-     "type": "integer"
-    },
-    "type": "array"
-   },
-   "description": "SecureJsonData is used to store encrypted data (for example in data_source table). Only values are separately\nencrypted.",
-   "type": "object",
-   "x-go-package": "github.com/grafana/grafana/pkg/components/securejsondata"
-  },
-  "SlackAction": {
-   "description": "See https://api.slack.com/docs/message-attachments#action_fields and https://api.slack.com/docs/message-buttons\nfor more information.",
-   "properties": {
-    "confirm": {
-     "$ref": "#/definitions/SlackConfirmationField"
-    },
-    "name": {
-     "type": "string",
-     "x-go-name": "Name"
-    },
-    "style": {
-     "type": "string",
-     "x-go-name": "Style"
-    },
-    "text": {
-     "type": "string",
-     "x-go-name": "Text"
-    },
-    "type": {
-     "type": "string",
-     "x-go-name": "Type"
-    },
-    "url": {
-     "type": "string",
-     "x-go-name": "URL"
-    },
-    "value": {
-     "type": "string",
-     "x-go-name": "Value"
-    }
-   },
-   "title": "SlackAction configures a single Slack action that is sent with each notification.",
-   "type": "object",
-   "x-go-package": "github.com/prometheus/alertmanager/config"
-  },
-  "SlackConfig": {
-   "properties": {
-    "actions": {
-     "items": {
-      "$ref": "#/definitions/SlackAction"
-     },
-     "type": "array",
-     "x-go-name": "Actions"
-    },
-    "api_url": {
-     "$ref": "#/definitions/SecretURL"
-    },
-    "callback_id": {
-     "type": "string",
-     "x-go-name": "CallbackID"
-    },
-    "channel": {
-     "description": "Slack channel override, (like #other-channel or @username).",
-     "type": "string",
-     "x-go-name": "Channel"
-    },
-    "color": {
-     "type": "string",
-     "x-go-name": "Color"
-    },
-    "fallback": {
-     "type": "string",
-     "x-go-name": "Fallback"
-    },
-    "fields": {
-     "items": {
-      "$ref": "#/definitions/SlackField"
-     },
-     "type": "array",
-     "x-go-name": "Fields"
-    },
-    "footer": {
-     "type": "string",
-     "x-go-name": "Footer"
-    },
-    "http_config": {
-     "$ref": "#/definitions/HTTPClientConfig"
-    },
-    "icon_emoji": {
-     "type": "string",
-     "x-go-name": "IconEmoji"
-    },
-    "icon_url": {
-     "type": "string",
-     "x-go-name": "IconURL"
-    },
-    "image_url": {
-     "type": "string",
-     "x-go-name": "ImageURL"
-    },
-    "link_names": {
-     "type": "boolean",
-     "x-go-name": "LinkNames"
-    },
-    "mrkdwn_in": {
-     "items": {
-      "type": "string"
-     },
-     "type": "array",
-     "x-go-name": "MrkdwnIn"
-    },
-    "pretext": {
-     "type": "string",
-     "x-go-name": "Pretext"
-    },
-    "send_resolved": {
-     "type": "boolean",
-     "x-go-name": "VSendResolved"
-    },
-    "short_fields": {
-     "type": "boolean",
-     "x-go-name": "ShortFields"
-    },
-    "text": {
-     "type": "string",
-     "x-go-name": "Text"
-    },
-    "thumb_url": {
-     "type": "string",
-     "x-go-name": "ThumbURL"
-    },
-    "title": {
-     "type": "string",
-     "x-go-name": "Title"
-    },
-    "title_link": {
-     "type": "string",
-     "x-go-name": "TitleLink"
-    },
-    "username": {
-     "type": "string",
-     "x-go-name": "Username"
-    }
-   },
-   "title": "SlackConfig configures notifications via Slack.",
-   "type": "object",
-   "x-go-package": "github.com/prometheus/alertmanager/config"
-  },
-  "SlackConfirmationField": {
-   "description": "SlackConfirmationField protect users from destructive actions or particularly distinguished decisions\nby asking them to confirm their button click one more time.\nSee https://api.slack.com/docs/interactive-message-field-guide#confirmation_fields for more information.",
-   "properties": {
-    "dismiss_text": {
-     "type": "string",
-     "x-go-name": "DismissText"
-    },
-    "ok_text": {
-     "type": "string",
-     "x-go-name": "OkText"
-    },
-    "text": {
-     "type": "string",
-     "x-go-name": "Text"
-    },
-    "title": {
-     "type": "string",
-     "x-go-name": "Title"
-    }
-   },
-   "type": "object",
-   "x-go-package": "github.com/prometheus/alertmanager/config"
-  },
-  "SlackField": {
-   "description": "Each field must contain a title, value, and optionally, a boolean value to indicate if the field\nis short enough to be displayed next to other fields designated as short.\nSee https://api.slack.com/docs/message-attachments#fields for more information.",
-   "properties": {
-    "short": {
-     "type": "boolean",
-     "x-go-name": "Short"
-    },
-    "title": {
-     "type": "string",
-     "x-go-name": "Title"
-    },
-    "value": {
-     "type": "string",
-     "x-go-name": "Value"
-    }
-   },
-   "title": "SlackField configures a single Slack field that is sent with each notification.",
-   "type": "object",
-   "x-go-package": "github.com/prometheus/alertmanager/config"
-  },
-  "SmtpNotEnabled": {
-   "$ref": "#/definitions/ResponseDetails"
-  },
-  "Success": {
-   "$ref": "#/definitions/ResponseDetails"
-  },
-  "TLSConfig": {
-   "properties": {
-    "CAFile": {
-     "description": "The CA cert to use for the targets.",
-     "type": "string"
-    },
-    "CertFile": {
-     "description": "The client cert file for the targets.",
-     "type": "string"
-    },
-    "InsecureSkipVerify": {
-     "description": "Disable target certificate validation.",
-     "type": "boolean"
-    },
-    "KeyFile": {
-     "description": "The client key file for the targets.",
-     "type": "string"
-    },
-    "ServerName": {
-     "description": "Used to verify the hostname for the targets.",
-     "type": "string"
-    }
-   },
-   "title": "TLSConfig configures the options for TLS connections.",
-   "type": "object",
-   "x-go-package": "github.com/prometheus/common/config"
-  },
-  "TestRulePayload": {
-   "properties": {
-    "expr": {
-     "example": "(node_filesystem_avail_bytes{fstype!=\"\",job=\"integrations/node_exporter\"} node_filesystem_size_bytes{fstype!=\"\",job=\"integrations/node_exporter\"} * 100 \u003c 5 and node_filesystem_readonly{fstype!=\"\",job=\"integrations/node_exporter\"} == 0)",
-     "type": "string",
-     "x-go-name": "Expr"
-    },
-    "grafana_condition": {
-     "$ref": "#/definitions/EvalAlertConditionCommand"
-    }
-   },
-   "type": "object",
-   "x-go-package": "github.com/grafana/grafana/pkg/services/ngalert/api/tooling/definitions"
-  },
-  "TestRuleResponse": {
-   "properties": {
-    "alerts": {
-     "$ref": "#/definitions/Vector"
-    },
-    "grafana_alert_instances": {
-     "$ref": "#/definitions/AlertInstancesResponse"
-    }
-   },
-   "type": "object",
-   "x-go-package": "github.com/grafana/grafana/pkg/services/ngalert/api/tooling/definitions"
-  },
-  "URL": {
-   "description": "The general form represented is:\n\n[scheme:][//[userinfo@]host][/]path[?query][#fragment]\n\nURLs that do not start with a slash after the scheme are interpreted as:\n\nscheme:opaque[?query][#fragment]\n\nNote that the Path field is stored in decoded form: /%47%6f%2f becomes /Go/.\nA consequence is that it is impossible to tell which slashes in the Path were\nslashes in the raw URL and which were %2f. This distinction is rarely important,\nbut when it is, the code should use RawPath, an optional field which only gets\nset if the default encoding is different from Path.\n\nURL's String method uses the EscapedPath method to obtain the path. See the\nEscapedPath method for more details.",
-   "properties": {
-    "ForceQuery": {
-     "type": "boolean"
-    },
-    "Fragment": {
-     "type": "string"
-    },
-    "Host": {
-     "type": "string"
-    },
-    "Opaque": {
-     "type": "string"
-    },
-    "Path": {
-     "type": "string"
-    },
-    "RawFragment": {
-     "type": "string"
-    },
-    "RawPath": {
-     "type": "string"
-    },
-    "RawQuery": {
-     "type": "string"
-    },
-    "Scheme": {
-     "type": "string"
-    },
-    "User": {
-     "$ref": "#/definitions/Userinfo"
-    }
-   },
-   "title": "A URL represents a parsed URL (technically, a URI reference).",
-   "type": "object",
-   "x-go-package": "net/url"
-  },
-  "Userinfo": {
-   "description": "The Userinfo type is an immutable encapsulation of username and\npassword details for a URL. An existing Userinfo value is guaranteed\nto have a username set (potentially empty, as allowed by RFC 2396),\nand optionally a password.",
-   "type": "object",
-   "x-go-package": "net/url"
-  },
-  "ValidationError": {
-   "properties": {
-    "msg": {
-     "type": "string",
-     "x-go-name": "Msg"
-    }
-   },
-   "type": "object",
-   "x-go-package": "github.com/grafana/grafana/pkg/services/ngalert/api/tooling/definitions"
-  },
-  "Vector": {
-   "description": "Vector is basically only an alias for model.Samples, but the\ncontract is that in a Vector, all Samples have the same timestamp.",
-   "items": {
-    "$ref": "#/definitions/Sample"
-   },
-   "type": "array",
-   "x-go-package": "github.com/prometheus/prometheus/promql"
-  },
-  "VictorOpsConfig": {
-   "properties": {
-    "api_key": {
-     "$ref": "#/definitions/Secret"
-    },
-    "api_url": {
-     "$ref": "#/definitions/URL"
-    },
-    "custom_fields": {
-     "additionalProperties": {
-      "type": "string"
-     },
-     "type": "object",
-     "x-go-name": "CustomFields"
-    },
-    "entity_display_name": {
-     "type": "string",
-     "x-go-name": "EntityDisplayName"
-    },
-    "http_config": {
-     "$ref": "#/definitions/HTTPClientConfig"
-    },
-    "message_type": {
-     "type": "string",
-     "x-go-name": "MessageType"
-    },
-    "monitoring_tool": {
-     "type": "string",
-     "x-go-name": "MonitoringTool"
-    },
-    "routing_key": {
-     "type": "string",
-     "x-go-name": "RoutingKey"
-    },
-    "send_resolved": {
-     "type": "boolean",
-     "x-go-name": "VSendResolved"
-    },
-    "state_message": {
-     "type": "string",
-     "x-go-name": "StateMessage"
-    }
-   },
-   "title": "VictorOpsConfig configures notifications via VictorOps.",
-   "type": "object",
-   "x-go-package": "github.com/prometheus/alertmanager/config"
-  },
-  "WebhookConfig": {
-   "properties": {
-    "http_config": {
-     "$ref": "#/definitions/HTTPClientConfig"
-    },
-    "max_alerts": {
-     "description": "MaxAlerts is the maximum number of alerts to be sent per webhook message.\nAlerts exceeding this threshold will be truncated. Setting this to 0\nallows an unlimited number of alerts.",
-     "format": "uint64",
-     "type": "integer",
-     "x-go-name": "MaxAlerts"
-    },
-    "send_resolved": {
-     "type": "boolean",
-     "x-go-name": "VSendResolved"
-    },
-    "url": {
-     "$ref": "#/definitions/URL"
-    }
-   },
-   "title": "WebhookConfig configures notifications via a generic webhook.",
-   "type": "object",
-   "x-go-package": "github.com/prometheus/alertmanager/config"
-  },
-  "WechatConfig": {
-   "properties": {
-    "agent_id": {
-     "type": "string",
-     "x-go-name": "AgentID"
-    },
-    "api_secret": {
-     "$ref": "#/definitions/Secret"
-    },
-    "api_url": {
-     "$ref": "#/definitions/URL"
-    },
-    "corp_id": {
-     "type": "string",
-     "x-go-name": "CorpID"
-    },
-    "http_config": {
-     "$ref": "#/definitions/HTTPClientConfig"
-    },
-    "message": {
-     "type": "string",
-     "x-go-name": "Message"
-    },
-    "message_type": {
-     "type": "string",
-     "x-go-name": "MessageType"
-    },
-    "send_resolved": {
-     "type": "boolean",
-     "x-go-name": "VSendResolved"
-    },
-    "to_party": {
-     "type": "string",
-     "x-go-name": "ToParty"
-    },
-    "to_tag": {
-     "type": "string",
-     "x-go-name": "ToTag"
-    },
-    "to_user": {
-     "type": "string",
-     "x-go-name": "ToUser"
-    }
-   },
-   "title": "WechatConfig configures notifications via Wechat.",
-   "type": "object",
-   "x-go-package": "github.com/prometheus/alertmanager/config"
-  },
-  "alert": {
-   "description": "Alert alert",
-   "properties": {
-    "generatorURL": {
-     "description": "generator URL\nFormat: uri",
-     "format": "uri",
-     "type": "string",
-     "x-go-name": "GeneratorURL"
-    },
-    "labels": {
-     "$ref": "#/definitions/labelSet"
-    }
-   },
-   "required": [
-    "labels"
-   ],
-   "type": "object",
-   "x-go-name": "Alert",
-   "x-go-package": "github.com/prometheus/alertmanager/api/v2/models"
-  },
-  "alertGroup": {
-   "description": "AlertGroup alert group",
-   "properties": {
-    "alerts": {
-     "description": "alerts",
-     "items": {
-      "$ref": "#/definitions/GettableAlert"
-     },
-     "type": "array",
-     "x-go-name": "Alerts"
-    },
-    "labels": {
-     "$ref": "#/definitions/labelSet"
-    },
-    "receiver": {
-     "$ref": "#/definitions/Receiver"
-    }
-   },
-   "required": [
-    "alerts",
-    "labels",
-    "receiver"
-   ],
-   "type": "object",
-   "x-go-name": "AlertGroup",
-   "x-go-package": "github.com/prometheus/alertmanager/api/v2/models"
-  },
-  "alertGroups": {
-   "description": "AlertGroups alert groups",
-   "items": {
-    "$ref": "#/definitions/alertGroup"
-   },
-   "type": "array",
-   "x-go-name": "AlertGroups",
-   "x-go-package": "github.com/prometheus/alertmanager/api/v2/models"
-  },
-  "alertStatus": {
-   "description": "AlertStatus alert status",
-   "properties": {
-    "inhibitedBy": {
-     "description": "inhibited by",
-     "items": {
-      "type": "string"
-     },
-     "type": "array",
-     "x-go-name": "InhibitedBy"
-    },
-    "silencedBy": {
-     "description": "silenced by",
-     "items": {
-      "type": "string"
-     },
-     "type": "array",
-     "x-go-name": "SilencedBy"
-    },
-    "state": {
-     "description": "state",
-     "enum": [
-      "[unprocessed active suppressed]"
-     ],
-     "type": "string",
-     "x-go-name": "State"
-    }
-   },
-   "required": [
-    "inhibitedBy",
-    "silencedBy",
-    "state"
-   ],
-   "type": "object",
-   "x-go-name": "AlertStatus",
-   "x-go-package": "github.com/prometheus/alertmanager/api/v2/models"
-  },
-  "alertmanagerConfig": {
-   "description": "AlertmanagerConfig alertmanager config",
-   "properties": {
-    "original": {
-     "description": "original",
-     "type": "string",
-     "x-go-name": "Original"
-    }
-   },
-   "required": [
-    "original"
-   ],
-   "type": "object",
-   "x-go-name": "AlertmanagerConfig",
-   "x-go-package": "github.com/prometheus/alertmanager/api/v2/models"
-  },
-  "alertmanagerStatus": {
-   "description": "AlertmanagerStatus alertmanager status",
-   "properties": {
-    "cluster": {
-     "$ref": "#/definitions/clusterStatus"
-    },
-    "config": {
-     "$ref": "#/definitions/alertmanagerConfig"
-    },
-    "uptime": {
-     "description": "uptime",
-     "format": "date-time",
-     "type": "string",
-     "x-go-name": "Uptime"
-    },
-    "versionInfo": {
-     "$ref": "#/definitions/versionInfo"
-    }
-   },
-   "required": [
-    "cluster",
-    "config",
-    "uptime",
-    "versionInfo"
-   ],
-   "type": "object",
-   "x-go-name": "AlertmanagerStatus",
-   "x-go-package": "github.com/prometheus/alertmanager/api/v2/models"
-  },
-  "clusterStatus": {
-   "description": "ClusterStatus cluster status",
-   "properties": {
-    "name": {
-     "description": "name",
-     "type": "string",
-     "x-go-name": "Name"
-    },
-    "peers": {
-     "description": "peers",
-     "items": {
-      "$ref": "#/definitions/peerStatus"
-     },
-     "type": "array",
-     "x-go-name": "Peers"
-    },
-    "status": {
-     "description": "status",
-     "enum": [
-      "[ready settling disabled]"
-     ],
-     "type": "string",
-     "x-go-name": "Status"
-    }
-   },
-   "required": [
-    "status"
-   ],
-   "type": "object",
-   "x-go-name": "ClusterStatus",
-   "x-go-package": "github.com/prometheus/alertmanager/api/v2/models"
-  },
-  "duration": {
-   "$ref": "#/definitions/Duration"
-  },
-  "gettableAlert": {
-   "description": "GettableAlert gettable alert",
-   "properties": {
-    "annotations": {
-     "$ref": "#/definitions/labelSet"
-    },
-    "endsAt": {
-     "description": "ends at",
-     "format": "date-time",
-     "type": "string",
-     "x-go-name": "EndsAt"
-    },
-    "fingerprint": {
-     "description": "fingerprint",
-     "type": "string",
-     "x-go-name": "Fingerprint"
-    },
-    "generatorURL": {
-     "description": "generator URL\nFormat: uri",
-     "format": "uri",
-     "type": "string",
-     "x-go-name": "GeneratorURL"
-    },
-    "labels": {
-     "$ref": "#/definitions/labelSet"
-    },
-    "receivers": {
-     "description": "receivers",
-     "items": {
-      "$ref": "#/definitions/Receiver"
-     },
-     "type": "array",
-     "x-go-name": "Receivers"
-    },
-    "startsAt": {
-     "description": "starts at",
-     "format": "date-time",
-     "type": "string",
-     "x-go-name": "StartsAt"
-    },
-    "status": {
-     "$ref": "#/definitions/alertStatus"
-    },
-    "updatedAt": {
-     "description": "updated at",
-     "format": "date-time",
-     "type": "string",
-     "x-go-name": "UpdatedAt"
-    }
-   },
-   "required": [
-    "labels",
-    "annotations",
-    "endsAt",
-    "fingerprint",
-    "receivers",
-    "startsAt",
-    "status",
-    "updatedAt"
-   ],
-   "type": "object",
-   "x-go-name": "GettableAlert",
-   "x-go-package": "github.com/prometheus/alertmanager/api/v2/models"
-  },
-  "gettableAlerts": {
-   "description": "GettableAlerts gettable alerts",
-   "items": {
-    "$ref": "#/definitions/GettableAlert"
-   },
-   "type": "array",
-   "x-go-name": "GettableAlerts",
-   "x-go-package": "github.com/prometheus/alertmanager/api/v2/models"
-  },
-  "gettableSilence": {
-   "description": "GettableSilence gettable silence",
-   "properties": {
-    "comment": {
-     "description": "comment",
-     "type": "string",
-     "x-go-name": "Comment"
-    },
-    "createdBy": {
-     "description": "created by",
-     "type": "string",
-     "x-go-name": "CreatedBy"
-    },
-    "endsAt": {
-     "description": "ends at",
-     "format": "date-time",
-     "type": "string",
-     "x-go-name": "EndsAt"
-    },
-    "id": {
-     "description": "id",
-     "type": "string",
-     "x-go-name": "ID"
-    },
-    "matchers": {
-     "$ref": "#/definitions/matchers"
-    },
-    "startsAt": {
-     "description": "starts at",
-     "format": "date-time",
-     "type": "string",
-     "x-go-name": "StartsAt"
-    },
-    "status": {
-     "$ref": "#/definitions/silenceStatus"
-    },
-    "updatedAt": {
-     "description": "updated at",
-     "format": "date-time",
-     "type": "string",
-     "x-go-name": "UpdatedAt"
-    }
-   },
-   "required": [
-    "comment",
-    "createdBy",
-    "endsAt",
-    "matchers",
-    "startsAt",
-    "id",
-    "status",
-    "updatedAt"
-   ],
-   "type": "object",
-   "x-go-name": "GettableSilence",
-   "x-go-package": "github.com/prometheus/alertmanager/api/v2/models"
-  },
-  "gettableSilences": {
-   "description": "GettableSilences gettable silences",
-   "items": {
-    "$ref": "#/definitions/gettableSilence"
-   },
-   "type": "array",
-   "x-go-name": "GettableSilences",
-   "x-go-package": "github.com/prometheus/alertmanager/api/v2/models"
-  },
-  "labelSet": {
-   "additionalProperties": {
-    "type": "string"
-   },
-   "description": "LabelSet label set",
-   "type": "object",
-   "x-go-name": "LabelSet",
-   "x-go-package": "github.com/prometheus/alertmanager/api/v2/models"
-  },
-  "labels": {
-   "additionalProperties": {
-    "type": "string"
-   },
-   "description": "The custom marshaling for labels.Labels ends up doing this anyways.",
-   "title": "override the labels type with a map for generation.",
-   "type": "object",
-   "x-go-package": "github.com/grafana/grafana/pkg/services/ngalert/api/tooling/definitions"
-  },
-  "matcher": {
-   "description": "Matcher matcher",
-   "properties": {
-    "isEqual": {
-     "description": "is equal",
-     "type": "boolean",
-     "x-go-name": "IsEqual"
-    },
-    "isRegex": {
-     "description": "is regex",
-     "type": "boolean",
-     "x-go-name": "IsRegex"
-    },
-    "name": {
-     "description": "name",
-     "type": "string",
-     "x-go-name": "Name"
-    },
-    "value": {
-     "description": "value",
-     "type": "string",
-     "x-go-name": "Value"
-    }
-   },
-   "required": [
-    "isRegex",
-    "name",
-    "value"
-   ],
-   "type": "object",
-   "x-go-name": "Matcher",
-   "x-go-package": "github.com/prometheus/alertmanager/api/v2/models"
-  },
-  "matchers": {
-   "description": "Matchers matchers",
-   "items": {
-    "$ref": "#/definitions/matcher"
-   },
-   "type": "array",
-   "x-go-name": "Matchers",
-   "x-go-package": "github.com/prometheus/alertmanager/api/v2/models"
-  },
-  "peerStatus": {
-   "description": "PeerStatus peer status",
-   "properties": {
-    "address": {
-     "description": "address",
-     "type": "string",
-     "x-go-name": "Address"
-    },
-    "name": {
-     "description": "name",
-     "type": "string",
-     "x-go-name": "Name"
-    }
-   },
-   "required": [
-    "address",
-    "name"
-   ],
-   "type": "object",
-   "x-go-name": "PeerStatus",
-   "x-go-package": "github.com/prometheus/alertmanager/api/v2/models"
-  },
-  "postableAlert": {
-   "description": "PostableAlert postable alert",
-   "properties": {
-    "annotations": {
-     "$ref": "#/definitions/labelSet"
-    },
-    "endsAt": {
-     "description": "ends at\nFormat: date-time",
-     "format": "date-time",
-     "type": "string",
-     "x-go-name": "EndsAt"
-    },
-    "generatorURL": {
-     "description": "generator URL\nFormat: uri",
-     "format": "uri",
-     "type": "string",
-     "x-go-name": "GeneratorURL"
-    },
-    "labels": {
-     "$ref": "#/definitions/labelSet"
-    },
-    "startsAt": {
-     "description": "starts at\nFormat: date-time",
-     "format": "date-time",
-     "type": "string",
-     "x-go-name": "StartsAt"
-    }
-   },
-   "required": [
-    "labels"
-   ],
-   "type": "object",
-   "x-go-name": "PostableAlert",
-   "x-go-package": "github.com/prometheus/alertmanager/api/v2/models"
-  },
-  "postableAlerts": {
-   "description": "PostableAlerts postable alerts",
-   "items": {
-    "$ref": "#/definitions/postableAlert"
-   },
-   "type": "array",
-   "x-go-name": "PostableAlerts",
-   "x-go-package": "github.com/prometheus/alertmanager/api/v2/models"
-  },
-  "postableSilence": {
-   "description": "PostableSilence postable silence",
-   "properties": {
-    "comment": {
-     "description": "comment",
-     "type": "string",
-     "x-go-name": "Comment"
-    },
-    "createdBy": {
-     "description": "created by",
-     "type": "string",
-     "x-go-name": "CreatedBy"
-    },
-    "endsAt": {
-     "description": "ends at",
-     "format": "date-time",
-     "type": "string",
-     "x-go-name": "EndsAt"
-    },
-    "id": {
-     "description": "id",
-     "type": "string",
-     "x-go-name": "ID"
-    },
-    "matchers": {
-     "$ref": "#/definitions/matchers"
-    },
-    "startsAt": {
-     "description": "starts at",
-     "format": "date-time",
-     "type": "string",
-     "x-go-name": "StartsAt"
-    }
-   },
-   "required": [
-    "comment",
-    "createdBy",
-    "endsAt",
-    "matchers",
-    "startsAt"
-   ],
-   "type": "object",
-   "x-go-name": "PostableSilence",
-   "x-go-package": "github.com/prometheus/alertmanager/api/v2/models"
-  },
-  "receiver": {
-   "description": "Receiver receiver",
-   "properties": {
-    "name": {
-     "description": "name",
-     "type": "string",
-     "x-go-name": "Name"
-    }
-   },
-   "required": [
-    "name"
-   ],
-   "type": "object",
-   "x-go-name": "Receiver",
-   "x-go-package": "github.com/prometheus/alertmanager/api/v2/models"
-  },
-  "silence": {
-   "description": "Silence silence",
-   "properties": {
-    "comment": {
-     "description": "comment",
-     "type": "string",
-     "x-go-name": "Comment"
-    },
-    "createdBy": {
-     "description": "created by",
-     "type": "string",
-     "x-go-name": "CreatedBy"
-    },
-    "endsAt": {
-     "description": "ends at",
-     "format": "date-time",
-     "type": "string",
-     "x-go-name": "EndsAt"
-    },
-    "matchers": {
-     "$ref": "#/definitions/matchers"
-    },
-    "startsAt": {
-     "description": "starts at",
-     "format": "date-time",
-     "type": "string",
-     "x-go-name": "StartsAt"
-    }
-   },
-   "required": [
-    "comment",
-    "createdBy",
-    "endsAt",
-    "matchers",
-    "startsAt"
-   ],
-   "type": "object",
-   "x-go-name": "Silence",
-   "x-go-package": "github.com/prometheus/alertmanager/api/v2/models"
-  },
-  "silenceStatus": {
-   "description": "SilenceStatus silence status",
-   "properties": {
-    "state": {
-     "description": "state",
-     "enum": [
-      "[expired active pending]"
-     ],
-     "type": "string",
-     "x-go-name": "State"
-    }
-   },
-   "required": [
-    "state"
-   ],
-   "type": "object",
-   "x-go-name": "SilenceStatus",
-   "x-go-package": "github.com/prometheus/alertmanager/api/v2/models"
-  },
-  "versionInfo": {
-   "description": "VersionInfo version info",
-   "properties": {
-    "branch": {
-     "description": "branch",
-     "type": "string",
-     "x-go-name": "Branch"
-    },
-    "buildDate": {
-     "description": "build date",
-     "type": "string",
-     "x-go-name": "BuildDate"
-    },
-    "buildUser": {
-     "description": "build user",
-     "type": "string",
-     "x-go-name": "BuildUser"
-    },
-    "goVersion": {
-     "description": "go version",
-     "type": "string",
-     "x-go-name": "GoVersion"
-    },
-    "revision": {
-     "description": "revision",
-     "type": "string",
-     "x-go-name": "Revision"
-    },
-    "version": {
-     "description": "version",
-     "type": "string",
-     "x-go-name": "Version"
-    }
-   },
-   "required": [
-    "branch",
-    "buildDate",
-    "buildUser",
-    "goVersion",
-    "revision",
-    "version"
-   ],
-   "type": "object",
-   "x-go-name": "VersionInfo",
-   "x-go-package": "github.com/prometheus/alertmanager/api/v2/models"
-  }
- },
-<<<<<<< HEAD
- "info": {},
-=======
- "info": {
-  "description": "Package definitions includes the types required for generating or consuming an OpenAPI\nspec for the Unified Alerting API.\nDocumentation of the API.",
-  "title": "Unified Alerting API",
-  "version": "1.1.0"
- },
->>>>>>> 18bbbaf5
- "paths": {
-  "/api/alertmanager/{Recipient}/api/v2/alerts": {
-   "get": {
-    "description": "get alertmanager alerts",
-    "operationId": "RouteGetAMAlerts",
-    "parameters": [
-     {
-      "default": true,
-      "description": "Show active alerts",
-      "in": "query",
-      "name": "active",
-      "type": "boolean",
-      "x-go-name": "Active"
-     },
-     {
-      "default": true,
-      "description": "Show silenced alerts",
-      "in": "query",
-      "name": "silenced",
-      "type": "boolean",
-      "x-go-name": "Silenced"
-     },
-     {
-      "default": true,
-      "description": "Show inhibited alerts",
-      "in": "query",
-      "name": "inhibited",
-      "type": "boolean",
-      "x-go-name": "Inhibited"
-     },
-     {
-      "description": "A list of matchers to filter alerts by",
-      "in": "query",
-      "items": {
-       "type": "string"
-      },
-      "name": "filter",
-      "type": "array",
-      "x-go-name": "Matchers"
-     },
-     {
-      "description": "A regex matching receivers to filter alerts by",
-      "in": "query",
-      "name": "receiver",
-      "type": "string",
-      "x-go-name": "Receivers"
-     },
-     {
-      "description": "Recipient should be \"grafana\" for requests to be handled by grafana\nand the numeric datasource id for requests to be forwarded to a datasource",
-      "in": "path",
-      "name": "Recipient",
-      "required": true,
-      "type": "string"
-     }
-    ],
-    "responses": {
-     "200": {
-      "description": "GettableAlerts",
-      "schema": {
-       "$ref": "#/definitions/GettableAlerts"
-      }
-     },
-     "400": {
-      "description": "ValidationError",
-      "schema": {
-       "$ref": "#/definitions/ValidationError"
-      }
-     }
-    },
-    "tags": [
-     "alertmanager"
-    ]
-   },
-   "post": {
-    "description": "create alertmanager alerts",
-    "operationId": "RoutePostAMAlerts",
-    "parameters": [
-     {
-      "in": "body",
-      "name": "PostableAlerts",
-      "schema": {
-       "items": {
-        "$ref": "#/definitions/postableAlert"
-       },
-       "type": "array"
-      }
-     },
-     {
-      "description": "Recipient should be \"grafana\" for requests to be handled by grafana\nand the numeric datasource id for requests to be forwarded to a datasource",
-      "in": "path",
-      "name": "Recipient",
-      "required": true,
-      "type": "string"
-     }
-    ],
-    "responses": {
-     "200": {
-      "description": "Ack",
-      "schema": {
-       "$ref": "#/definitions/Ack"
-      }
-     },
-     "400": {
-      "description": "ValidationError",
-      "schema": {
-       "$ref": "#/definitions/ValidationError"
-      }
-     }
-    },
-    "tags": [
-     "alertmanager"
-    ]
-   }
-  },
-  "/api/alertmanager/{Recipient}/api/v2/alerts/groups": {
-   "get": {
-    "description": "get alertmanager alerts",
-    "operationId": "RouteGetAMAlertGroups",
-    "parameters": [
-     {
-      "default": true,
-      "description": "Show active alerts",
-      "in": "query",
-      "name": "active",
-      "type": "boolean",
-      "x-go-name": "Active"
-     },
-     {
-      "default": true,
-      "description": "Show silenced alerts",
-      "in": "query",
-      "name": "silenced",
-      "type": "boolean",
-      "x-go-name": "Silenced"
-     },
-     {
-      "default": true,
-      "description": "Show inhibited alerts",
-      "in": "query",
-      "name": "inhibited",
-      "type": "boolean",
-      "x-go-name": "Inhibited"
-     },
-     {
-      "description": "A list of matchers to filter alerts by",
-      "in": "query",
-      "items": {
-       "type": "string"
-      },
-      "name": "filter",
-      "type": "array",
-      "x-go-name": "Matchers"
-     },
-     {
-      "description": "A regex matching receivers to filter alerts by",
-      "in": "query",
-      "name": "receiver",
-      "type": "string",
-      "x-go-name": "Receivers"
-     },
-     {
-      "description": "Recipient should be \"grafana\" for requests to be handled by grafana\nand the numeric datasource id for requests to be forwarded to a datasource",
-      "in": "path",
-      "name": "Recipient",
-      "required": true,
-      "type": "string"
-     }
-    ],
-    "responses": {
-     "200": {
-      "description": "AlertGroups",
-      "schema": {
-       "$ref": "#/definitions/AlertGroups"
-      }
-     },
-     "400": {
-      "description": "ValidationError",
-      "schema": {
-       "$ref": "#/definitions/ValidationError"
-      }
-     }
-    },
-    "tags": [
-     "alertmanager"
-    ]
-   }
-  },
-  "/api/alertmanager/{Recipient}/api/v2/silence/{SilenceId}": {
-   "delete": {
-    "description": "delete silence",
-    "operationId": "RouteDeleteSilence",
-    "parameters": [
-     {
-      "in": "path",
-      "name": "SilenceId",
-      "required": true,
-      "type": "string"
-     },
-     {
-      "description": "Recipient should be \"grafana\" for requests to be handled by grafana\nand the numeric datasource id for requests to be forwarded to a datasource",
-      "in": "path",
-      "name": "Recipient",
-      "required": true,
-      "type": "string"
-     }
-    ],
-    "responses": {
-     "200": {
-      "description": "Ack",
-      "schema": {
-       "$ref": "#/definitions/Ack"
-      }
-     },
-     "400": {
-      "description": "ValidationError",
-      "schema": {
-       "$ref": "#/definitions/ValidationError"
-      }
-     }
-    },
-    "tags": [
-     "alertmanager"
-    ]
-   },
-   "get": {
-    "description": "get silence",
-    "operationId": "RouteGetSilence",
-    "parameters": [
-     {
-      "in": "path",
-      "name": "SilenceId",
-      "required": true,
-      "type": "string"
-     },
-     {
-      "description": "Recipient should be \"grafana\" for requests to be handled by grafana\nand the numeric datasource id for requests to be forwarded to a datasource",
-      "in": "path",
-      "name": "Recipient",
-      "required": true,
-      "type": "string"
-     }
-    ],
-    "responses": {
-     "200": {
-      "description": "GettableSilence",
-      "schema": {
-       "$ref": "#/definitions/GettableSilence"
-      }
-     },
-     "400": {
-      "description": "ValidationError",
-      "schema": {
-       "$ref": "#/definitions/ValidationError"
-      }
-     }
-    },
-    "tags": [
-     "alertmanager"
-    ]
-   }
-  },
-  "/api/alertmanager/{Recipient}/api/v2/silences": {
-   "get": {
-    "description": "get silences",
-    "operationId": "RouteGetSilences",
-    "parameters": [
-     {
-      "in": "query",
-      "items": {
-       "type": "string"
-      },
-      "name": "filter",
-      "type": "array",
-      "x-go-name": "Filter"
-     },
-     {
-      "description": "Recipient should be \"grafana\" for requests to be handled by grafana\nand the numeric datasource id for requests to be forwarded to a datasource",
-      "in": "path",
-      "name": "Recipient",
-      "required": true,
-      "type": "string"
-     }
-    ],
-    "responses": {
-     "200": {
-      "description": "GettableSilences",
-      "schema": {
-       "$ref": "#/definitions/GettableSilences"
-      }
-     },
-     "400": {
-      "description": "ValidationError",
-      "schema": {
-       "$ref": "#/definitions/ValidationError"
-      }
-     }
-    },
-    "tags": [
-     "alertmanager"
-    ]
-   },
-   "post": {
-    "description": "create silence",
-    "operationId": "RouteCreateSilence",
-    "parameters": [
-     {
-      "in": "body",
-      "name": "Silence",
-      "schema": {
-       "$ref": "#/definitions/postableSilence"
-      }
-     },
-     {
-      "description": "Recipient should be \"grafana\" for requests to be handled by grafana\nand the numeric datasource id for requests to be forwarded to a datasource",
-      "in": "path",
-      "name": "Recipient",
-      "required": true,
-      "type": "string"
-     }
-    ],
-    "responses": {
-     "201": {
-      "description": "GettableSilence",
-      "schema": {
-       "$ref": "#/definitions/GettableSilence"
-      }
-     },
-     "400": {
-      "description": "ValidationError",
-      "schema": {
-       "$ref": "#/definitions/ValidationError"
-      }
-     }
-    },
-    "tags": [
-     "alertmanager"
-    ]
-   }
-  },
-  "/api/alertmanager/{Recipient}/config/api/v1/alerts": {
-   "delete": {
-    "description": "deletes the Alerting config for a tenant",
-    "operationId": "RouteDeleteAlertingConfig",
-    "parameters": [
-     {
-      "description": "Recipient should be \"grafana\" for requests to be handled by grafana\nand the numeric datasource id for requests to be forwarded to a datasource",
-      "in": "path",
-      "name": "Recipient",
-      "required": true,
-      "type": "string"
-     }
-    ],
-    "responses": {
-     "200": {
-      "description": "Ack",
-      "schema": {
-       "$ref": "#/definitions/Ack"
-      }
-     },
-     "400": {
-      "description": "ValidationError",
-      "schema": {
-       "$ref": "#/definitions/ValidationError"
-      }
-     }
-    },
-    "tags": [
-     "alertmanager"
-    ]
-   },
-   "get": {
-    "description": "gets an Alerting config",
-    "operationId": "RouteGetAlertingConfig",
-    "parameters": [
-     {
-      "description": "Recipient should be \"grafana\" for requests to be handled by grafana\nand the numeric datasource id for requests to be forwarded to a datasource",
-      "in": "path",
-      "name": "Recipient",
-      "required": true,
-      "type": "string"
-     }
-    ],
-    "responses": {
-     "200": {
-      "description": "GettableUserConfig",
-      "schema": {
-       "$ref": "#/definitions/GettableUserConfig"
-      }
-     },
-     "400": {
-      "description": "ValidationError",
-      "schema": {
-       "$ref": "#/definitions/ValidationError"
-      }
-     }
-    },
-    "tags": [
-     "alertmanager"
-    ]
-   },
-   "post": {
-    "description": "sets an Alerting config",
-    "operationId": "RoutePostAlertingConfig",
-    "parameters": [
-     {
-      "in": "body",
-      "name": "Body",
-      "schema": {
-       "$ref": "#/definitions/PostableUserConfig"
-      }
-     },
-     {
-      "description": "Recipient should be \"grafana\" for requests to be handled by grafana\nand the numeric datasource id for requests to be forwarded to a datasource",
-      "in": "path",
-      "name": "Recipient",
-      "required": true,
-      "type": "string"
-     }
-    ],
-    "responses": {
-     "201": {
-      "description": "Ack",
-      "schema": {
-       "$ref": "#/definitions/Ack"
-      }
-     },
-     "400": {
-      "description": "ValidationError",
-      "schema": {
-       "$ref": "#/definitions/ValidationError"
-      }
-     }
-    },
-    "tags": [
-     "alertmanager"
-    ]
-   }
-  },
-  "/api/prometheus/{Recipient}/api/v1/alerts": {
-   "get": {
-    "description": "gets the current alerts",
-    "operationId": "RouteGetAlertStatuses",
-    "parameters": [
-     {
-      "description": "Recipient should be \"grafana\" for requests to be handled by grafana\nand the numeric datasource id for requests to be forwarded to a datasource",
-      "in": "path",
-      "name": "Recipient",
-      "required": true,
-      "type": "string"
-     }
-    ],
-    "responses": {
-     "200": {
-      "description": "AlertResponse",
-      "schema": {
-       "$ref": "#/definitions/AlertResponse"
-      }
-     }
-    },
-    "tags": [
-     "prometheus"
-    ]
-   }
-  },
-  "/api/prometheus/{Recipient}/api/v1/rules": {
-   "get": {
-    "description": "gets the evaluation statuses of all rules",
-    "operationId": "RouteGetRuleStatuses",
-    "parameters": [
-     {
-      "description": "Recipient should be \"grafana\" for requests to be handled by grafana\nand the numeric datasource id for requests to be forwarded to a datasource",
-      "in": "path",
-      "name": "Recipient",
-      "required": true,
-      "type": "string"
-     }
-    ],
-    "responses": {
-     "200": {
-      "description": "RuleResponse",
-      "schema": {
-       "$ref": "#/definitions/RuleResponse"
-      }
-     }
-    },
-    "tags": [
-     "prometheus"
-    ]
-   }
-  },
-  "/api/ruler/{Recipient}/api/v1/rules": {
-   "get": {
-    "description": "List rule groups",
-    "operationId": "RouteGetRulesConfig",
-    "parameters": [
-     {
-      "description": "Recipient should be \"grafana\" for requests to be handled by grafana\nand the numeric datasource id for requests to be forwarded to a datasource",
-      "in": "path",
-      "name": "Recipient",
-      "required": true,
-      "type": "string"
-     }
-    ],
-    "produces": [
-     "application/json"
-    ],
-    "responses": {
-     "202": {
-      "description": "NamespaceConfigResponse",
-      "schema": {
-       "$ref": "#/definitions/NamespaceConfigResponse"
-      }
-     }
-    },
-    "tags": [
-     "ruler"
-    ]
-   }
-  },
-  "/api/ruler/{Recipient}/api/v1/rules/{Namespace}": {
-   "delete": {
-    "description": "Delete namespace",
-    "operationId": "RouteDeleteNamespaceRulesConfig",
-    "parameters": [
-     {
-      "description": "Recipient should be \"grafana\" for requests to be handled by grafana\nand the numeric datasource id for requests to be forwarded to a datasource",
-      "in": "path",
-      "name": "Recipient",
-      "required": true,
-      "type": "string"
-     },
-     {
-      "in": "path",
-      "name": "Namespace",
-      "required": true,
-      "type": "string"
-     }
-    ],
-    "responses": {
-     "202": {
-      "description": "Ack",
-      "schema": {
-       "$ref": "#/definitions/Ack"
-      }
-     }
-    },
-    "tags": [
-     "ruler"
-    ]
-   },
-   "get": {
-    "description": "Get rule groups by namespace",
-    "operationId": "RouteGetNamespaceRulesConfig",
-    "parameters": [
-     {
-      "description": "Recipient should be \"grafana\" for requests to be handled by grafana\nand the numeric datasource id for requests to be forwarded to a datasource",
-      "in": "path",
-      "name": "Recipient",
-      "required": true,
-      "type": "string"
-     },
-     {
-      "in": "path",
-      "name": "Namespace",
-      "required": true,
-      "type": "string"
-     }
-    ],
-    "produces": [
-     "application/json"
-    ],
-    "responses": {
-     "202": {
-      "description": "NamespaceConfigResponse",
-      "schema": {
-       "$ref": "#/definitions/NamespaceConfigResponse"
-      }
-     }
-    },
-    "tags": [
-     "ruler"
-    ]
-   },
-   "post": {
-    "consumes": [
-     "application/json",
-     "application/yaml"
-    ],
-    "description": "Creates or updates a rule group",
-    "operationId": "RoutePostNameRulesConfig",
-    "parameters": [
-     {
-      "description": "Recipient should be \"grafana\" for requests to be handled by grafana\nand the numeric datasource id for requests to be forwarded to a datasource",
-      "in": "path",
-      "name": "Recipient",
-      "required": true,
-      "type": "string"
-     },
-     {
-      "in": "path",
-      "name": "Namespace",
-      "required": true,
-      "type": "string"
-     },
-     {
-      "in": "body",
-      "name": "Body",
-      "schema": {
-       "$ref": "#/definitions/PostableRuleGroupConfig"
-      }
-     }
-    ],
-    "responses": {
-     "202": {
-      "description": "Ack",
-      "schema": {
-       "$ref": "#/definitions/Ack"
-      }
-     }
-    },
-    "tags": [
-     "ruler"
-    ]
-   }
-  },
-  "/api/ruler/{Recipient}/api/v1/rules/{Namespace}/{Groupname}": {
-   "delete": {
-    "description": "Delete rule group",
-    "operationId": "RouteDeleteRuleGroupConfig",
-    "parameters": [
-     {
-      "description": "Recipient should be \"grafana\" for requests to be handled by grafana\nand the numeric datasource id for requests to be forwarded to a datasource",
-      "in": "path",
-      "name": "Recipient",
-      "required": true,
-      "type": "string"
-     },
-     {
-      "in": "path",
-      "name": "Namespace",
-      "required": true,
-      "type": "string"
-     },
-     {
-      "in": "path",
-      "name": "Groupname",
-      "required": true,
-      "type": "string"
-     }
-    ],
-    "responses": {
-     "202": {
-      "description": "Ack",
-      "schema": {
-       "$ref": "#/definitions/Ack"
-      }
-     }
-    },
-    "tags": [
-     "ruler"
-    ]
-   },
-   "get": {
-    "description": "Get rule group",
-    "operationId": "RouteGetRulegGroupConfig",
-    "parameters": [
-     {
-      "description": "Recipient should be \"grafana\" for requests to be handled by grafana\nand the numeric datasource id for requests to be forwarded to a datasource",
-      "in": "path",
-      "name": "Recipient",
-      "required": true,
-      "type": "string"
-     },
-     {
-      "in": "path",
-      "name": "Namespace",
-      "required": true,
-      "type": "string"
-     },
-     {
-      "in": "path",
-      "name": "Groupname",
-      "required": true,
-      "type": "string"
-     }
-    ],
-    "produces": [
-     "application/json"
-    ],
-    "responses": {
-     "202": {
-      "description": "RuleGroupConfigResponse",
-      "schema": {
-       "$ref": "#/definitions/RuleGroupConfigResponse"
-      }
-     }
-    },
-    "tags": [
-     "ruler"
-    ]
-   }
-  },
-  "/api/v1/eval": {
-   "post": {
-    "consumes": [
-     "application/json"
-    ],
-    "description": "Test rule",
-    "operationId": "RouteEvalQueries",
-    "parameters": [
-     {
-      "in": "body",
-      "name": "Body",
-      "schema": {
-       "$ref": "#/definitions/EvalQueriesPayload"
-      }
-     }
-    ],
-    "produces": [
-     "application/json"
-    ],
-    "responses": {
-     "200": {
-      "description": "EvalQueriesResponse",
-      "schema": {
-       "$ref": "#/definitions/EvalQueriesResponse"
-      }
-     }
-    },
-    "tags": [
-     "testing"
-    ]
-   }
-  },
-  "/api/v1/receiver/test/{Recipient}": {
-   "post": {
-    "consumes": [
-     "application/json"
-    ],
-    "description": "Test receiver",
-    "operationId": "RouteTestReceiverConfig",
-    "parameters": [
-     {
-      "description": "Recipient should be \"grafana\" for requests to be handled by grafana\nand the numeric datasource id for requests to be forwarded to a datasource",
-      "in": "path",
-      "name": "Recipient",
-      "required": true,
-      "type": "string"
-     },
-     {
-      "in": "body",
-      "name": "Body",
-      "schema": {
-       "$ref": "#/definitions/ExtendedReceiver"
-      }
-     }
-    ],
-    "produces": [
-     "application/json"
-    ],
-    "responses": {
-     "200": {
-      "description": "Success",
-      "schema": {
-       "$ref": "#/definitions/Success"
-      }
-     },
-     "412": {
-      "description": "SmtpNotEnabled",
-      "schema": {
-       "$ref": "#/definitions/SmtpNotEnabled"
-      }
-     },
-     "500": {
-      "description": "Failure",
-      "schema": {
-       "$ref": "#/definitions/Failure"
-      }
-     }
-    },
-    "tags": [
-     "testing"
-    ]
-   }
-  },
-  "/api/v1/rule/test/{Recipient}": {
-   "post": {
-    "consumes": [
-     "application/json"
-    ],
-    "description": "Test rule",
-    "operationId": "RouteTestRuleConfig",
-    "parameters": [
-     {
-      "description": "Recipient should be \"grafana\" for requests to be handled by grafana\nand the numeric datasource id for requests to be forwarded to a datasource",
-      "in": "path",
-      "name": "Recipient",
-      "required": true,
-      "type": "string"
-     },
-     {
-      "in": "body",
-      "name": "Body",
-      "schema": {
-       "$ref": "#/definitions/TestRulePayload"
-      }
-     }
-    ],
-    "produces": [
-     "application/json"
-    ],
-    "responses": {
-     "200": {
-      "description": "TestRuleResponse",
-      "schema": {
-       "$ref": "#/definitions/TestRuleResponse"
-      }
-     }
-    },
-    "tags": [
-     "testing"
-    ]
-   }
-  }
- },
- "swagger": "2.0"
+  "swagger": "2.0"
 }