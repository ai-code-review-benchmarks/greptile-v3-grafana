--- conflicted
+++ resolved
@@ -1645,11 +1645,7 @@
 		contactPointService: provisioning.NewContactPointService(env.configs, env.secrets, env.prov, env.xact, receiverSvc, env.log, env.store),
 		templates:           provisioning.NewTemplateService(env.configs, env.prov, env.xact, env.log),
 		muteTimings:         provisioning.NewMuteTimingService(env.configs, env.prov, env.xact, env.log),
-<<<<<<< HEAD
-		alertRules:          provisioning.NewAlertRuleService(env.store, env.prov, env.dashboardService, env.quotas, env.xact, 60, 10, env.log, &provisioning.NotificationSettingsValidatorProviderFake{}),
-=======
-		alertRules:          provisioning.NewAlertRuleService(env.store, env.prov, env.dashboardService, env.quotas, env.xact, 60, 10, 100, env.log),
->>>>>>> 65a0a8cd
+		alertRules:          provisioning.NewAlertRuleService(env.store, env.prov, env.dashboardService, env.quotas, env.xact, 60, 10, 100, env.log, &provisioning.NotificationSettingsValidatorProviderFake{}),
 	}
 }
 
