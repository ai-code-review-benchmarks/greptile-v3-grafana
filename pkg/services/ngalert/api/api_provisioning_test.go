--- conflicted
+++ resolved
@@ -29,10 +29,7 @@
 	"github.com/grafana/grafana/pkg/services/accesscontrol/actest"
 	contextmodel "github.com/grafana/grafana/pkg/services/contexthandler/model"
 	"github.com/grafana/grafana/pkg/services/dashboards"
-<<<<<<< HEAD
-=======
 	"github.com/grafana/grafana/pkg/services/dashboards/database"
->>>>>>> e21d357d
 	"github.com/grafana/grafana/pkg/services/featuremgmt"
 	"github.com/grafana/grafana/pkg/services/folder"
 	"github.com/grafana/grafana/pkg/services/folder/folderimpl"
@@ -1853,13 +1850,9 @@
 		contactPointService: provisioning.NewContactPointService(env.configs, env.secrets, env.prov, env.xact, receiverSvc, env.log, env.store),
 		templates:           provisioning.NewTemplateService(env.configs, env.prov, env.xact, env.log),
 		muteTimings:         provisioning.NewMuteTimingService(env.configs, env.prov, env.xact, env.log),
-<<<<<<< HEAD
-		alertRules:          provisioning.NewAlertRuleService(env.store, env.prov, env.folderService, env.dashboardService, env.quotas, env.xact, 60, 10, 100, env.log, &provisioning.NotificationSettingsValidatorProviderFake{}, env.rulesAuthz),
-		featureManager:      env.features,
-=======
 		alertRules:          provisioning.NewAlertRuleService(env.store, env.prov, env.folderService, env.quotas, env.xact, 60, 10, 100, env.log, &provisioning.NotificationSettingsValidatorProviderFake{}, env.rulesAuthz),
 		folderSvc:           env.folderService,
->>>>>>> e21d357d
+		featureManager:      env.features,
 	}
 }
 
