--- conflicted
+++ resolved
@@ -40,13 +40,10 @@
 	ac              accesscontrol.AccessControl
 }
 
-<<<<<<< HEAD
-=======
 var (
 	errProvisionedResource = errors.New("request affects resources created via provisioning API")
 )
 
->>>>>>> 82e32447
 // RouteDeleteAlertRules deletes all alert rules user is authorized to access in the given namespace
 // or, if non-empty, a specific group of rules in the namespace
 func (srv RulerSrv) RouteDeleteAlertRules(c *models.ReqContext, namespaceTitle string, group string) response.Response {
@@ -157,10 +154,7 @@
 	return response.JSON(http.StatusAccepted, util.DynMap{"message": "rules deleted"})
 }
 
-<<<<<<< HEAD
-=======
 // RouteGetNamespaceRulesConfig returns all rules in a specific folder that user has access to
->>>>>>> 82e32447
 func (srv RulerSrv) RouteGetNamespaceRulesConfig(c *models.ReqContext, namespaceTitle string) response.Response {
 	namespace, err := srv.store.GetNamespaceByTitle(c.Req.Context(), namespaceTitle, c.SignedInUser.OrgId, c.SignedInUser, false)
 	if err != nil {
@@ -201,11 +195,8 @@
 	return response.JSON(http.StatusAccepted, result)
 }
 
-<<<<<<< HEAD
-=======
 // RouteGetRulesGroupConfig returns rules that belong to a specific group in a specific namespace (folder).
 // If user does not have access to at least one of the rule in the group, returns status 401 Unauthorized
->>>>>>> 82e32447
 func (srv RulerSrv) RouteGetRulesGroupConfig(c *models.ReqContext, namespaceTitle string, ruleGroup string) response.Response {
 	namespace, err := srv.store.GetNamespaceByTitle(c.Req.Context(), namespaceTitle, c.SignedInUser.OrgId, c.SignedInUser, false)
 	if err != nil {
