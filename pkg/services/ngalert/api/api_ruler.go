package api

import (
	"context"
	"errors"
	"fmt"
	"net/http"
	"slices"
	"sort"
	"strings"
	"time"

	"github.com/prometheus/common/model"

	"github.com/grafana/grafana/pkg/api/apierrors"
	"github.com/grafana/grafana/pkg/api/response"
	"github.com/grafana/grafana/pkg/apimachinery/errutil"
	"github.com/grafana/grafana/pkg/apimachinery/identity"
	"github.com/grafana/grafana/pkg/infra/log"
	contextmodel "github.com/grafana/grafana/pkg/services/contexthandler/model"
	"github.com/grafana/grafana/pkg/services/dashboards"
	"github.com/grafana/grafana/pkg/services/featuremgmt"
	authz "github.com/grafana/grafana/pkg/services/ngalert/accesscontrol"
	apimodels "github.com/grafana/grafana/pkg/services/ngalert/api/tooling/definitions"
	"github.com/grafana/grafana/pkg/services/ngalert/eval"
	ngmodels "github.com/grafana/grafana/pkg/services/ngalert/models"
	"github.com/grafana/grafana/pkg/services/ngalert/notifier"
	"github.com/grafana/grafana/pkg/services/ngalert/provisioning"
	"github.com/grafana/grafana/pkg/services/ngalert/store"
	"github.com/grafana/grafana/pkg/services/quota"
	"github.com/grafana/grafana/pkg/services/user"
	"github.com/grafana/grafana/pkg/setting"
	"github.com/grafana/grafana/pkg/util"
)

type ConditionValidator interface {
	// Validate validates that the condition is correct. Returns nil if the condition is correct. Otherwise, error that describes the failure
	Validate(ctx eval.EvaluationContext, condition ngmodels.Condition) error
}

type AMConfigStore interface {
	GetLatestAlertmanagerConfiguration(ctx context.Context, orgID int64) (*ngmodels.AlertConfiguration, error)
}

type AMRefresher interface {
	ApplyConfig(ctx context.Context, orgId int64, dbConfig *ngmodels.AlertConfiguration) error
}

type RulerSrv struct {
	xactManager        provisioning.TransactionManager
	provenanceStore    provisioning.ProvisioningStore
	store              RuleStore
	QuotaService       quota.Service
	log                log.Logger
	cfg                *setting.UnifiedAlertingSettings
	conditionValidator ConditionValidator
	authz              RuleAccessControlService
	userService        user.Service

	amConfigStore  AMConfigStore
	amRefresher    AMRefresher
	featureManager featuremgmt.FeatureToggles
}

var (
	errProvisionedResource = errors.New("request affects resources created via provisioning API")
)

// ignore fields that are not part of the rule definition
var ignoreFieldsForValidate = [...]string{"RuleGroupIndex"}

// RouteDeleteAlertRules deletes all alert rules the user is authorized to access in the given namespace
// or, if non-empty, a specific group of rules in the namespace.
// Returns http.StatusForbidden if user does not have access to any of the rules that match the filter.
// Returns http.StatusBadRequest if all rules that match the filter and the user is authorized to delete are provisioned.
func (srv RulerSrv) RouteDeleteAlertRules(c *contextmodel.ReqContext, namespaceUID string, group string) response.Response {
	namespace, err := srv.store.GetNamespaceByUID(c.Req.Context(), namespaceUID, c.SignedInUser.GetOrgID(), c.SignedInUser)
	if err != nil {
		return toNamespaceErrorResponse(err)
	}

	id, _ := c.SignedInUser.GetInternalID()
	userNamespace := c.SignedInUser.GetIdentityType()
	var loggerCtx = []any{
		"identity",
		id,
		"userNamespace",
		userNamespace,
		"namespaceUid",
		namespace.UID,
	}

	finalGroup, err := getRulesGroupParam(c, group)
	if err != nil {
		return ErrResp(http.StatusBadRequest, err, "")
	}

	if finalGroup != "" {
		loggerCtx = append(loggerCtx, "group", finalGroup)
	}
	logger := srv.log.New(loggerCtx...)

	provenances, err := srv.provenanceStore.GetProvenances(c.Req.Context(), c.SignedInUser.GetOrgID(), (&ngmodels.AlertRule{}).ResourceType())
	if err != nil {
		return ErrResp(http.StatusInternalServerError, err, "failed to fetch provenances of alert rules")
	}

	err = srv.xactManager.InTransaction(c.Req.Context(), func(ctx context.Context) error {
		deletionCandidates := map[ngmodels.AlertRuleGroupKey]ngmodels.RulesGroup{}
		if finalGroup != "" {
			key := ngmodels.AlertRuleGroupKey{
				OrgID:        c.SignedInUser.GetOrgID(),
				NamespaceUID: namespace.UID,
				RuleGroup:    finalGroup,
			}
			rules, err := srv.getAuthorizedRuleGroup(ctx, c, key)
			if err != nil {
				return err
			}
			deletionCandidates[key] = rules
		} else {
			var totalGroups int
			deletionCandidates, totalGroups, err = srv.searchAuthorizedAlertRules(ctx, authorizedRuleGroupQuery{
				User:          c.SignedInUser,
				NamespaceUIDs: []string{namespace.UID},
			})
			if err != nil {
				return err
			}
			if totalGroups > 0 && len(deletionCandidates) == 0 {
				return authz.NewAuthorizationErrorGeneric("delete any existing rules in the namespace due to missing data source query permissions")
			}
		}
		rulesToDelete := make([]string, 0)
		provisioned := false
		auth := true
		for groupKey, rules := range deletionCandidates {
			if containsProvisionedAlerts(provenances, rules) {
				logger.Debug("Alert group cannot be deleted because it is provisioned", "group", groupKey.RuleGroup)
				provisioned = true
				continue
			}
			// XXX: Currently delete requires data source query access to all rules in the group.
			if err := srv.authz.AuthorizeDatasourceAccessForRuleGroup(ctx, c.SignedInUser, rules); err != nil {
				if errors.Is(err, authz.ErrAuthorizationBase) {
					logger.Debug("User is not authorized to delete rules in the group", "group", groupKey.RuleGroup)
					auth = false
					continue
				} else {
					return err
				}
			}
			uid := make([]string, 0, len(rules))
			for _, rule := range rules {
				uid = append(uid, rule.UID)
			}
			rulesToDelete = append(rulesToDelete, uid...)
		}
		if len(rulesToDelete) > 0 {
			err := srv.store.DeleteAlertRulesByUID(ctx, c.SignedInUser.GetOrgID(), ngmodels.NewUserUID(c.SignedInUser), rulesToDelete...)
			if err != nil {
				return err
			}
			logger.Info("Alert rules were deleted", "ruleUid", strings.Join(rulesToDelete, ","))
			return nil
		}
		// if none rules were deleted return an error.

		// Check whether provisioned check failed first because if it is true, then all rules that the user can access (actually read via GET API) are provisioned.
		if provisioned {
			return errProvisionedResource
		}

		// If auth is false, then the user is not authorized to delete any of the rules.
		if !auth {
			return authz.NewAuthorizationErrorGeneric("delete any existing rules in the namespace")
		}

		logger.Info("No alert rules were deleted")
		return nil
	})

	if err != nil {
		if errors.As(err, &errutil.Error{}) {
			return response.Err(err)
		}
		if errors.Is(err, errProvisionedResource) {
			return ErrResp(http.StatusBadRequest, err, "failed to delete rule group")
		}
		return ErrResp(http.StatusInternalServerError, err, "failed to delete rule group")
	}
	return response.JSON(http.StatusAccepted, util.DynMap{"message": "rules deleted"})
}

// RouteGetNamespaceRulesConfig returns all rules in a specific folder that user has access to
func (srv RulerSrv) RouteGetNamespaceRulesConfig(c *contextmodel.ReqContext, namespaceUID string) response.Response {
	namespace, err := srv.store.GetNamespaceByUID(c.Req.Context(), namespaceUID, c.SignedInUser.GetOrgID(), c.SignedInUser)
	if err != nil {
		return toNamespaceErrorResponse(err)
	}

	ruleGroups, _, err := srv.searchAuthorizedAlertRules(c.Req.Context(), authorizedRuleGroupQuery{
		User:          c.SignedInUser,
		NamespaceUIDs: []string{namespace.UID},
	})
	if err != nil {
		return errorToResponse(err)
	}
	provenanceRecords, err := srv.provenanceStore.GetProvenances(c.Req.Context(), c.SignedInUser.GetOrgID(), (&ngmodels.AlertRule{}).ResourceType())
	if err != nil {
		return ErrResp(http.StatusInternalServerError, err, "failed to get provenance for rule group")
	}

	result := apimodels.NamespaceConfigResponse{}

	for groupKey, rules := range ruleGroups {
		result[namespace.Fullpath] = append(result[namespace.Fullpath], toGettableRuleGroupConfig(groupKey.RuleGroup, rules, provenanceRecords, srv.resolveUserIdToNameFn(c.Req.Context())))
	}

	return response.JSON(http.StatusAccepted, result)
}

// RouteGetRulesGroupConfig returns rules that belong to a specific group in a specific namespace (folder).
// If user does not have access to at least one of the rule in the group, returns status 403 Forbidden
func (srv RulerSrv) RouteGetRulesGroupConfig(c *contextmodel.ReqContext, namespaceUID string, ruleGroup string) response.Response {
	namespace, err := srv.store.GetNamespaceByUID(c.Req.Context(), namespaceUID, c.SignedInUser.GetOrgID(), c.SignedInUser)
	if err != nil {
		return toNamespaceErrorResponse(err)
	}

	finalRuleGroup, err := getRulesGroupParam(c, ruleGroup)
	if err != nil {
		return ErrResp(http.StatusBadRequest, err, "")
	}

	rules, err := srv.getAuthorizedRuleGroup(c.Req.Context(), c, ngmodels.AlertRuleGroupKey{
		OrgID:        c.SignedInUser.GetOrgID(),
		RuleGroup:    finalRuleGroup,
		NamespaceUID: namespace.UID,
	})
	if err != nil {
		return errorToResponse(err)
	}

	if len(rules) == 0 {
		return ErrResp(http.StatusNotFound, errors.New("rule group does not exist"), "")
	}

	provenanceRecords, err := srv.provenanceStore.GetProvenances(c.Req.Context(), c.SignedInUser.GetOrgID(), (&ngmodels.AlertRule{}).ResourceType())
	if err != nil {
		return ErrResp(http.StatusInternalServerError, err, "failed to get group alert rules")
	}

	result := apimodels.RuleGroupConfigResponse{
		// nolint:staticcheck
		GettableRuleGroupConfig: toGettableRuleGroupConfig(finalRuleGroup, rules, provenanceRecords, srv.resolveUserIdToNameFn(c.Req.Context())),
	}

	return response.JSON(http.StatusAccepted, result)
}

// RouteGetRulesConfig returns all alert rules that are available to the current user
func (srv RulerSrv) RouteGetRulesConfig(c *contextmodel.ReqContext) response.Response {
	if strings.ToLower(c.Query("deleted")) == "true" {
<<<<<<< HEAD
=======
		if !srv.featureManager.IsEnabledGlobally(featuremgmt.FlagAlertRuleRestore) {
			return ErrResp(http.StatusBadRequest, errors.New("restore of deleted rules is not enabled"), "")
		}
>>>>>>> 99a95f6e
		if !c.SignedInUser.HasRole(identity.RoleAdmin) {
			return ErrResp(http.StatusForbidden, errors.New("only admins can get deleted rules"), "")
		}
		rules, err := srv.store.ListDeletedRules(c.Req.Context(), c.SignedInUser.GetOrgID())
		if err != nil {
			return ErrResp(http.StatusInternalServerError, err, "failed to get deleted rules")
		}
		result := apimodels.NamespaceConfigResponse{}
		result[""] = []apimodels.GettableRuleGroupConfig{
			toGettableRuleGroupConfig("", rules, map[string]ngmodels.Provenance{}, srv.resolveUserIdToNameFn(c.Req.Context())),
		}
		return response.JSON(http.StatusOK, result)
	}

	namespaceMap, err := srv.store.GetUserVisibleNamespaces(c.Req.Context(), c.SignedInUser.GetOrgID(), c.SignedInUser)
	if err != nil {
		return ErrResp(http.StatusInternalServerError, err, "failed to get namespaces visible to the user")
	}
	result := apimodels.NamespaceConfigResponse{}

	if len(namespaceMap) == 0 {
		srv.log.Debug("User has no access to any namespaces")
		return response.JSON(http.StatusOK, result)
	}

	namespaceUIDs := make([]string, len(namespaceMap))
	for k := range namespaceMap {
		namespaceUIDs = append(namespaceUIDs, k)
	}

	dashboardUID := c.Query("dashboard_uid")
	panelID, err := getPanelIDFromQuery(c.Req.URL.Query())
	if err != nil {
		return ErrResp(http.StatusBadRequest, err, "invalid panel_id")
	}
	if dashboardUID == "" && panelID != 0 {
		return ErrResp(http.StatusBadRequest, errors.New("panel_id must be set with dashboard_uid"), "")
	}

	configs, _, err := srv.searchAuthorizedAlertRules(c.Req.Context(), authorizedRuleGroupQuery{
		User:          c.SignedInUser,
		NamespaceUIDs: namespaceUIDs,
		DashboardUID:  dashboardUID,
		PanelID:       panelID,
	})
	if err != nil {
		return errorToResponse(err)
	}
	provenanceRecords, err := srv.provenanceStore.GetProvenances(c.Req.Context(), c.SignedInUser.GetOrgID(), (&ngmodels.AlertRule{}).ResourceType())
	if err != nil {
		return ErrResp(http.StatusInternalServerError, err, "failed to get alert rules")
	}

	for groupKey, rules := range configs {
		folder, ok := namespaceMap[groupKey.NamespaceUID]
		if !ok {
			id, _ := c.SignedInUser.GetInternalID()
			userNamespace := c.SignedInUser.GetIdentityType()
			srv.log.Error("Namespace not visible to the user", "user", id, "userNamespace", userNamespace, "namespace", groupKey.NamespaceUID)
			continue
		}
		result[folder.Fullpath] = append(result[folder.Fullpath], toGettableRuleGroupConfig(groupKey.RuleGroup, rules, provenanceRecords, srv.resolveUserIdToNameFn(c.Req.Context())))
	}
	return response.JSON(http.StatusOK, result)
}

// RouteGetRuleByUID returns the alert rule with the given UID
func (srv RulerSrv) RouteGetRuleByUID(c *contextmodel.ReqContext, ruleUID string) response.Response {
	ctx := c.Req.Context()
	orgID := c.SignedInUser.GetOrgID()

	rule, err := srv.getAuthorizedRuleByUid(ctx, c, ruleUID)
	if err != nil {
		if errors.Is(err, ngmodels.ErrAlertRuleNotFound) {
			return response.Empty(http.StatusNotFound)
		}
		return response.ErrOrFallback(http.StatusInternalServerError, "failed to get rule by UID", err)
	}

	provenance, err := srv.provenanceStore.GetProvenance(ctx, &rule, orgID)
	if err != nil {
		return response.ErrOrFallback(http.StatusInternalServerError, "failed to get rule provenance", err)
	}

	result := toGettableExtendedRuleNode(rule, map[string]ngmodels.Provenance{rule.ResourceID(): provenance}, srv.resolveUserIdToNameFn(ctx))

	return response.JSON(http.StatusOK, result)
}

func (srv RulerSrv) RouteGetRuleVersionsByUID(c *contextmodel.ReqContext, ruleUID string) response.Response {
	ctx := c.Req.Context()
	// make sure the user has access to the current version of the rule. Also, check if it exists
	rule, err := srv.getAuthorizedRuleByUid(ctx, c, ruleUID)
	if err != nil {
		if errors.Is(err, ngmodels.ErrAlertRuleNotFound) {
			return response.Empty(http.StatusNotFound)
		}
		return response.ErrOrFallback(http.StatusInternalServerError, "failed to get rule by UID", err)
	}

	rules, err := srv.store.GetAlertRuleVersions(ctx, rule.OrgID, rule.GUID)
	if err != nil {
		return response.ErrOrFallback(http.StatusInternalServerError, "failed to get rule history", err)
	}
	sort.Slice(rules, func(i, j int) bool { return rules[i].ID > rules[j].ID })
	result := make(apimodels.GettableRuleVersions, 0, len(rules))
	for _, rule := range rules {
		// do not provide provenance status because we do not have historical changes for it
		result = append(result, toGettableExtendedRuleNode(*rule, map[string]ngmodels.Provenance{}, srv.resolveUserIdToNameFn(ctx)))
	}
	return response.JSON(http.StatusOK, result)
}

func (srv RulerSrv) RoutePostNameRulesConfig(c *contextmodel.ReqContext, ruleGroupConfig apimodels.PostableRuleGroupConfig, namespaceUID string) response.Response {
	namespace, err := srv.store.GetNamespaceByUID(c.Req.Context(), namespaceUID, c.SignedInUser.GetOrgID(), c.SignedInUser)
	if err != nil {
		return toNamespaceErrorResponse(err)
	}

	if err := srv.checkGroupLimits(ruleGroupConfig); err != nil {
		return ErrResp(http.StatusBadRequest, err, "")
	}

	rules, err := ValidateRuleGroup(&ruleGroupConfig, c.SignedInUser.GetOrgID(), namespace.UID, RuleLimitsFromConfig(srv.cfg, srv.featureManager))
	if err != nil {
		return ErrResp(http.StatusBadRequest, err, "")
	}

	groupKey := ngmodels.AlertRuleGroupKey{
		OrgID:        c.SignedInUser.GetOrgID(),
		NamespaceUID: namespace.UID,
		RuleGroup:    ruleGroupConfig.Name,
	}

	return srv.updateAlertRulesInGroup(c, groupKey, rules)
}

func (srv RulerSrv) checkGroupLimits(group apimodels.PostableRuleGroupConfig) error {
	if srv.cfg.RulesPerRuleGroupLimit > 0 && int64(len(group.Rules)) > srv.cfg.RulesPerRuleGroupLimit {
		srv.log.Warn("Large rule group was edited. Large groups are discouraged and may be rejected in the future.",
			"limit", srv.cfg.RulesPerRuleGroupLimit,
			"actual", len(group.Rules),
			"group", group.Name,
		)
	}

	return nil
}

// updateAlertRulesInGroup calculates changes (rules to add,update,delete), verifies that the user is authorized to do the calculated changes and updates database.
// All operations are performed in a single transaction
//
//nolint:gocyclo
func (srv RulerSrv) updateAlertRulesInGroup(c *contextmodel.ReqContext, groupKey ngmodels.AlertRuleGroupKey, rules []*ngmodels.AlertRuleWithOptionals) response.Response {
	var finalChanges *store.GroupDelta
	var dbConfig *ngmodels.AlertConfiguration
	err := srv.xactManager.InTransaction(c.Req.Context(), func(tranCtx context.Context) error {
		id, _ := c.SignedInUser.GetInternalID()
		userNamespace := c.SignedInUser.GetIdentityType()

		logger := srv.log.New("namespace_uid", groupKey.NamespaceUID, "group",
			groupKey.RuleGroup, "org_id", groupKey.OrgID, "user_id", id, "userNamespace", userNamespace)
		groupChanges, err := store.CalculateChanges(tranCtx, srv.store, groupKey, rules)
		if err != nil {
			return err
		}

		if groupChanges.IsEmpty() {
			finalChanges = groupChanges
			logger.Info("No changes detected in the request. Do nothing")
			return nil
		}

		err = srv.authz.AuthorizeRuleChanges(c.Req.Context(), c.SignedInUser, groupChanges)
		if err != nil {
			return err
		}

		if err := validateQueries(c.Req.Context(), groupChanges, srv.conditionValidator, c.SignedInUser); err != nil {
			return err
		}

		newOrUpdatedNotificationSettings := groupChanges.NewOrUpdatedNotificationSettings()
		if len(newOrUpdatedNotificationSettings) > 0 {
			dbConfig, err = srv.amConfigStore.GetLatestAlertmanagerConfiguration(c.Req.Context(), groupChanges.GroupKey.OrgID)
			if err != nil {
				return fmt.Errorf("failed to get latest configuration: %w", err)
			}
			cfg, err := notifier.Load([]byte(dbConfig.AlertmanagerConfiguration))
			if err != nil {
				return fmt.Errorf("failed to parse configuration: %w", err)
			}
			validator := notifier.NewNotificationSettingsValidator(&cfg.AlertmanagerConfig)
			for _, s := range newOrUpdatedNotificationSettings {
				if err := validator.Validate(s); err != nil {
					return errors.Join(ngmodels.ErrAlertRuleFailedValidation, err)
				}
			}
		}

		if err := verifyProvisionedRulesNotAffected(c.Req.Context(), srv.provenanceStore, c.SignedInUser.GetOrgID(), groupChanges); err != nil {
			return err
		}

		finalChanges = store.UpdateCalculatedRuleFields(groupChanges)
		logger.Debug("Updating database with the authorized changes", "add", len(finalChanges.New), "update", len(finalChanges.New), "delete", len(finalChanges.Delete))

		// Delete first as this could prevent future unique constraint violations.
		if len(finalChanges.Delete) > 0 {
			UIDs := make([]string, 0, len(finalChanges.Delete))
			for _, rule := range finalChanges.Delete {
				UIDs = append(UIDs, rule.UID)
			}

			if err = srv.store.DeleteAlertRulesByUID(tranCtx, c.SignedInUser.GetOrgID(), ngmodels.NewUserUID(c.SignedInUser), UIDs...); err != nil {
				return fmt.Errorf("failed to delete rules: %w", err)
			}
		}

		if len(finalChanges.Update) > 0 {
			updates := make([]ngmodels.UpdateRule, 0, len(finalChanges.Update))
			for _, update := range finalChanges.Update {
				logger.Debug("Updating rule", "rule_uid", update.New.UID, "diff", update.Diff.String())
				updates = append(updates, ngmodels.UpdateRule{
					Existing: update.Existing,
					New:      *update.New,
				})
			}
			err = srv.store.UpdateAlertRules(tranCtx, ngmodels.NewUserUID(c.SignedInUser), updates)
			if err != nil {
				return fmt.Errorf("failed to update rules: %w", err)
			}
		}

		if len(finalChanges.New) > 0 {
			inserts := make([]ngmodels.AlertRule, 0, len(finalChanges.New))
			for _, rule := range finalChanges.New {
				inserts = append(inserts, *rule)
			}
			added, err := srv.store.InsertAlertRules(tranCtx, ngmodels.NewUserUID(c.SignedInUser), inserts)
			if err != nil {
				return fmt.Errorf("failed to add rules: %w", err)
			}
			if len(added) != len(finalChanges.New) {
				logger.Error("Cannot match inserted rules with final changes", "insertedCount", len(added), "changes", len(finalChanges.New))
			} else {
				for i, newRule := range finalChanges.New {
					newRule.ID = added[i].ID
					newRule.UID = added[i].UID
				}
			}
		}

		if len(finalChanges.New) > 0 {
			userID, _ := identity.UserIdentifier(c.SignedInUser.GetID())
			limitReached, err := srv.QuotaService.CheckQuotaReached(tranCtx, ngmodels.QuotaTargetSrv, &quota.ScopeParameters{
				OrgID:  c.SignedInUser.GetOrgID(),
				UserID: userID,
			}) // alert rule is table name
			if err != nil {
				return fmt.Errorf("failed to get alert rules quota: %w", err)
			}
			if limitReached {
				return ngmodels.ErrQuotaReached
			}
		}
		return nil
	})

	if err != nil {
		if errors.As(err, &errutil.Error{}) {
			return response.Err(err)
		} else if errors.Is(err, ngmodels.ErrAlertRuleNotFound) {
			return ErrResp(http.StatusNotFound, err, "failed to update rule group")
		} else if errors.Is(err, ngmodels.ErrAlertRuleFailedValidation) || errors.Is(err, errProvisionedResource) {
			return ErrResp(http.StatusBadRequest, err, "failed to update rule group")
		} else if errors.Is(err, ngmodels.ErrQuotaReached) {
			return ErrResp(http.StatusForbidden, err, "")
		} else if errors.Is(err, store.ErrOptimisticLock) {
			return ErrResp(http.StatusConflict, err, "")
		}
		return ErrResp(http.StatusInternalServerError, err, "failed to update rule group")
	}

	if srv.featureManager.IsEnabled(c.Req.Context(), featuremgmt.FlagAlertingSimplifiedRouting) && dbConfig != nil {
		// This isn't strictly necessary since the alertmanager config is periodically synced.
		err := srv.amRefresher.ApplyConfig(c.Req.Context(), groupKey.OrgID, dbConfig)
		if err != nil {
			srv.log.Warn("Failed to refresh Alertmanager config for org after change in notification settings", "org", c.SignedInUser.GetOrgID(), "error", err)
		}
	}

	return changesToResponse(finalChanges)
}

func changesToResponse(finalChanges *store.GroupDelta) response.Response {
	body := apimodels.UpdateRuleGroupResponse{
		Message: "rule group updated successfully",
		Created: make([]string, 0, len(finalChanges.New)),
		Updated: make([]string, 0, len(finalChanges.Update)),
		Deleted: make([]string, 0, len(finalChanges.Delete)),
	}
	if finalChanges.IsEmpty() {
		body.Message = "no changes detected in the rule group"
	} else {
		for _, r := range finalChanges.New {
			body.Created = append(body.Created, r.UID)
		}
		for _, r := range finalChanges.Update {
			body.Updated = append(body.Updated, r.Existing.UID)
		}
		for _, r := range finalChanges.Delete {
			body.Deleted = append(body.Deleted, r.UID)
		}
	}
	return response.JSON(http.StatusAccepted, body)
}

func toGettableRuleGroupConfig(groupName string, rules ngmodels.RulesGroup, provenanceRecords map[string]ngmodels.Provenance, userIdToName userIDToUserInfoFn) apimodels.GettableRuleGroupConfig {
	rules.SortByGroupIndex()
	ruleNodes := make([]apimodels.GettableExtendedRuleNode, 0, len(rules))
	var interval time.Duration
	if len(rules) > 0 {
		interval = time.Duration(rules[0].IntervalSeconds) * time.Second
	}
	for _, r := range rules {
		ruleNodes = append(ruleNodes, toGettableExtendedRuleNode(*r, provenanceRecords, userIdToName))
	}
	return apimodels.GettableRuleGroupConfig{
		Name:     groupName,
		Interval: model.Duration(interval),
		Rules:    ruleNodes,
	}
}

func toGettableExtendedRuleNode(r ngmodels.AlertRule, provenanceRecords map[string]ngmodels.Provenance, userIdToName userIDToUserInfoFn) apimodels.GettableExtendedRuleNode {
	provenance := ngmodels.ProvenanceNone
	if prov, exists := provenanceRecords[r.ResourceID()]; exists {
		provenance = prov
	}

	gettableExtendedRuleNode := apimodels.GettableExtendedRuleNode{
		GrafanaManagedAlert: &apimodels.GettableGrafanaRule{
			Title:                r.Title,
			Condition:            r.Condition,
			Data:                 ApiAlertQueriesFromAlertQueries(r.Data),
			Updated:              r.Updated,
			UpdatedBy:            userIdToName(r.UpdatedBy),
			IntervalSeconds:      r.IntervalSeconds,
			Version:              r.Version,
			UID:                  r.UID,
			NamespaceUID:         r.NamespaceUID,
			RuleGroup:            r.RuleGroup,
			NoDataState:          apimodels.NoDataState(r.NoDataState),
			ExecErrState:         apimodels.ExecutionErrorState(r.ExecErrState),
			Provenance:           apimodels.Provenance(provenance),
			IsPaused:             r.IsPaused,
			NotificationSettings: AlertRuleNotificationSettingsFromNotificationSettings(r.NotificationSettings),
			Record:               ApiRecordFromModelRecord(r.Record),
			Metadata:             AlertRuleMetadataFromModelMetadata(r.Metadata),
		},
	}
	forDuration := model.Duration(r.For)
	gettableExtendedRuleNode.ApiRuleNode = &apimodels.ApiRuleNode{
		For:         &forDuration,
		Annotations: r.Annotations,
		Labels:      r.Labels,
	}
	return gettableExtendedRuleNode
}

func toNamespaceErrorResponse(err error) response.Response {
	if errors.Is(err, ngmodels.ErrCannotEditNamespace) {
		return ErrResp(http.StatusForbidden, err, err.Error())
	}
	if errors.Is(err, dashboards.ErrDashboardIdentifierNotSet) {
		return ErrResp(http.StatusBadRequest, err, err.Error())
	}
	return apierrors.ToFolderErrorResponse(err)
}

// verifyProvisionedRulesNotAffected check that neither of provisioned alerts are affected by changes.
// Returns errProvisionedResource if there is at least one rule in groups affected by changes that was provisioned.
func verifyProvisionedRulesNotAffected(ctx context.Context, provenanceStore provisioning.ProvisioningStore, orgID int64, ch *store.GroupDelta) error {
	provenances, err := provenanceStore.GetProvenances(ctx, orgID, (&ngmodels.AlertRule{}).ResourceType())
	if err != nil {
		return err
	}
	errorMsg := strings.Builder{}
	for group, alertRules := range ch.AffectedGroups {
		if !containsProvisionedAlerts(provenances, alertRules) {
			continue
		}
		if errorMsg.Len() > 0 {
			errorMsg.WriteRune(',')
		}
		errorMsg.WriteString(group.String())
	}
	if errorMsg.Len() == 0 {
		return nil
	}
	return fmt.Errorf("%w: alert rule group [%s]", errProvisionedResource, errorMsg.String())
}

func validateQueries(ctx context.Context, groupChanges *store.GroupDelta, validator ConditionValidator, user identity.Requester) error {
	if len(groupChanges.New) > 0 {
		for _, rule := range groupChanges.New {
			err := validator.Validate(eval.NewContext(ctx, user), rule.GetEvalCondition())
			if err != nil {
				return fmt.Errorf("%w '%s': %s", ngmodels.ErrAlertRuleFailedValidation, rule.Title, err.Error())
			}
		}
	}
	if len(groupChanges.Update) > 0 {
		for _, upd := range groupChanges.Update {
			if !shouldValidate(upd) {
				continue
			}
			err := validator.Validate(eval.NewContext(ctx, user), upd.New.GetEvalCondition())
			if err != nil {
				return fmt.Errorf("%w '%s' (UID: %s): %s", ngmodels.ErrAlertRuleFailedValidation, upd.New.Title, upd.New.UID, err.Error())
			}
		}
	}
	return nil
}

// shouldValidate returns true if the rule is not paused and there are changes in the rule that are not ignored
func shouldValidate(delta store.RuleDelta) bool {
	for _, diff := range delta.Diff {
		if !slices.Contains(ignoreFieldsForValidate[:], diff.Path) {
			return true
		}
	}

	// TODO: consider also checking if rule will be paused after the update
	return false
}

// getAuthorizedRuleByUid fetches the rule by uid and checks whether the user is authorized to read it.
// Returns rule identified by provided UID or ErrAuthorization if user is not authorized to access the rule.
func (srv RulerSrv) getAuthorizedRuleByUid(ctx context.Context, c *contextmodel.ReqContext, ruleUID string) (ngmodels.AlertRule, error) {
	q := ngmodels.GetAlertRuleByUIDQuery{
		UID:   ruleUID,
		OrgID: c.SignedInUser.GetOrgID(),
	}
	var err error
	rule, err := srv.store.GetAlertRuleByUID(ctx, &q)
	if err != nil {
		return ngmodels.AlertRule{}, err
	}
	if err := srv.authz.AuthorizeAccessInFolder(ctx, c.SignedInUser, rule); err != nil {
		return ngmodels.AlertRule{}, err
	}
	return *rule, nil
}

// getAuthorizedRuleGroup fetches rules that belong to the specified models.AlertRuleGroupKey and validate user's authorization.
// Returns models.RuleGroup if authorization passed or ErrAuthorization if user is not authorized to access the rule.
func (srv RulerSrv) getAuthorizedRuleGroup(ctx context.Context, c *contextmodel.ReqContext, ruleGroupKey ngmodels.AlertRuleGroupKey) (ngmodels.RulesGroup, error) {
	q := ngmodels.ListAlertRulesQuery{
		OrgID:         ruleGroupKey.OrgID,
		NamespaceUIDs: []string{ruleGroupKey.NamespaceUID},
		RuleGroups:    []string{ruleGroupKey.RuleGroup},
	}
	rules, err := srv.store.ListAlertRules(ctx, &q)
	if err != nil {
		return nil, err
	}
	if err := srv.authz.AuthorizeAccessToRuleGroup(ctx, c.SignedInUser, rules); err != nil {
		return nil, err
	}
	return rules, nil
}

type authorizedRuleGroupQuery struct {
	User          identity.Requester
	NamespaceUIDs []string
	DashboardUID  string
	PanelID       int64
}

// searchAuthorizedAlertRules fetches rules according to the filters, groups them by models.AlertRuleGroupKey and filters out groups that the current user is not authorized to access.
// Returns groups that user is authorized to access, and total count of groups returned by query
func (srv RulerSrv) searchAuthorizedAlertRules(ctx context.Context, q authorizedRuleGroupQuery) (map[ngmodels.AlertRuleGroupKey]ngmodels.RulesGroup, int, error) {
	query := ngmodels.ListAlertRulesQuery{
		OrgID:         q.User.GetOrgID(),
		NamespaceUIDs: q.NamespaceUIDs,
		DashboardUID:  q.DashboardUID,
		PanelID:       q.PanelID,
	}
	rules, err := srv.store.ListAlertRules(ctx, &query)
	if err != nil {
		return nil, 0, err
	}

	byGroupKey := ngmodels.GroupByAlertRuleGroupKey(rules)
	totalGroups := len(byGroupKey)
	for groupKey, rulesGroup := range byGroupKey {
		if ok, err := srv.authz.HasAccessToRuleGroup(ctx, q.User, rulesGroup); !ok || err != nil {
			if err != nil {
				return nil, 0, err
			}
			delete(byGroupKey, groupKey)
		}
	}
	return byGroupKey, totalGroups, nil
}

type userIDToUserInfoFn func(id *ngmodels.UserUID) *apimodels.UserInfo

// getIdentityName returns name of either user or service account
func (srv RulerSrv) resolveUserIdToNameFn(ctx context.Context) userIDToUserInfoFn {
	cache := map[ngmodels.UserUID]*apimodels.UserInfo{
		ngmodels.AlertingUserUID: {
			UID: string(ngmodels.AlertingUserUID),
		},
		ngmodels.FileProvisioningUserUID: {
			UID: string(ngmodels.FileProvisioningUserUID),
		},
	}
	return func(id *ngmodels.UserUID) *apimodels.UserInfo {
		if id == nil {
			return nil
		}
		if val, ok := cache[*id]; ok {
			return val
		}
		u, err := srv.userService.GetByUID(ctx, &user.GetUserByUIDQuery{
			UID: string(*id),
		})
		var name string
		if err != nil {
			srv.log.FromContext(ctx).Warn("Failed to get user by uid. Defaulting to an empty name", "uid", id, "error", err)
		}
		if u != nil {
			name = u.NameOrFallback()
		}
		result := &apimodels.UserInfo{
			UID:  string(*id),
			Name: name,
		}
		cache[*id] = result
		return result
	}
}<|MERGE_RESOLUTION|>--- conflicted
+++ resolved
@@ -262,12 +262,9 @@
 // RouteGetRulesConfig returns all alert rules that are available to the current user
 func (srv RulerSrv) RouteGetRulesConfig(c *contextmodel.ReqContext) response.Response {
 	if strings.ToLower(c.Query("deleted")) == "true" {
-<<<<<<< HEAD
-=======
 		if !srv.featureManager.IsEnabledGlobally(featuremgmt.FlagAlertRuleRestore) {
 			return ErrResp(http.StatusBadRequest, errors.New("restore of deleted rules is not enabled"), "")
 		}
->>>>>>> 99a95f6e
 		if !c.SignedInUser.HasRole(identity.RoleAdmin) {
 			return ErrResp(http.StatusForbidden, errors.New("only admins can get deleted rules"), "")
 		}
