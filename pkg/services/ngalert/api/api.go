package api

import (
	"context"
	"net/url"
	"time"

	"github.com/grafana/grafana/pkg/api/routing"
	"github.com/grafana/grafana/pkg/expr"
	"github.com/grafana/grafana/pkg/infra/log"
	"github.com/grafana/grafana/pkg/services/accesscontrol"
	"github.com/grafana/grafana/pkg/services/datasourceproxy"
	"github.com/grafana/grafana/pkg/services/datasources"
	"github.com/grafana/grafana/pkg/services/featuremgmt"
	apimodels "github.com/grafana/grafana/pkg/services/ngalert/api/tooling/definitions"
	"github.com/grafana/grafana/pkg/services/ngalert/eval"
	"github.com/grafana/grafana/pkg/services/ngalert/metrics"
	"github.com/grafana/grafana/pkg/services/ngalert/models"
	"github.com/grafana/grafana/pkg/services/ngalert/notifier"
	"github.com/grafana/grafana/pkg/services/ngalert/provisioning"
	"github.com/grafana/grafana/pkg/services/ngalert/schedule"
	"github.com/grafana/grafana/pkg/services/ngalert/sender"
	"github.com/grafana/grafana/pkg/services/ngalert/state"
	"github.com/grafana/grafana/pkg/services/ngalert/store"
	"github.com/grafana/grafana/pkg/services/quota"
	"github.com/grafana/grafana/pkg/services/secrets"
	"github.com/grafana/grafana/pkg/setting"
)

// timeNow makes it possible to test usage of time
var timeNow = time.Now

type ExternalAlertmanagerProvider interface {
	AlertmanagersFor(orgID int64) []*url.URL
	DroppedAlertmanagersFor(orgID int64) []*url.URL
}

type Alertmanager interface {
	// Configuration
	SaveAndApplyConfig(ctx context.Context, config *apimodels.PostableUserConfig) error
	SaveAndApplyDefaultConfig(ctx context.Context) error
	GetStatus() apimodels.GettableStatus

	// Silences
	CreateSilence(ps *apimodels.PostableSilence) (string, error)
	DeleteSilence(silenceID string) error
	GetSilence(silenceID string) (apimodels.GettableSilence, error)
	ListSilences(filter []string) (apimodels.GettableSilences, error)

	// Alerts
	GetAlerts(active, silenced, inhibited bool, filter []string, receiver string) (apimodels.GettableAlerts, error)
	GetAlertGroups(active, silenced, inhibited bool, filter []string, receiver string) (apimodels.AlertGroups, error)

	// Testing
	TestReceivers(ctx context.Context, c apimodels.TestReceiversConfigBodyParams) (*notifier.TestReceiversResult, error)
}

type AlertingStore interface {
	GetLatestAlertmanagerConfiguration(ctx context.Context, query *models.GetLatestAlertmanagerConfigurationQuery) error
}

// API handlers.
type API struct {
	Cfg                  *setting.Cfg
	DatasourceCache      datasources.CacheService
	RouteRegister        routing.RouteRegister
	ExpressionService    *expr.Service
	QuotaService         *quota.QuotaService
	Schedule             schedule.ScheduleService
	TransactionManager   provisioning.TransactionManager
	ProvenanceStore      provisioning.ProvisioningStore
	RuleStore            store.RuleStore
	InstanceStore        store.InstanceStore
	AlertingStore        AlertingStore
	AdminConfigStore     store.AdminConfigurationStore
	DataProxy            *datasourceproxy.DataSourceProxyService
	MultiOrgAlertmanager *notifier.MultiOrgAlertmanager
	StateManager         *state.Manager
	SecretsService       secrets.Service
	AccessControl        accesscontrol.AccessControl
	Policies             *provisioning.NotificationPolicyService
	ContactPointService  *provisioning.ContactPointService
	Templates            *provisioning.TemplateService
<<<<<<< HEAD
	AlertsRouter         *sender.AlertsRouter
=======
	MuteTimings          *provisioning.MuteTimingService
>>>>>>> 2449f62d
}

// RegisterAPIEndpoints registers API handlers
func (api *API) RegisterAPIEndpoints(m *metrics.API) {
	logger := log.New("ngalert.api")
	proxy := &AlertingProxy{
		DataProxy: api.DataProxy,
	}

	// Register endpoints for proxying to Alertmanager-compatible backends.
	api.RegisterAlertmanagerApiEndpoints(NewForkedAM(
		api.DatasourceCache,
		NewLotexAM(proxy, logger),
		&AlertmanagerSrv{crypto: api.MultiOrgAlertmanager.Crypto, log: logger, ac: api.AccessControl, mam: api.MultiOrgAlertmanager},
	), m)
	// Register endpoints for proxying to Prometheus-compatible backends.
	api.RegisterPrometheusApiEndpoints(NewForkedProm(
		api.DatasourceCache,
		NewLotexProm(proxy, logger),
		&PrometheusSrv{log: logger, manager: api.StateManager, store: api.RuleStore, ac: api.AccessControl},
	), m)
	// Register endpoints for proxying to Cortex Ruler-compatible backends.
	api.RegisterRulerApiEndpoints(NewForkedRuler(
		api.DatasourceCache,
		NewLotexRuler(proxy, logger),
		&RulerSrv{
			DatasourceCache: api.DatasourceCache,
			QuotaService:    api.QuotaService,
			scheduleService: api.Schedule,
			store:           api.RuleStore,
			provenanceStore: api.ProvenanceStore,
			xactManager:     api.TransactionManager,
			log:             logger,
			cfg:             &api.Cfg.UnifiedAlerting,
			ac:              api.AccessControl,
		},
	), m)
	api.RegisterTestingApiEndpoints(NewForkedTestingApi(
		&TestingApiSrv{
			AlertingProxy:     proxy,
			ExpressionService: api.ExpressionService,
			DatasourceCache:   api.DatasourceCache,
			log:               logger,
			accessControl:     api.AccessControl,
			evaluator:         eval.NewEvaluator(api.Cfg, log.New("ngalert.eval"), api.DatasourceCache, api.SecretsService),
		}), m)
	api.RegisterConfigurationApiEndpoints(NewForkedConfiguration(
		&AdminSrv{
			store:                api.AdminConfigStore,
			log:                  logger,
			alertmanagerProvider: api.AlertsRouter,
		},
	), m)

	if api.Cfg.IsFeatureToggleEnabled(featuremgmt.FlagAlertProvisioning) {
		api.RegisterProvisioningApiEndpoints(NewForkedProvisioningApi(&ProvisioningSrv{
			log:                 logger,
			policies:            api.Policies,
			contactPointService: api.ContactPointService,
			templates:           api.Templates,
			muteTimings:         api.MuteTimings,
		}), m)
	}
}<|MERGE_RESOLUTION|>--- conflicted
+++ resolved
@@ -81,11 +81,8 @@
 	Policies             *provisioning.NotificationPolicyService
 	ContactPointService  *provisioning.ContactPointService
 	Templates            *provisioning.TemplateService
-<<<<<<< HEAD
+	MuteTimings          *provisioning.MuteTimingService
 	AlertsRouter         *sender.AlertsRouter
-=======
-	MuteTimings          *provisioning.MuteTimingService
->>>>>>> 2449f62d
 }
 
 // RegisterAPIEndpoints registers API handlers
