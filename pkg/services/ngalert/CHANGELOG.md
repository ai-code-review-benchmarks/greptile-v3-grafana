--- conflicted
+++ resolved
@@ -59,7 +59,8 @@
 - [BUGFIX] RBAC: replace create\update\delete actions for notification policies by alert.notifications:write #49185
 - [BUGFIX] Fix access to alerts for Viewer role with editor permissions in folder #49270
 - [FEATURE] Alert rules with associated panels will take screenshots. #49293 #49338 #49374 #49377 #49378 #49379 #49381 #49385 #49439 #49445
-
+- [ENHANCEMENT] Scheduler: ticker to support stopping #48142
+- 
 ## 8.5.3
 
 - [BUGFIX] Migration: Remove data source disabled property when migrating alerts #48559
@@ -80,13 +81,4 @@
 - [CHANGE] Notification URL points to alert view page instead of alert edit page. #47752
 - [BUGFIX] (Legacy) Templates: Parse notification templates using all the matches of the alert rule when going from `Alerting` to `OK` in legacy alerting #47355
 - [BUGFIX] Scheduler: Fix state manager to support OK option of `AlertRule.ExecErrState` #47670
-- [ENHANCEMENT] Templates: Enable the use of classic condition values in templates #46971
-<<<<<<< HEAD
-- [ENHANCEMENT] Scheduler: Ticker expose new metrics. In legacy, metrics are prefixed with `legacy_` #47828, #48190 
-    - `grafana_alerting_ticker_last_consumed_tick_timestamp_seconds`
-    - `grafana_alerting_ticker_next_tick_timestamp_seconds`
-    - `grafana_alerting_ticker_interval_seconds`
-- [ENHANCEMENT] Migration: Migrate each legacy notification channel to its own contact point, use nested routes to reproduce multi-channel alerts #47291
-- [ENHANCEMENT] Scheduler: ticker to support stopping #48142
-=======
->>>>>>> e3a51a4a
+- [ENHANCEMENT] Templates: Enable the use of classic condition values in templates #46971