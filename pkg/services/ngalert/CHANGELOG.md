# Changelog

**Please note that this is not a direct replacement of Grafana's "add to changelog" label. It is _mostly_ for internal consumption of the Alerting team that owns this part of Grafana.**

## Scope Glossary

### `[ADMIN]`
The ADMIN scope denotes a change that affect the structure and layout of this repository. This includes updates to the following:

- CODEOWNERS
- README
- DotFiles (.gitignore, .git-attributes, etc)

Anything that a developer working on this repo should be aware of from a standards and practice perspective.

### `[BUGFIX]`

The BUGFIX scope denotes a change that fixes an issue with the project in question. A BUGFIX should align the behaviour of the service with the current expected behaviour of the service. If a BUGFIX introduces new unexpected behaviour to ameliorate the issue, a corresponding FEATURE or ENHANCEMENT scope should also be added to the changelog.

### `[CHANGE]`

The CHANGE scope denotes a change that changes the expected behavior of the project while not adding new functionality or fixing an underling issue. This commonly occurs when renaming things to make them more consistent or to accommodate updated versions of vendored dependencies.

### `[FEATURE]`

The FEATURE scope denotes a change that adds new functionality to the project/service.

### `[ENHANCEMENT]`

The ENHANCEMENT scope denotes a change that improves upon the current functionality of the project/service. Generally, an enhancement is something that improves upon something that is already present. Either by making it simpler, more powerful, or more performant. For Example:

An optimization on a particular process in a service that makes it more performant
Simpler syntax for setting a configuration value, like allowing 1m instead of 60 for a duration setting.

## Order

Scopes must have an order to ensure consistency and ease of search, this helps us identify which section do we need to look for what. The order must be:

1. `[CHANGE]`
2. `[FEATURE]`
3. `[BUGFIX]`
4. `[ENHANCEMENT]`
5. `[ADMIN]`


## Grafana Alerting - main / unreleased

## 9.0.0

- [ENHANCEMENT] Scheduler: Ticker expose new metrics. In legacy, metrics are prefixed with `legacy_` #47828, #48190
  - `grafana_alerting_ticker_last_consumed_tick_timestamp_seconds`
  - `grafana_alerting_ticker_next_tick_timestamp_seconds`
  - `grafana_alerting_ticker_interval_seconds`
- [ENHANCEMENT] Create folder 'General Alerting' when Grafana starts from the scratch #48866
- [ENHANCEMENT] Rule changes authorization logic to use UID folder scope instead of ID scope #48970
- [ENHANCEMENT] Scheduler: ticker to support stopping #48142
<<<<<<< HEAD
- [ENHANCEMENT] Optional custom title and description for OpsGenie #50131
=======
- [ENHANCEMENT] Scheduler: Adds new metrics to track rules that might be scheduled.
>>>>>>> 0cde2835
- [FEATURE] Indicate whether routes are provisioned when GETting Alertmanager configuration #47857
- [FEATURE] Indicate whether contact point is provisioned when GETting Alertmanager configuration #48323
- [FEATURE] Indicate whether alert rule is provisioned when GETting the rule #48458
- [FEATURE] Alert rules with associated panels will take screenshots. #49293 #49338 #49374 #49377 #49378 #49379 #49381 #49385 #49439 #49445
- [BUGFIX] Migration: ignore alerts that do not belong to any existing organization\dashboard #49192
- [BUGFIX] Allow anonymous access to alerts #49203
- [BUGFIX] RBAC: replace create\update\delete actions for notification policies by alert.notifications:write #49185
- [BUGFIX] Fix access to alerts for Viewer role with editor permissions in folder #49270
- [BUGFIX] Alerting: Remove double quotes from double quoted matchers #50038
- [BUGFIX] Alerting: rules API to not detect difference between nil and empty map (Annotations, Labels) #50192

## 8.5.3

- [BUGFIX] Migration: Remove data source disabled property when migrating alerts #48559

## 8.5.2

- [FEATURE] Migration: Adds `force_migration` as a flag to prevent truncating the unified alerting tables as we migrate. #48526
- [BUGFIX] Use `NaN` and do not panic when captured alert values are empty #48370

## 8.5.1

- [BUGFIX] Silences: Invalid silences created through the API made grafana panic, they are now validated. #46892
- [ENHANCEMENT] Migration: Migrate each legacy notification channel to its own contact point, use nested routes to reproduce multi-channel alerts #47291

## 8.5.0

- [CHANGE] Prometheus Compatible API: Use float-like values for `api/prometheus/grafana/api/v1/alerts` and `api/prometheus/grafana/api/v1/rules` instead of the evaluation string #47216
- [CHANGE] Notification URL points to alert view page instead of alert edit page. #47752
- [BUGFIX] (Legacy) Templates: Parse notification templates using all the matches of the alert rule when going from `Alerting` to `OK` in legacy alerting #47355
- [BUGFIX] Scheduler: Fix state manager to support OK option of `AlertRule.ExecErrState` #47670
- [ENHANCEMENT] Templates: Enable the use of classic condition values in templates #46971<|MERGE_RESOLUTION|>--- conflicted
+++ resolved
@@ -54,11 +54,8 @@
 - [ENHANCEMENT] Create folder 'General Alerting' when Grafana starts from the scratch #48866
 - [ENHANCEMENT] Rule changes authorization logic to use UID folder scope instead of ID scope #48970
 - [ENHANCEMENT] Scheduler: ticker to support stopping #48142
-<<<<<<< HEAD
 - [ENHANCEMENT] Optional custom title and description for OpsGenie #50131
-=======
 - [ENHANCEMENT] Scheduler: Adds new metrics to track rules that might be scheduled.
->>>>>>> 0cde2835
 - [FEATURE] Indicate whether routes are provisioned when GETting Alertmanager configuration #47857
 - [FEATURE] Indicate whether contact point is provisioned when GETting Alertmanager configuration #48323
 - [FEATURE] Indicate whether alert rule is provisioned when GETting the rule #48458
