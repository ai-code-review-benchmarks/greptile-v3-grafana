--- conflicted
+++ resolved
@@ -85,11 +85,7 @@
 
 	tracer := tracing.InitializeTracerForTest()
 	bus := bus.ProvideBus(tracer)
-<<<<<<< HEAD
-	folderService := folderimpl.ProvideService(ac, bus, cfg, dashboardService, dashboardStore, dashboardStore, nil, features, folderPermissions, nil)
-=======
-	folderService := folderimpl.ProvideService(ac, bus, cfg, dashboardStore, nil, features, folderPermissions, nil)
->>>>>>> 4b634fad
+	folderService := folderimpl.ProvideService(ac, bus, cfg, dashboardStore, dashboardStore, nil, features, folderPermissions, nil)
 
 	ng, err := ngalert.ProvideService(
 		cfg, featuremgmt.WithFeatures(), nil, nil, routing.NewRouteRegister(), sqlStore, nil, nil, nil, quotatest.New(false, nil),
