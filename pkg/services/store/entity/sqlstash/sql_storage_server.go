--- conflicted
+++ resolved
@@ -304,7 +304,6 @@
 		return nil, err
 	}
 
-	isFolder := models.StandardKindFolder == r.GRN.Kind
 	etag := createContentsHash(body)
 	rsp := &entity.WriteEntityResponse{
 		GRN:    grn,
@@ -430,7 +429,6 @@
 				origin.Source, origin.Key, timestamp,
 				oid,
 			)
-<<<<<<< HEAD
 		} else {
 			_, err = tx.Exec(ctx, "INSERT INTO entity ("+
 				"grn, tenant_id, kind, uid, "+
@@ -452,48 +450,13 @@
 					summary.labels, summary.fields, summary.errors,
 				}, insertArgs...)...,
 			)
-=======
-
-			if isFolder && err == nil {
-				err = updateFolderTree(ctx, tx, grn.TenantId)
-			}
-			return err
-		}
-
-		if createdAt < 1000 {
-			createdAt = updatedAt
->>>>>>> 0c20fe0a
+		}
+		if err == nil && models.StandardKindFolder == r.GRN.Kind {
+			err = updateFolderTree(ctx, tx, grn.TenantId)
 		}
 		if err == nil {
 			return s.writeSearchInfo(ctx, tx, oid, summary.model, grn, insertArgs)
 		}
-<<<<<<< HEAD
-=======
-
-		_, err = tx.Exec(ctx, "INSERT INTO entity ("+
-			"grn, tenant_id, kind, uid, folder, "+
-			"size, body, etag, version, "+
-			"updated_at, updated_by, created_at, created_by, "+
-			"name, description, slug, "+
-			"labels, fields, errors, "+
-			"origin, origin_key, origin_ts) "+
-			"VALUES (?, ?, ?, ?, ?, "+
-			" ?, ?, ?, ?, "+
-			" ?, ?, ?, ?, "+
-			" ?, ?, ?, "+
-			" ?, ?, ?, "+
-			" ?, ?, ?)",
-			oid, grn.TenantId, grn.Kind, grn.UID, r.Folder,
-			versionInfo.Size, body, etag, versionInfo.Version,
-			updatedAt, createdBy, createdAt, createdBy,
-			summary.model.Name, summary.model.Description, summary.model.Slug,
-			summary.labels, summary.fields, summary.errors,
-			origin.Source, origin.Key, origin.Time,
-		)
-		if isFolder && err == nil {
-			err = updateFolderTree(ctx, tx, grn.TenantId)
-		}
->>>>>>> 0c20fe0a
 		return err
 	})
 	rsp.SummaryJson = summary.marshaled
@@ -678,21 +641,14 @@
 	}
 
 	// TODO: keep history? would need current version bump, and the "write" would have to get from history
-<<<<<<< HEAD
 	_, _ = tx.Exec(ctx, "DELETE FROM entity_history WHERE grn=?", grn)
 	_, _ = tx.Exec(ctx, "DELETE FROM entity_labels WHERE grn=?", grn)
 	_, _ = tx.Exec(ctx, "DELETE FROM entity_ref WHERE grn=?", grn)
 	_, _ = tx.Exec(ctx, "DELETE FROM entity WHERE parent_grn=?", grn)
-=======
-	_, _ = tx.Exec(ctx, "DELETE FROM entity_history WHERE grn=?", str)
-	_, _ = tx.Exec(ctx, "DELETE FROM entity_labels WHERE grn=?", str)
-	_, _ = tx.Exec(ctx, "DELETE FROM entity_ref WHERE grn=?", str)
 
 	if grn.Kind == models.StandardKindFolder {
 		err = updateFolderTree(ctx, tx, grn.TenantId)
 	}
-
->>>>>>> 0c20fe0a
 	return rows > 0, err
 }
 
