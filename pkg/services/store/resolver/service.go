package resolver

import (
	"context"
	"fmt"
	"time"

	"github.com/grafana/grafana/pkg/plugins"
	"github.com/grafana/grafana/pkg/services/datasources"
	"github.com/grafana/grafana/pkg/services/store/entity"
)

const (
	WarningNotImplemented           = "not implemented"
	WarningDatasourcePluginNotFound = "datasource plugin not found"
	WarningTypeNotSpecified         = "type not specified"
	WarningPluginNotFound           = "plugin not found"
)

// for testing
var getNow = func() time.Time { return time.Now() }

type ResolutionInfo struct {
	OK        bool      `json:"ok"`
	Key       string    `json:"key,omitempty"`  // GRN? UID?
	Warning   string    `json:"kind,omitempty"` // old syntax?  (name>uid) references a renamed object?
	Timestamp time.Time `json:"timestamp,omitempty"`
}

type EntityReferenceResolver interface {
	Resolve(ctx context.Context, ref *entity.EntityExternalReference) (ResolutionInfo, error)
}

func ProvideEntityReferenceResolver(ds datasources.DataSourceService, pluginStore plugins.Store) EntityReferenceResolver {
	return &standardReferenceResolver{
		pluginStore: pluginStore,
		ds: dsCache{
			ds:          ds,
			pluginStore: pluginStore,
		},
	}
}

type standardReferenceResolver struct {
	pluginStore plugins.Store
	ds          dsCache
}

func (r *standardReferenceResolver) Resolve(ctx context.Context, ref *entity.EntityExternalReference) (ResolutionInfo, error) {
	if ref == nil {
		return ResolutionInfo{OK: false, Timestamp: getNow()}, fmt.Errorf("ref is nil")
	}

<<<<<<< HEAD
	switch ref.Family {
	case models.StandardKindDataSource:
=======
	switch ref.Kind {
	case entity.StandardKindDataSource:
>>>>>>> a0405912
		return r.resolveDatasource(ctx, ref)

	case entity.ExternalEntityReferencePlugin:
		return r.resolvePlugin(ctx, ref)

		// case entity.ExternalEntityReferenceRuntime:
		// 	return ResolutionInfo{
		// 		OK:        false,
		// 		Timestamp: getNow(),
		// 		Warning:   WarningNotImplemented,
		// 	}, nil
	}

	return ResolutionInfo{
		OK:        false,
		Timestamp: getNow(),
		Warning:   WarningNotImplemented,
	}, nil
}

<<<<<<< HEAD
func (r *standardReferenceResolver) resolveDatasource(ctx context.Context, ref *models.EntityExternalReference) (ResolutionInfo, error) {
	ds, err := r.ds.getDS(ctx, ref.Identifier)
=======
func (r *standardReferenceResolver) resolveDatasource(ctx context.Context, ref *entity.EntityExternalReference) (ResolutionInfo, error) {
	ds, err := r.ds.getDS(ctx, ref.UID)
>>>>>>> a0405912
	if err != nil || ds == nil || ds.UID == "" {
		return ResolutionInfo{
			OK:        false,
			Timestamp: r.ds.timestamp,
		}, err
	}

	res := ResolutionInfo{
		OK:        true,
		Timestamp: r.ds.timestamp,
		Key:       ds.UID, // TODO!
	}
	if !ds.PluginExists {
		res.OK = false
		res.Warning = WarningDatasourcePluginNotFound
	} else if ref.Type == "" {
		ref.Type = ds.Type // awkward! but makes the reporting accurate for dashboards before schemaVersion 36
		res.Warning = WarningTypeNotSpecified
	} else if ref.Type != ds.Type {
		res.Warning = fmt.Sprintf("type mismatch (expect:%s, found:%s)", ref.Type, ds.Type)
	}
	return res, nil
}

<<<<<<< HEAD
func (r *standardReferenceResolver) resolvePlugin(ctx context.Context, ref *models.EntityExternalReference) (ResolutionInfo, error) {
	p, ok := r.pluginStore.Plugin(ctx, ref.Identifier)
=======
func (r *standardReferenceResolver) resolvePlugin(ctx context.Context, ref *entity.EntityExternalReference) (ResolutionInfo, error) {
	p, ok := r.pluginStore.Plugin(ctx, ref.UID)
>>>>>>> a0405912
	if !ok {
		return ResolutionInfo{
			OK:        false,
			Timestamp: getNow(),
			Warning:   WarningPluginNotFound,
		}, nil
	}

	if p.Type != plugins.Type(ref.Type) {
		return ResolutionInfo{
			OK:        false,
			Timestamp: getNow(),
			Warning:   fmt.Sprintf("expected type: %s, found%s", ref.Type, p.Type),
		}, nil
	}

	return ResolutionInfo{
		OK:        true,
		Timestamp: getNow(),
	}, nil
}<|MERGE_RESOLUTION|>--- conflicted
+++ resolved
@@ -51,13 +51,8 @@
 		return ResolutionInfo{OK: false, Timestamp: getNow()}, fmt.Errorf("ref is nil")
 	}
 
-<<<<<<< HEAD
 	switch ref.Family {
-	case models.StandardKindDataSource:
-=======
-	switch ref.Kind {
 	case entity.StandardKindDataSource:
->>>>>>> a0405912
 		return r.resolveDatasource(ctx, ref)
 
 	case entity.ExternalEntityReferencePlugin:
@@ -78,13 +73,8 @@
 	}, nil
 }
 
-<<<<<<< HEAD
-func (r *standardReferenceResolver) resolveDatasource(ctx context.Context, ref *models.EntityExternalReference) (ResolutionInfo, error) {
+func (r *standardReferenceResolver) resolveDatasource(ctx context.Context, ref *entity.EntityExternalReference) (ResolutionInfo, error) {
 	ds, err := r.ds.getDS(ctx, ref.Identifier)
-=======
-func (r *standardReferenceResolver) resolveDatasource(ctx context.Context, ref *entity.EntityExternalReference) (ResolutionInfo, error) {
-	ds, err := r.ds.getDS(ctx, ref.UID)
->>>>>>> a0405912
 	if err != nil || ds == nil || ds.UID == "" {
 		return ResolutionInfo{
 			OK:        false,
@@ -109,13 +99,8 @@
 	return res, nil
 }
 
-<<<<<<< HEAD
-func (r *standardReferenceResolver) resolvePlugin(ctx context.Context, ref *models.EntityExternalReference) (ResolutionInfo, error) {
+func (r *standardReferenceResolver) resolvePlugin(ctx context.Context, ref *entity.EntityExternalReference) (ResolutionInfo, error) {
 	p, ok := r.pluginStore.Plugin(ctx, ref.Identifier)
-=======
-func (r *standardReferenceResolver) resolvePlugin(ctx context.Context, ref *entity.EntityExternalReference) (ResolutionInfo, error) {
-	p, ok := r.pluginStore.Plugin(ctx, ref.UID)
->>>>>>> a0405912
 	if !ok {
 		return ResolutionInfo{
 			OK:        false,
