--- conflicted
+++ resolved
@@ -51,13 +51,8 @@
 				"externalURL": obj.ExternalURL,
 				"expires":     obj.Expires,
 			},
-<<<<<<< HEAD
-			References: []*models.EntityExternalReference{
-				{Family: models.StandardKindDashboard, Identifier: obj.DashboardUID},
-=======
 			References: []*entity.EntityExternalReference{
-				{Kind: entity.StandardKindDashboard, UID: obj.DashboardUID},
->>>>>>> a0405912
+				{Family: entity.StandardKindDashboard, Identifier: obj.DashboardUID},
 			},
 		}
 
