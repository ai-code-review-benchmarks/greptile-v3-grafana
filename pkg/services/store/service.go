package store

import (
	"context"
	"errors"
	"fmt"
	"strings"

	"github.com/grafana/grafana/pkg/infra/filestorage"
	"github.com/grafana/grafana/pkg/infra/log"
	"github.com/grafana/grafana/pkg/models"
	"github.com/grafana/grafana/pkg/registry"
	ac "github.com/grafana/grafana/pkg/services/accesscontrol"
	"github.com/grafana/grafana/pkg/services/featuremgmt"
	"github.com/grafana/grafana/pkg/services/sqlstore"
	"github.com/grafana/grafana/pkg/setting"
)

var grafanaStorageLogger = log.New("grafanaStorageLogger")

var ErrUploadFeatureDisabled = errors.New("upload feature is disabled")
var ErrUnsupportedStorage = errors.New("storage does not support this operation")
var ErrUploadInternalError = errors.New("upload internal error")
var ErrValidationFailed = errors.New("request validation failed")
var ErrFileAlreadyExists = errors.New("file exists")

const RootPublicStatic = "public-static"
const RootResources = "resources"

const MAX_UPLOAD_SIZE = 3 * 1024 * 1024 // 3MB
<<<<<<< HEAD
=======

type DeleteFolderCmd struct {
	Path  string `json:"path"`
	Force bool   `json:"force"`
}

type CreateFolderCmd struct {
	Path string `json:"path"`
}
>>>>>>> a6b10908

type StorageService interface {
	registry.BackgroundService

	// List folder contents
	List(ctx context.Context, user *models.SignedInUser, path string) (*StorageListFrame, error)

	// Read raw file contents out of the store
	Read(ctx context.Context, user *models.SignedInUser, path string) (*filestorage.File, error)

	Upload(ctx context.Context, user *models.SignedInUser, req *UploadRequest) error

	Delete(ctx context.Context, user *models.SignedInUser, path string) error

	DeleteFolder(ctx context.Context, user *models.SignedInUser, cmd *DeleteFolderCmd) error

	CreateFolder(ctx context.Context, user *models.SignedInUser, cmd *CreateFolderCmd) error

	validateUploadRequest(ctx context.Context, user *models.SignedInUser, req *UploadRequest, storagePath string) validationResult

	// sanitizeUploadRequest sanitizes the upload request and converts it into a command accepted by the FileStorage API
	sanitizeUploadRequest(ctx context.Context, user *models.SignedInUser, req *UploadRequest, storagePath string) (*filestorage.UpsertFileCommand, error)
}

type storageServiceConfig struct {
	allowUnsanitizedSvgUpload bool
}

type standardStorageService struct {
	sql  *sqlstore.SQLStore
	tree *nestedTree
	cfg  storageServiceConfig
}

func ProvideService(sql *sqlstore.SQLStore, features featuremgmt.FeatureToggles, cfg *setting.Cfg) StorageService {
	globalRoots := []storageRuntime{
		newDiskStorage(RootPublicStatic, "Public static files", &StorageLocalDiskConfig{
			Path: cfg.StaticRootPath,
			Roots: []string{
				"/testdata/",
				"/img/",
				"/gazetteer/",
				"/maps/",
			},
		}).setReadOnly(true).setBuiltin(true).
			setDescription("Access files from the static public files"),
	}

	initializeOrgStorages := func(orgId int64) []storageRuntime {
		storages := make([]storageRuntime, 0)
		if features.IsEnabled(featuremgmt.FlagStorageLocalUpload) {
			storages = append(storages,
				newSQLStorage(RootResources,
					"Resources",
					&StorageSQLConfig{orgId: orgId}, sql).
					setBuiltin(true).
					setDescription("Upload custom resource files"))
		}

		return storages
	}

	return newStandardStorageService(sql, globalRoots, initializeOrgStorages)
}

func newStandardStorageService(sql *sqlstore.SQLStore, globalRoots []storageRuntime, initializeOrgStorages func(orgId int64) []storageRuntime) *standardStorageService {
	rootsByOrgId := make(map[int64][]storageRuntime)
	rootsByOrgId[ac.GlobalOrgID] = globalRoots

	res := &nestedTree{
		initializeOrgStorages: initializeOrgStorages,
		rootsByOrgId:          rootsByOrgId,
	}
	res.init()
	return &standardStorageService{
		sql:  sql,
		tree: res,
		cfg: storageServiceConfig{
			allowUnsanitizedSvgUpload: false,
		},
	}
}

func (s *standardStorageService) Run(ctx context.Context) error {
	grafanaStorageLogger.Info("storage starting")
	return nil
}

func getOrgId(user *models.SignedInUser) int64 {
	if user == nil {
		return ac.GlobalOrgID
	}

	return user.OrgId
}

func (s *standardStorageService) List(ctx context.Context, user *models.SignedInUser, path string) (*StorageListFrame, error) {
	// apply access control here
	return s.tree.ListFolder(ctx, getOrgId(user), path)
}

func (s *standardStorageService) Read(ctx context.Context, user *models.SignedInUser, path string) (*filestorage.File, error) {
	// TODO: permission check!
	return s.tree.GetFile(ctx, getOrgId(user), path)
}

type UploadRequest struct {
	Contents           []byte
	MimeType           string // TODO: remove MimeType from the struct once we can infer it from file contents
	Path               string
	CacheControl       string
	ContentDisposition string
	Properties         map[string]string
	EntityType         EntityType

	OverwriteExistingFile bool
}

func storageSupportsMutatingOperations(path string) bool {
	// TODO: this is temporary - make it rbac-driven
	return strings.HasPrefix(path, RootResources+"/") || path == RootResources
}

func (s *standardStorageService) Upload(ctx context.Context, user *models.SignedInUser, req *UploadRequest) error {
	upload, _ := s.tree.getRoot(getOrgId(user), RootResources)
	if upload == nil {
		return ErrUploadFeatureDisabled
	}

<<<<<<< HEAD
	if !strings.HasPrefix(req.Path, RootResources+"/") {
=======
	if !storageSupportsMutatingOperations(req.Path) {
>>>>>>> a6b10908
		return ErrUnsupportedStorage
	}

	storagePath := strings.TrimPrefix(req.Path, RootResources)
	validationResult := s.validateUploadRequest(ctx, user, req, storagePath)
	if !validationResult.ok {
		grafanaStorageLogger.Warn("file upload validation failed", "filetype", req.MimeType, "path", req.Path, "reason", validationResult.reason)
		return ErrValidationFailed
	}

	upsertCommand, err := s.sanitizeUploadRequest(ctx, user, req, storagePath)
	if err != nil {
		grafanaStorageLogger.Error("failed while sanitizing the upload request", "filetype", req.MimeType, "path", req.Path, "error", err)
		return ErrUploadInternalError
	}

	grafanaStorageLogger.Info("uploading a file", "filetype", req.MimeType, "path", req.Path)

	if !req.OverwriteExistingFile {
		file, err := upload.Get(ctx, storagePath)
		if err != nil {
			grafanaStorageLogger.Error("failed while checking file existence", "err", err, "path", req.Path)
			return ErrUploadInternalError
		}

		if file != nil {
			return ErrFileAlreadyExists
		}
	}

	if err := upload.Upsert(ctx, upsertCommand); err != nil {
		grafanaStorageLogger.Error("failed while uploading the file", "err", err, "path", req.Path)
		return ErrUploadInternalError
	}

	return nil
}

func (s *standardStorageService) DeleteFolder(ctx context.Context, user *models.SignedInUser, cmd *DeleteFolderCmd) error {
	resources, _ := s.tree.getRoot(getOrgId(user), RootResources)
	if resources == nil {
		return fmt.Errorf("resources storage is not enabled")
	}

	if !storageSupportsMutatingOperations(cmd.Path) {
		return ErrUnsupportedStorage
	}

	storagePath := strings.TrimPrefix(cmd.Path, RootResources)
	if storagePath == "" {
		storagePath = filestorage.Delimiter
	}
	return resources.DeleteFolder(ctx, storagePath, &filestorage.DeleteFolderOptions{Force: true})
}

func (s *standardStorageService) CreateFolder(ctx context.Context, user *models.SignedInUser, cmd *CreateFolderCmd) error {
	if !storageSupportsMutatingOperations(cmd.Path) {
		return ErrUnsupportedStorage
	}

	resources, _ := s.tree.getRoot(getOrgId(user), RootResources)
	if resources == nil {
		return fmt.Errorf("resources storage is not enabled")
	}

	storagePath := strings.TrimPrefix(cmd.Path, RootResources)
	err := resources.CreateFolder(ctx, storagePath)
	if err != nil {
		return err
	}
	return nil
}

func (s *standardStorageService) Delete(ctx context.Context, user *models.SignedInUser, path string) error {
<<<<<<< HEAD
	upload, _ := s.tree.getRoot(getOrgId(user), RootResources)
	if upload == nil {
		return fmt.Errorf("upload feature is not enabled")
=======
	if !storageSupportsMutatingOperations(path) {
		return ErrUnsupportedStorage
	}

	resources, _ := s.tree.getRoot(getOrgId(user), RootResources)
	if resources == nil {
		return fmt.Errorf("resources storage is not enabled")
>>>>>>> a6b10908
	}

	storagePath := strings.TrimPrefix(path, RootResources)
	err := resources.Delete(ctx, storagePath)
	if err != nil {
		return err
	}
	return nil
}<|MERGE_RESOLUTION|>--- conflicted
+++ resolved
@@ -28,8 +28,6 @@
 const RootResources = "resources"
 
 const MAX_UPLOAD_SIZE = 3 * 1024 * 1024 // 3MB
-<<<<<<< HEAD
-=======
 
 type DeleteFolderCmd struct {
 	Path  string `json:"path"`
@@ -39,7 +37,6 @@
 type CreateFolderCmd struct {
 	Path string `json:"path"`
 }
->>>>>>> a6b10908
 
 type StorageService interface {
 	registry.BackgroundService
@@ -169,11 +166,7 @@
 		return ErrUploadFeatureDisabled
 	}
 
-<<<<<<< HEAD
-	if !strings.HasPrefix(req.Path, RootResources+"/") {
-=======
 	if !storageSupportsMutatingOperations(req.Path) {
->>>>>>> a6b10908
 		return ErrUnsupportedStorage
 	}
 
@@ -248,11 +241,6 @@
 }
 
 func (s *standardStorageService) Delete(ctx context.Context, user *models.SignedInUser, path string) error {
-<<<<<<< HEAD
-	upload, _ := s.tree.getRoot(getOrgId(user), RootResources)
-	if upload == nil {
-		return fmt.Errorf("upload feature is not enabled")
-=======
 	if !storageSupportsMutatingOperations(path) {
 		return ErrUnsupportedStorage
 	}
@@ -260,7 +248,6 @@
 	resources, _ := s.tree.getRoot(getOrgId(user), RootResources)
 	if resources == nil {
 		return fmt.Errorf("resources storage is not enabled")
->>>>>>> a6b10908
 	}
 
 	storagePath := strings.TrimPrefix(path, RootResources)
