--- conflicted
+++ resolved
@@ -27,13 +27,10 @@
 
 const RootPublicStatic = "public-static"
 const RootResources = "resources"
-<<<<<<< HEAD
+const RootDevenv = "devenv"
 const RootSystem = "system"
 
 const SystemBrandingStorage = "system/branding"
-=======
-const RootDevenv = "devenv"
->>>>>>> 6188526e
 
 const MAX_UPLOAD_SIZE = 1 * 1024 * 1024 // 3MB
 
@@ -219,21 +216,6 @@
 	OverwriteExistingFile bool
 }
 
-<<<<<<< HEAD
-func storageSupportsMutatingOperations(path string) bool {
-	// TODO: this is temporary - make it rbac-driven
-	return strings.HasPrefix(path, RootResources+"/") || path == RootResources || path == RootSystem || strings.HasPrefix(path, RootSystem+"/")
-}
-
-func getStorage(path string) string {
-	switch {
-	case strings.HasPrefix(path, RootSystem):
-		return RootSystem
-	case strings.HasPrefix(path, RootResources):
-		return RootResources
-	default:
-		return ""
-=======
 func (s *standardStorageService) Upload(ctx context.Context, user *models.SignedInUser, req *UploadRequest) error {
 	guardian := s.authService.newGuardian(ctx, user, getFirstSegment(req.Path))
 	if !guardian.canWrite(req.Path) {
@@ -243,29 +225,12 @@
 	root, storagePath := s.tree.getRoot(getOrgId(user), req.Path)
 	if root == nil {
 		return ErrStorageNotFound
->>>>>>> 6188526e
-	}
-}
-
-<<<<<<< HEAD
-func (s *standardStorageService) Upload(ctx context.Context, user *models.SignedInUser, req *UploadRequest) error {
-	if !storageSupportsMutatingOperations(req.Path) {
-		return ErrUnsupportedStorage
-	}
-
-	storage := getStorage(req.Path)
-	upload, _ := s.tree.getRoot(getOrgId(user), storage)
-	if upload == nil {
-		return ErrUploadFeatureDisabled
-	}
-
-	storagePath := strings.TrimPrefix(req.Path, storage)
-=======
+	}
+
 	if root.Meta().ReadOnly {
 		return ErrUnsupportedStorage
 	}
 
->>>>>>> 6188526e
 	validationResult := s.validateUploadRequest(ctx, user, req, storagePath)
 	if !validationResult.ok {
 		grafanaStorageLogger.Warn("file upload validation failed", "filetype", req.MimeType, "path", req.Path, "reason", validationResult.reason)
@@ -301,20 +266,6 @@
 }
 
 func (s *standardStorageService) DeleteFolder(ctx context.Context, user *models.SignedInUser, cmd *DeleteFolderCmd) error {
-<<<<<<< HEAD
-	if !storageSupportsMutatingOperations(cmd.Path) {
-		return ErrUnsupportedStorage
-	}
-
-	storage := getStorage(cmd.Path)
-
-	resources, _ := s.tree.getRoot(getOrgId(user), storage)
-	if resources == nil {
-		return fmt.Errorf("storage %s is not enabled", storage)
-	}
-
-	storagePath := strings.TrimPrefix(cmd.Path, storage)
-=======
 	guardian := s.authService.newGuardian(ctx, user, getFirstSegment(cmd.Path))
 	if !guardian.canDelete(cmd.Path) {
 		return ErrAccessDenied
@@ -329,7 +280,6 @@
 		return ErrUnsupportedStorage
 	}
 
->>>>>>> 6188526e
 	if storagePath == "" {
 		storagePath = filestorage.Delimiter
 	}
@@ -342,17 +292,6 @@
 		return ErrAccessDenied
 	}
 
-<<<<<<< HEAD
-	storage := getStorage(cmd.Path)
-
-	resources, _ := s.tree.getRoot(getOrgId(user), storage)
-	if resources == nil {
-		return fmt.Errorf("storage %s is not enabled", storage)
-	}
-
-	storagePath := strings.TrimPrefix(cmd.Path, storage)
-	err := resources.CreateFolder(ctx, storagePath)
-=======
 	root, storagePath := s.tree.getRoot(getOrgId(user), cmd.Path)
 	if root == nil {
 		return ErrStorageNotFound
@@ -363,7 +302,6 @@
 	}
 
 	err := root.Store().CreateFolder(ctx, storagePath)
->>>>>>> 6188526e
 	if err != nil {
 		return err
 	}
@@ -376,17 +314,6 @@
 		return ErrAccessDenied
 	}
 
-<<<<<<< HEAD
-	storage := getStorage(path)
-
-	resources, _ := s.tree.getRoot(getOrgId(user), storage)
-	if resources == nil {
-		return fmt.Errorf("storage %s is not enabled", storage)
-	}
-
-	storagePath := strings.TrimPrefix(path, storage)
-	err := resources.Delete(ctx, storagePath)
-=======
 	root, storagePath := s.tree.getRoot(getOrgId(user), path)
 	if root == nil {
 		return ErrStorageNotFound
@@ -397,7 +324,6 @@
 	}
 
 	err := root.Store().Delete(ctx, storagePath)
->>>>>>> 6188526e
 	if err != nil {
 		return err
 	}
