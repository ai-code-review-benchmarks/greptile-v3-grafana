package pluginsintegration

import (
	"context"
	"encoding/json"
	"path/filepath"
	"testing"
	"time"

	"github.com/grafana/grafana-azure-sdk-go/azsettings"
	"github.com/grafana/grafana-plugin-sdk-go/backend"
	"github.com/grafana/grafana-plugin-sdk-go/backend/httpclient"
	"github.com/stretchr/testify/require"
	"gopkg.in/ini.v1"

	"github.com/grafana/grafana/pkg/infra/db"
	"github.com/grafana/grafana/pkg/infra/tracing"
	"github.com/grafana/grafana/pkg/plugins"
	"github.com/grafana/grafana/pkg/plugins/backendplugin/coreplugin"
	"github.com/grafana/grafana/pkg/plugins/manager/registry"
	"github.com/grafana/grafana/pkg/services/accesscontrol/acimpl"
	"github.com/grafana/grafana/pkg/services/featuremgmt"
	"github.com/grafana/grafana/pkg/services/pluginsintegration/pluginstore"
	"github.com/grafana/grafana/pkg/services/searchV2"
	"github.com/grafana/grafana/pkg/setting"
	"github.com/grafana/grafana/pkg/tsdb/azuremonitor"
	cloudmonitoring "github.com/grafana/grafana/pkg/tsdb/cloud-monitoring"
	"github.com/grafana/grafana/pkg/tsdb/cloudwatch"
	"github.com/grafana/grafana/pkg/tsdb/elasticsearch"
	postgres "github.com/grafana/grafana/pkg/tsdb/grafana-postgresql-datasource"
	pyroscope "github.com/grafana/grafana/pkg/tsdb/grafana-pyroscope-datasource"
	testdatasource "github.com/grafana/grafana/pkg/tsdb/grafana-testdata-datasource"
	"github.com/grafana/grafana/pkg/tsdb/grafanads"
	"github.com/grafana/grafana/pkg/tsdb/graphite"
	"github.com/grafana/grafana/pkg/tsdb/influxdb"
	"github.com/grafana/grafana/pkg/tsdb/loki"
	"github.com/grafana/grafana/pkg/tsdb/mssql"
	"github.com/grafana/grafana/pkg/tsdb/mysql"
	"github.com/grafana/grafana/pkg/tsdb/opentsdb"
	"github.com/grafana/grafana/pkg/tsdb/parca"
	"github.com/grafana/grafana/pkg/tsdb/prometheus"
	"github.com/grafana/grafana/pkg/tsdb/tempo"
)

func TestIntegrationPluginManager(t *testing.T) {
	if testing.Short() {
		t.Skip("skipping integration test")
	}
	staticRootPath, err := filepath.Abs("../../../public/")
	require.NoError(t, err)

	bundledPluginsPath, err := filepath.Abs("../../../plugins-bundled/internal")
	require.NoError(t, err)

	// We use the raw config here as it forms the basis for the setting.Provider implementation
	// The plugin manager also relies directly on the setting.Cfg struct to provide Grafana specific
	// properties such as the loading paths
	raw, err := ini.Load([]byte(`
		app_mode = production

		[plugin.test-app]
		path=../../plugins/manager/testdata/test-app

		[plugin.test-panel]
		not=included
		`),
	)
	require.NoError(t, err)

	features := featuremgmt.WithFeatures()
	cfg := &setting.Cfg{
<<<<<<< HEAD
		Raw:                    raw,
		StaticRootPath:         staticRootPath,
		BundledPluginsPath:     bundledPluginsPath,
		Azure:                  &azsettings.AzureSettings{},
		IsFeatureToggleEnabled: features.IsEnabledGlobally,
=======
		Raw:                raw,
		StaticRootPath:     staticRootPath,
		BundledPluginsPath: bundledPluginsPath,
		Azure:              &azsettings.AzureSettings{},

		// nolint:staticcheck
		IsFeatureToggleEnabled: features.IsEnabled,
>>>>>>> dec9a077
	}

	tracer := tracing.InitializeTracerForTest()

	hcp := httpclient.NewProvider()
	am := azuremonitor.ProvideService(cfg, hcp, features)
	cw := cloudwatch.ProvideService(cfg, hcp, features)
	cm := cloudmonitoring.ProvideService(hcp, tracer)
	es := elasticsearch.ProvideService(hcp, tracer)
	grap := graphite.ProvideService(hcp, tracer)
	idb := influxdb.ProvideService(hcp)
	lk := loki.ProvideService(hcp, features, tracer)
	otsdb := opentsdb.ProvideService(hcp)
	pr := prometheus.ProvideService(hcp, cfg, features)
	tmpo := tempo.ProvideService(hcp)
	td := testdatasource.ProvideService()
	pg := postgres.ProvideService(cfg)
	my := mysql.ProvideService(cfg, hcp)
	ms := mssql.ProvideService(cfg)
	sv2 := searchV2.ProvideService(cfg, db.InitTestDB(t), nil, nil, tracer, features, nil, nil, nil)
	graf := grafanads.ProvideService(sv2, nil)
	pyroscope := pyroscope.ProvideService(hcp, acimpl.ProvideAccessControl(cfg))
	parca := parca.ProvideService(hcp)
	coreRegistry := coreplugin.ProvideCoreRegistry(tracing.InitializeTracerForTest(), am, cw, cm, es, grap, idb, lk, otsdb, pr, tmpo, td, pg, my, ms, graf, pyroscope, parca)

	testCtx := CreateIntegrationTestCtx(t, cfg, coreRegistry)

	ctx := context.Background()
	verifyCorePluginCatalogue(t, ctx, testCtx.PluginStore)
	verifyBundledPlugins(t, ctx, testCtx.PluginStore)
	verifyPluginStaticRoutes(t, ctx, testCtx.PluginStore, testCtx.PluginRegistry)
	verifyBackendProcesses(t, testCtx.PluginRegistry.Plugins(ctx))
	verifyPluginQuery(t, ctx, testCtx.PluginClient)
}

func verifyPluginQuery(t *testing.T, ctx context.Context, c plugins.Client) {
	now := time.Unix(1661420870, 0)
	req := &backend.QueryDataRequest{
		PluginContext: backend.PluginContext{
			PluginID: "grafana-testdata-datasource",
		},
		Queries: []backend.DataQuery{
			{
				RefID: "A",
				TimeRange: backend.TimeRange{
					From: now.Add(-5 * time.Minute),
					To:   now,
				},
				JSON: json.RawMessage(`{"scenarioId":"csv_metric_values","stringInput":"1,20,90,30,5,0"}`),
			},
		},
	}

	resp, err := c.QueryData(ctx, req)
	require.NoError(t, err)
	payload, err := resp.MarshalJSON()
	require.NoError(t, err)
	require.JSONEq(t, `{"results":{"A":{"frames":[{"schema":{"refId":"A","fields":[{"name":"time","type":"time","typeInfo":{"frame":"time.Time"}},{"name":"A-series","type":"number","typeInfo":{"frame":"int64","nullable":true}}]},"data":{"values":[[1661420570000,1661420630000,1661420690000,1661420750000,1661420810000,1661420870000],[1,20,90,30,5,0]]}}],"status":200}}}`, string(payload))
}

func verifyCorePluginCatalogue(t *testing.T, ctx context.Context, ps *pluginstore.Service) {
	t.Helper()

	expPanels := map[string]struct{}{
		"alertGroups":    {},
		"alertlist":      {},
		"annolist":       {},
		"barchart":       {},
		"bargauge":       {},
		"canvas":         {},
		"dashlist":       {},
		"debug":          {},
		"gauge":          {},
		"geomap":         {},
		"gettingstarted": {},
		"graph":          {},
		"heatmap":        {},
		"histogram":      {},
		"live":           {},
		"logs":           {},
		"candlestick":    {},
		"news":           {},
		"nodeGraph":      {},
		"flamegraph":     {},
		"traces":         {},
		"piechart":       {},
		"stat":           {},
		"state-timeline": {},
		"status-history": {},
		"table":          {},
		"table-old":      {},
		"text":           {},
		"timeseries":     {},
		"trend":          {},
		"welcome":        {},
		"xychart":        {},
		"datagrid":       {},
	}

	expDataSources := map[string]struct{}{
		"cloudwatch":                       {},
		"stackdriver":                      {},
		"grafana-azure-monitor-datasource": {},
		"elasticsearch":                    {},
		"graphite":                         {},
		"influxdb":                         {},
		"loki":                             {},
		"opentsdb":                         {},
		"prometheus":                       {},
		"tempo":                            {},
		"grafana-testdata-datasource":      {},
		"grafana-postgresql-datasource":    {},
		"mysql":                            {},
		"mssql":                            {},
		"grafana":                          {},
		"alertmanager":                     {},
		"dashboard":                        {},
		"input":                            {},
		"jaeger":                           {},
		"mixed":                            {},
		"zipkin":                           {},
		"grafana-pyroscope-datasource":     {},
		"parca":                            {},
	}

	expApps := map[string]struct{}{
		"test-app": {},
	}

	panels := ps.Plugins(ctx, plugins.TypePanel)
	require.Equal(t, len(expPanels), len(panels))
	for _, p := range panels {
		p, exists := ps.Plugin(ctx, p.ID)
		require.NotEqual(t, pluginstore.Plugin{}, p)
		require.True(t, exists)
		require.Contains(t, expPanels, p.ID)
	}

	dataSources := ps.Plugins(ctx, plugins.TypeDataSource)
	require.Equal(t, len(expDataSources), len(dataSources))
	for _, ds := range dataSources {
		p, exists := ps.Plugin(ctx, ds.ID)
		require.NotEqual(t, pluginstore.Plugin{}, p)
		require.True(t, exists)
		require.Contains(t, expDataSources, ds.ID)
	}

	apps := ps.Plugins(ctx, plugins.TypeApp)
	require.Equal(t, len(expApps), len(apps))
	for _, app := range apps {
		p, exists := ps.Plugin(ctx, app.ID)
		require.True(t, exists)
		require.NotNil(t, p)
		require.Contains(t, expApps, app.ID)
	}

	require.Equal(t, len(expPanels)+len(expDataSources)+len(expApps), len(ps.Plugins(ctx)))
}

func verifyBundledPlugins(t *testing.T, ctx context.Context, ps *pluginstore.Service) {
	t.Helper()

	dsPlugins := make(map[string]struct{})
	for _, p := range ps.Plugins(ctx, plugins.TypeDataSource) {
		dsPlugins[p.ID] = struct{}{}
	}

	inputPlugin, exists := ps.Plugin(ctx, "input")
	require.True(t, exists)
	require.NotEqual(t, pluginstore.Plugin{}, inputPlugin)
	require.NotNil(t, dsPlugins["input"])

	pluginRoutes := make(map[string]*plugins.StaticRoute)
	for _, r := range ps.Routes(ctx) {
		pluginRoutes[r.PluginID] = r
	}

	for _, pluginID := range []string{"input"} {
		require.Contains(t, pluginRoutes, pluginID)
		require.Equal(t, pluginRoutes[pluginID].Directory, inputPlugin.Base())
	}
}

func verifyPluginStaticRoutes(t *testing.T, ctx context.Context, rr plugins.StaticRouteResolver, reg registry.Service) {
	routes := make(map[string]*plugins.StaticRoute)
	for _, route := range rr.Routes(ctx) {
		routes[route.PluginID] = route
	}

	require.Len(t, routes, 2)

	inputPlugin, _ := reg.Plugin(ctx, "input")
	require.NotNil(t, routes["input"])
	require.Equal(t, routes["input"].Directory, inputPlugin.FS.Base())

	testAppPlugin, _ := reg.Plugin(ctx, "test-app")
	require.Contains(t, routes, "test-app")
	require.Equal(t, routes["test-app"].Directory, testAppPlugin.FS.Base())
}

func verifyBackendProcesses(t *testing.T, ps []*plugins.Plugin) {
	for _, p := range ps {
		if p.Backend {
			pc, exists := p.Client()
			require.True(t, exists)
			require.NotNil(t, pc)
		}
	}
}<|MERGE_RESOLUTION|>--- conflicted
+++ resolved
@@ -69,21 +69,13 @@
 
 	features := featuremgmt.WithFeatures()
 	cfg := &setting.Cfg{
-<<<<<<< HEAD
-		Raw:                    raw,
-		StaticRootPath:         staticRootPath,
-		BundledPluginsPath:     bundledPluginsPath,
-		Azure:                  &azsettings.AzureSettings{},
-		IsFeatureToggleEnabled: features.IsEnabledGlobally,
-=======
 		Raw:                raw,
 		StaticRootPath:     staticRootPath,
 		BundledPluginsPath: bundledPluginsPath,
 		Azure:              &azsettings.AzureSettings{},
 
 		// nolint:staticcheck
-		IsFeatureToggleEnabled: features.IsEnabled,
->>>>>>> dec9a077
+		IsFeatureToggleEnabled: features.IsEnabledGlobally,
 	}
 
 	tracer := tracing.InitializeTracerForTest()
