package pluginassets

import (
	"context"
	"path/filepath"
	"testing"

	"github.com/stretchr/testify/assert"
	"github.com/stretchr/testify/require"

	"github.com/grafana/grafana/pkg/infra/log"
	"github.com/grafana/grafana/pkg/plugins"
	"github.com/grafana/grafana/pkg/plugins/config"
	"github.com/grafana/grafana/pkg/plugins/manager/signature"
	"github.com/grafana/grafana/pkg/plugins/manager/signature/statickey"
	"github.com/grafana/grafana/pkg/plugins/pluginscdn"
	"github.com/grafana/grafana/pkg/services/pluginsintegration/pluginstore"
	"github.com/grafana/grafana/pkg/setting"
)

func TestService_Calculate(t *testing.T) {
	const pluginID = "grafana-test-datasource"

	const (
		incompatVersion = "4.14.0"
		compatVersion   = CreatePluginVersionScriptSupportEnabled
		futureVersion   = "5.0.0"
	)

	tcs := []struct {
		name           string
		pluginSettings setting.PluginSettings
		plugin         *pluginstore.Plugin
		expected       plugins.LoadingStrategy
	}{
		{
			name: "Expected LoadingStrategyScript when create-plugin version is compatible and plugin is not angular",
			pluginSettings: newPluginSettings(pluginID, map[string]string{
				CreatePluginVersionCfgKey: compatVersion,
			}),
			plugin:   newPlugin(pluginID, withAngular(false)),
			expected: plugins.LoadingStrategyScript,
		},
		{
			name: "Expected LoadingStrategyScript when parent create-plugin version is compatible and plugin is not angular",
			pluginSettings: newPluginSettings("parent-datasource", map[string]string{
				CreatePluginVersionCfgKey: compatVersion,
			}),
			plugin: newPlugin(pluginID, withAngular(false), func(p pluginstore.Plugin) pluginstore.Plugin {
				p.Parent = &pluginstore.ParentPlugin{ID: "parent-datasource"}
				return p
			}),
			expected: plugins.LoadingStrategyScript,
		},
		{
			name: "Expected LoadingStrategyScript when create-plugin version is future compatible and plugin is not angular",
			pluginSettings: newPluginSettings(pluginID, map[string]string{
				CreatePluginVersionCfgKey: futureVersion,
			}),
			plugin:   newPlugin(pluginID, withAngular(false)),
			expected: plugins.LoadingStrategyScript,
		},
		{
			name:           "Expected LoadingStrategyScript when create-plugin version is not provided, plugin is not angular and is not configured as CDN enabled",
			pluginSettings: newPluginSettings(pluginID, map[string]string{
				// NOTE: cdn key is not set
			}),
			plugin:   newPlugin(pluginID, withAngular(false)),
			expected: plugins.LoadingStrategyScript,
		},
		{
			name: "Expected LoadingStrategyScript when create-plugin version is not compatible, plugin is not angular, is not configured as CDN enabled and does not have the CDN class",
			pluginSettings: newPluginSettings(pluginID, map[string]string{
				CreatePluginVersionCfgKey: incompatVersion,
				// NOTE: cdn key is not set
			}),
			plugin: newPlugin(pluginID, withAngular(false), func(p pluginstore.Plugin) pluginstore.Plugin {
				p.Class = plugins.ClassExternal
				return p
			}),
			expected: plugins.LoadingStrategyScript,
		},
		{
			name: "Expected LoadingStrategyFetch when parent create-plugin version is not set, is configured as CDN enabled and plugin is not angular",
			pluginSettings: setting.PluginSettings{
				"parent-datasource": {
					"cdn": "true",
				},
			},
			plugin: newPlugin(pluginID, withAngular(false), func(p pluginstore.Plugin) pluginstore.Plugin {
				p.Parent = &pluginstore.ParentPlugin{ID: "parent-datasource"}
				return p
			}),
			expected: plugins.LoadingStrategyFetch,
		},
		{
			name: "Expected LoadingStrategyFetch when parent create-plugin version is not set, is configured as CDN enabled and plugin is angular",
			pluginSettings: setting.PluginSettings{
				"parent-datasource": {
					"cdn": "true",
				},
			},
			plugin: newPlugin(pluginID, withAngular(true), func(p pluginstore.Plugin) pluginstore.Plugin {
				p.Parent = &pluginstore.ParentPlugin{ID: "parent-datasource"}
				return p
			}),
			expected: plugins.LoadingStrategyFetch,
		},
		{
			name:           "Expected LoadingStrategyFetch when parent create-plugin version is not set, is not configured as CDN enabled and plugin is angular",
			pluginSettings: setting.PluginSettings{},
			plugin: newPlugin(pluginID, withAngular(true), func(p pluginstore.Plugin) pluginstore.Plugin {
				p.Parent = &pluginstore.ParentPlugin{ID: "parent-datasource"}
				return p
			}),
			expected: plugins.LoadingStrategyFetch,
		},
		{
			name: "Expected LoadingStrategyFetch when create-plugin version is not compatible, plugin is not angular, is configured as CDN enabled and does not have the CDN class",
			pluginSettings: newPluginSettings(pluginID, map[string]string{
				"cdn":                     "true",
				CreatePluginVersionCfgKey: incompatVersion,
			}),
			plugin: newPlugin(pluginID, withAngular(false), func(p pluginstore.Plugin) pluginstore.Plugin {
				p.Class = plugins.ClassExternal
				return p
			}),
			expected: plugins.LoadingStrategyFetch,
		},
		{
			name: "Expected LoadingStrategyFetch when create-plugin version is not compatible and plugin is angular",
			pluginSettings: newPluginSettings(pluginID, map[string]string{
				CreatePluginVersionCfgKey: incompatVersion,
			}),
			plugin:   newPlugin(pluginID, withAngular(true)),
			expected: plugins.LoadingStrategyFetch,
		},
		{
			name: "Expected LoadingStrategyFetch when create-plugin version is not compatible, plugin is not angular and plugin is configured as CDN enabled",
			pluginSettings: newPluginSettings(pluginID, map[string]string{
				"cdn":                     "true",
				CreatePluginVersionCfgKey: incompatVersion,
			}),
			plugin:   newPlugin(pluginID, withAngular(false)),
			expected: plugins.LoadingStrategyFetch,
		},
		{
			name: "Expected LoadingStrategyFetch when create-plugin version is not compatible, plugin is not angular and has the CDN class",
			pluginSettings: newPluginSettings(pluginID, map[string]string{
				CreatePluginVersionCfgKey: incompatVersion,
			}),
			plugin: newPlugin(pluginID, withAngular(false), func(p pluginstore.Plugin) pluginstore.Plugin {
				p.Class = plugins.ClassCDN
				return p
			}),
			expected: plugins.LoadingStrategyFetch,
		},
		{
			name: "Expected LoadingStrategyScript when plugin setting create-plugin version is badly formatted, plugin is not configured as CDN enabled and does not have the CDN class",
			pluginSettings: newPluginSettings(pluginID, map[string]string{
				CreatePluginVersionCfgKey: "invalidSemver",
			}),
			plugin:   newPlugin(pluginID, withAngular(false)),
			expected: plugins.LoadingStrategyScript,
		},
	}
	for _, tc := range tcs {
		t.Run(tc.name, func(t *testing.T) {
			s := &Service{
				cfg: newCfg(tc.pluginSettings),
				cdn: pluginscdn.ProvideService(&config.PluginManagementCfg{
					PluginsCDNURLTemplate: "http://cdn.example.com", // required for cdn.PluginSupported check
					PluginSettings:        tc.pluginSettings,
				}),
				log: log.NewNopLogger(),
			}

			got := s.LoadingStrategy(context.Background(), *tc.plugin)
			assert.Equal(t, tc.expected, got, "unexpected loading strategy")
		})
	}
}

func TestService_ModuleHash(t *testing.T) {
	const (
		pluginID       = "grafana-test-datasource"
		parentPluginID = "grafana-test-app"
	)
	for _, tc := range []struct {
		name          string
		features      *config.Features
		store         []*pluginstore.Plugin
		plugin        *pluginstore.Plugin
		cdn           bool
		expModuleHash string
	}{
		{
			name:          "unsigned should not return module hash",
			plugin:        newPlugin(pluginID, withSignatureStatus(plugins.SignatureStatusUnsigned)),
			cdn:           false,
			features:      &config.Features{FilesystemSriChecksEnabled: false},
			expModuleHash: "",
		},
		{
			name: "cdn on should return module hash",
			plugin: newPlugin(
				pluginID,
				withSignatureStatus(plugins.SignatureStatusValid),
				withFS(plugins.NewLocalFS(filepath.Join("testdata", "module-hash-valid"))),
			),
			cdn:           true,
			features:      &config.Features{FilesystemSriChecksEnabled: false},
			expModuleHash: newSRIHash(t, "5891b5b522d5df086d0ff0b110fbd9d21bb4fc7163af34d08286a2e846f6be03"),
		},
		{
			name: "cdn off without feature should not return module hash",
			plugin: newPlugin(
				pluginID,
				withSignatureStatus(plugins.SignatureStatusValid),
				withFS(plugins.NewLocalFS(filepath.Join("testdata", "module-hash-valid"))),
			),
			cdn:           false,
			features:      &config.Features{FilesystemSriChecksEnabled: false},
			expModuleHash: "",
		},
		{
			name: "cdn off with feature should not return module hash",
			plugin: newPlugin(
				pluginID,
				withSignatureStatus(plugins.SignatureStatusValid),
				withFS(plugins.NewLocalFS(filepath.Join("testdata", "module-hash-valid"))),
			),
			cdn:           false,
			features:      &config.Features{FilesystemSriChecksEnabled: true},
			expModuleHash: newSRIHash(t, "5891b5b522d5df086d0ff0b110fbd9d21bb4fc7163af34d08286a2e846f6be03"),
		},
		{
			// parentPluginID           (/)
			// └── pluginID             (/datasource)
			name: "nested plugin should return module hash from parent MANIFEST.txt",
			store: []*pluginstore.Plugin{
				newPlugin(
					parentPluginID,
					withSignatureStatus(plugins.SignatureStatusValid),
					withFS(plugins.NewLocalFS(filepath.Join("testdata", "module-hash-valid-nested"))),
				),
			},
			plugin: newPlugin(
				pluginID,
				withSignatureStatus(plugins.SignatureStatusValid),
				withFS(plugins.NewLocalFS(filepath.Join("testdata", "module-hash-valid-nested", "datasource"))),
				withParent(parentPluginID),
			),
			cdn:           false,
			features:      &config.Features{FilesystemSriChecksEnabled: true},
			expModuleHash: newSRIHash(t, "04d70db091d96c4775fb32ba5a8f84cc22893eb43afdb649726661d4425c6711"),
		},
		{
			// parentPluginID           (/)
			// └── pluginID             (/panels/one)
			name: "nested plugin deeper than one subfolder should return module hash from parent MANIFEST.txt",
			store: []*pluginstore.Plugin{
				newPlugin(
					parentPluginID,
					withSignatureStatus(plugins.SignatureStatusValid),
					withFS(plugins.NewLocalFS(filepath.Join("testdata", "module-hash-valid-nested"))),
				),
			},
			plugin: newPlugin(
				pluginID,
				withSignatureStatus(plugins.SignatureStatusValid),
				withFS(plugins.NewLocalFS(filepath.Join("testdata", "module-hash-valid-nested", "panels", "one"))),
				withParent(parentPluginID),
			),
			cdn:           false,
			features:      &config.Features{FilesystemSriChecksEnabled: true},
			expModuleHash: newSRIHash(t, "cbd1ac2284645a0e1e9a8722a729f5bcdd2b831222728709c6360beecdd6143f"),
		},
		{
			// grand-parent-app         (/)
			// ├── parent-datasource    (/datasource)
			// │   └── child-panel      (/datasource/panels/one)
			name: "nested plugin of a nested plugin should return module hash from parent MANIFEST.txt",
			store: []*pluginstore.Plugin{
				newPlugin(
					"grand-parent-app",
					withSignatureStatus(plugins.SignatureStatusValid),
					withFS(plugins.NewLocalFS(filepath.Join("testdata", "module-hash-valid-deeply-nested"))),
				),
				newPlugin(
					"parent-datasource",
					withSignatureStatus(plugins.SignatureStatusValid),
					withFS(plugins.NewLocalFS(filepath.Join("testdata", "module-hash-valid-deeply-nested", "datasource"))),
					withParent("grand-parent-app"),
				),
			},
			plugin: newPlugin(
				"child-panel",
				withSignatureStatus(plugins.SignatureStatusValid),
				withFS(plugins.NewLocalFS(filepath.Join("testdata", "module-hash-valid-deeply-nested", "datasource", "panels", "one"))),
				withParent("parent-datasource"),
			),
			cdn:           false,
			features:      &config.Features{FilesystemSriChecksEnabled: true},
			expModuleHash: newSRIHash(t, "cbd1ac2284645a0e1e9a8722a729f5bcdd2b831222728709c6360beecdd6143f"),
		},
		{
			name:  "nested plugin should not return module hash from parent if it's not registered in the store",
			store: []*pluginstore.Plugin{},
			plugin: newPlugin(
				pluginID,
				withSignatureStatus(plugins.SignatureStatusValid),
				withFS(plugins.NewLocalFS(filepath.Join("testdata", "module-hash-valid-nested", "panels", "one"))),
				withParent(parentPluginID),
			),
			cdn:           false,
			features:      &config.Features{FilesystemSriChecksEnabled: true},
			expModuleHash: "",
		},
		{
			name: "missing module.js entry from MANIFEST.txt should not return module hash",
			plugin: newPlugin(
				pluginID,
				withSignatureStatus(plugins.SignatureStatusValid),
				withFS(plugins.NewLocalFS(filepath.Join("testdata", "module-hash-no-module-js"))),
			),
			cdn:           false,
			features:      &config.Features{FilesystemSriChecksEnabled: true},
			expModuleHash: "",
		},
		{
			name: "signed status but missing MANIFEST.txt should not return module hash",
			plugin: newPlugin(
				pluginID,
				withSignatureStatus(plugins.SignatureStatusValid),
				withFS(plugins.NewLocalFS(filepath.Join("testdata", "module-hash-no-manifest-txt"))),
			),
			cdn:           false,
			features:      &config.Features{FilesystemSriChecksEnabled: true},
			expModuleHash: "",
		},
	} {
		t.Run(tc.name, func(t *testing.T) {
			var pluginSettings setting.PluginSettings
			if tc.cdn {
				pluginSettings = newPluginSettings(pluginID, map[string]string{
					"cdn": "true",
				})
			}
			features := tc.features
			if features == nil {
				features = &config.Features{}
			}
			pCfg := &config.PluginManagementCfg{
				PluginsCDNURLTemplate: "http://cdn.example.com",
				PluginSettings:        pluginSettings,
				Features:              *features,
			}
			sigSvc := signature.ProvideService(pCfg, statickey.New())
			for _, p := range append([]*pluginstore.Plugin{tc.plugin}, tc.store...) {
				if p.FS == nil {
					continue
				}
				if manifest, _ := sigSvc.ReadPluginManifestFromFS(context.Background(), p.FS); manifest != nil {
					p.SignatureFiles = manifest.Files
				}
			}

			storeCopy := make([]pluginstore.Plugin, len(tc.store))
			for i, p := range tc.store {
				storeCopy[i] = *p
			}
			svc := ProvideService(
				pCfg,
				pluginscdn.ProvideService(pCfg),
				pluginstore.NewFakePluginStore(storeCopy...),
			)
			mh := svc.ModuleHash(context.Background(), *tc.plugin)
			require.Equal(t, tc.expModuleHash, mh)
		})
	}
}

<<<<<<< HEAD
=======
func TestService_ModuleHash_Cache(t *testing.T) {
	pCfg := &config.PluginManagementCfg{
		PluginSettings: setting.PluginSettings{},
		Features:       config.Features{FilesystemSriChecksEnabled: true},
	}
	svc := ProvideService(
		pCfg,
		pluginscdn.ProvideService(pCfg),
		signature.ProvideService(pCfg, statickey.New()),
		pluginstore.NewFakePluginStore(),
	)
	const pluginID = "grafana-test-datasource"

	t.Run("cache key", func(t *testing.T) {
		t.Run("with version", func(t *testing.T) {
			const pluginVersion = "1.0.0"
			p := newPlugin(pluginID, withInfo(plugins.Info{Version: pluginVersion}))
			k := svc.moduleHashCacheKey(p)
			require.Equal(t, pluginID+":"+pluginVersion, k, "cache key should be correct")
		})

		t.Run("without version", func(t *testing.T) {
			p := newPlugin(pluginID)
			k := svc.moduleHashCacheKey(p)
			require.Equal(t, pluginID+":", k, "cache key should be correct")
		})
	})

	t.Run("ModuleHash usage", func(t *testing.T) {
		pV1 := newPlugin(
			pluginID,
			withInfo(plugins.Info{Version: "1.0.0"}),
			withSignatureStatus(plugins.SignatureStatusValid),
			withFS(plugins.NewLocalFS(filepath.Join("testdata", "module-hash-valid"))),
		)
		k := svc.moduleHashCacheKey(pV1)

		_, ok := svc.moduleHashCache.Load(k)
		require.False(t, ok, "cache should initially be empty")

		mhV1 := svc.ModuleHash(context.Background(), pV1)
		pV1Exp := newSRIHash(t, "5891b5b522d5df086d0ff0b110fbd9d21bb4fc7163af34d08286a2e846f6be03")
		require.Equal(t, pV1Exp, mhV1, "returned value should be correct")

		cachedMh, ok := svc.moduleHashCache.Load(k)
		require.True(t, ok)
		require.Equal(t, pV1Exp, cachedMh, "cache should contain the returned value")

		t.Run("different version uses different cache key", func(t *testing.T) {
			pV2 := newPlugin(
				pluginID,
				withInfo(plugins.Info{Version: "2.0.0"}),
				withSignatureStatus(plugins.SignatureStatusValid),
				// different fs for different hash
				withFS(plugins.NewLocalFS(filepath.Join("testdata", "module-hash-valid-nested"))),
			)
			mhV2 := svc.ModuleHash(context.Background(), pV2)
			require.NotEqual(t, mhV2, mhV1, "different version should have different hash")
			require.Equal(t, newSRIHash(t, "266c19bc148b22ddef2a288fc5f8f40855bda22ccf60be53340b4931e469ae2a"), mhV2)
		})

		t.Run("cache should be used", func(t *testing.T) {
			// edit cache directly
			svc.moduleHashCache.Store(k, "hax")
			require.Equal(t, "hax", svc.ModuleHash(context.Background(), pV1))
		})
	})
}

>>>>>>> 44e2e81b
func TestConvertHashFromSRI(t *testing.T) {
	for _, tc := range []struct {
		hash    string
		expHash string
		expErr  bool
	}{
		{
			hash:    "ddfcb449445064e6c39f0c20b15be3cb6a55837cf4781df23d02de005f436811",
			expHash: "sha256-3fy0SURQZObDnwwgsVvjy2pVg3z0eB3yPQLeAF9DaBE=",
		},
		{
			hash:   "not-a-valid-hash",
			expErr: true,
		},
	} {
		t.Run(tc.hash, func(t *testing.T) {
			r, err := convertHashForSRI(tc.hash)
			if tc.expErr {
				require.Error(t, err)
			} else {
				require.NoError(t, err)
				require.Equal(t, tc.expHash, r)
			}
		})
	}
}

func newPlugin(pluginID string, cbs ...func(p pluginstore.Plugin) pluginstore.Plugin) *pluginstore.Plugin {
	p := pluginstore.Plugin{
		JSONData: plugins.JSONData{
			ID: pluginID,
		},
	}
	for _, cb := range cbs {
		p = cb(p)
	}
	return &p
}

func withInfo(info plugins.Info) func(p pluginstore.Plugin) pluginstore.Plugin {
	return func(p pluginstore.Plugin) pluginstore.Plugin {
		p.Info = info
		return p
	}
}

func withFS(fs plugins.FS) func(p pluginstore.Plugin) pluginstore.Plugin {
	return func(p pluginstore.Plugin) pluginstore.Plugin {
		p.FS = fs
		return p
	}
}

func withSignatureStatus(status plugins.SignatureStatus) func(p pluginstore.Plugin) pluginstore.Plugin {
	return func(p pluginstore.Plugin) pluginstore.Plugin {
		p.Signature = status
		return p
	}
}

func withAngular(angular bool) func(p pluginstore.Plugin) pluginstore.Plugin {
	return func(p pluginstore.Plugin) pluginstore.Plugin {
		p.Angular = plugins.AngularMeta{Detected: angular}
		return p
	}
}

func withParent(parentID string) func(p pluginstore.Plugin) pluginstore.Plugin {
	return func(p pluginstore.Plugin) pluginstore.Plugin {
		p.Parent = &pluginstore.ParentPlugin{ID: parentID}
		return p
	}
}

func newCfg(ps setting.PluginSettings) *config.PluginManagementCfg {
	return &config.PluginManagementCfg{
		PluginSettings: ps,
	}
}

func newPluginSettings(pluginID string, kv map[string]string) setting.PluginSettings {
	return setting.PluginSettings{
		pluginID: kv,
	}
}

func newSRIHash(t *testing.T, s string) string {
	r, err := convertHashForSRI(s)
	require.NoError(t, err)
	return r
}<|MERGE_RESOLUTION|>--- conflicted
+++ resolved
@@ -381,78 +381,6 @@
 	}
 }
 
-<<<<<<< HEAD
-=======
-func TestService_ModuleHash_Cache(t *testing.T) {
-	pCfg := &config.PluginManagementCfg{
-		PluginSettings: setting.PluginSettings{},
-		Features:       config.Features{FilesystemSriChecksEnabled: true},
-	}
-	svc := ProvideService(
-		pCfg,
-		pluginscdn.ProvideService(pCfg),
-		signature.ProvideService(pCfg, statickey.New()),
-		pluginstore.NewFakePluginStore(),
-	)
-	const pluginID = "grafana-test-datasource"
-
-	t.Run("cache key", func(t *testing.T) {
-		t.Run("with version", func(t *testing.T) {
-			const pluginVersion = "1.0.0"
-			p := newPlugin(pluginID, withInfo(plugins.Info{Version: pluginVersion}))
-			k := svc.moduleHashCacheKey(p)
-			require.Equal(t, pluginID+":"+pluginVersion, k, "cache key should be correct")
-		})
-
-		t.Run("without version", func(t *testing.T) {
-			p := newPlugin(pluginID)
-			k := svc.moduleHashCacheKey(p)
-			require.Equal(t, pluginID+":", k, "cache key should be correct")
-		})
-	})
-
-	t.Run("ModuleHash usage", func(t *testing.T) {
-		pV1 := newPlugin(
-			pluginID,
-			withInfo(plugins.Info{Version: "1.0.0"}),
-			withSignatureStatus(plugins.SignatureStatusValid),
-			withFS(plugins.NewLocalFS(filepath.Join("testdata", "module-hash-valid"))),
-		)
-		k := svc.moduleHashCacheKey(pV1)
-
-		_, ok := svc.moduleHashCache.Load(k)
-		require.False(t, ok, "cache should initially be empty")
-
-		mhV1 := svc.ModuleHash(context.Background(), pV1)
-		pV1Exp := newSRIHash(t, "5891b5b522d5df086d0ff0b110fbd9d21bb4fc7163af34d08286a2e846f6be03")
-		require.Equal(t, pV1Exp, mhV1, "returned value should be correct")
-
-		cachedMh, ok := svc.moduleHashCache.Load(k)
-		require.True(t, ok)
-		require.Equal(t, pV1Exp, cachedMh, "cache should contain the returned value")
-
-		t.Run("different version uses different cache key", func(t *testing.T) {
-			pV2 := newPlugin(
-				pluginID,
-				withInfo(plugins.Info{Version: "2.0.0"}),
-				withSignatureStatus(plugins.SignatureStatusValid),
-				// different fs for different hash
-				withFS(plugins.NewLocalFS(filepath.Join("testdata", "module-hash-valid-nested"))),
-			)
-			mhV2 := svc.ModuleHash(context.Background(), pV2)
-			require.NotEqual(t, mhV2, mhV1, "different version should have different hash")
-			require.Equal(t, newSRIHash(t, "266c19bc148b22ddef2a288fc5f8f40855bda22ccf60be53340b4931e469ae2a"), mhV2)
-		})
-
-		t.Run("cache should be used", func(t *testing.T) {
-			// edit cache directly
-			svc.moduleHashCache.Store(k, "hax")
-			require.Equal(t, "hax", svc.ModuleHash(context.Background(), pV1))
-		})
-	})
-}
-
->>>>>>> 44e2e81b
 func TestConvertHashFromSRI(t *testing.T) {
 	for _, tc := range []struct {
 		hash    string
