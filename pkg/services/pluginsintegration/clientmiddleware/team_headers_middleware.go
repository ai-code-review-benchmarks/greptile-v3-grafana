--- conflicted
+++ resolved
@@ -113,19 +113,12 @@
 		Updated:  settings.Updated,
 	}
 
-<<<<<<< HEAD
-	// TODO: add teams to User struct in grafana-plugin-sdk-go@v0.179.0/backend/common.go
-	// teams := pCtx.User.Teams
-	teams := []int64{}
-	teamHTTPHeaders, err := getTeamHTTPHeaders(ds, teams)
-=======
 	signedInUser, err := appcontext.User(ctx)
 	if err != nil {
 		return nil // no user
 	}
 
-	teamHeaders, err := getTeamHeaders(ds, signedInUser.GetTeams())
->>>>>>> 8cb91888
+	teamHTTPHeaders, err := getTeamHTTPHeaders(ds, signedInUser.GetTeams())
 	if err != nil {
 		return err
 	}
