--- conflicted
+++ resolved
@@ -518,8 +518,8 @@
 					},
 					Version: "1.0.0",
 					Logos: plugins.Logos{
-						Small: "public/plugins/grafana-test-datasource/img/ds.svg",
-						Large: "public/plugins/grafana-test-datasource/img/ds.svg",
+						Small: "/public/plugins/grafana-test-datasource/img/ds.svg",
+						Large: "/public/plugins/grafana-test-datasource/img/ds.svg",
 					},
 					Updated:     "2023-08-03",
 					Screenshots: []plugins.Screenshots{},
@@ -553,8 +553,8 @@
 				FS:        mustNewStaticFSForTests(t, pluginPaths[0]),
 				Class:     plugins.ClassExternal,
 				Signature: plugins.SignatureStatusUnsigned,
-				Module:    "plugins/grafana-test-datasource/module",
-				BaseURL:   "public/plugins/grafana-test-datasource",
+				Module:    "/public/plugins/grafana-test-datasource/module.js",
+				BaseURL:   "/public/plugins/grafana-test-datasource",
 				ExternalService: &oauth.ExternalService{
 					ClientID:     "client-id",
 					ClientSecret: "secretz",
@@ -1488,13 +1488,8 @@
 		terminate)
 }
 
-<<<<<<< HEAD
-func newLoaderWithAngularInspector(t *testing.T, cfg *config.Cfg, angularInspector angularinspector.Inspector) *Loader {
+func newLoaderWithOpts(t *testing.T, cfg *config.Cfg, opts loaderDepOpts) *Loader {
 	assets := assetpath.ProvideService(cfg, pluginscdn.ProvideService(cfg))
-=======
-func newLoaderWithOpts(t *testing.T, cfg *config.Cfg, opts loaderDepOpts) *Loader {
-	assets := assetpath.ProvideService(pluginscdn.ProvideService(cfg))
->>>>>>> 969ef528
 	lic := fakes.NewFakeLicensingService()
 	reg := fakes.NewFakePluginRegistry()
 	proc := fakes.NewFakeProcessManager()
