package provisioning

import (
	"context"
	"errors"
	"fmt"
	"path/filepath"
	"sync"

	"github.com/grafana/grafana/pkg/infra/db"
	"github.com/grafana/grafana/pkg/infra/log"
	"github.com/grafana/grafana/pkg/registry"
	"github.com/grafana/grafana/pkg/services/accesscontrol"
	"github.com/grafana/grafana/pkg/services/correlations"
	dashboardservice "github.com/grafana/grafana/pkg/services/dashboards"
	datasourceservice "github.com/grafana/grafana/pkg/services/datasources"
	"github.com/grafana/grafana/pkg/services/encryption"
	"github.com/grafana/grafana/pkg/services/folder"
	alertingauthz "github.com/grafana/grafana/pkg/services/ngalert/accesscontrol"
	ngmodels "github.com/grafana/grafana/pkg/services/ngalert/models"
	"github.com/grafana/grafana/pkg/services/ngalert/notifier"
	"github.com/grafana/grafana/pkg/services/ngalert/notifier/legacy_storage"
	"github.com/grafana/grafana/pkg/services/ngalert/provisioning"
	"github.com/grafana/grafana/pkg/services/ngalert/store"
	"github.com/grafana/grafana/pkg/services/notifications"
	"github.com/grafana/grafana/pkg/services/org"
	"github.com/grafana/grafana/pkg/services/pluginsintegration/pluginsettings"
	"github.com/grafana/grafana/pkg/services/pluginsintegration/pluginstore"
	prov_alerting "github.com/grafana/grafana/pkg/services/provisioning/alerting"
	"github.com/grafana/grafana/pkg/services/provisioning/dashboards"
	"github.com/grafana/grafana/pkg/services/provisioning/datasources"
	"github.com/grafana/grafana/pkg/services/provisioning/plugins"
	"github.com/grafana/grafana/pkg/services/quota"
	"github.com/grafana/grafana/pkg/services/searchV2"
	"github.com/grafana/grafana/pkg/services/secrets"
	"github.com/grafana/grafana/pkg/setting"
)

func ProvideService(
	ac accesscontrol.AccessControl,
	cfg *setting.Cfg,
	sqlStore db.DB,
	pluginStore pluginstore.Store,
	encryptionService encryption.Internal,
	notificatonService *notifications.NotificationService,
	dashboardProvisioningService dashboardservice.DashboardProvisioningService,
	datasourceService datasourceservice.DataSourceService,
	correlationsService correlations.Service,
	dashboardService dashboardservice.DashboardService,
	folderService folder.Service,
	pluginSettings pluginsettings.Service,
	searchService searchV2.SearchService,
	quotaService quota.Service,
	secrectService secrets.Service,
	orgService org.Service,
	resourcePermissions accesscontrol.ReceiverPermissionsService,
) (*ProvisioningServiceImpl, error) {
	s := &ProvisioningServiceImpl{
		Cfg:                          cfg,
		SQLStore:                     sqlStore,
		ac:                           ac,
		pluginStore:                  pluginStore,
		EncryptionService:            encryptionService,
		NotificationService:          notificatonService,
		newDashboardProvisioner:      dashboards.New,
		provisionDatasources:         datasources.Provision,
		provisionPlugins:             plugins.Provision,
		provisionAlerting:            prov_alerting.Provision,
		dashboardProvisioningService: dashboardProvisioningService,
		dashboardService:             dashboardService,
		datasourceService:            datasourceService,
		correlationsService:          correlationsService,
		pluginsSettings:              pluginSettings,
		searchService:                searchService,
		quotaService:                 quotaService,
		secretService:                secrectService,
		log:                          log.New("provisioning"),
		orgService:                   orgService,
		folderService:                folderService,
		resourcePermissions:          resourcePermissions,
	}

	if err := s.setDashboardProvisioner(); err != nil {
		return nil, err
	}

	return s, nil
}

func (ps *ProvisioningServiceImpl) setDashboardProvisioner() error {
	dashboardPath := filepath.Join(ps.Cfg.ProvisioningPath, "dashboards")
	dashProvisioner, err := ps.newDashboardProvisioner(context.Background(), dashboardPath, ps.dashboardProvisioningService, ps.orgService, ps.dashboardService, ps.folderService)
	if err != nil {
		return fmt.Errorf("%v: %w", "Failed to create provisioner", err)
	}
	ps.dashboardProvisioner = dashProvisioner
	return nil
}

type ProvisioningService interface {
	registry.BackgroundService
	RunInitProvisioners(ctx context.Context) error
	ProvisionDatasources(ctx context.Context) error
	ProvisionPlugins(ctx context.Context) error
	ProvisionDashboards(ctx context.Context) error
	ProvisionAlerting(ctx context.Context) error
	GetDashboardProvisionerResolvedPath(name string) string
	GetAllowUIUpdatesFromConfig(name string) bool
}

// Used for testing purposes
func newProvisioningServiceImpl(
	newDashboardProvisioner dashboards.DashboardProvisionerFactory,
	provisionDatasources func(context.Context, string, datasources.BaseDataSourceService, datasources.CorrelationsStore, org.Service) error,
	provisionPlugins func(context.Context, string, pluginstore.Store, pluginsettings.Service, org.Service) error,
	searchService searchV2.SearchService,
) (*ProvisioningServiceImpl, error) {
	s := &ProvisioningServiceImpl{
		log:                     log.New("provisioning"),
		newDashboardProvisioner: newDashboardProvisioner,
		provisionDatasources:    provisionDatasources,
		provisionPlugins:        provisionPlugins,
		Cfg:                     setting.NewCfg(),
		searchService:           searchService,
	}

	if err := s.setDashboardProvisioner(); err != nil {
		return nil, err
	}

	return s, nil
}

type ProvisioningServiceImpl struct {
	Cfg                          *setting.Cfg
	SQLStore                     db.DB
	orgService                   org.Service
	ac                           accesscontrol.AccessControl
	pluginStore                  pluginstore.Store
	EncryptionService            encryption.Internal
	NotificationService          *notifications.NotificationService
	log                          log.Logger
	pollingCtxCancel             context.CancelFunc
	newDashboardProvisioner      dashboards.DashboardProvisionerFactory
	dashboardProvisioner         dashboards.DashboardProvisioner
	provisionDatasources         func(context.Context, string, datasources.BaseDataSourceService, datasources.CorrelationsStore, org.Service) error
	provisionPlugins             func(context.Context, string, pluginstore.Store, pluginsettings.Service, org.Service) error
	provisionAlerting            func(context.Context, prov_alerting.ProvisionerConfig) error
	mutex                        sync.Mutex
	dashboardProvisioningService dashboardservice.DashboardProvisioningService
	dashboardService             dashboardservice.DashboardService
	datasourceService            datasourceservice.DataSourceService
	correlationsService          correlations.Service
	pluginsSettings              pluginsettings.Service
	searchService                searchV2.SearchService
	quotaService                 quota.Service
	secretService                secrets.Service
	folderService                folder.Service
	resourcePermissions          accesscontrol.ReceiverPermissionsService
}

func (ps *ProvisioningServiceImpl) RunInitProvisioners(ctx context.Context) error {
	err := ps.ProvisionDatasources(ctx)
	if err != nil {
		ps.log.Error("Failed to provision data sources", "error", err)
		return err
	}

	err = ps.ProvisionPlugins(ctx)
	if err != nil {
		ps.log.Error("Failed to provision plugins", "error", err)
		return err
	}

	err = ps.ProvisionAlerting(ctx)
	if err != nil {
		ps.log.Error("Failed to provision alerting", "error", err)
		return err
	}

	return nil
}

func (ps *ProvisioningServiceImpl) Run(ctx context.Context) error {
	err := ps.ProvisionDashboards(ctx)
	if err != nil {
		ps.log.Error("Failed to provision dashboard", "error", err)
		// Consider the allow list of errors for which running the provisioning service should not
		// fail. For now this includes only dashboards.ErrGetOrCreateFolder.
		if !errors.Is(err, dashboards.ErrGetOrCreateFolder) {
			return err
		}
	}
	if ps.dashboardProvisioner.HasDashboardSources() {
		ps.searchService.TriggerReIndex()
	}

	for {
		// Wait for unlock. This is tied to new dashboardProvisioner to be instantiated before we start polling.
		ps.mutex.Lock()
		// Using background here because otherwise if root context was canceled the select later on would
		// non-deterministically take one of the route possibly going into one polling loop before exiting.
		pollingContext, cancelFun := context.WithCancel(context.Background())
		ps.pollingCtxCancel = cancelFun
		ps.dashboardProvisioner.PollChanges(pollingContext)
		ps.mutex.Unlock()

		select {
		case <-pollingContext.Done():
			// Polling was canceled.
			continue
		case <-ctx.Done():
			// Root server context was cancelled so cancel polling and leave.
			ps.cancelPolling()
			return ctx.Err()
		}
	}
}

func (ps *ProvisioningServiceImpl) ProvisionDatasources(ctx context.Context) error {
	datasourcePath := filepath.Join(ps.Cfg.ProvisioningPath, "datasources")
	if err := ps.provisionDatasources(ctx, datasourcePath, ps.datasourceService, ps.correlationsService, ps.orgService); err != nil {
		err = fmt.Errorf("%v: %w", "Datasource provisioning error", err)
		ps.log.Error("Failed to provision data sources", "error", err)
		return err
	}
	return nil
}

func (ps *ProvisioningServiceImpl) ProvisionPlugins(ctx context.Context) error {
	appPath := filepath.Join(ps.Cfg.ProvisioningPath, "plugins")
	if err := ps.provisionPlugins(ctx, appPath, ps.pluginStore, ps.pluginsSettings, ps.orgService); err != nil {
		err = fmt.Errorf("%v: %w", "app provisioning error", err)
		ps.log.Error("Failed to provision plugins", "error", err)
		return err
	}
	return nil
}

func (ps *ProvisioningServiceImpl) ProvisionDashboards(ctx context.Context) error {
	err := ps.setDashboardProvisioner()
	if err != nil {
		return fmt.Errorf("%v: %w", "Failed to create provisioner", err)
	}

	ps.mutex.Lock()
	defer ps.mutex.Unlock()

	ps.cancelPolling()
	ps.dashboardProvisioner.CleanUpOrphanedDashboards(ctx)

	err = ps.dashboardProvisioner.Provision(ctx)
	if err != nil {
		// If we fail to provision with the new provisioner, the mutex will unlock and the polling will restart with the
		// old provisioner as we did not switch them yet.
		return fmt.Errorf("%v: %w", "Failed to provision dashboards", err)
	}
	return nil
}

func (ps *ProvisioningServiceImpl) ProvisionAlerting(ctx context.Context) error {
	alertingPath := filepath.Join(ps.Cfg.ProvisioningPath, "alerting")
	st := store.DBstore{
		Cfg:              ps.Cfg.UnifiedAlerting,
		SQLStore:         ps.SQLStore,
		Logger:           ps.log,
		FolderService:    nil, // we don't use it yet
		DashboardService: ps.dashboardService,
	}
	ruleService := provisioning.NewAlertRuleService(
		st,
		st,
		ps.folderService,
		//ps.dashboardService,
		ps.quotaService,
		ps.SQLStore,
		int64(ps.Cfg.UnifiedAlerting.DefaultRuleEvaluationInterval.Seconds()),
		int64(ps.Cfg.UnifiedAlerting.BaseInterval.Seconds()),
		ps.Cfg.UnifiedAlerting.RulesPerRuleGroupLimit,
		ps.log,
		notifier.NewCachedNotificationSettingsValidationService(&st),
		alertingauthz.NewRuleService(ps.ac),
	)
	configStore := legacy_storage.NewAlertmanagerConfigStore(&st)
	receiverSvc := notifier.NewReceiverService(
		alertingauthz.NewReceiverAccess[*ngmodels.Receiver](ps.ac, true),
		configStore,
		st,
		st,
		ps.secretService,
		ps.SQLStore,
		ps.log,
<<<<<<< HEAD
		nil,
=======
		ps.resourcePermissions,
>>>>>>> e699348d
	)
	contactPointService := provisioning.NewContactPointService(configStore, ps.secretService,
		st, ps.SQLStore, receiverSvc, ps.log, &st, ps.resourcePermissions)
	notificationPolicyService := provisioning.NewNotificationPolicyService(configStore,
		st, ps.SQLStore, ps.Cfg.UnifiedAlerting, ps.log)
	mutetimingsService := provisioning.NewMuteTimingService(configStore, st, &st, ps.log, &st)
	templateService := provisioning.NewTemplateService(configStore, st, &st, ps.log)
	cfg := prov_alerting.ProvisionerConfig{
		Path:                       alertingPath,
		RuleService:                *ruleService,
		FolderService:              ps.folderService,
		DashboardProvService:       ps.dashboardProvisioningService,
		ContactPointService:        *contactPointService,
		NotificiationPolicyService: *notificationPolicyService,
		MuteTimingService:          *mutetimingsService,
		TemplateService:            *templateService,
	}
	return ps.provisionAlerting(ctx, cfg)
}

func (ps *ProvisioningServiceImpl) GetDashboardProvisionerResolvedPath(name string) string {
	return ps.dashboardProvisioner.GetProvisionerResolvedPath(name)
}

func (ps *ProvisioningServiceImpl) GetAllowUIUpdatesFromConfig(name string) bool {
	return ps.dashboardProvisioner.GetAllowUIUpdatesFromConfig(name)
}

func (ps *ProvisioningServiceImpl) cancelPolling() {
	if ps.pollingCtxCancel != nil {
		ps.log.Debug("Stop polling for dashboard changes")
		ps.pollingCtxCancel()
	}
	ps.pollingCtxCancel = nil
}<|MERGE_RESOLUTION|>--- conflicted
+++ resolved
@@ -290,11 +290,7 @@
 		ps.secretService,
 		ps.SQLStore,
 		ps.log,
-<<<<<<< HEAD
-		nil,
-=======
 		ps.resourcePermissions,
->>>>>>> e699348d
 	)
 	contactPointService := provisioning.NewContactPointService(configStore, ps.secretService,
 		st, ps.SQLStore, receiverSvc, ps.log, &st, ps.resourcePermissions)
