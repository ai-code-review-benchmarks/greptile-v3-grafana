package provisioning

import (
	"context"
	"github.com/grafana/grafana/pkg/services/alerting"
	"path/filepath"
	"sync"

	"github.com/grafana/grafana/pkg/infra/log"
	plugifaces "github.com/grafana/grafana/pkg/plugins"
	"github.com/grafana/grafana/pkg/registry"
	dashboardservice "github.com/grafana/grafana/pkg/services/dashboards"
	"github.com/grafana/grafana/pkg/services/encryption"
	"github.com/grafana/grafana/pkg/services/notifications"
	"github.com/grafana/grafana/pkg/services/provisioning/dashboards"
	"github.com/grafana/grafana/pkg/services/provisioning/datasources"
	"github.com/grafana/grafana/pkg/services/provisioning/notifiers"
	"github.com/grafana/grafana/pkg/services/provisioning/plugins"
	"github.com/grafana/grafana/pkg/services/sqlstore"
	"github.com/grafana/grafana/pkg/setting"
	"github.com/grafana/grafana/pkg/util/errutil"
)

func ProvideService(cfg *setting.Cfg, sqlStore *sqlstore.SQLStore, pluginStore plugifaces.Store,
	encryptionService encryption.Internal, notificatonService *notifications.NotificationService,
<<<<<<< HEAD
	dashboardsStore dashboardservice.Store, dashAlertExtractor alerting.DashAlertExtractor) (*ProvisioningServiceImpl, error) {
=======
	dashboardService dashboardservice.DashboardProvisioningService,
) (*ProvisioningServiceImpl, error) {
>>>>>>> f42c830b
	s := &ProvisioningServiceImpl{
		Cfg:                     cfg,
		pluginStore:             pluginStore,
		EncryptionService:       encryptionService,
		NotificationService:     notificatonService,
		log:                     log.New("provisioning"),
		newDashboardProvisioner: dashboards.New,
		provisionNotifiers:      notifiers.Provision,
		provisionDatasources:    datasources.Provision,
		provisionPlugins:        plugins.Provision,
<<<<<<< HEAD
		dashboardsStore:         dashboardsStore,
		dashAlertExtractor:      dashAlertExtractor,
=======
		dashboardService:        dashboardService,
>>>>>>> f42c830b
	}
	return s, nil
}

type ProvisioningService interface {
	registry.BackgroundService
	RunInitProvisioners(ctx context.Context) error
	ProvisionDatasources(ctx context.Context) error
	ProvisionPlugins(ctx context.Context) error
	ProvisionNotifications(ctx context.Context) error
	ProvisionDashboards(ctx context.Context) error
	GetDashboardProvisionerResolvedPath(name string) string
	GetAllowUIUpdatesFromConfig(name string) bool
}

// Add a public constructor for overriding service to be able to instantiate OSS as fallback
func NewProvisioningServiceImpl() *ProvisioningServiceImpl {
	return &ProvisioningServiceImpl{
		log:                     log.New("provisioning"),
		newDashboardProvisioner: dashboards.New,
		provisionNotifiers:      notifiers.Provision,
		provisionDatasources:    datasources.Provision,
		provisionPlugins:        plugins.Provision,
	}
}

// Used for testing purposes
func newProvisioningServiceImpl(
	newDashboardProvisioner dashboards.DashboardProvisionerFactory,
	provisionNotifiers func(context.Context, string, encryption.Internal, *notifications.NotificationService) error,
	provisionDatasources func(context.Context, string) error,
	provisionPlugins func(context.Context, string, plugifaces.Store) error,
) *ProvisioningServiceImpl {
	return &ProvisioningServiceImpl{
		log:                     log.New("provisioning"),
		newDashboardProvisioner: newDashboardProvisioner,
		provisionNotifiers:      provisionNotifiers,
		provisionDatasources:    provisionDatasources,
		provisionPlugins:        provisionPlugins,
	}
}

type ProvisioningServiceImpl struct {
	Cfg                     *setting.Cfg
	SQLStore                *sqlstore.SQLStore
	pluginStore             plugifaces.Store
	EncryptionService       encryption.Internal
	NotificationService     *notifications.NotificationService
	log                     log.Logger
	pollingCtxCancel        context.CancelFunc
	newDashboardProvisioner dashboards.DashboardProvisionerFactory
	dashboardProvisioner    dashboards.DashboardProvisioner
	provisionNotifiers      func(context.Context, string, encryption.Internal, *notifications.NotificationService) error
	provisionDatasources    func(context.Context, string) error
	provisionPlugins        func(context.Context, string, plugifaces.Store) error
	mutex                   sync.Mutex
<<<<<<< HEAD
	dashboardsStore         dashboardservice.Store
	dashAlertExtractor      alerting.DashAlertExtractor
=======
	dashboardService        dashboardservice.DashboardProvisioningService
>>>>>>> f42c830b
}

func (ps *ProvisioningServiceImpl) RunInitProvisioners(ctx context.Context) error {
	err := ps.ProvisionDatasources(ctx)
	if err != nil {
		return err
	}

	err = ps.ProvisionPlugins(ctx)
	if err != nil {
		return err
	}

	err = ps.ProvisionNotifications(ctx)
	if err != nil {
		return err
	}

	return nil
}

func (ps *ProvisioningServiceImpl) Run(ctx context.Context) error {
	err := ps.ProvisionDashboards(ctx)
	if err != nil {
		ps.log.Error("Failed to provision dashboard", "error", err)
		return err
	}

	for {
		// Wait for unlock. This is tied to new dashboardProvisioner to be instantiated before we start polling.
		ps.mutex.Lock()
		// Using background here because otherwise if root context was canceled the select later on would
		// non-deterministically take one of the route possibly going into one polling loop before exiting.
		pollingContext, cancelFun := context.WithCancel(context.Background())
		ps.pollingCtxCancel = cancelFun
		ps.dashboardProvisioner.PollChanges(pollingContext)
		ps.mutex.Unlock()

		select {
		case <-pollingContext.Done():
			// Polling was canceled.
			continue
		case <-ctx.Done():
			// Root server context was cancelled so cancel polling and leave.
			ps.cancelPolling()
			return ctx.Err()
		}
	}
}

func (ps *ProvisioningServiceImpl) ProvisionDatasources(ctx context.Context) error {
	datasourcePath := filepath.Join(ps.Cfg.ProvisioningPath, "datasources")
	if err := ps.provisionDatasources(ctx, datasourcePath); err != nil {
		err = errutil.Wrap("Datasource provisioning error", err)
		ps.log.Error("Failed to provision data sources", "error", err)
		return err
	}
	return nil
}

func (ps *ProvisioningServiceImpl) ProvisionPlugins(ctx context.Context) error {
	appPath := filepath.Join(ps.Cfg.ProvisioningPath, "plugins")
	if err := ps.provisionPlugins(ctx, appPath, ps.pluginStore); err != nil {
		err = errutil.Wrap("app provisioning error", err)
		ps.log.Error("Failed to provision plugins", "error", err)
		return err
	}
	return nil
}

func (ps *ProvisioningServiceImpl) ProvisionNotifications(ctx context.Context) error {
	alertNotificationsPath := filepath.Join(ps.Cfg.ProvisioningPath, "notifiers")
	if err := ps.provisionNotifiers(ctx, alertNotificationsPath, ps.EncryptionService, ps.NotificationService); err != nil {
		err = errutil.Wrap("Alert notification provisioning error", err)
		ps.log.Error("Failed to provision alert notifications", "error", err)
		return err
	}
	return nil
}

func (ps *ProvisioningServiceImpl) ProvisionDashboards(ctx context.Context) error {
	dashboardPath := filepath.Join(ps.Cfg.ProvisioningPath, "dashboards")
<<<<<<< HEAD
	dashProvisioner, err := ps.newDashboardProvisioner(ctx, dashboardPath, ps.dashboardsStore, ps.dashAlertExtractor)
=======
	dashProvisioner, err := ps.newDashboardProvisioner(ctx, dashboardPath, ps.dashboardService)
>>>>>>> f42c830b
	if err != nil {
		return errutil.Wrap("Failed to create provisioner", err)
	}

	ps.mutex.Lock()
	defer ps.mutex.Unlock()

	ps.cancelPolling()
	dashProvisioner.CleanUpOrphanedDashboards(ctx)

	err = dashProvisioner.Provision(ctx)
	if err != nil {
		// If we fail to provision with the new provisioner, the mutex will unlock and the polling will restart with the
		// old provisioner as we did not switch them yet.
		return errutil.Wrap("Failed to provision dashboards", err)
	}
	ps.dashboardProvisioner = dashProvisioner
	return nil
}

func (ps *ProvisioningServiceImpl) GetDashboardProvisionerResolvedPath(name string) string {
	return ps.dashboardProvisioner.GetProvisionerResolvedPath(name)
}

func (ps *ProvisioningServiceImpl) GetAllowUIUpdatesFromConfig(name string) bool {
	return ps.dashboardProvisioner.GetAllowUIUpdatesFromConfig(name)
}

func (ps *ProvisioningServiceImpl) cancelPolling() {
	if ps.pollingCtxCancel != nil {
		ps.log.Debug("Stop polling for dashboard changes")
		ps.pollingCtxCancel()
	}
	ps.pollingCtxCancel = nil
}<|MERGE_RESOLUTION|>--- conflicted
+++ resolved
@@ -2,13 +2,13 @@
 
 import (
 	"context"
-	"github.com/grafana/grafana/pkg/services/alerting"
 	"path/filepath"
 	"sync"
 
 	"github.com/grafana/grafana/pkg/infra/log"
 	plugifaces "github.com/grafana/grafana/pkg/plugins"
 	"github.com/grafana/grafana/pkg/registry"
+	"github.com/grafana/grafana/pkg/services/alerting"
 	dashboardservice "github.com/grafana/grafana/pkg/services/dashboards"
 	"github.com/grafana/grafana/pkg/services/encryption"
 	"github.com/grafana/grafana/pkg/services/notifications"
@@ -21,14 +21,10 @@
 	"github.com/grafana/grafana/pkg/util/errutil"
 )
 
-func ProvideService(cfg *setting.Cfg, sqlStore *sqlstore.SQLStore, pluginStore plugifaces.Store,
+func ProvideService(cfg *setting.Cfg, pluginStore plugifaces.Store,
 	encryptionService encryption.Internal, notificatonService *notifications.NotificationService,
-<<<<<<< HEAD
-	dashboardsStore dashboardservice.Store, dashAlertExtractor alerting.DashAlertExtractor) (*ProvisioningServiceImpl, error) {
-=======
-	dashboardService dashboardservice.DashboardProvisioningService,
+	dashboardService dashboardservice.DashboardProvisioningService, dashAlertExtractor alerting.DashAlertExtractor,
 ) (*ProvisioningServiceImpl, error) {
->>>>>>> f42c830b
 	s := &ProvisioningServiceImpl{
 		Cfg:                     cfg,
 		pluginStore:             pluginStore,
@@ -39,12 +35,8 @@
 		provisionNotifiers:      notifiers.Provision,
 		provisionDatasources:    datasources.Provision,
 		provisionPlugins:        plugins.Provision,
-<<<<<<< HEAD
-		dashboardsStore:         dashboardsStore,
+		dashboardService:        dashboardService,
 		dashAlertExtractor:      dashAlertExtractor,
-=======
-		dashboardService:        dashboardService,
->>>>>>> f42c830b
 	}
 	return s, nil
 }
@@ -101,12 +93,8 @@
 	provisionDatasources    func(context.Context, string) error
 	provisionPlugins        func(context.Context, string, plugifaces.Store) error
 	mutex                   sync.Mutex
-<<<<<<< HEAD
-	dashboardsStore         dashboardservice.Store
+	dashboardService        dashboardservice.DashboardProvisioningService
 	dashAlertExtractor      alerting.DashAlertExtractor
-=======
-	dashboardService        dashboardservice.DashboardProvisioningService
->>>>>>> f42c830b
 }
 
 func (ps *ProvisioningServiceImpl) RunInitProvisioners(ctx context.Context) error {
@@ -189,11 +177,7 @@
 
 func (ps *ProvisioningServiceImpl) ProvisionDashboards(ctx context.Context) error {
 	dashboardPath := filepath.Join(ps.Cfg.ProvisioningPath, "dashboards")
-<<<<<<< HEAD
-	dashProvisioner, err := ps.newDashboardProvisioner(ctx, dashboardPath, ps.dashboardsStore, ps.dashAlertExtractor)
-=======
 	dashProvisioner, err := ps.newDashboardProvisioner(ctx, dashboardPath, ps.dashboardService)
->>>>>>> f42c830b
 	if err != nil {
 		return errutil.Wrap("Failed to create provisioner", err)
 	}
