package dashboards

import (
	"context"
	"fmt"
	"io/fs"
	"os"
	"path/filepath"
	"strings"

	"gopkg.in/yaml.v3"

	"github.com/grafana/grafana/pkg/infra/log"
	"github.com/grafana/grafana/pkg/services/provisioning/utils"
)

type configReader struct {
<<<<<<< HEAD
	path       string
	log        log.Logger
	orgChecker utils.CheckOrgExists
=======
	path      string
	log       log.Logger
	orgExists utils.OrgExists
>>>>>>> 61f5f215
}

func ReadDashboardConfig(dir string) ([]*DashboardProvisioning, error) {
	var cfg []*DashboardProvisioning

	cr := &configReader{
		path: dir,
	}

	files, err := os.ReadDir(dir)
	if err != nil {
		return nil, err
	}

	for _, file := range files {
		if !strings.HasSuffix(file.Name(), ".yaml") && !strings.HasSuffix(file.Name(), ".yml") {
			continue
		}

		parsedDashboards, err := cr.parseConfigs(file)
		if err != nil {
			return nil, fmt.Errorf("could not parse provisioning config file: %s error: %v", file.Name(), err)
		}

		for _, config := range parsedDashboards {
			cfg = append(cfg, &DashboardProvisioning{
				config: *config,
			})
		}
	}

	return cfg, nil
}

func (cr *configReader) parseConfigs(file fs.DirEntry) ([]*config, error) {
	filename, _ := filepath.Abs(filepath.Join(cr.path, file.Name()))

	// nolint:gosec
	// We can ignore the gosec G304 warning on this one because `filename` comes from ps.Cfg.ProvisioningPath
	yamlFile, err := os.ReadFile(filename)
	if err != nil {
		return nil, err
	}

	apiVersion := &configVersion{APIVersion: 0}

	// We ignore the error here because it errors out for version 0 which does not have apiVersion
	// specified (so 0 is default). This can also error in case the apiVersion is not an integer but at the moment
	// this does not handle that case and would still go on as if version = 0.
	// TODO: return appropriate error in case the apiVersion is specified but isn't integer (or even if it is
	//  integer > max version?).
	_ = yaml.Unmarshal(yamlFile, &apiVersion)

	if apiVersion.APIVersion > 0 {
		v1 := &configV1{}
		err := yaml.Unmarshal(yamlFile, &v1)
		if err != nil {
			return nil, err
		}

		if v1 != nil {
			return v1.mapToDashboardsAsConfig()
		}
	} else {
		var v0 []*configV0
		err := yaml.Unmarshal(yamlFile, &v0)
		if err != nil {
			return nil, err
		}

		if v0 != nil {
			cr.log.Warn("[Deprecated] the dashboard provisioning config is outdated. please upgrade", "filename", filename)
			return mapV0ToDashboardsAsConfig(v0)
		}
	}

	return []*config{}, nil
}

func (cr *configReader) readConfig(ctx context.Context) ([]*config, error) {
	var dashboards []*config

	files, err := os.ReadDir(cr.path)
	if err != nil {
		cr.log.Error("can't read dashboard provisioning files from directory", "path", cr.path, "error", err)
		return dashboards, nil
	}

	for _, file := range files {
		if !strings.HasSuffix(file.Name(), ".yaml") && !strings.HasSuffix(file.Name(), ".yml") {
			continue
		}

		parsedDashboards, err := cr.parseConfigs(file)
		if err != nil {
			return nil, fmt.Errorf("could not parse provisioning config file: %s error: %v", file.Name(), err)
		}

		if len(parsedDashboards) > 0 {
			dashboards = append(dashboards, parsedDashboards...)
		}
	}

	uidUsage := map[string]uint8{}
	for _, dashboard := range dashboards {
		if dashboard.OrgID == 0 {
			dashboard.OrgID = 1
		}

<<<<<<< HEAD
		if err := cr.orgChecker(ctx, dashboard.OrgID); err != nil {
=======
		if err := cr.orgExists(ctx, dashboard.OrgID); err != nil {
>>>>>>> 61f5f215
			return nil, fmt.Errorf("failed to provision dashboards with %q reader: %w", dashboard.Name, err)
		}

		if dashboard.Type == "" {
			dashboard.Type = "file"
		}

		if dashboard.UpdateIntervalSeconds == 0 {
			dashboard.UpdateIntervalSeconds = 10
		}
		if len(dashboard.FolderUID) > 0 {
			uidUsage[dashboard.FolderUID]++
		}
	}

	for uid, times := range uidUsage {
		if times > 1 {
			cr.log.Error("the same folder UID is used more than once", "folderUid", uid)
		}
	}

	return dashboards, nil
}<|MERGE_RESOLUTION|>--- conflicted
+++ resolved
@@ -15,15 +15,9 @@
 )
 
 type configReader struct {
-<<<<<<< HEAD
-	path       string
-	log        log.Logger
-	orgChecker utils.CheckOrgExists
-=======
 	path      string
 	log       log.Logger
 	orgExists utils.OrgExists
->>>>>>> 61f5f215
 }
 
 func ReadDashboardConfig(dir string) ([]*DashboardProvisioning, error) {
@@ -133,11 +127,7 @@
 			dashboard.OrgID = 1
 		}
 
-<<<<<<< HEAD
-		if err := cr.orgChecker(ctx, dashboard.OrgID); err != nil {
-=======
 		if err := cr.orgExists(ctx, dashboard.OrgID); err != nil {
->>>>>>> 61f5f215
 			return nil, fmt.Errorf("failed to provision dashboards with %q reader: %w", dashboard.Name, err)
 		}
 
