--- conflicted
+++ resolved
@@ -26,19 +26,11 @@
 		logger := log.New("test-logger")
 		// store := db.InitTestDB(t)
 		orgFake := orgtest.NewOrgServiceFake()
-<<<<<<< HEAD
-		orgChecker := utils.NewOrgExistsChecker(orgFake)
-
-		t.Run("Should fail if orgs don't exist in the database", func(t *testing.T) {
-			orgFake.ExpectedError = org.ErrOrgNotFound
-			cfgProvider := configReader{path: appliedDefaults, log: logger, orgChecker: orgChecker}
-=======
 		orgExists := utils.NewOrgExistsChecker(orgFake)
 
 		t.Run("Should fail if orgs don't exist in the database", func(t *testing.T) {
 			orgFake.ExpectedError = org.ErrOrgNotFound
 			cfgProvider := configReader{path: appliedDefaults, log: logger, orgExists: orgExists}
->>>>>>> 61f5f215
 			_, err := cfgProvider.readConfig(context.Background())
 			require.Error(t, err)
 			assert.True(t, errors.Is(err, org.ErrOrgNotFound))
@@ -46,11 +38,7 @@
 		})
 
 		t.Run("default values should be applied", func(t *testing.T) {
-<<<<<<< HEAD
-			cfgProvider := configReader{path: appliedDefaults, log: logger, orgChecker: orgChecker}
-=======
 			cfgProvider := configReader{path: appliedDefaults, log: logger, orgExists: orgExists}
->>>>>>> 61f5f215
 			cfg, err := cfgProvider.readConfig(context.Background())
 			require.NoError(t, err)
 
@@ -61,11 +49,7 @@
 
 		t.Run("Can read config file version 1 format", func(t *testing.T) {
 			t.Setenv("TEST_VAR", "general")
-<<<<<<< HEAD
-			cfgProvider := configReader{path: simpleDashboardConfig, log: logger, orgChecker: orgChecker}
-=======
 			cfgProvider := configReader{path: simpleDashboardConfig, log: logger, orgExists: orgExists}
->>>>>>> 61f5f215
 			cfg, err := cfgProvider.readConfig(context.Background())
 			require.NoError(t, err)
 
@@ -73,11 +57,7 @@
 		})
 
 		t.Run("Can read config file in version 0 format", func(t *testing.T) {
-<<<<<<< HEAD
-			cfgProvider := configReader{path: oldVersion, log: logger, orgChecker: orgChecker}
-=======
 			cfgProvider := configReader{path: oldVersion, log: logger, orgExists: orgExists}
->>>>>>> 61f5f215
 			cfg, err := cfgProvider.readConfig(context.Background())
 			require.NoError(t, err)
 
@@ -85,11 +65,7 @@
 		})
 
 		t.Run("Should skip invalid path", func(t *testing.T) {
-<<<<<<< HEAD
-			cfgProvider := configReader{path: "/invalid-directory", log: logger, orgChecker: orgChecker}
-=======
 			cfgProvider := configReader{path: "/invalid-directory", log: logger, orgExists: orgExists}
->>>>>>> 61f5f215
 			cfg, err := cfgProvider.readConfig(context.Background())
 			if err != nil {
 				t.Fatalf("readConfig return an error %v", err)
@@ -99,11 +75,7 @@
 		})
 
 		t.Run("Should skip broken config files", func(t *testing.T) {
-<<<<<<< HEAD
-			cfgProvider := configReader{path: brokenConfigs, log: logger, orgChecker: orgChecker}
-=======
 			cfgProvider := configReader{path: brokenConfigs, log: logger, orgExists: orgExists}
->>>>>>> 61f5f215
 			cfg, err := cfgProvider.readConfig(context.Background())
 			if err != nil {
 				t.Fatalf("readConfig return an error %v", err)
