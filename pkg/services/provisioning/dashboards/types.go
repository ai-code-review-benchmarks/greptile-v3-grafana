package dashboards

import (
	"fmt"
	"time"

	"github.com/grafana/grafana/pkg/components/simplejson"
	"github.com/grafana/grafana/pkg/infra/metrics"
	"github.com/grafana/grafana/pkg/services/dashboards"
	"github.com/grafana/grafana/pkg/services/provisioning/values"
)

type config struct {
	Name                  string
	Type                  string
	OrgID                 int64
	Folder                string
	FolderUID             string
	Editable              bool
	Options               map[string]any
	DisableDeletion       bool
	UpdateIntervalSeconds int64
	AllowUIUpdates        bool
}

type configV0 struct {
	Name                  string         `json:"name" yaml:"name"`
	Type                  string         `json:"type" yaml:"type"`
	OrgID                 int64          `json:"org_id" yaml:"org_id"`
	Folder                string         `json:"folder" yaml:"folder"`
	FolderUID             string         `json:"folderUid" yaml:"folderUid"`
	Editable              bool           `json:"editable" yaml:"editable"`
	Options               map[string]any `json:"options" yaml:"options"`
	DisableDeletion       bool           `json:"disableDeletion" yaml:"disableDeletion"`
	UpdateIntervalSeconds int64          `json:"updateIntervalSeconds" yaml:"updateIntervalSeconds"`
	AllowUIUpdates        bool           `json:"allowUiUpdates" yaml:"allowUiUpdates"`
}

<<<<<<< HEAD
=======
// Access to dashboard provisioning config
// Exposes the internal config outside this package with as few changes as possible
// NOTE: these provisioning configs will eventually be replaced with: /apis/provisioning.grafana.app/
>>>>>>> 61f5f215
type DashboardProvisioning struct {
	config
}

type configVersion struct {
	APIVersion int64 `json:"apiVersion" yaml:"apiVersion"`
}

type configV1 struct {
	Providers []*configs `json:"providers" yaml:"providers"`
}

type configs struct {
	Name                  values.StringValue `json:"name" yaml:"name"`
	Type                  values.StringValue `json:"type" yaml:"type"`
	OrgID                 values.Int64Value  `json:"orgId" yaml:"orgId"`
	Folder                values.StringValue `json:"folder" yaml:"folder"`
	FolderUID             values.StringValue `json:"folderUid" yaml:"folderUid"`
	Editable              values.BoolValue   `json:"editable" yaml:"editable"`
	Options               values.JSONValue   `json:"options" yaml:"options"`
	DisableDeletion       values.BoolValue   `json:"disableDeletion" yaml:"disableDeletion"`
	UpdateIntervalSeconds values.Int64Value  `json:"updateIntervalSeconds" yaml:"updateIntervalSeconds"`
	AllowUIUpdates        values.BoolValue   `json:"allowUiUpdates" yaml:"allowUiUpdates"`
}

func createDashboardJSON(data *simplejson.Json, lastModified time.Time, cfg *config, folderID int64, folderUID string) (*dashboards.SaveDashboardDTO, error) {
	dash := &dashboards.SaveDashboardDTO{}
	dash.Dashboard = dashboards.NewDashboardFromJson(data)
	dash.UpdatedAt = lastModified
	dash.Overwrite = true
	dash.OrgID = cfg.OrgID
	dash.Dashboard.OrgID = cfg.OrgID
	metrics.MFolderIDsServiceCount.WithLabelValues(metrics.Provisioning).Inc()
	// nolint:staticcheck
	dash.Dashboard.FolderID = folderID
	dash.Dashboard.FolderUID = folderUID

	if dash.Dashboard.Title == "" {
		return nil, dashboards.ErrDashboardTitleEmpty
	}

	return dash, nil
}

func mapV0ToDashboardsAsConfig(v0 []*configV0) ([]*config, error) {
	r := make([]*config, 0, len(v0))
	seen := make(map[string]bool)

	for _, v := range v0 {
		if _, ok := seen[v.Name]; ok {
			return nil, fmt.Errorf("dashboard name %q is not unique", v.Name)
		}
		seen[v.Name] = true

		r = append(r, &config{
			Name:                  v.Name,
			Type:                  v.Type,
			OrgID:                 v.OrgID,
			Folder:                v.Folder,
			FolderUID:             v.FolderUID,
			Editable:              v.Editable,
			Options:               v.Options,
			DisableDeletion:       v.DisableDeletion,
			UpdateIntervalSeconds: v.UpdateIntervalSeconds,
			AllowUIUpdates:        v.AllowUIUpdates,
		})
	}

	return r, nil
}

func (dc *configV1) mapToDashboardsAsConfig() ([]*config, error) {
	r := make([]*config, 0, len(dc.Providers))
	seen := make(map[string]bool)

	for _, v := range dc.Providers {
		if _, ok := seen[v.Name.Value()]; ok {
			return nil, fmt.Errorf("dashboard name %q is not unique", v.Name.Value())
		}
		seen[v.Name.Value()] = true

		r = append(r, &config{
			Name:                  v.Name.Value(),
			Type:                  v.Type.Value(),
			OrgID:                 v.OrgID.Value(),
			Folder:                v.Folder.Value(),
			FolderUID:             v.FolderUID.Value(),
			Editable:              v.Editable.Value(),
			Options:               v.Options.Value(),
			DisableDeletion:       v.DisableDeletion.Value(),
			UpdateIntervalSeconds: v.UpdateIntervalSeconds.Value(),
			AllowUIUpdates:        v.AllowUIUpdates.Value(),
		})
	}

	return r, nil
}<|MERGE_RESOLUTION|>--- conflicted
+++ resolved
@@ -36,12 +36,9 @@
 	AllowUIUpdates        bool           `json:"allowUiUpdates" yaml:"allowUiUpdates"`
 }
 
-<<<<<<< HEAD
-=======
 // Access to dashboard provisioning config
 // Exposes the internal config outside this package with as few changes as possible
 // NOTE: these provisioning configs will eventually be replaced with: /apis/provisioning.grafana.app/
->>>>>>> 61f5f215
 type DashboardProvisioning struct {
 	config
 }
