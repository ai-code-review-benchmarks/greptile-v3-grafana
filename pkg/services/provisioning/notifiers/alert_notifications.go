package notifiers

import (
	"github.com/grafana/grafana/pkg/bus"
	"github.com/grafana/grafana/pkg/infra/log"
	"github.com/grafana/grafana/pkg/models"
)

// Provision alert notifiers
func Provision(configDirectory string) error {
	dc := newNotificationProvisioner(log.New("provisioning.notifiers"))
	return dc.applyChanges(configDirectory)
}

// NotificationProvisioner is responsible for provsioning alert notifiers
type NotificationProvisioner struct {
	log         log.Logger
	cfgProvider *configReader
}

func newNotificationProvisioner(log log.Logger) NotificationProvisioner {
	return NotificationProvisioner{
		log:         log,
		cfgProvider: &configReader{log: log},
	}
}

func (dc *NotificationProvisioner) apply(cfg *notificationsAsConfig) error {
	if err := dc.deleteNotifications(cfg.DeleteNotifications); err != nil {
		return err
	}

	if err := dc.mergeNotifications(cfg.Notifications); err != nil {
		return err
	}

	return nil
}

func (dc *NotificationProvisioner) deleteNotifications(notificationToDelete []*deleteNotificationConfig) error {
	for _, notification := range notificationToDelete {
		dc.log.Info("Deleting alert notification", "name", notification.Name, "uid", notification.UID)

		if notification.OrgID == 0 && notification.OrgName != "" {
			getOrg := &models.GetOrgByNameQuery{Name: notification.OrgName}
			if err := bus.Dispatch(getOrg); err != nil {
				return err
			}
			notification.OrgID = getOrg.Result.Id
		} else if notification.OrgID < 0 {
			notification.OrgID = 1
		}

		getNotification := &models.GetAlertNotificationsWithUidQuery{Uid: notification.UID, OrgId: notification.OrgID}

		if err := bus.Dispatch(getNotification); err != nil {
			return err
		}

		if getNotification.Result != nil {
			cmd := &models.DeleteAlertNotificationWithUidCommand{Uid: getNotification.Result.Uid, OrgId: getNotification.OrgId}
			if err := bus.Dispatch(cmd); err != nil {
				return err
			}
		}
	}

	return nil
}

func (dc *NotificationProvisioner) mergeNotifications(notificationToMerge []*notificationFromConfig) error {
	for _, notification := range notificationToMerge {
<<<<<<< HEAD
		if notification.OrgId == 0 && notification.OrgName != "" {
=======

		if notification.OrgID == 0 && notification.OrgName != "" {
>>>>>>> b06d2cf3
			getOrg := &models.GetOrgByNameQuery{Name: notification.OrgName}
			if err := bus.Dispatch(getOrg); err != nil {
				return err
			}
			notification.OrgID = getOrg.Result.Id
		} else if notification.OrgID < 0 {
			notification.OrgID = 1
		}

		cmd := &models.GetAlertNotificationsWithUidQuery{OrgId: notification.OrgID, Uid: notification.UID}
		err := bus.Dispatch(cmd)
		if err != nil {
			return err
		}

		if cmd.Result == nil {
			dc.log.Debug("inserting alert notification from configuration", "name", notification.Name, "uid", notification.UID)
			insertCmd := &models.CreateAlertNotificationCommand{
				Uid:                   notification.UID,
				Name:                  notification.Name,
				Type:                  notification.Type,
				IsDefault:             notification.IsDefault,
				Settings:              notification.SettingsToJSON(),
				OrgId:                 notification.OrgID,
				DisableResolveMessage: notification.DisableResolveMessage,
				Frequency:             notification.Frequency,
				SendReminder:          notification.SendReminder,
			}

			if err := bus.Dispatch(insertCmd); err != nil {
				return err
			}
		} else {
			dc.log.Debug("updating alert notification from configuration", "name", notification.Name)
			updateCmd := &models.UpdateAlertNotificationWithUidCommand{
				Uid:                   notification.UID,
				Name:                  notification.Name,
				Type:                  notification.Type,
				IsDefault:             notification.IsDefault,
				Settings:              notification.SettingsToJSON(),
				OrgId:                 notification.OrgID,
				DisableResolveMessage: notification.DisableResolveMessage,
				Frequency:             notification.Frequency,
				SendReminder:          notification.SendReminder,
			}

			if err := bus.Dispatch(updateCmd); err != nil {
				return err
			}
		}
	}

	return nil
}

func (dc *NotificationProvisioner) applyChanges(configPath string) error {
	configs, err := dc.cfgProvider.readConfig(configPath)
	if err != nil {
		return err
	}

	for _, cfg := range configs {
		if err := dc.apply(cfg); err != nil {
			return err
		}
	}

	return nil
}<|MERGE_RESOLUTION|>--- conflicted
+++ resolved
@@ -70,12 +70,7 @@
 
 func (dc *NotificationProvisioner) mergeNotifications(notificationToMerge []*notificationFromConfig) error {
 	for _, notification := range notificationToMerge {
-<<<<<<< HEAD
-		if notification.OrgId == 0 && notification.OrgName != "" {
-=======
-
 		if notification.OrgID == 0 && notification.OrgName != "" {
->>>>>>> b06d2cf3
 			getOrg := &models.GetOrgByNameQuery{Name: notification.OrgName}
 			if err := bus.Dispatch(getOrg); err != nil {
 				return err
