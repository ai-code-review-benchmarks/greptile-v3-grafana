--- conflicted
+++ resolved
@@ -562,37 +562,50 @@
 			setup: func(env testEnv) {
 				env.store.ExpectedSSOSettings = []*models.SSOSettings{}
 				env.fallbackStrategy.ExpectedIsMatch = true
-<<<<<<< HEAD
-				env.fallbackStrategy.ExpectedConfig = map[string]any{
-					"enabled":       false,
-					"secret":        "secret",
-					"client_secret": "client_secret",
-					"client_id":     "client_id"}
-=======
 				env.fallbackStrategy.ExpectedConfigs = map[string]map[string]any{
 					"github": {
-						"enabled": false,
+						"enabled":       false,
+						"secret":        "secret",
+						"client_secret": "client_secret",
+						"client_id":     "client_id",
 					},
 					"okta": {
-						"enabled": false,
+						"enabled":       false,
+						"secret":        "secret",
+						"client_secret": "client_secret",
+						"client_id":     "client_id",
 					},
 					"gitlab": {
-						"enabled": false,
+						"enabled":       false,
+						"secret":        "secret",
+						"client_secret": "client_secret",
+						"client_id":     "client_id",
 					},
 					"generic_oauth": {
-						"enabled": false,
+						"enabled":       false,
+						"secret":        "secret",
+						"client_secret": "client_secret",
+						"client_id":     "client_id",
 					},
 					"google": {
-						"enabled": false,
+						"enabled":       false,
+						"secret":        "secret",
+						"client_secret": "client_secret",
+						"client_id":     "client_id",
 					},
 					"azuread": {
-						"enabled": false,
+						"enabled":       false,
+						"secret":        "secret",
+						"client_secret": "client_secret",
+						"client_id":     "client_id",
 					},
 					"grafana_com": {
-						"enabled": false,
-					},
-				}
->>>>>>> cbc84a80
+						"enabled":       false,
+						"secret":        "secret",
+						"client_secret": "client_secret",
+						"client_id":     "client_id",
+					},
+				}
 			},
 			want: []*models.SSOSettings{
 				{
