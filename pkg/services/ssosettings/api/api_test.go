package api

import (
<<<<<<< HEAD
=======
	"bytes"
>>>>>>> 5c67c4b0
	"encoding/json"
	"errors"
	"fmt"
	"net/http"
	"testing"
	"time"

	"github.com/stretchr/testify/mock"
	"github.com/stretchr/testify/require"

	"github.com/grafana/grafana/pkg/api/routing"
	"github.com/grafana/grafana/pkg/infra/log"
	"github.com/grafana/grafana/pkg/login/social"
	"github.com/grafana/grafana/pkg/services/accesscontrol"
	"github.com/grafana/grafana/pkg/services/accesscontrol/acimpl"
	"github.com/grafana/grafana/pkg/services/org"
	"github.com/grafana/grafana/pkg/services/ssosettings"
	"github.com/grafana/grafana/pkg/services/ssosettings/models"
	"github.com/grafana/grafana/pkg/services/ssosettings/ssosettingstests"
	"github.com/grafana/grafana/pkg/services/user"
	"github.com/grafana/grafana/pkg/setting"
	"github.com/grafana/grafana/pkg/web/webtest"
)

func TestSSOSettingsAPI_Update(t *testing.T) {
	type TestCase struct {
		desc                string
		key                 string
		body                string
		action              string
		scope               string
		expectedError       error
		expectedServiceCall bool
		expectedStatusCode  int
	}

	tests := []TestCase{
		{
			desc:                "successfully updates SSO settings",
			key:                 social.GitHubProviderName,
			body:                `{"settings": {"enabled": true}}`,
			action:              "settings:write",
			scope:               "settings:auth.github:*",
			expectedError:       nil,
			expectedServiceCall: true,
			expectedStatusCode:  http.StatusNoContent,
		},
		{
			desc:                "fails when action doesn't match",
			key:                 social.GitHubProviderName,
			body:                `{"settings": {"enabled": true}}`,
			action:              "settings:read",
			scope:               "settings:auth.github:*",
			expectedError:       nil,
			expectedServiceCall: false,
			expectedStatusCode:  http.StatusForbidden,
		},
		{
			desc:                "fails when scope doesn't match",
			key:                 social.GitHubProviderName,
			body:                `{"settings": {"enabled": true}}`,
			action:              "settings:write",
			scope:               "settings:auth.github:read",
			expectedError:       nil,
			expectedServiceCall: false,
			expectedStatusCode:  http.StatusForbidden,
		},
		{
			desc:                "fails when scope contains another provider",
			key:                 social.GitHubProviderName,
			body:                `{"settings": {"enabled": true}}`,
			action:              "settings:write",
			scope:               "settings:auth.okta:*",
			expectedError:       nil,
			expectedServiceCall: false,
			expectedStatusCode:  http.StatusForbidden,
		},
		{
			desc:                "fails with not found when key is empty",
			key:                 "",
			body:                `{"settings": {"enabled": true}}`,
			action:              "settings:write",
			scope:               "settings:auth.github:*",
			expectedError:       nil,
			expectedServiceCall: false,
			expectedStatusCode:  http.StatusNotFound,
		},
		{
			desc:                "fails with bad request when body contains invalid json",
			key:                 social.GitHubProviderName,
			body:                `{ invalid json }`,
			action:              "settings:write",
			scope:               "settings:auth.github:*",
			expectedError:       nil,
			expectedServiceCall: false,
			expectedStatusCode:  http.StatusBadRequest,
		},
		{
			desc:                "fails with bad request when key was not found",
			key:                 social.GitHubProviderName,
			body:                `{"settings": {"enabled": true}}`,
			action:              "settings:write",
			scope:               "settings:auth.github:*",
			expectedError:       ssosettings.ErrInvalidProvider.Errorf("invalid provider"),
			expectedServiceCall: true,
			expectedStatusCode:  http.StatusBadRequest,
		},
		{
			desc:                "fails with internal server error when service returns an error",
			key:                 social.GitHubProviderName,
			body:                `{"settings": {"enabled": true}}`,
			action:              "settings:write",
			scope:               "settings:auth.github:*",
			expectedError:       errors.New("something went wrong"),
			expectedServiceCall: true,
			expectedStatusCode:  http.StatusInternalServerError,
		},
	}

	for _, tt := range tests {
		t.Run(tt.desc, func(t *testing.T) {
			var input models.SSOSettings
			_ = json.Unmarshal([]byte(tt.body), &input)

			settings := models.SSOSettings{
				Provider: tt.key,
				Settings: input.Settings,
			}

			service := ssosettingstests.NewMockService(t)
			if tt.expectedServiceCall {
				service.On("Upsert", mock.Anything, settings).Return(tt.expectedError).Once()
			}
			server := setupTests(t, service)

			path := fmt.Sprintf("/api/v1/sso-settings/%s", tt.key)
			req := server.NewRequest(http.MethodPut, path, bytes.NewBufferString(tt.body))
			webtest.RequestWithSignedInUser(req, &user.SignedInUser{
				OrgRole:     org.RoleEditor,
				OrgID:       1,
				Permissions: getPermissionsForActionAndScope(tt.action, tt.scope),
			})
			res, err := server.SendJSON(req)
			require.NoError(t, err)

			require.Equal(t, tt.expectedStatusCode, res.StatusCode)
			require.NoError(t, res.Body.Close())
		})
	}
}

func TestSSOSettingsAPI_Delete(t *testing.T) {
	type TestCase struct {
		desc                string
		key                 string
		action              string
		scope               string
		expectedError       error
		expectedServiceCall bool
		expectedStatusCode  int
	}

	tests := []TestCase{
		{
			desc:                "successfully deletes SSO settings",
			key:                 social.AzureADProviderName,
			action:              "settings:write",
			scope:               "settings:auth.azuread:*",
			expectedError:       nil,
			expectedServiceCall: true,
			expectedStatusCode:  http.StatusNoContent,
		},
		{
			desc:                "fails when action doesn't match",
			key:                 social.AzureADProviderName,
			action:              "settings:read",
			scope:               "settings:auth.azuread:*",
			expectedError:       nil,
			expectedServiceCall: false,
			expectedStatusCode:  http.StatusForbidden,
		},
		{
			desc:                "fails when scope doesn't match",
			key:                 social.AzureADProviderName,
			action:              "settings:write",
			scope:               "settings:auth.azuread:read",
			expectedError:       nil,
			expectedServiceCall: false,
			expectedStatusCode:  http.StatusForbidden,
		},
		{
			desc:                "fails when scope contains another provider",
			key:                 social.AzureADProviderName,
			action:              "settings:write",
			scope:               "settings:auth.github:*",
			expectedError:       nil,
			expectedServiceCall: false,
			expectedStatusCode:  http.StatusForbidden,
		},
		{
			desc:                "fails with not found when key is empty",
			key:                 "",
			action:              "settings:write",
			scope:               "settings:auth.azuread:*",
			expectedError:       nil,
			expectedServiceCall: false,
			expectedStatusCode:  http.StatusNotFound,
		},
		{
			desc:                "fails with not found when key was not found",
			key:                 social.AzureADProviderName,
			action:              "settings:write",
			scope:               "settings:auth.azuread:*",
			expectedError:       ssosettings.ErrNotFound,
			expectedServiceCall: true,
			expectedStatusCode:  http.StatusNotFound,
		},
		{
			desc:                "fails with internal server error when service returns an error",
			key:                 social.AzureADProviderName,
			action:              "settings:write",
			scope:               "settings:auth.azuread:*",
			expectedError:       errors.New("something went wrong"),
			expectedServiceCall: true,
			expectedStatusCode:  http.StatusInternalServerError,
		},
	}

	for _, tt := range tests {
		t.Run(tt.desc, func(t *testing.T) {
			service := ssosettingstests.NewMockService(t)
			if tt.expectedServiceCall {
				service.On("Delete", mock.Anything, tt.key).Return(tt.expectedError).Once()
			}
			server := setupTests(t, service)

			path := fmt.Sprintf("/api/v1/sso-settings/%s", tt.key)
			req := server.NewRequest(http.MethodDelete, path, nil)
			webtest.RequestWithSignedInUser(req, &user.SignedInUser{
				OrgRole:     org.RoleEditor,
				OrgID:       1,
				Permissions: getPermissionsForActionAndScope(tt.action, tt.scope),
			})
			res, err := server.SendJSON(req)
			require.NoError(t, err)

			require.Equal(t, tt.expectedStatusCode, res.StatusCode)
			require.NoError(t, res.Body.Close())
		})
	}
}

func TestSSOSettingsAPI_GetForProvider(t *testing.T) {
	// TODO-Colin: add the annotations/comments for the openapi/swagger specification + unit test + the http api spec
	type TestCase struct {
		desc                string
		key                 string
		action              string
		scope               string
		expectedResult      *models.SSOSettings
		expectedError       error
		expectedServiceCall bool
		expectedStatusCode  int
	}

	tests := []TestCase{
		{
			desc:   "successfully gets SSO settings",
			key:    "azuread",
			action: "settings:read",
			scope:  "settings:auth.azuread:*",
			expectedResult: &models.SSOSettings{
				ID:        "1",
				Provider:  "azuread",
				Settings:  make(map[string]interface{}),
				Created:   time.Now(),
				Updated:   time.Now(),
				IsDeleted: false,
				Source:    models.DB,
			},
			expectedError:       nil,
			expectedServiceCall: true,
			expectedStatusCode:  http.StatusOK,
		},
		{
			desc:                "fails when action doesn't match",
			key:                 "azuread",
			action:              "",
			scope:               "settings:auth.azuread:*",
			expectedResult:      nil,
			expectedError:       nil,
			expectedServiceCall: false,
			expectedStatusCode:  http.StatusForbidden,
		},
		{
			desc:                "fails when scope doesn't match",
			key:                 "azuread",
			action:              "settings:write",
			scope:               "settings:auth.azuread:read",
			expectedResult:      nil,
			expectedError:       nil,
			expectedServiceCall: false,
			expectedStatusCode:  http.StatusForbidden,
		},
		{
			desc:                "fails when scope contains another provider",
			key:                 "azuread",
			action:              "settings:read",
			scope:               "settings:auth.github:*",
			expectedResult:      nil,
			expectedError:       nil,
			expectedServiceCall: false,
			expectedStatusCode:  http.StatusForbidden,
		},
		{
			desc:                "fails with not found when key was not found",
			key:                 "nonexistant",
			action:              "settings:read",
			scope:               "settings:auth.nonexistant:*",
			expectedResult:      nil,
			expectedError:       ssosettings.ErrNotFound,
			expectedServiceCall: true,
			expectedStatusCode:  http.StatusNotFound,
		},
		{
			desc:                "fails with internal server error when service returns an error",
			key:                 "azuread",
			action:              "settings:read",
			scope:               "settings:auth.azuread:*",
			expectedResult:      nil,
			expectedError:       errors.New("something went wrong"),
			expectedServiceCall: true,
			expectedStatusCode:  http.StatusInternalServerError,
		},
	}

	for _, tt := range tests {
		t.Run(tt.desc, func(t *testing.T) {
			service := ssosettingstests.NewMockService(t)
			if tt.expectedServiceCall {
				service.On("GetForProvider", mock.AnythingOfType("*context.valueCtx"), tt.key).Return(tt.expectedResult, tt.expectedError).Once()
			}
			server := setupTests(t, service)

			path := fmt.Sprintf("/api/v1/sso-settings/%s", tt.key)
			req := server.NewRequest(http.MethodGet, path, nil)
			webtest.RequestWithSignedInUser(req, &user.SignedInUser{
				OrgRole:     org.RoleEditor,
				OrgID:       1,
				Permissions: getPermissionsForActionAndScope(tt.action, tt.scope),
			})
			res, err := server.SendJSON(req)
			require.NoError(t, err)

			require.Equal(t, tt.expectedStatusCode, res.StatusCode)

			if tt.expectedError == nil {
				var data models.SSOSettings
				require.NoError(t, json.NewDecoder(res.Body).Decode(&data))
			}

			require.NoError(t, res.Body.Close())
		})
	}
}

func getPermissionsForActionAndScope(action, scope string) map[int64]map[string][]string {
	return map[int64]map[string][]string{
		1: accesscontrol.GroupScopesByAction([]accesscontrol.Permission{{
			Action: action, Scope: scope,
		}}),
	}
}

func setupTests(t *testing.T, service ssosettings.Service) *webtest.Server {
	t.Helper()

	cfg := setting.NewCfg()
	logger := log.NewNopLogger()

	api := &Api{
		Log:                logger,
		RouteRegister:      routing.NewRouteRegister(),
		AccessControl:      acimpl.ProvideAccessControl(cfg),
		SSOSettingsService: service,
	}

	api.RegisterAPIEndpoints()

	return webtest.NewServer(t, api.RouteRegister)
}<|MERGE_RESOLUTION|>--- conflicted
+++ resolved
@@ -1,10 +1,7 @@
 package api
 
 import (
-<<<<<<< HEAD
-=======
 	"bytes"
->>>>>>> 5c67c4b0
 	"encoding/json"
 	"errors"
 	"fmt"
