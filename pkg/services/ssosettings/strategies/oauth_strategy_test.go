package strategies

import (
	"context"
	"testing"

	"github.com/stretchr/testify/require"
	"gopkg.in/ini.v1"

	"github.com/grafana/grafana/pkg/login/social"
	"github.com/grafana/grafana/pkg/setting"
)

var (
	iniContent = `
	[auth.generic_oauth]
	name = OAuth
	icon = signin
	enabled = true
	allow_sign_up = false
	auto_login = true
	client_id = test_client_id
	client_secret = test_client_secret
	scopes = openid, profile, email
	empty_scopes = false
	email_attribute_name = email:primary
	email_attribute_path = email
	login_attribute_path = login
	name_attribute_path = name
	role_attribute_path = role
	role_attribute_strict = true
	groups_attribute_path = groups
	id_token_attribute_name = id_token
	team_ids_attribute_path = team_ids
	auth_style = inheader
	auth_url = test_auth_url
	token_url = test_token_url
	api_url = test_api_url
	teams_url = test_teams_url
	allowed_domains = domain1.com
	allowed_groups =
	team_ids = first, second
	allowed_organizations = org1, org2
	tls_skip_verify_insecure = true
	tls_client_cert =
	tls_client_key =
	tls_client_ca =
	use_pkce = false
	allow_assign_grafana_admin = true
	skip_org_role_sync = true
	use_refresh_token = true
	empty_scopes =
	hosted_domain = test_hosted_domain
	signout_redirect_url = test_signout_redirect_url
	`

	expectedOAuthInfo = map[string]any{
		"name":                       "OAuth",
		"icon":                       "signin",
		"enabled":                    true,
		"allow_sign_up":              false,
		"auto_login":                 true,
		"client_id":                  "test_client_id",
		"client_secret":              "test_client_secret",
		"scopes":                     "openid, profile, email",
		"empty_scopes":               false,
		"email_attribute_name":       "email:primary",
		"email_attribute_path":       "email",
		"role_attribute_path":        "role",
		"role_attribute_strict":      true,
		"groups_attribute_path":      "groups",
		"team_ids_attribute_path":    "team_ids",
		"auth_url":                   "test_auth_url",
		"token_url":                  "test_token_url",
		"api_url":                    "test_api_url",
		"teams_url":                  "test_teams_url",
		"allowed_domains":            "domain1.com",
		"allowed_groups":             "",
		"tls_skip_verify_insecure":   true,
		"tls_client_cert":            "",
		"tls_client_key":             "",
		"tls_client_ca":              "",
		"use_pkce":                   false,
		"auth_style":                 "inheader",
		"allow_assign_grafana_admin": true,
		"use_refresh_token":          true,
		"hosted_domain":              "test_hosted_domain",
		"skip_org_role_sync":         true,
		"signout_redirect_url":       "test_signout_redirect_url",
		"allowed_organizations":      "org1, org2",
		"id_token_attribute_name":    "id_token",
		"login_attribute_path":       "login",
		"name_attribute_path":        "name",
		"team_ids":                   "first, second",
	}
)

func TestGetProviderConfig(t *testing.T) {
	iniFile, err := ini.Load([]byte(iniContent))
	require.NoError(t, err)

	cfg := setting.NewCfg()
	cfg.Raw = iniFile

	strategy := NewOAuthStrategy(cfg)

	result, err := strategy.GetProviderConfig(context.Background(), "generic_oauth")
	require.NoError(t, err)

	require.Equal(t, expectedOAuthInfo, result)
}

func TestGetProviderConfig_ExtraFields(t *testing.T) {
	iniWithExtraFields := `
	[auth.azuread]
	force_use_graph_api = true
	allowed_organizations = org1, org2

	[auth.github]
	team_ids = first, second
	allowed_organizations = org1, org2

	[auth.generic_oauth]
	name_attribute_path = name
	login_attribute_path = login
	id_token_attribute_name = id_token
	team_ids = first, second
	allowed_organizations = org1, org2

	[auth.grafana_com]
	enabled = true
	allowed_organizations = org1, org2

	[auth.google]
	disable_hd_validation = true
	`

	iniFile, err := ini.Load([]byte(iniWithExtraFields))
	require.NoError(t, err)

	cfg := setting.NewCfg()
	cfg.Raw = iniFile

	strategy := NewOAuthStrategy(cfg)

	t.Run(social.AzureADProviderName, func(t *testing.T) {
		result, err := strategy.GetProviderConfig(context.Background(), social.AzureADProviderName)
		require.NoError(t, err)

		require.Equal(t, "true", result["force_use_graph_api"])
		require.Equal(t, "org1, org2", result["allowed_organizations"])
	})

	t.Run(social.GitHubProviderName, func(t *testing.T) {
		result, err := strategy.GetProviderConfig(context.Background(), social.GitHubProviderName)
		require.NoError(t, err)

		require.Equal(t, "first, second", result["team_ids"])
		require.Equal(t, "org1, org2", result["allowed_organizations"])
	})

	t.Run(social.GenericOAuthProviderName, func(t *testing.T) {
		result, err := strategy.GetProviderConfig(context.Background(), social.GenericOAuthProviderName)
		require.NoError(t, err)

		require.Equal(t, "first, second", result["team_ids"])
		require.Equal(t, "org1, org2", result["allowed_organizations"])
		require.Equal(t, "name", result["name_attribute_path"])
		require.Equal(t, "login", result["login_attribute_path"])
		require.Equal(t, "id_token", result["id_token_attribute_name"])
	})

<<<<<<< HEAD
	t.Run(social.GrafanaComProviderName, func(t *testing.T) {
		t.Skip("Skipping to revert an issue.")
		result, err := strategy.GetProviderConfig(context.Background(), social.GrafanaComProviderName)
=======
	t.Run("grafana_com", func(t *testing.T) {
		result, err := strategy.GetProviderConfig(context.Background(), "grafana_com")
>>>>>>> 3b7e7483
		require.NoError(t, err)

		require.Equal(t, "org1, org2", result["allowed_organizations"])
	})
<<<<<<< HEAD

	t.Run(social.GoogleProviderName, func(t *testing.T) {
		result, err := strategy.GetProviderConfig(context.Background(), social.GoogleProviderName)
		require.NoError(t, err)

		require.Equal(t, "true", result["disable_hd_validation"])
	})
=======
}

// TestGetProviderConfig_GrafanaComGrafanaNet tests that the connector is setup using the correct section and it supports
// the legacy settings for the provider (auth.grafananet section). The test cases are based on the current behavior of the
// SocialService's ProvideService method (TestSocialService_ProvideService_GrafanaComGrafanaNet).
func TestGetProviderConfig_GrafanaComGrafanaNet(t *testing.T) {
	testCases := []struct {
		name                       string
		rawIniContent              string
		expectedGrafanaComSettings map[string]any
	}{
		{
			name: "should setup the connector using auth.grafana_com section if it is enabled",
			rawIniContent: `
			[auth.grafana_com]
			enabled = true
			client_id = grafanaComClientId
			
			[auth.grafananet]
			enabled = false
			client_id = grafanaNetClientId`,
			expectedGrafanaComSettings: map[string]any{
				"enabled":   true,
				"client_id": "grafanaComClientId",
			},
		},
		{
			name: "should setup the connector using auth.grafananet section if it is enabled",
			rawIniContent: `
			[auth.grafana_com]
			enabled = false
			client_id = grafanaComClientId
			
			[auth.grafananet]
			enabled = true
			client_id = grafanaNetClientId`,
			expectedGrafanaComSettings: map[string]any{
				"enabled":   true,
				"client_id": "grafanaNetClientId",
			},
		},
		{
			name: "should setup the connector using auth.grafana_com section if both are enabled",
			rawIniContent: `
			[auth.grafana_com]
			enabled = true
			client_id = grafanaComClientId
			
			[auth.grafananet]
			enabled = true
			client_id = grafanaNetClientId`,
			expectedGrafanaComSettings: map[string]any{
				"enabled":   true,
				"client_id": "grafanaComClientId",
			},
		},
		{
			name: "should not setup the connector when both are disabled",
			rawIniContent: `
			[auth.grafana_com]
			enabled = false
			client_id = grafanaComClientId
			
			[auth.grafananet]
			enabled = false
			client_id = grafanaNetClientId`,
			expectedGrafanaComSettings: map[string]any{
				"enabled":   false,
				"client_id": "grafanaComClientId",
			},
		},
	}

	for _, tc := range testCases {
		t.Run(tc.name, func(t *testing.T) {
			iniFile, err := ini.Load([]byte(tc.rawIniContent))
			require.NoError(t, err)

			cfg := setting.NewCfg()
			cfg.Raw = iniFile

			strategy := NewOAuthStrategy(cfg)

			actualConfig, err := strategy.GetProviderConfig(context.Background(), "grafana_com")
			require.NoError(t, err)

			for key, value := range tc.expectedGrafanaComSettings {
				require.Equal(t, value, actualConfig[key], "Difference in key: %s. Expected: %v, got: %v", key, value, actualConfig[key])
			}
		})
	}
>>>>>>> 3b7e7483
}<|MERGE_RESOLUTION|>--- conflicted
+++ resolved
@@ -170,19 +170,12 @@
 		require.Equal(t, "id_token", result["id_token_attribute_name"])
 	})
 
-<<<<<<< HEAD
 	t.Run(social.GrafanaComProviderName, func(t *testing.T) {
-		t.Skip("Skipping to revert an issue.")
 		result, err := strategy.GetProviderConfig(context.Background(), social.GrafanaComProviderName)
-=======
-	t.Run("grafana_com", func(t *testing.T) {
-		result, err := strategy.GetProviderConfig(context.Background(), "grafana_com")
->>>>>>> 3b7e7483
-		require.NoError(t, err)
-
-		require.Equal(t, "org1, org2", result["allowed_organizations"])
-	})
-<<<<<<< HEAD
+		require.NoError(t, err)
+
+		require.Equal(t, "org1, org2", result["allowed_organizations"])
+	})
 
 	t.Run(social.GoogleProviderName, func(t *testing.T) {
 		result, err := strategy.GetProviderConfig(context.Background(), social.GoogleProviderName)
@@ -190,7 +183,6 @@
 
 		require.Equal(t, "true", result["disable_hd_validation"])
 	})
-=======
 }
 
 // TestGetProviderConfig_GrafanaComGrafanaNet tests that the connector is setup using the correct section and it supports
@@ -282,5 +274,4 @@
 			}
 		})
 	}
->>>>>>> 3b7e7483
 }