package annotationsimpl

import (
	"bytes"
	"context"
	"errors"
	"fmt"
	"strings"
	"time"

	"github.com/grafana/grafana/pkg/infra/log"
	"github.com/grafana/grafana/pkg/models"
	ac "github.com/grafana/grafana/pkg/services/accesscontrol"
	"github.com/grafana/grafana/pkg/services/annotations"
	"github.com/grafana/grafana/pkg/services/sqlstore"
	"github.com/grafana/grafana/pkg/services/sqlstore/db"
	"github.com/grafana/grafana/pkg/services/sqlstore/permissions"
	"github.com/grafana/grafana/pkg/services/sqlstore/searchstore"
	"github.com/grafana/grafana/pkg/services/tag"
	"github.com/grafana/grafana/pkg/services/user"
	"github.com/grafana/grafana/pkg/setting"
)

var timeNow = time.Now

// Update the item so that EpochEnd >= Epoch
func validateTimeRange(item *annotations.Item) error {
	if item.EpochEnd == 0 {
		if item.Epoch == 0 {
			return annotations.ErrTimerangeMissing
		}
		item.EpochEnd = item.Epoch
	}
	if item.Epoch == 0 {
		item.Epoch = item.EpochEnd
	}
	if item.EpochEnd < item.Epoch {
		item.Epoch, item.EpochEnd = item.EpochEnd, item.Epoch
	}
	return nil
}

<<<<<<< HEAD
type SQLAnnotationRepo struct {
	cfg               *setting.Cfg
	db                db.DB
	log               log.Logger
	maximumTagsLength int64
	tagService        tag.Service
=======
type xormRepositoryImpl struct {
	cfg        *setting.Cfg
	db         db.DB
	log        log.Logger
	tagService tag.Service
>>>>>>> c9b5acfe
}

func (r *xormRepositoryImpl) Add(ctx context.Context, item *annotations.Item) error {
	tags := tag.ParseTagPairs(item.Tags)
	item.Tags = tag.JoinTagPairs(tags)
	item.Created = timeNow().UnixNano() / int64(time.Millisecond)
	item.Updated = item.Created
	if item.Epoch == 0 {
		item.Epoch = item.Created
	}
	if err := r.validateItem(item); err != nil {
		return err
	}

	return r.db.WithDbSession(ctx, func(sess *sqlstore.DBSession) error {
		if _, err := sess.Table("annotation").Insert(item); err != nil {
			return err
		}

		if item.Tags != nil {
			tags, err := r.tagService.EnsureTagsExist(ctx, tags)
			if err != nil {
				return err
			}
			for _, tag := range tags {
				if _, err := sess.Exec("INSERT INTO annotation_tag (annotation_id, tag_id) VALUES(?,?)", item.Id, tag.Id); err != nil {
					return err
				}
			}
		}
		return nil
	})
}

func (r *xormRepositoryImpl) Update(ctx context.Context, item *annotations.Item) error {
	return r.db.WithTransactionalDbSession(ctx, func(sess *sqlstore.DBSession) error {
		var (
			isExist bool
			err     error
		)
		existing := new(annotations.Item)

		isExist, err = sess.Table("annotation").Where("id=? AND org_id=?", item.Id, item.OrgId).Get(existing)

		if err != nil {
			return err
		}
		if !isExist {
			return errors.New("annotation not found")
		}

		existing.Updated = timeNow().UnixNano() / int64(time.Millisecond)
		existing.Text = item.Text

		if item.Epoch != 0 {
			existing.Epoch = item.Epoch
		}
		if item.EpochEnd != 0 {
			existing.EpochEnd = item.EpochEnd
		}

		if item.Tags != nil {
			tags, err := r.tagService.EnsureTagsExist(ctx, tag.ParseTagPairs(item.Tags))
			if err != nil {
				return err
			}
			if _, err := sess.Exec("DELETE FROM annotation_tag WHERE annotation_id = ?", existing.Id); err != nil {
				return err
			}
			for _, tag := range tags {
				if _, err := sess.Exec("INSERT INTO annotation_tag (annotation_id, tag_id) VALUES(?,?)", existing.Id, tag.Id); err != nil {
					return err
				}
			}
		}

		existing.Tags = item.Tags

		if err := r.validateItem(existing); err != nil {
			return err
		}

		_, err = sess.Table("annotation").ID(existing.Id).Cols("epoch", "text", "epoch_end", "updated", "tags").Update(existing)
		return err
	})
}

func (r *xormRepositoryImpl) Get(ctx context.Context, query *annotations.ItemQuery) ([]*annotations.ItemDTO, error) {
	var sql bytes.Buffer
	params := make([]interface{}, 0)
	items := make([]*annotations.ItemDTO, 0)
	err := r.db.WithDbSession(ctx, func(sess *sqlstore.DBSession) error {
		sql.WriteString(`
			SELECT
				annotation.id,
				annotation.epoch as time,
				annotation.epoch_end as time_end,
				annotation.dashboard_id,
				annotation.panel_id,
				annotation.new_state,
				annotation.prev_state,
				annotation.alert_id,
				annotation.text,
				annotation.tags,
				annotation.data,
				annotation.created,
				annotation.updated,
				usr.email,
				usr.login,
				alert.name as alert_name
			FROM annotation
			LEFT OUTER JOIN ` + r.db.GetDialect().Quote("user") + ` as usr on usr.id = annotation.user_id
			LEFT OUTER JOIN alert on alert.id = annotation.alert_id
			INNER JOIN (
				SELECT a.id from annotation a
			`)

		sql.WriteString(`WHERE a.org_id = ?`)
		params = append(params, query.OrgId)

		if query.AnnotationId != 0 {
			// fmt.Print("annotation query")
			sql.WriteString(` AND a.id = ?`)
			params = append(params, query.AnnotationId)
		}

		if query.AlertId != 0 {
			sql.WriteString(` AND a.alert_id = ?`)
			params = append(params, query.AlertId)
		}

		if query.DashboardId != 0 {
			sql.WriteString(` AND a.dashboard_id = ?`)
			params = append(params, query.DashboardId)
		}

		if query.PanelId != 0 {
			sql.WriteString(` AND a.panel_id = ?`)
			params = append(params, query.PanelId)
		}

		if query.UserId != 0 {
			sql.WriteString(` AND a.user_id = ?`)
			params = append(params, query.UserId)
		}

		if query.From > 0 && query.To > 0 {
			sql.WriteString(` AND a.epoch <= ? AND a.epoch_end >= ?`)
			params = append(params, query.To, query.From)
		}

		if query.Type == "alert" {
			sql.WriteString(` AND a.alert_id > 0`)
		} else if query.Type == "annotation" {
			sql.WriteString(` AND a.alert_id = 0`)
		}

		if len(query.Tags) > 0 {
			keyValueFilters := []string{}

			tags := tag.ParseTagPairs(query.Tags)
			for _, tag := range tags {
				if tag.Value == "" {
					keyValueFilters = append(keyValueFilters, "(tag."+r.db.GetDialect().Quote("key")+" = ?)")
					params = append(params, tag.Key)
				} else {
					keyValueFilters = append(keyValueFilters, "(tag."+r.db.GetDialect().Quote("key")+" = ? AND tag."+r.db.GetDialect().Quote("value")+" = ?)")
					params = append(params, tag.Key, tag.Value)
				}
			}

			if len(tags) > 0 {
				tagsSubQuery := fmt.Sprintf(`
			SELECT SUM(1) FROM annotation_tag at
			INNER JOIN tag on tag.id = at.tag_id
			WHERE at.annotation_id = a.id
				AND (
				%s
				)
		`, strings.Join(keyValueFilters, " OR "))

				if query.MatchAny {
					sql.WriteString(fmt.Sprintf(" AND (%s) > 0 ", tagsSubQuery))
				} else {
					sql.WriteString(fmt.Sprintf(" AND (%s) = %d ", tagsSubQuery, len(tags)))
				}
			}
		}

		if !ac.IsDisabled(r.cfg) {
			acFilter, acArgs, err := getAccessControlFilter(query.SignedInUser)
			if err != nil {
				return err
			}
			sql.WriteString(fmt.Sprintf(" AND (%s)", acFilter))
			params = append(params, acArgs...)
		}

		if query.Limit == 0 {
			query.Limit = 100
		}

		// order of ORDER BY arguments match the order of a sql index for performance
		sql.WriteString(" ORDER BY a.org_id, a.epoch_end DESC, a.epoch DESC" + r.db.GetDialect().Limit(query.Limit) + " ) dt on dt.id = annotation.id")
		if err := sess.SQL(sql.String(), params...).Find(&items); err != nil {
			items = nil
			return err
		}
		return nil
	},
	)

	return items, err
}

func getAccessControlFilter(user *user.SignedInUser) (string, []interface{}, error) {
	if user == nil || user.Permissions[user.OrgID] == nil {
		return "", nil, errors.New("missing permissions")
	}
	scopes, has := user.Permissions[user.OrgID][ac.ActionAnnotationsRead]
	if !has {
		return "", nil, errors.New("missing permissions")
	}
	types, hasWildcardScope := ac.ParseScopes(ac.ScopeAnnotationsProvider.GetResourceScopeType(""), scopes)
	if hasWildcardScope {
		types = map[interface{}]struct{}{annotations.Dashboard.String(): {}, annotations.Organization.String(): {}}
	}

	var filters []string
	var params []interface{}
	for t := range types {
		// annotation read permission with scope annotations:type:organization allows listing annotations that are not associated with a dashboard
		if t == annotations.Organization.String() {
			filters = append(filters, "a.dashboard_id = 0")
		}
		// annotation read permission with scope annotations:type:dashboard allows listing annotations from dashboards which the user can view
		if t == annotations.Dashboard.String() {
			dashboardFilter, dashboardParams := permissions.NewAccessControlDashboardPermissionFilter(user, models.PERMISSION_VIEW, searchstore.TypeDashboard).Where()
			filter := fmt.Sprintf("a.dashboard_id IN(SELECT id FROM dashboard WHERE %s)", dashboardFilter)
			filters = append(filters, filter)
			params = dashboardParams
		}
	}
	return strings.Join(filters, " OR "), params, nil
}

func (r *xormRepositoryImpl) Delete(ctx context.Context, params *annotations.DeleteParams) error {
	return r.db.WithTransactionalDbSession(ctx, func(sess *sqlstore.DBSession) error {
		var (
			sql        string
			annoTagSQL string
		)

		r.log.Info("delete", "orgId", params.OrgId)
		if params.Id != 0 {
			annoTagSQL = "DELETE FROM annotation_tag WHERE annotation_id IN (SELECT id FROM annotation WHERE id = ? AND org_id = ?)"
			sql = "DELETE FROM annotation WHERE id = ? AND org_id = ?"

			if _, err := sess.Exec(annoTagSQL, params.Id, params.OrgId); err != nil {
				return err
			}

			if _, err := sess.Exec(sql, params.Id, params.OrgId); err != nil {
				return err
			}
		} else {
			annoTagSQL = "DELETE FROM annotation_tag WHERE annotation_id IN (SELECT id FROM annotation WHERE dashboard_id = ? AND panel_id = ? AND org_id = ?)"
			sql = "DELETE FROM annotation WHERE dashboard_id = ? AND panel_id = ? AND org_id = ?"

			if _, err := sess.Exec(annoTagSQL, params.DashboardId, params.PanelId, params.OrgId); err != nil {
				return err
			}

			if _, err := sess.Exec(sql, params.DashboardId, params.PanelId, params.OrgId); err != nil {
				return err
			}
		}

		return nil
	})
}

func (r *xormRepositoryImpl) GetTags(ctx context.Context, query *annotations.TagsQuery) (annotations.FindTagsResult, error) {
	var items []*annotations.Tag
	err := r.db.WithDbSession(ctx, func(dbSession *sqlstore.DBSession) error {
		if query.Limit == 0 {
			query.Limit = 100
		}

		var sql bytes.Buffer
		params := make([]interface{}, 0)
		tagKey := `tag.` + r.db.GetDialect().Quote("key")
		tagValue := `tag.` + r.db.GetDialect().Quote("value")

		sql.WriteString(`
		SELECT
			` + tagKey + `,
			` + tagValue + `,
			count(*) as count
		FROM tag
		INNER JOIN annotation_tag ON tag.id = annotation_tag.tag_id
`)

		sql.WriteString(`WHERE EXISTS(SELECT 1 FROM annotation WHERE annotation.id = annotation_tag.annotation_id AND annotation.org_id = ?)`)
		params = append(params, query.OrgID)

		sql.WriteString(` AND (` + tagKey + ` ` + r.db.GetDialect().LikeStr() + ` ? OR ` + tagValue + ` ` + r.db.GetDialect().LikeStr() + ` ?)`)
		params = append(params, `%`+query.Tag+`%`, `%`+query.Tag+`%`)

		sql.WriteString(` GROUP BY ` + tagKey + `,` + tagValue)
		sql.WriteString(` ORDER BY ` + tagKey + `,` + tagValue)
		sql.WriteString(` ` + r.db.GetDialect().Limit(query.Limit))

		err := dbSession.SQL(sql.String(), params...).Find(&items)
		return err
	})
	if err != nil {
		return annotations.FindTagsResult{Tags: []*annotations.TagsDTO{}}, err
	}
	tags := make([]*annotations.TagsDTO, 0)
	for _, item := range items {
		tag := item.Key
		if len(item.Value) > 0 {
			tag = item.Key + ":" + item.Value
		}
		tags = append(tags, &annotations.TagsDTO{
			Tag:   tag,
			Count: item.Count,
		})
	}

	return annotations.FindTagsResult{Tags: tags}, nil
}

<<<<<<< HEAD
func (r *SQLAnnotationRepo) validateItem(item *annotations.Item) error {
	if err := validateTimeRange(item); err != nil {
		return err
	}

	if err := r.validateTagsLength(item); err != nil {
		return err
	}
	return nil
}

func (r *SQLAnnotationRepo) validateTagsLength(item *annotations.Item) error {
	tagsStr := fmt.Sprintf("%v", item.Tags)
	if len(tagsStr) > int(r.maximumTagsLength) {
		return annotations.ErrBaseTagLimitExceeded.Errorf("tags length exceeds the maximum allowed: modify the configuration to increase it")
	}
	return nil
=======
func (r *xormRepositoryImpl) CleanAnnotations(ctx context.Context, cfg setting.AnnotationCleanupSettings, annotationType string) (int64, error) {
	var totalAffected int64
	if cfg.MaxAge > 0 {
		cutoffDate := time.Now().Add(-cfg.MaxAge).UnixNano() / int64(time.Millisecond)
		deleteQuery := `DELETE FROM annotation WHERE id IN (SELECT id FROM (SELECT id FROM annotation WHERE %s AND created < %v ORDER BY id DESC %s) a)`
		sql := fmt.Sprintf(deleteQuery, annotationType, cutoffDate, r.db.GetDialect().Limit(r.cfg.AnnotationCleanupJobBatchSize))

		affected, err := r.executeUntilDoneOrCancelled(ctx, sql)
		totalAffected += affected
		if err != nil {
			return totalAffected, err
		}
	}

	if cfg.MaxCount > 0 {
		deleteQuery := `DELETE FROM annotation WHERE id IN (SELECT id FROM (SELECT id FROM annotation WHERE %s ORDER BY id DESC %s) a)`
		sql := fmt.Sprintf(deleteQuery, annotationType, r.db.GetDialect().LimitOffset(r.cfg.AnnotationCleanupJobBatchSize, cfg.MaxCount))
		affected, err := r.executeUntilDoneOrCancelled(ctx, sql)
		totalAffected += affected
		return totalAffected, err
	}

	return totalAffected, nil
}

func (r *xormRepositoryImpl) CleanOrphanedAnnotationTags(ctx context.Context) (int64, error) {
	deleteQuery := `DELETE FROM annotation_tag WHERE id IN ( SELECT id FROM (SELECT id FROM annotation_tag WHERE NOT EXISTS (SELECT 1 FROM annotation a WHERE annotation_id = a.id) %s) a)`
	sql := fmt.Sprintf(deleteQuery, r.db.GetDialect().Limit(r.cfg.AnnotationCleanupJobBatchSize))
	return r.executeUntilDoneOrCancelled(ctx, sql)
}

func (r *xormRepositoryImpl) executeUntilDoneOrCancelled(ctx context.Context, sql string) (int64, error) {
	var totalAffected int64
	for {
		select {
		case <-ctx.Done():
			return totalAffected, ctx.Err()
		default:
			var affected int64
			err := r.db.WithDbSession(ctx, func(session *sqlstore.DBSession) error {
				res, err := session.Exec(sql)
				if err != nil {
					return err
				}

				affected, err = res.RowsAffected()
				totalAffected += affected

				return err
			})
			if err != nil {
				return totalAffected, err
			}

			if affected == 0 {
				return totalAffected, nil
			}
		}
	}
>>>>>>> c9b5acfe
}<|MERGE_RESOLUTION|>--- conflicted
+++ resolved
@@ -40,20 +40,12 @@
 	return nil
 }
 
-<<<<<<< HEAD
-type SQLAnnotationRepo struct {
+type xormRepositoryImpl struct {
 	cfg               *setting.Cfg
 	db                db.DB
 	log               log.Logger
 	maximumTagsLength int64
 	tagService        tag.Service
-=======
-type xormRepositoryImpl struct {
-	cfg        *setting.Cfg
-	db         db.DB
-	log        log.Logger
-	tagService tag.Service
->>>>>>> c9b5acfe
 }
 
 func (r *xormRepositoryImpl) Add(ctx context.Context, item *annotations.Item) error {
@@ -388,8 +380,7 @@
 	return annotations.FindTagsResult{Tags: tags}, nil
 }
 
-<<<<<<< HEAD
-func (r *SQLAnnotationRepo) validateItem(item *annotations.Item) error {
+func (r *xormRepositoryImpl) validateItem(item *annotations.Item) error {
 	if err := validateTimeRange(item); err != nil {
 		return err
 	}
@@ -400,13 +391,14 @@
 	return nil
 }
 
-func (r *SQLAnnotationRepo) validateTagsLength(item *annotations.Item) error {
+func (r *xormRepositoryImpl) validateTagsLength(item *annotations.Item) error {
 	tagsStr := fmt.Sprintf("%v", item.Tags)
 	if len(tagsStr) > int(r.maximumTagsLength) {
 		return annotations.ErrBaseTagLimitExceeded.Errorf("tags length exceeds the maximum allowed: modify the configuration to increase it")
 	}
 	return nil
-=======
+}
+
 func (r *xormRepositoryImpl) CleanAnnotations(ctx context.Context, cfg setting.AnnotationCleanupSettings, annotationType string) (int64, error) {
 	var totalAffected int64
 	if cfg.MaxAge > 0 {
@@ -466,5 +458,4 @@
 			}
 		}
 	}
->>>>>>> c9b5acfe
 }