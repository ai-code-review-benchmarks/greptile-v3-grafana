--- conflicted
+++ resolved
@@ -2,11 +2,7 @@
 
 import (
 	"context"
-<<<<<<< HEAD
-	"encoding/json"
 	"errors"
-=======
->>>>>>> 9d2f5ef6
 	"net/http"
 	"testing"
 
