package query

import (
	"context"
	"fmt"
	"time"

	"github.com/grafana/grafana-plugin-sdk-go/backend"
	"golang.org/x/sync/errgroup"

	"github.com/grafana/grafana/pkg/api/dtos"
	"github.com/grafana/grafana/pkg/components/simplejson"
	"github.com/grafana/grafana/pkg/expr"
	"github.com/grafana/grafana/pkg/infra/log"
	"github.com/grafana/grafana/pkg/plugins"
	"github.com/grafana/grafana/pkg/services/caching"
	"github.com/grafana/grafana/pkg/services/datasources"
	"github.com/grafana/grafana/pkg/services/pluginsintegration/adapters"
	"github.com/grafana/grafana/pkg/services/user"
	"github.com/grafana/grafana/pkg/services/validations"
	"github.com/grafana/grafana/pkg/setting"
	"github.com/grafana/grafana/pkg/tsdb/grafanads"
	"github.com/grafana/grafana/pkg/tsdb/legacydata"
	"github.com/grafana/grafana/pkg/util/errutil"
)

const (
	HeaderPluginID      = "X-Plugin-Id"      // can be used for routing
	HeaderDatasourceUID = "X-Datasource-Uid" // can be used for routing/ load balancing
	HeaderDashboardUID  = "X-Dashboard-Uid"  // mainly useful for debuging slow queries
	HeaderPanelID       = "X-Panel-Id"       // mainly useful for debuging slow queries
)

func ProvideService(
	cfg *setting.Cfg,
	dataSourceCache datasources.CacheService,
	expressionService *expr.Service,
	pluginRequestValidator validations.PluginRequestValidator,
	dataSourceService datasources.DataSourceService,
	pluginClient plugins.Client,
<<<<<<< HEAD
	cachingService caching.CachingService,
) *Service {
	g := &Service{
=======
) *ServiceImpl {
	g := &ServiceImpl{
>>>>>>> 8f0a9729
		cfg:                    cfg,
		dataSourceCache:        dataSourceCache,
		expressionService:      expressionService,
		pluginRequestValidator: pluginRequestValidator,
		dataSourceService:      dataSourceService,
		pluginClient:           pluginClient,
		cachingService:         cachingService,
		log:                    log.New("query_data"),
	}
	g.log.Info("Query Service initialization")
	return g
}

//go:generate mockery --name Service --structname FakeQueryService --inpackage --filename query_service_mock.go
type Service interface {
	Run(ctx context.Context) error
	QueryData(ctx context.Context, user *user.SignedInUser, skipCache bool, reqDTO dtos.MetricRequest) (*backend.QueryDataResponse, error)
}

// Gives us compile time error if the service does not adhere to the contract of the interface
var _ Service = (*ServiceImpl)(nil)

type ServiceImpl struct {
	cfg                    *setting.Cfg
	dataSourceCache        datasources.CacheService
	expressionService      *expr.Service
	pluginRequestValidator validations.PluginRequestValidator
	dataSourceService      datasources.DataSourceService
	pluginClient           plugins.Client
	cachingService         caching.CachingService
	log                    log.Logger
}

// Run ServiceImpl.
func (s *ServiceImpl) Run(ctx context.Context) error {
	<-ctx.Done()
	return ctx.Err()
}

// QueryData processes queries and returns query responses. It handles queries to single or mixed datasources, as well as expressions.
<<<<<<< HEAD
func (s *Service) QueryData(ctx context.Context, user *user.SignedInUser, skipDSCache bool, skipQueryCache bool, reqDTO dtos.MetricRequest) (*backend.QueryDataResponse, error) {
	// First look in the query cache if enabled
	var cr caching.CachedDataResponse
	if !skipQueryCache {
		if r, err := s.cachingService.HandleQueryRequest(ctx, reqDTO); err != nil {
			if err != nil {
				return nil, err
			}
		} else if r.Status == caching.StatusCacheHit {
			caching.MarkCacheStatus(skipQueryCache, r)
			return r.Response, nil
		} else {
			cr = r
		}
	}

	// do the actual queries
	resp, err := s.queryData(ctx, user, skipDSCache, reqDTO)
	if err == nil {
		// This updates the query cache with the result for this metrics request
		if cr.UpdateCacheFn != nil {
			cr.UpdateCacheFn(ctx, resp)
		}
		// Update cache response headers
		caching.MarkCacheStatus(skipQueryCache, cr)
	}

	return resp, err
}

// QueryData processes queries and returns query responses. It handles queries to single or mixed datasources, as well as expressions.
func (s *Service) queryData(ctx context.Context, user *user.SignedInUser, skipDSCache bool, reqDTO dtos.MetricRequest) (*backend.QueryDataResponse, error) {
=======
func (s *ServiceImpl) QueryData(ctx context.Context, user *user.SignedInUser, skipCache bool, reqDTO dtos.MetricRequest) (*backend.QueryDataResponse, error) {
>>>>>>> 8f0a9729
	// Parse the request into parsed queries grouped by datasource uid
	parsedReq, err := s.parseMetricRequest(ctx, user, skipDSCache, reqDTO)
	if err != nil {
		return nil, err
	}

	var resp *backend.QueryDataResponse
	if parsedReq.hasExpression {
		// If there are expressions, handle them and return
		resp, err = s.handleExpressions(ctx, user, parsedReq)
	} else if len(parsedReq.parsedQueries) == 1 {
		// If there is only one datasource, query it and return
		resp, err = s.handleQuerySingleDatasource(ctx, user, parsedReq)
	} else {
		// If there are multiple datasources, handle their queries concurrently and return the aggregate result
		resp, err = s.executeConcurrentQueries(ctx, user, skipDSCache, reqDTO, parsedReq.parsedQueries)
	}
	return resp, err
}

// executeConcurrentQueries executes queries to multiple datasources concurrently and returns the aggregate result.
<<<<<<< HEAD
func (s *Service) executeConcurrentQueries(ctx context.Context, user *user.SignedInUser, skipDSCache bool, reqDTO dtos.MetricRequest, queriesbyDs map[string][]parsedQuery) (*backend.QueryDataResponse, error) {
=======
func (s *ServiceImpl) executeConcurrentQueries(ctx context.Context, user *user.SignedInUser, skipCache bool, reqDTO dtos.MetricRequest, queriesbyDs map[string][]parsedQuery) (*backend.QueryDataResponse, error) {
>>>>>>> 8f0a9729
	g, ctx := errgroup.WithContext(ctx)
	g.SetLimit(8) // arbitrary limit to prevent too many concurrent requests
	rchan := make(chan backend.Responses, len(queriesbyDs))

	// Create panic recovery function for loop below
	recoveryFn := func(queries []*simplejson.Json) {
		if r := recover(); r != nil {
			var err error
			s.log.Error("query datasource panic", "error", r, "stack", log.Stack(1))
			if theErr, ok := r.(error); ok {
				err = theErr
			} else if theErrString, ok := r.(string); ok {
				err = fmt.Errorf(theErrString)
			} else {
				err = fmt.Errorf("unexpected error, see the server log for details")
			}
			// Due to the panic, there is no valid response for any query for this datasource. Append an error for each one.
			rchan <- buildErrorResponses(err, queries)
		}
	}

	// Query each datasource concurrently
	for _, queries := range queriesbyDs {
		rawQueries := make([]*simplejson.Json, len(queries))
		for i := 0; i < len(queries); i++ {
			rawQueries[i] = queries[i].rawQuery
		}
		g.Go(func() error {
			subDTO := reqDTO.CloneWithQueries(rawQueries)
			// Handle panics in the datasource qery
			defer recoveryFn(subDTO.Queries)

			subResp, err := s.queryData(ctx, user, skipDSCache, subDTO)
			if err == nil {
				rchan <- subResp.Responses
			} else {
				// If there was an error, return an error response for each query for this datasource
				rchan <- buildErrorResponses(err, subDTO.Queries)
			}
			return nil
		})
	}

	if err := g.Wait(); err != nil {
		return nil, err
	}
	close(rchan)
	resp := backend.NewQueryDataResponse()
	for result := range rchan {
		for refId, dataResponse := range result {
			resp.Responses[refId] = dataResponse
		}
	}

	return resp, nil
}

// buildErrorResponses applies the provided error to each query response in the list. These queries should all belong to the same datasource.
func buildErrorResponses(err error, queries []*simplejson.Json) backend.Responses {
	er := backend.Responses{}
	for _, query := range queries {
		er[query.Get("refId").MustString("A")] = backend.DataResponse{
			Error: err,
		}
	}
	return er
}

// handleExpressions handles POST /api/ds/query when there is an expression.
func (s *ServiceImpl) handleExpressions(ctx context.Context, user *user.SignedInUser, parsedReq *parsedRequest) (*backend.QueryDataResponse, error) {
	exprReq := expr.Request{
		Queries: []expr.Query{},
	}

	if user != nil { // for passthrough authentication, SSE does not authenticate
		exprReq.User = adapters.BackendUserFromSignedInUser(user)
		exprReq.OrgId = user.OrgID
	}

	for _, pq := range parsedReq.getFlattenedQueries() {
		if pq.datasource == nil {
			return nil, ErrMissingDataSourceInfo.Build(errutil.TemplateData{
				Public: map[string]interface{}{
					"RefId": pq.query.RefID,
				},
			})
		}

		exprReq.Queries = append(exprReq.Queries, expr.Query{
			JSON:          pq.query.JSON,
			Interval:      pq.query.Interval,
			RefID:         pq.query.RefID,
			MaxDataPoints: pq.query.MaxDataPoints,
			QueryType:     pq.query.QueryType,
			DataSource:    pq.datasource,
			TimeRange: expr.AbsoluteTimeRange{
				From: pq.query.TimeRange.From,
				To:   pq.query.TimeRange.To,
			},
		})
	}

	qdr, err := s.expressionService.TransformData(ctx, time.Now(), &exprReq) // use time now because all queries have absolute time range
	if err != nil {
		return nil, fmt.Errorf("expression request error: %w", err)
	}
	return qdr, nil
}

// handleQuerySingleDatasource handles one or more queries to a single datasource
func (s *ServiceImpl) handleQuerySingleDatasource(ctx context.Context, user *user.SignedInUser, parsedReq *parsedRequest) (*backend.QueryDataResponse, error) {
	queries := parsedReq.getFlattenedQueries()
	ds := queries[0].datasource
	if err := s.pluginRequestValidator.Validate(ds.URL, nil); err != nil {
		return nil, datasources.ErrDataSourceAccessDenied
	}

	// ensure that each query passed to this function has the same datasource
	for _, pq := range queries {
		if ds.UID != pq.datasource.UID {
			return nil, fmt.Errorf("all queries must have the same datasource - found %s and %s", ds.UID, pq.datasource.UID)
		}
	}

	instanceSettings, err := adapters.ModelToInstanceSettings(ds, s.decryptSecureJsonDataFn(ctx))
	if err != nil {
		return nil, err
	}

	req := &backend.QueryDataRequest{
		PluginContext: backend.PluginContext{
			OrgID:                      ds.OrgID,
			PluginID:                   ds.Type,
			User:                       adapters.BackendUserFromSignedInUser(user),
			DataSourceInstanceSettings: instanceSettings,
		},
		Headers: map[string]string{},
		Queries: []backend.DataQuery{},
	}

	for _, q := range queries {
		req.Queries = append(req.Queries, q.query)
	}

	return s.pluginClient.QueryData(ctx, req)
}

// parseRequest parses a request into parsed queries grouped by datasource uid
func (s *ServiceImpl) parseMetricRequest(ctx context.Context, user *user.SignedInUser, skipCache bool, reqDTO dtos.MetricRequest) (*parsedRequest, error) {
	if len(reqDTO.Queries) == 0 {
		return nil, ErrNoQueriesFound
	}

	timeRange := legacydata.NewDataTimeRange(reqDTO.From, reqDTO.To)
	req := &parsedRequest{
		hasExpression: false,
		parsedQueries: make(map[string][]parsedQuery),
		dsTypes:       make(map[string]bool),
	}

	// Parse the queries and store them by datasource
	datasourcesByUid := map[string]*datasources.DataSource{}
	for _, query := range reqDTO.Queries {
		ds, err := s.getDataSourceFromQuery(ctx, user, skipCache, query, datasourcesByUid)
		if err != nil {
			return nil, err
		}
		if ds == nil {
			return nil, ErrInvalidDatasourceID
		}

		datasourcesByUid[ds.UID] = ds
		if expr.IsDataSource(ds.UID) {
			req.hasExpression = true
		} else {
			req.dsTypes[ds.Type] = true
		}

		if _, ok := req.parsedQueries[ds.UID]; !ok {
			req.parsedQueries[ds.UID] = []parsedQuery{}
		}

		s.log.Debug("Processing metrics query", "query", query)

		modelJSON, err := query.MarshalJSON()
		if err != nil {
			return nil, err
		}

		req.parsedQueries[ds.UID] = append(req.parsedQueries[ds.UID], parsedQuery{
			datasource: ds,
			query: backend.DataQuery{
				TimeRange: backend.TimeRange{
					From: timeRange.GetFromAsTimeUTC(),
					To:   timeRange.GetToAsTimeUTC(),
				},
				RefID:         query.Get("refId").MustString("A"),
				MaxDataPoints: query.Get("maxDataPoints").MustInt64(100),
				Interval:      time.Duration(query.Get("intervalMs").MustInt64(1000)) * time.Millisecond,
				QueryType:     query.Get("queryType").MustString(""),
				JSON:          modelJSON,
			},
			rawQuery: query,
		})
	}

	return req, req.validateRequest(ctx)
}

func (s *ServiceImpl) getDataSourceFromQuery(ctx context.Context, user *user.SignedInUser, skipCache bool, query *simplejson.Json, history map[string]*datasources.DataSource) (*datasources.DataSource, error) {
	var err error
	uid := query.Get("datasource").Get("uid").MustString()

	// before 8.3 special types could be sent as datasource (expr)
	if uid == "" {
		uid = query.Get("datasource").MustString()
	}

	// check cache value
	ds, ok := history[uid]
	if ok {
		return ds, nil
	}

	if expr.IsDataSource(uid) {
		return expr.DataSourceModel(), nil
	}

	if uid == grafanads.DatasourceUID {
		return grafanads.DataSourceModel(user.OrgID), nil
	}

	if uid != "" {
		ds, err = s.dataSourceCache.GetDatasourceByUID(ctx, uid, user, skipCache)
		if err != nil {
			return nil, err
		}
		return ds, nil
	}

	// use datasourceId if it exists
	id := query.Get("datasourceId").MustInt64(0)
	if id > 0 {
		ds, err = s.dataSourceCache.GetDatasource(ctx, id, user, skipCache)
		if err != nil {
			return nil, err
		}
		return ds, nil
	}

	return nil, ErrInvalidDatasourceID
}

func (s *ServiceImpl) decryptSecureJsonDataFn(ctx context.Context) func(ds *datasources.DataSource) (map[string]string, error) {
	return func(ds *datasources.DataSource) (map[string]string, error) {
		return s.dataSourceService.DecryptedValues(ctx, ds)
	}
}<|MERGE_RESOLUTION|>--- conflicted
+++ resolved
@@ -38,14 +38,9 @@
 	pluginRequestValidator validations.PluginRequestValidator,
 	dataSourceService datasources.DataSourceService,
 	pluginClient plugins.Client,
-<<<<<<< HEAD
 	cachingService caching.CachingService,
-) *Service {
-	g := &Service{
-=======
 ) *ServiceImpl {
 	g := &ServiceImpl{
->>>>>>> 8f0a9729
 		cfg:                    cfg,
 		dataSourceCache:        dataSourceCache,
 		expressionService:      expressionService,
@@ -62,7 +57,7 @@
 //go:generate mockery --name Service --structname FakeQueryService --inpackage --filename query_service_mock.go
 type Service interface {
 	Run(ctx context.Context) error
-	QueryData(ctx context.Context, user *user.SignedInUser, skipCache bool, reqDTO dtos.MetricRequest) (*backend.QueryDataResponse, error)
+	QueryData(ctx context.Context, user *user.SignedInUser, skipDSCache bool, skipQueryCache bool, reqDTO dtos.MetricRequest) (*backend.QueryDataResponse, error)
 }
 
 // Gives us compile time error if the service does not adhere to the contract of the interface
@@ -86,8 +81,7 @@
 }
 
 // QueryData processes queries and returns query responses. It handles queries to single or mixed datasources, as well as expressions.
-<<<<<<< HEAD
-func (s *Service) QueryData(ctx context.Context, user *user.SignedInUser, skipDSCache bool, skipQueryCache bool, reqDTO dtos.MetricRequest) (*backend.QueryDataResponse, error) {
+func (s *ServiceImpl) QueryData(ctx context.Context, user *user.SignedInUser, skipDSCache bool, skipQueryCache bool, reqDTO dtos.MetricRequest) (*backend.QueryDataResponse, error) {
 	// First look in the query cache if enabled
 	var cr caching.CachedDataResponse
 	if !skipQueryCache {
@@ -117,11 +111,7 @@
 	return resp, err
 }
 
-// QueryData processes queries and returns query responses. It handles queries to single or mixed datasources, as well as expressions.
-func (s *Service) queryData(ctx context.Context, user *user.SignedInUser, skipDSCache bool, reqDTO dtos.MetricRequest) (*backend.QueryDataResponse, error) {
-=======
-func (s *ServiceImpl) QueryData(ctx context.Context, user *user.SignedInUser, skipCache bool, reqDTO dtos.MetricRequest) (*backend.QueryDataResponse, error) {
->>>>>>> 8f0a9729
+func (s *ServiceImpl) queryData(ctx context.Context, user *user.SignedInUser, skipDSCache bool, reqDTO dtos.MetricRequest) (*backend.QueryDataResponse, error) {
 	// Parse the request into parsed queries grouped by datasource uid
 	parsedReq, err := s.parseMetricRequest(ctx, user, skipDSCache, reqDTO)
 	if err != nil {
@@ -143,11 +133,7 @@
 }
 
 // executeConcurrentQueries executes queries to multiple datasources concurrently and returns the aggregate result.
-<<<<<<< HEAD
-func (s *Service) executeConcurrentQueries(ctx context.Context, user *user.SignedInUser, skipDSCache bool, reqDTO dtos.MetricRequest, queriesbyDs map[string][]parsedQuery) (*backend.QueryDataResponse, error) {
-=======
-func (s *ServiceImpl) executeConcurrentQueries(ctx context.Context, user *user.SignedInUser, skipCache bool, reqDTO dtos.MetricRequest, queriesbyDs map[string][]parsedQuery) (*backend.QueryDataResponse, error) {
->>>>>>> 8f0a9729
+func (s *ServiceImpl) executeConcurrentQueries(ctx context.Context, user *user.SignedInUser, skipDSCache bool, reqDTO dtos.MetricRequest, queriesbyDs map[string][]parsedQuery) (*backend.QueryDataResponse, error) {
 	g, ctx := errgroup.WithContext(ctx)
 	g.SetLimit(8) // arbitrary limit to prevent too many concurrent requests
 	rchan := make(chan backend.Responses, len(queriesbyDs))
