--- conflicted
+++ resolved
@@ -207,29 +207,18 @@
 		}
 		switch {
 		case q.UID != nil:
-<<<<<<< HEAD
 			// covered UQE_folder_uid_org_id
-			exists, err = sess.SQL("SELECT * FROM folder WHERE uid = ? AND org_id = ?", q.UID, q.OrgID).Get(foldr)
-=======
 			s.WriteString(" WHERE f0.uid = ? AND f0.org_id = ?")
 			exists, err = sess.SQL(s.String(), q.UID, q.OrgID).Get(foldr)
->>>>>>> b7b83ded
 		// nolint:staticcheck
 		case q.ID != nil:
 			s.WriteString(" WHERE f0.id = ?")
 			metrics.MFolderIDsServiceCount.WithLabelValues(metrics.Folder).Inc()
-<<<<<<< HEAD
 			// covered by primary key
-			exists, err = sess.SQL("SELECT * FROM folder WHERE id = ?", q.ID).Get(foldr)
-		case q.Title != nil:
-			s := strings.Builder{}
-			// covered by UQE_folder_org_id_parent_uid_title
-			s.WriteString("SELECT * FROM folder WHERE title = ? AND org_id = ?")
-=======
 			exists, err = sess.SQL(s.String(), q.ID).Get(foldr)
 		case q.Title != nil:
+			// covered by UQE_folder_org_id_parent_uid_title
 			s.WriteString(" WHERE f0.title = ? AND f0.org_id = ?")
->>>>>>> b7b83ded
 			args := []any{*q.Title, q.OrgID}
 			if q.ParentUID != nil {
 				s.WriteString(" AND f0.parent_uid = ?")
