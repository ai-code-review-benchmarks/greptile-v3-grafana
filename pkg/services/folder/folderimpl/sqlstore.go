package folderimpl

import (
	"context"
	"fmt"
	"regexp"
	"runtime"
	"strings"
	"time"

	"github.com/grafana/dskit/concurrency"

	"github.com/grafana/grafana/pkg/infra/db"
	"github.com/grafana/grafana/pkg/infra/log"
	"github.com/grafana/grafana/pkg/services/dashboards"
	"github.com/grafana/grafana/pkg/services/featuremgmt"
	"github.com/grafana/grafana/pkg/services/folder"
	"github.com/grafana/grafana/pkg/setting"
	"github.com/grafana/grafana/pkg/util"
)

const FULLPATH_SEPARATOR = "/"

type sqlStore struct {
	db  db.DB
	log log.Logger
	cfg *setting.Cfg
	fm  featuremgmt.FeatureToggles
}

// sqlStore implements the store interface.
var _ store = (*sqlStore)(nil)

func ProvideStore(db db.DB, cfg *setting.Cfg, features featuremgmt.FeatureToggles) *sqlStore {
	return &sqlStore{db: db, log: log.New("folder-store"), cfg: cfg, fm: features}
}

func (ss *sqlStore) Create(ctx context.Context, cmd folder.CreateFolderCommand) (*folder.Folder, error) {
	if cmd.UID == "" {
		return nil, folder.ErrBadRequest.Errorf("missing UID")
	}

	var foldr *folder.Folder
	/*
		version := 1
		updatedBy := cmd.SignedInUser.UserID
		createdBy := cmd.SignedInUser.UserID
	*/
	var lastInsertedID int64
	err := ss.db.WithDbSession(ctx, func(sess *db.Session) error {
		var sql string
		var args []any
		if cmd.ParentUID == "" {
			sql = "INSERT INTO folder(org_id, uid, title, description, created, updated) VALUES(?, ?, ?, ?, ?, ?)"
			args = []any{cmd.OrgID, cmd.UID, cmd.Title, cmd.Description, time.Now(), time.Now()}
		} else {
			if cmd.ParentUID != folder.GeneralFolderUID {
				if _, err := ss.Get(ctx, folder.GetFolderQuery{
					UID:   &cmd.ParentUID,
					OrgID: cmd.OrgID,
				}); err != nil {
					return folder.ErrFolderNotFound.Errorf("parent folder does not exist")
				}
			}
			sql = "INSERT INTO folder(org_id, uid, parent_uid, title, description, created, updated) VALUES(?, ?, ?, ?, ?, ?, ?)"
			args = []any{cmd.OrgID, cmd.UID, cmd.ParentUID, cmd.Title, cmd.Description, time.Now(), time.Now()}
		}

		var err error
		lastInsertedID, err = sess.WithReturningID(ss.db.GetDialect().DriverName(), sql, args)
		if err != nil {
			return err
		}

		foldr, err = ss.Get(ctx, folder.GetFolderQuery{
			ID: &lastInsertedID,
		})
		if err != nil {
			return err
		}
		return nil
	})
	return foldr.WithURL(), err
}

func (ss *sqlStore) Delete(ctx context.Context, uid string, orgID int64) error {
	return ss.db.WithDbSession(ctx, func(sess *db.Session) error {
		_, err := sess.Exec("DELETE FROM folder WHERE uid=? AND org_id=?", uid, orgID)
		if err != nil {
			return folder.ErrDatabaseError.Errorf("failed to delete folder: %w", err)
		}
		return nil
	})
}

func (ss *sqlStore) Update(ctx context.Context, cmd folder.UpdateFolderCommand) (*folder.Folder, error) {
	updated := time.Now()
	uid := cmd.UID

	var foldr *folder.Folder

	if cmd.NewDescription == nil && cmd.NewTitle == nil && cmd.NewParentUID == nil {
		return nil, folder.ErrBadRequest.Errorf("nothing to update")
	}
	err := ss.db.WithDbSession(ctx, func(sess *db.Session) error {
		sql := strings.Builder{}
		sql.WriteString("UPDATE folder SET ")
		columnsToUpdate := []string{"updated = ?"}
		args := []any{updated}
		if cmd.NewDescription != nil {
			columnsToUpdate = append(columnsToUpdate, "description = ?")
			args = append(args, *cmd.NewDescription)
		}

		if cmd.NewTitle != nil {
			columnsToUpdate = append(columnsToUpdate, "title = ?")
			args = append(args, *cmd.NewTitle)
		}

		if cmd.NewParentUID != nil {
			if *cmd.NewParentUID == "" {
				columnsToUpdate = append(columnsToUpdate, "parent_uid = NULL")
			} else {
				columnsToUpdate = append(columnsToUpdate, "parent_uid = ?")
				args = append(args, *cmd.NewParentUID)
			}
		}

		if len(columnsToUpdate) == 0 {
			return folder.ErrBadRequest.Errorf("no columns to update")
		}

		sql.WriteString(strings.Join(columnsToUpdate, ", "))
		sql.WriteString(" WHERE uid = ? AND org_id = ?")
		args = append(args, cmd.UID, cmd.OrgID)

		args = append([]any{sql.String()}, args...)

		res, err := sess.Exec(args...)
		if err != nil {
			return folder.ErrDatabaseError.Errorf("failed to update folder: %w", err)
		}

		affected, err := res.RowsAffected()
		if err != nil {
			return folder.ErrInternal.Errorf("failed to get affected row: %w", err)
		}
		if affected == 0 {
			return folder.ErrInternal.Errorf("no folders are updated")
		}

		foldr, err = ss.Get(ctx, folder.GetFolderQuery{
			UID:   &uid,
			OrgID: cmd.OrgID,
		})
		if err != nil {
			return err
		}
		return nil
	})

	return foldr.WithURL(), err
}

func (ss *sqlStore) Get(ctx context.Context, q folder.GetFolderQuery) (*folder.Folder, error) {
	foldr := &folder.Folder{}
	err := ss.db.WithDbSession(ctx, func(sess *db.Session) error {
		exists := false
		var err error
		switch {
		case q.UID != nil:
			exists, err = sess.SQL("SELECT * FROM folder WHERE uid = ? AND org_id = ?", q.UID, q.OrgID).Get(foldr)
		case q.ID != nil:
			exists, err = sess.SQL("SELECT * FROM folder WHERE id = ?", q.ID).Get(foldr)
		case q.Title != nil:
			exists, err = sess.SQL("SELECT * FROM folder WHERE title = ? AND org_id = ?", q.Title, q.OrgID).Get(foldr)
		default:
			return folder.ErrBadRequest.Errorf("one of ID, UID, or Title must be included in the command")
		}
		if err != nil {
			return folder.ErrDatabaseError.Errorf("failed to get folder: %w", err)
		}
		if !exists {
			// embed dashboards.ErrFolderNotFound
			return folder.ErrFolderNotFound.Errorf("%w", dashboards.ErrFolderNotFound)
		}
		return nil
	})

	if q.IncludeFullpath {
		fullpath, err := ss.getFullpath(ctx, foldr)
		if err != nil {
			ss.log.Debug("failed to get fullpath", "error", err, "uid", foldr.UID, "orgID", foldr.OrgID)
		}
		foldr.Fullpath = fullpath
	}

	return foldr.WithURL(), err
}

func (ss *sqlStore) GetParents(ctx context.Context, q folder.GetParentsQuery) ([]*folder.Folder, error) {
	if q.UID == "" {
		return []*folder.Folder{}, nil
	}
	var folders []*folder.Folder

	recQuery := `
		WITH RECURSIVE RecQry AS (
			SELECT * FROM folder WHERE uid = ? AND org_id = ?
			UNION ALL SELECT f.* FROM folder f INNER JOIN RecQry r ON f.uid = r.parent_uid and f.org_id = r.org_id
		)
		SELECT * FROM RecQry;
	`

	recursiveQueriesAreSupported, err := ss.db.RecursiveQueriesAreSupported()
	if err != nil {
		return nil, err
	}
	switch recursiveQueriesAreSupported {
	case true:
		if err := ss.db.WithDbSession(ctx, func(sess *db.Session) error {
			err := sess.SQL(recQuery, q.UID, q.OrgID).Find(&folders)
			if err != nil {
				return folder.ErrDatabaseError.Errorf("failed to get folder parents: %w", err)
			}
			return nil
		}); err != nil {
			return nil, err
		}

		if err := concurrency.ForEachJob(ctx, len(folders), len(folders), func(ctx context.Context, idx int) error {
			folders[idx].WithURL()
			return nil
		}); err != nil {
			ss.log.Debug("failed to set URL to folders", "err", err)
		}
	default:
		ss.log.Debug("recursive CTE subquery is not supported; it fallbacks to the iterative implementation")
		return ss.getParentsMySQL(ctx, q)
	}

	if len(folders) < 1 {
		// the query is expected to return at least the same folder
		// if it's empty it means that the folder does not exist
		return nil, folder.ErrFolderNotFound
	}

	return util.Reverse(folders[1:]), nil
}

func (ss *sqlStore) GetChildren(ctx context.Context, q folder.GetChildrenQuery) ([]*folder.Folder, error) {
	var folders []*folder.Folder

	err := ss.db.WithDbSession(ctx, func(sess *db.Session) error {
		sql := strings.Builder{}
		args := make([]any, 0, 2)
		if q.UID == "" {
			sql.WriteString("SELECT * FROM folder WHERE parent_uid IS NULL AND org_id=? ORDER BY title ASC")
			args = append(args, q.OrgID)
		} else {
			sql.WriteString("SELECT * FROM folder WHERE parent_uid=? AND org_id=? ORDER BY title ASC")
			args = append(args, q.UID, q.OrgID)
		}

		if q.Limit != 0 {
			var offset int64 = 0
			if q.Page > 0 {
				offset = q.Limit * (q.Page - 1)
			}
			sql.WriteString(ss.db.GetDialect().LimitOffset(q.Limit, offset))
		}
		err := sess.SQL(sql.String(), args...).Find(&folders)
		if err != nil {
			return folder.ErrDatabaseError.Errorf("failed to get folder children: %w", err)
		}

		if err := concurrency.ForEachJob(ctx, len(folders), len(folders), func(ctx context.Context, idx int) error {
			folders[idx].WithURL()
			return nil
		}); err != nil {
			ss.log.Debug("failed to set URL to folders", "err", err)
		}
		return nil
	})
	return folders, err
}

func (ss *sqlStore) getParentsMySQL(ctx context.Context, cmd folder.GetParentsQuery) (folders []*folder.Folder, err error) {
	err = ss.db.WithDbSession(ctx, func(sess *db.Session) error {
		uid := ""
		ok, err := sess.SQL("SELECT parent_uid FROM folder WHERE org_id=? AND uid=?", cmd.OrgID, cmd.UID).Get(&uid)
		if err != nil {
			return err
		}
		if !ok {
			return folder.ErrFolderNotFound
		}
		for {
			f := &folder.Folder{}
			ok, err := sess.SQL("SELECT * FROM folder WHERE org_id=? AND uid=?", cmd.OrgID, uid).Get(f)
			if err != nil {
				return err
			}
			if !ok {
				break
			}

			folders = append(folders, f.WithURL())
			uid = f.ParentUID
			if len(folders) > folder.MaxNestedFolderDepth {
				return folder.ErrMaximumDepthReached.Errorf("failed to get parent folders iteratively")
			}
		}
		return nil
	})
	return util.Reverse(folders), err
}

func (ss *sqlStore) GetHeight(ctx context.Context, foldrUID string, orgID int64, parentUID *string) (int, error) {
	height := -1
	queue := []string{foldrUID}
	for len(queue) > 0 && height <= folder.MaxNestedFolderDepth {
		length := len(queue)
		height++
		for i := 0; i < length; i++ {
			ele := queue[0]
			queue = queue[1:]
			if parentUID != nil && *parentUID == ele {
				return 0, folder.ErrCircularReference
			}
			folders, err := ss.GetChildren(ctx, folder.GetChildrenQuery{UID: ele, OrgID: orgID})
			if err != nil {
				return 0, err
			}
			for _, f := range folders {
				queue = append(queue, f.UID)
			}
		}
	}
	if height > folder.MaxNestedFolderDepth {
		ss.log.Warn("folder height exceeds the maximum allowed depth, You might have a circular reference", "uid", foldrUID, "orgId", orgID, "maxDepth", folder.MaxNestedFolderDepth)
	}
	return height, nil
}

<<<<<<< HEAD
func (ss *sqlStore) GetFolders(ctx context.Context, q *folder.GetFoldersQuery) ([]*folder.Folder, error) {
	var folders []*folder.Folder
	if err := ss.db.WithDbSession(ctx, func(sess *db.Session) error {
		b := strings.Builder{}
		args := make([]any, 0, len(q.UIDs)+1)

		b.WriteString("SELECT * FROM folder WHERE org_id=? ")
		args = append(args, q.OrgID)
		for i, uid := range q.UIDs {
			if i == 0 {
				b.WriteString("  AND (")
			}

			if i > 0 {
				b.WriteString(" OR ")
			}
			b.WriteString(" uid=? ")
			args = append(args, uid)

			if i == len(q.UIDs)-1 {
				b.WriteString(")")
			}
=======
func (ss *sqlStore) GetFolders(ctx context.Context, orgID int64, uids []string) ([]*folder.Folder, error) {
	if len(uids) == 0 {
		return []*folder.Folder{}, nil
	}
	var folders []*folder.Folder
	if err := ss.db.WithDbSession(ctx, func(sess *db.Session) error {
		b := strings.Builder{}
		b.WriteString(`SELECT * FROM folder WHERE org_id=? AND uid IN (?` + strings.Repeat(", ?", len(uids)-1) + `)`)
		args := []any{orgID}
		for _, uid := range uids {
			args = append(args, uid)
>>>>>>> 95f5bab3
		}
		return sess.SQL(b.String(), args...).Find(&folders)
	}); err != nil {
		return nil, err
	}

<<<<<<< HEAD
	if err := concurrency.ForEachJob(ctx, len(folders), runtime.NumCPU(), func(ctx context.Context, i int) error {
		fullpath, err := ss.getFullpath(ctx, folders[i])
		if err != nil {
			return err
		}
		folders[i].Fullpath = fullpath
		return nil
	}); err != nil {
		ss.log.Error("failed to fetch folders from folder store", "error", err)
		return nil, err
	}

	return folders, nil
}

func (ss *sqlStore) getFullpath(ctx context.Context, f *folder.Folder) (string, error) {
	ancestors, err := ss.GetParents(ctx, folder.GetParentsQuery{UID: f.UID, OrgID: f.OrgID})
	if err != nil {
		return "", err
	}

	escapedTitle := func(title string) string {
		return strings.ReplaceAll(title, FULLPATH_SEPARATOR, "\\"+FULLPATH_SEPARATOR)
	}

	fullpath := ""
	for _, ancestor := range ancestors {
		if fullpath != "" {
			fullpath += fmt.Sprintf("%s%s", FULLPATH_SEPARATOR, escapedTitle(ancestor.Title))
		} else {
			fullpath += ancestor.Title
		}
	}

	if fullpath != "" {
		fullpath += fmt.Sprintf("%s%s", FULLPATH_SEPARATOR, escapedTitle(f.Title))
	} else {
		fullpath += f.Title
	}
	return fullpath, nil
}

func SplitFullpath(s string) []string {
	re := regexp.MustCompile(`[^\\]/`)
	splitStrings := re.Split(s, -1)

	result := make([]string, 0)
	escaped := false
	current := ""

	for _, str := range splitStrings {
		if escaped {
			current += "\\" + str
			escaped = false
		} else {
			if str == "\\" {
				escaped = true
			} else {
				current += str
				result = append(result, current)
				current = ""
			}
		}
	}

	return result
=======
	// Add URLs
	for i, f := range folders {
		folders[i] = f.WithURL()
	}

	return folders, nil
>>>>>>> 95f5bab3
}<|MERGE_RESOLUTION|>--- conflicted
+++ resolved
@@ -4,7 +4,6 @@
 	"context"
 	"fmt"
 	"regexp"
-	"runtime"
 	"strings"
 	"time"
 
@@ -343,30 +342,6 @@
 	return height, nil
 }
 
-<<<<<<< HEAD
-func (ss *sqlStore) GetFolders(ctx context.Context, q *folder.GetFoldersQuery) ([]*folder.Folder, error) {
-	var folders []*folder.Folder
-	if err := ss.db.WithDbSession(ctx, func(sess *db.Session) error {
-		b := strings.Builder{}
-		args := make([]any, 0, len(q.UIDs)+1)
-
-		b.WriteString("SELECT * FROM folder WHERE org_id=? ")
-		args = append(args, q.OrgID)
-		for i, uid := range q.UIDs {
-			if i == 0 {
-				b.WriteString("  AND (")
-			}
-
-			if i > 0 {
-				b.WriteString(" OR ")
-			}
-			b.WriteString(" uid=? ")
-			args = append(args, uid)
-
-			if i == len(q.UIDs)-1 {
-				b.WriteString(")")
-			}
-=======
 func (ss *sqlStore) GetFolders(ctx context.Context, orgID int64, uids []string) ([]*folder.Folder, error) {
 	if len(uids) == 0 {
 		return []*folder.Folder{}, nil
@@ -378,24 +353,15 @@
 		args := []any{orgID}
 		for _, uid := range uids {
 			args = append(args, uid)
->>>>>>> 95f5bab3
 		}
 		return sess.SQL(b.String(), args...).Find(&folders)
 	}); err != nil {
 		return nil, err
 	}
 
-<<<<<<< HEAD
-	if err := concurrency.ForEachJob(ctx, len(folders), runtime.NumCPU(), func(ctx context.Context, i int) error {
-		fullpath, err := ss.getFullpath(ctx, folders[i])
-		if err != nil {
-			return err
-		}
-		folders[i].Fullpath = fullpath
-		return nil
-	}); err != nil {
-		ss.log.Error("failed to fetch folders from folder store", "error", err)
-		return nil, err
+	// Add URLs
+	for i, f := range folders {
+		folders[i] = f.WithURL()
 	}
 
 	return folders, nil
@@ -452,12 +418,4 @@
 	}
 
 	return result
-=======
-	// Add URLs
-	for i, f := range folders {
-		folders[i] = f.WithURL()
-	}
-
-	return folders, nil
->>>>>>> 95f5bab3
 }