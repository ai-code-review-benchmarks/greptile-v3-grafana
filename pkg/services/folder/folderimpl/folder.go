package folderimpl

import (
	"context"
	"encoding/json"
	"errors"
	"fmt"
	"log/slog"
	"runtime"
	"strconv"
	"strings"
	"sync"
	"time"

	"github.com/grafana/dskit/concurrency"
	"github.com/prometheus/client_golang/prometheus"
	"golang.org/x/exp/slices"

	"github.com/grafana/grafana/pkg/bus"
	"github.com/grafana/grafana/pkg/events"
	"github.com/grafana/grafana/pkg/infra/db"
	"github.com/grafana/grafana/pkg/infra/metrics"
	"github.com/grafana/grafana/pkg/services/accesscontrol"
	"github.com/grafana/grafana/pkg/services/accesscontrol/embedserver"
	"github.com/grafana/grafana/pkg/services/auth/identity"
	"github.com/grafana/grafana/pkg/services/dashboards"
	"github.com/grafana/grafana/pkg/services/dashboards/dashboardaccess"
	"github.com/grafana/grafana/pkg/services/featuremgmt"
	"github.com/grafana/grafana/pkg/services/folder"
	"github.com/grafana/grafana/pkg/services/guardian"
	"github.com/grafana/grafana/pkg/services/sqlstore"
	"github.com/grafana/grafana/pkg/services/sqlstore/migrator"
	"github.com/grafana/grafana/pkg/services/store/entity"
	"github.com/grafana/grafana/pkg/services/supportbundles"
	"github.com/grafana/grafana/pkg/services/user"
	"github.com/grafana/grafana/pkg/util"

	zclient "github.com/grafana/zanzana/pkg/service/client"
	openfgav1 "github.com/openfga/api/proto/openfga/v1"
)

const FULLPATH_SEPARATOR = "/"

type Service struct {
	store                store
	db                   db.DB
	log                  *slog.Logger
	dashboardStore       dashboards.Store
	dashboardFolderStore folder.FolderStore
	features             featuremgmt.FeatureToggles
	accessControl        accesscontrol.AccessControl
	// bus is currently used to publish event in case of title change
	bus bus.Bus

	mutex    sync.RWMutex
	registry map[string]folder.RegistryService
	metrics  *foldersMetrics
	zclient  *zclient.GRPCClient
}

func ProvideService(
	ac accesscontrol.AccessControl,
	bus bus.Bus,
	dashboardStore dashboards.Store,
	folderStore folder.FolderStore,
	db db.DB, // DB for the (new) nested folder store
	features featuremgmt.FeatureToggles,
	supportBundles supportbundles.Service,
	r prometheus.Registerer,
	embedService *embedserver.Service,
) folder.Service {
<<<<<<< HEAD
	store := ProvideStore(db, cfg)

	zClient, err := embedService.GetClient(context.Background(), "1")
	if err != nil {
		panic(fmt.Sprintf("failed to get zanzana client: %v", err))
	}

=======
	store := ProvideStore(db)
>>>>>>> f28905f8
	srv := &Service{
		log:                  slog.Default().With("logger", "folder-service"),
		dashboardStore:       dashboardStore,
		dashboardFolderStore: folderStore,
		store:                store,
		features:             features,
		accessControl:        ac,
		bus:                  bus,
		db:                   db,
		registry:             make(map[string]folder.RegistryService),
		metrics:              newFoldersMetrics(r),
		zclient:              zClient,
	}
	srv.DBMigration(db)

	supportBundles.RegisterSupportItemCollector(srv.supportBundleCollector())

	ac.RegisterScopeAttributeResolver(dashboards.NewFolderNameScopeResolver(folderStore, srv))
	ac.RegisterScopeAttributeResolver(dashboards.NewFolderIDScopeResolver(folderStore, srv))
	ac.RegisterScopeAttributeResolver(dashboards.NewFolderUIDScopeResolver(srv))
	return srv
}

func (s *Service) DBMigration(db db.DB) {
	s.log.Debug("syncing dashboard and folder tables started")

	ctx := context.Background()
	err := db.WithDbSession(ctx, func(sess *sqlstore.DBSession) error {
		var err error
		if db.GetDialect().DriverName() == migrator.SQLite {
			// covered by UQE_folder_org_id_uid
			_, err = sess.Exec(`
				INSERT INTO folder (uid, org_id, title, created, updated)
				SELECT uid, org_id, title, created, updated FROM dashboard WHERE is_folder = 1
				ON CONFLICT DO UPDATE SET title=excluded.title, updated=excluded.updated
			`)
		} else if db.GetDialect().DriverName() == migrator.Postgres {
			// covered by UQE_folder_org_id_uid
			_, err = sess.Exec(`
				INSERT INTO folder (uid, org_id, title, created, updated)
				SELECT uid, org_id, title, created, updated FROM dashboard WHERE is_folder = true
				ON CONFLICT(uid, org_id) DO UPDATE SET title=excluded.title, updated=excluded.updated
			`)
		} else {
			// covered by UQE_folder_org_id_uid
			_, err = sess.Exec(`
				INSERT INTO folder (uid, org_id, title, created, updated)
				SELECT * FROM (SELECT uid, org_id, title, created, updated FROM dashboard WHERE is_folder = 1) AS derived
				ON DUPLICATE KEY UPDATE title=derived.title, updated=derived.updated
			`)
		}
		if err != nil {
			return err
		}

		// covered by UQE_folder_org_id_uid
		_, err = sess.Exec(`
			DELETE FROM folder WHERE NOT EXISTS
				(SELECT 1 FROM dashboard WHERE dashboard.uid = folder.uid AND dashboard.org_id = folder.org_id AND dashboard.is_folder = true)
		`)
		return err
	})
	if err != nil {
		s.log.Error("DB migration on folder service start failed.", "err", err)
	}

	s.log.Debug("syncing dashboard and folder tables finished")
}

func (s *Service) GetFolders(ctx context.Context, q folder.GetFoldersQuery) ([]*folder.Folder, error) {
	if q.SignedInUser == nil {
		return nil, folder.ErrBadRequest.Errorf("missing signed in user")
	}

	qry := NewGetFoldersQuery(q)
	permissions := q.SignedInUser.GetPermissions()
	folderPermissions := permissions[dashboards.ActionFoldersRead]
	qry.ancestorUIDs = make([]string, 0, len(folderPermissions))
	if len(folderPermissions) == 0 && !q.SignedInUser.GetIsGrafanaAdmin() {
		return nil, nil
	}
	for _, p := range folderPermissions {
		if p == dashboards.ScopeFoldersAll {
			// no need to query for folders with permissions
			// the user has permission to access all folders
			qry.ancestorUIDs = nil
			break
		}
		if folderUid, found := strings.CutPrefix(p, dashboards.ScopeFoldersPrefix); found {
			if !slices.Contains(qry.ancestorUIDs, folderUid) {
				qry.ancestorUIDs = append(qry.ancestorUIDs, folderUid)
			}
		}
	}

	if !s.features.IsEnabled(ctx, featuremgmt.FlagNestedFolders) {
		qry.WithFullpath = false // do not request full path if nested folders are disabled
		qry.WithFullpathUIDs = false
	}

	dashFolders, err := s.store.GetFolders(ctx, qry)
	if err != nil {
		return nil, folder.ErrInternal.Errorf("failed to fetch subfolders: %w", err)
	}

	if !s.features.IsEnabled(ctx, featuremgmt.FlagNestedFolders) {
		if q.WithFullpathUIDs || q.WithFullpath {
			for _, f := range dashFolders { // and fix the full path with folder title (unescaped)
				if q.WithFullpath {
					f.Fullpath = f.Title
				}
				if q.WithFullpathUIDs {
					f.FullpathUIDs = f.UID
				}
			}
		}
	}

	return dashFolders, nil
}

func (s *Service) Get(ctx context.Context, q *folder.GetFolderQuery) (*folder.Folder, error) {
	if q.SignedInUser == nil {
		return nil, folder.ErrBadRequest.Errorf("missing signed in user")
	}

	if q.UID != nil && *q.UID == accesscontrol.GeneralFolderUID {
		return folder.RootFolder, nil
	}

	if s.features.IsEnabled(ctx, featuremgmt.FlagNestedFolders) && q.UID != nil && *q.UID == folder.SharedWithMeFolderUID {
		return folder.SharedWithMeFolder.WithURL(), nil
	}

	var dashFolder *folder.Folder
	var err error
	switch {
	case q.UID != nil && *q.UID != "":
		dashFolder, err = s.getFolderByUID(ctx, q.OrgID, *q.UID)
		if err != nil {
			return nil, err
		}
	// nolint:staticcheck
	case q.ID != nil:
		metrics.MFolderIDsServiceCount.WithLabelValues(metrics.Folder).Inc()
		dashFolder, err = s.getFolderByID(ctx, *q.ID, q.OrgID)
		if err != nil {
			return nil, err
		}
	case q.Title != nil:
		dashFolder, err = s.getFolderByTitle(ctx, q.OrgID, *q.Title, q.ParentUID)
		if err != nil {
			return nil, err
		}
	default:
		return nil, folder.ErrBadRequest.Errorf("either on of UID, ID, Title fields must be present")
	}

	if dashFolder.IsGeneral() {
		return dashFolder, nil
	}

	// do not get guardian by the folder ID because it differs from the nested folder ID
	// and the legacy folder ID has been associated with the permissions:
	// use the folde UID instead that is the same for both
	g, err := guardian.NewByFolder(ctx, dashFolder, dashFolder.OrgID, q.SignedInUser)
	if err != nil {
		return nil, err
	}

	if canView, err := g.CanView(); err != nil || !canView {
		if err != nil {
			return nil, toFolderError(err)
		}
		return nil, dashboards.ErrFolderAccessDenied
	}

	if !s.features.IsEnabled(ctx, featuremgmt.FlagNestedFolders) {
		dashFolder.Fullpath = dashFolder.Title
		return dashFolder, nil
	}

	metrics.MFolderIDsServiceCount.WithLabelValues(metrics.Folder).Inc()
	// nolint:staticcheck
	if q.ID != nil {
		q.ID = nil
		q.UID = &dashFolder.UID
	}

	f, err := s.store.Get(ctx, *q)
	if err != nil {
		return nil, err
	}

	// always expose the dashboard store sequential ID
	metrics.MFolderIDsServiceCount.WithLabelValues(metrics.Folder).Inc()
	// nolint:staticcheck
	f.ID = dashFolder.ID
	f.Version = dashFolder.Version

	if !s.features.IsEnabled(ctx, featuremgmt.FlagNestedFolders) {
		f.Fullpath = f.Title // set full path to the folder title (unescaped)
	}

	return f, err
}

func (s *Service) GetChildren(ctx context.Context, q *folder.GetChildrenQuery) ([]*folder.Folder, error) {
	defer func(t time.Time) {
		parent := q.UID
		if q.UID != folder.SharedWithMeFolderUID {
			parent = "folder"
		}
		s.metrics.foldersGetChildrenRequestsDuration.WithLabelValues(parent).Observe(time.Since(t).Seconds())
	}(time.Now())

	if q.SignedInUser == nil {
		return nil, folder.ErrBadRequest.Errorf("missing signed in user")
	}

	if s.features.IsEnabled(ctx, featuremgmt.FlagNestedFolders) && q.UID == folder.SharedWithMeFolderUID {
		return s.GetSharedWithMe(ctx, q)
	}

	if q.UID == "" {
		return s.getRootFolders(ctx, q)
	}

	// we only need to check access to the folder
	// if the parent is accessible then the subfolders are accessible as well (due to inheritance)
	g, err := guardian.NewByUID(ctx, q.UID, q.OrgID, q.SignedInUser)
	if err != nil {
		return nil, err
	}

	guardianFunc := g.CanView
	if q.Permission == dashboardaccess.PERMISSION_EDIT {
		guardianFunc = g.CanEdit
	}

	hasAccess, err := guardianFunc()
	if err != nil {
		return nil, err
	}
	if !hasAccess {
		return nil, dashboards.ErrFolderAccessDenied
	}

	children, err := s.store.GetChildren(ctx, *q)
	if err != nil {
		return nil, err
	}

	childrenUIDs := make([]string, 0, len(children))
	for _, f := range children {
		childrenUIDs = append(childrenUIDs, f.UID)
	}

	dashFolders, err := s.dashboardFolderStore.GetFolders(ctx, q.OrgID, childrenUIDs)
	if err != nil {
		return nil, folder.ErrInternal.Errorf("failed to fetch subfolders from dashboard store: %w", err)
	}

	for _, f := range children {
		// fetch folder from dashboard store
		dashFolder, ok := dashFolders[f.UID]
		if !ok {
			s.log.Error("failed to fetch folder by UID from dashboard store", "uid", f.UID)
			continue
		}

		// always expose the dashboard store sequential ID
		metrics.MFolderIDsServiceCount.WithLabelValues(metrics.Folder).Inc()
		// nolint:staticcheck
		f.ID = dashFolder.ID
	}

	return children, nil
}

func (s *Service) getRootFolders(ctx context.Context, q *folder.GetChildrenQuery) ([]*folder.Folder, error) {
	permissions := q.SignedInUser.GetPermissions()
	var folderPermissions []string
	if q.Permission == dashboardaccess.PERMISSION_EDIT {
		folderPermissions = permissions[dashboards.ActionFoldersWrite]
		folderPermissions = append(folderPermissions, permissions[dashboards.ActionDashboardsWrite]...)
	} else {
		folderPermissions = permissions[dashboards.ActionFoldersRead]
		folderPermissions = append(folderPermissions, permissions[dashboards.ActionDashboardsRead]...)
	}

	if len(folderPermissions) == 0 && !q.SignedInUser.GetIsGrafanaAdmin() {
		return nil, nil
	}

	q.FolderUIDs = make([]string, 0, len(folderPermissions))
	for _, p := range folderPermissions {
		if p == dashboards.ScopeFoldersAll {
			// no need to query for folders with permissions
			// the user has permission to access all folders
			q.FolderUIDs = nil
			break
		}
		if folderUid, found := strings.CutPrefix(p, dashboards.ScopeFoldersPrefix); found {
			if !slices.Contains(q.FolderUIDs, folderUid) {
				q.FolderUIDs = append(q.FolderUIDs, folderUid)
			}
		}
	}

	children, err := s.store.GetChildren(ctx, *q)
	if err != nil {
		return nil, err
	}

	childrenUIDs := make([]string, 0, len(children))
	for _, f := range children {
		childrenUIDs = append(childrenUIDs, f.UID)
	}

	dashFolders, err := s.dashboardFolderStore.GetFolders(ctx, q.OrgID, childrenUIDs)
	if err != nil {
		return nil, folder.ErrInternal.Errorf("failed to fetch subfolders from dashboard store: %w", err)
	}

	if err := concurrency.ForEachJob(ctx, len(children), runtime.NumCPU(), func(ctx context.Context, i int) error {
		f := children[i]
		// fetch folder from dashboard store
		dashFolder, ok := dashFolders[f.UID]
		if !ok {
			s.log.Error("failed to fetch folder by UID from dashboard store", "orgID", f.OrgID, "uid", f.UID)
		}
		// always expose the dashboard store sequential ID
		metrics.MFolderIDsServiceCount.WithLabelValues(metrics.Folder).Inc()
		// nolint:staticcheck
		f.ID = dashFolder.ID

		return nil
	}); err != nil {
		return nil, folder.ErrInternal.Errorf("failed to assign folder sequential ID: %w", err)
	}

	// add "shared with me" folder on the 1st page
	if (q.Page == 0 || q.Page == 1) && len(q.FolderUIDs) != 0 {
		children = append([]*folder.Folder{&folder.SharedWithMeFolder}, children...)
	}

	return children, nil
}

// GetSharedWithMe returns folders available to user, which cannot be accessed from the root folders
func (s *Service) GetSharedWithMe(ctx context.Context, q *folder.GetChildrenQuery) ([]*folder.Folder, error) {
	start := time.Now()
	availableNonRootFolders, err := s.getAvailableNonRootFolders(ctx, q)
	if err != nil {
		s.metrics.sharedWithMeFetchFoldersRequestsDuration.WithLabelValues("failure").Observe(time.Since(start).Seconds())
		return nil, folder.ErrInternal.Errorf("failed to fetch subfolders to which the user has explicit access: %w", err)
	}
	rootFolders, err := s.GetChildren(ctx, &folder.GetChildrenQuery{UID: "", OrgID: q.OrgID, SignedInUser: q.SignedInUser, Permission: q.Permission})
	if err != nil {
		s.metrics.sharedWithMeFetchFoldersRequestsDuration.WithLabelValues("failure").Observe(time.Since(start).Seconds())
		return nil, folder.ErrInternal.Errorf("failed to fetch root folders to which the user has access: %w", err)
	}

	availableNonRootFolders = s.deduplicateAvailableFolders(ctx, availableNonRootFolders, rootFolders, q.OrgID)
	s.metrics.sharedWithMeFetchFoldersRequestsDuration.WithLabelValues("success").Observe(time.Since(start).Seconds())
	return availableNonRootFolders, nil
}

func (s *Service) getAvailableNonRootFolders(ctx context.Context, q *folder.GetChildrenQuery) ([]*folder.Folder, error) {
	permissions := q.SignedInUser.GetPermissions()
	var folderPermissions []string
	if q.Permission == dashboardaccess.PERMISSION_EDIT {
		folderPermissions = permissions[dashboards.ActionFoldersWrite]
		folderPermissions = append(folderPermissions, permissions[dashboards.ActionDashboardsWrite]...)
	} else {
		folderPermissions = permissions[dashboards.ActionFoldersRead]
		folderPermissions = append(folderPermissions, permissions[dashboards.ActionDashboardsRead]...)
	}

	if len(folderPermissions) == 0 {
		return nil, nil
	}

	nonRootFolders := make([]*folder.Folder, 0)
	folderUids := make([]string, 0, len(folderPermissions))
	for _, p := range folderPermissions {
		if folderUid, found := strings.CutPrefix(p, dashboards.ScopeFoldersPrefix); found {
			if !slices.Contains(folderUids, folderUid) {
				folderUids = append(folderUids, folderUid)
			}
		}
	}

	if len(folderUids) == 0 {
		return nonRootFolders, nil
	}

	dashFolders, err := s.GetFolders(ctx, folder.GetFoldersQuery{
		UIDs:             folderUids,
		OrgID:            q.OrgID,
		SignedInUser:     q.SignedInUser,
		OrderByTitle:     true,
		WithFullpathUIDs: true,
	})
	if err != nil {
		return nil, folder.ErrInternal.Errorf("failed to fetch subfolders: %w", err)
	}

	for _, f := range dashFolders {
		if f.ParentUID != "" {
			nonRootFolders = append(nonRootFolders, f)
		}
	}

	return nonRootFolders, nil
}

func (s *Service) deduplicateAvailableFolders(ctx context.Context, folders []*folder.Folder, rootFolders []*folder.Folder, orgID int64) []*folder.Folder {
	allFolders := append(folders, rootFolders...)
	foldersDedup := make([]*folder.Folder, 0)

	for _, f := range folders {
		isSubfolder := slices.ContainsFunc(allFolders, func(folder *folder.Folder) bool {
			return f.ParentUID == folder.UID
		})

		if !isSubfolder {
			// Get parents UIDs
			parentUIDs := make([]string, 0)
			pathUIDs := strings.Split(f.FullpathUIDs, "/")
			for _, p := range pathUIDs {
				if p != "" && p != f.UID {
					parentUIDs = append(parentUIDs, p)
				}
			}

			for _, parentUID := range parentUIDs {
				contains := slices.ContainsFunc(allFolders, func(f *folder.Folder) bool {
					return f.UID == parentUID
				})
				if contains {
					isSubfolder = true
					break
				}
			}
		}

		if !isSubfolder {
			foldersDedup = append(foldersDedup, f)
		}
	}
	return foldersDedup
}

func (s *Service) GetParents(ctx context.Context, q folder.GetParentsQuery) ([]*folder.Folder, error) {
	if !s.features.IsEnabled(ctx, featuremgmt.FlagNestedFolders) || q.UID == accesscontrol.GeneralFolderUID {
		return nil, nil
	}
	if q.UID == folder.SharedWithMeFolderUID {
		return []*folder.Folder{&folder.SharedWithMeFolder}, nil
	}
	return s.store.GetParents(ctx, q)
}

func (s *Service) getFolderByID(ctx context.Context, id int64, orgID int64) (*folder.Folder, error) {
	if id == 0 {
		return &folder.GeneralFolder, nil
	}

	return s.dashboardFolderStore.GetFolderByID(ctx, orgID, id)
}

func (s *Service) getFolderByUID(ctx context.Context, orgID int64, uid string) (*folder.Folder, error) {
	return s.dashboardFolderStore.GetFolderByUID(ctx, orgID, uid)
}

func (s *Service) getFolderByTitle(ctx context.Context, orgID int64, title string, parentUID *string) (*folder.Folder, error) {
	return s.dashboardFolderStore.GetFolderByTitle(ctx, orgID, title, parentUID)
}

func (s *Service) Create(ctx context.Context, cmd *folder.CreateFolderCommand) (*folder.Folder, error) {
	if cmd.SignedInUser == nil || cmd.SignedInUser.IsNil() {
		return nil, folder.ErrBadRequest.Errorf("missing signed in user")
	}

	dashFolder := dashboards.NewDashboardFolder(cmd.Title)
	dashFolder.OrgID = cmd.OrgID

	if s.features.IsEnabled(ctx, featuremgmt.FlagNestedFolders) && cmd.ParentUID != "" {
		// Check that the user is allowed to create a subfolder in this folder
		evaluator := accesscontrol.EvalPermission(dashboards.ActionFoldersWrite, dashboards.ScopeFoldersProvider.GetResourceScopeUID(cmd.ParentUID))
		hasAccess, evalErr := s.accessControl.Evaluate(ctx, cmd.SignedInUser, evaluator)
		if evalErr != nil {
			return nil, evalErr
		}
		if !hasAccess {
			return nil, dashboards.ErrFolderAccessDenied
		}
		dashFolder.FolderUID = cmd.ParentUID
	}

	if s.features.IsEnabled(ctx, featuremgmt.FlagNestedFolders) && cmd.UID == folder.SharedWithMeFolderUID {
		return nil, folder.ErrBadRequest.Errorf("cannot create folder with UID %s", folder.SharedWithMeFolderUID)
	}

	trimmedUID := strings.TrimSpace(cmd.UID)
	if trimmedUID == accesscontrol.GeneralFolderUID {
		return nil, dashboards.ErrFolderInvalidUID
	}

	dashFolder.SetUID(trimmedUID)

	user := cmd.SignedInUser

	userID := int64(0)
	var err error
	namespaceID, userIDstr := user.GetNamespacedID()
	if namespaceID != identity.NamespaceUser && namespaceID != identity.NamespaceServiceAccount {
		s.log.Debug("User does not belong to a user or service account namespace, using 0 as user ID", "namespaceID", namespaceID, "userID", userIDstr)
	} else {
		userID, err = identity.IntIdentifier(namespaceID, userIDstr)
		if err != nil {
			s.log.Debug("failed to parse user ID", "namespaceID", namespaceID, "userID", userIDstr, "error", err)
		}
	}

	if userID == 0 {
		userID = -1
	}
	dashFolder.CreatedBy = userID
	dashFolder.UpdatedBy = userID
	dashFolder.UpdateSlug()

	dto := &dashboards.SaveDashboardDTO{
		Dashboard: dashFolder,
		OrgID:     cmd.OrgID,
		User:      user,
	}

	saveDashboardCmd, err := s.buildSaveDashboardCommand(ctx, dto)
	if err != nil {
		return nil, toFolderError(err)
	}

	tupleKeys := []*openfgav1.TupleKey{}

	var nestedFolder *folder.Folder
	var dash *dashboards.Dashboard
	err = s.db.InTransaction(ctx, func(ctx context.Context) error {
		if dash, err = s.dashboardStore.SaveDashboard(ctx, *saveDashboardCmd); err != nil {
			return toFolderError(err)
		}

		cmd = &folder.CreateFolderCommand{
			// TODO: Today, if a UID isn't specified, the dashboard store
			// generates a new UID. The new folder store will need to do this as
			// well, but for now we take the UID from the newly created folder.
			UID:         dash.UID,
			OrgID:       cmd.OrgID,
			Title:       dashFolder.Title,
			Description: cmd.Description,
			ParentUID:   cmd.ParentUID,
		}

		if nestedFolder, err = s.nestedFolderCreate(ctx, cmd); err != nil {
			s.log.ErrorContext(ctx, "error saving folder to nested folder store", "error", err)
			return err
		}

		return nil
	})
	if err != nil {
		return nil, err
	}

	f := dashboards.FromDashboard(dash)
	// link to org
	tupleKeys = append(tupleKeys, &openfgav1.TupleKey{
		User:     "org:" + strconv.FormatInt(cmd.OrgID, 10),
		Relation: "org",
		Object:   "folder:" + f.UID,
	})
	if nestedFolder != nil && nestedFolder.ParentUID != "" {
		// link to parent folder
		// question: should we link to folder:general if parentUID is empty?
		tupleKeys = append(tupleKeys, &openfgav1.TupleKey{
			User:     "folder:" + nestedFolder.ParentUID,
			Relation: "parent",
			Object:   "folder:" + f.UID,
		})

		f.ParentUID = nestedFolder.ParentUID
	}

	if _, err := s.zclient.Write(ctx, &openfgav1.WriteRequest{
		StoreId:              s.zclient.MustStoreID(ctx),
		AuthorizationModelId: s.zclient.AuthorizationModelID,
		Writes: &openfgav1.WriteRequestWrites{
			TupleKeys: tupleKeys,
		},
	}); err != nil {
		logger.Error("failed to write folder relations to zanzana", "error", err)
	}

	return f, nil
}

func (s *Service) Update(ctx context.Context, cmd *folder.UpdateFolderCommand) (*folder.Folder, error) {
	if cmd.SignedInUser == nil {
		return nil, folder.ErrBadRequest.Errorf("missing signed in user")
	}
	user := cmd.SignedInUser

	var dashFolder, foldr *folder.Folder
	var err error
	err = s.db.InTransaction(ctx, func(ctx context.Context) error {
		if dashFolder, err = s.legacyUpdate(ctx, cmd); err != nil {
			return err
		}

		if foldr, err = s.store.Update(ctx, folder.UpdateFolderCommand{
			UID:            cmd.UID,
			OrgID:          cmd.OrgID,
			NewTitle:       &dashFolder.Title,
			NewDescription: cmd.NewDescription,
			SignedInUser:   user,
		}); err != nil {
			return err
		}

		if cmd.NewTitle != nil {
			namespace, id := cmd.SignedInUser.GetNamespacedID()

			metrics.MFolderIDsServiceCount.WithLabelValues(metrics.Folder).Inc()
			if err := s.bus.Publish(ctx, &events.FolderTitleUpdated{
				Timestamp: foldr.Updated,
				Title:     foldr.Title,
				ID:        dashFolder.ID, // nolint:staticcheck
				UID:       dashFolder.UID,
				OrgID:     cmd.OrgID,
			}); err != nil {
				s.log.ErrorContext(ctx, "failed to publish FolderTitleUpdated event", "folder", foldr.Title, "user", id, "namespace", namespace, "error", err)
				return err
			}
		}

		return nil
	})

	if err != nil {
		s.log.ErrorContext(ctx, "folder update failed", "folderUID", cmd.UID, "error", err)
		return nil, err
	}

	if !s.features.IsEnabled(ctx, featuremgmt.FlagNestedFolders) {
		return dashFolder, nil
	}

	// always expose the dashboard store sequential ID
	metrics.MFolderIDsServiceCount.WithLabelValues(metrics.Folder).Inc()
	// nolint:staticcheck
	foldr.ID = dashFolder.ID
	foldr.Version = dashFolder.Version

	return foldr, nil
}

func (s *Service) legacyUpdate(ctx context.Context, cmd *folder.UpdateFolderCommand) (*folder.Folder, error) {
	query := dashboards.GetDashboardQuery{OrgID: cmd.OrgID, UID: cmd.UID}
	queryResult, err := s.dashboardStore.GetDashboard(ctx, &query)
	if err != nil {
		return nil, toFolderError(err)
	}

	dashFolder := queryResult
	if cmd.NewParentUID != nil {
		dashFolder.FolderUID = *cmd.NewParentUID
	}

	if !dashFolder.IsFolder {
		return nil, dashboards.ErrFolderNotFound
	}

	if cmd.SignedInUser == nil {
		return nil, folder.ErrBadRequest.Errorf("missing signed in user")
	}

	var userID int64
	namespace, id := cmd.SignedInUser.GetNamespacedID()
	if namespace == identity.NamespaceUser || namespace == identity.NamespaceServiceAccount {
		userID, err = identity.IntIdentifier(namespace, id)
		if err != nil {
			s.log.ErrorContext(ctx, "failed to parse user ID", "namespace", namespace, "userID", id, "error", err)
		}
	}

	prepareForUpdate(dashFolder, cmd.OrgID, userID, cmd)

	dto := &dashboards.SaveDashboardDTO{
		Dashboard: dashFolder,
		OrgID:     cmd.OrgID,
		User:      cmd.SignedInUser,
		Overwrite: cmd.Overwrite,
	}

	saveDashboardCmd, err := s.buildSaveDashboardCommand(ctx, dto)
	if err != nil {
		return nil, toFolderError(err)
	}

	dash, err := s.dashboardStore.SaveDashboard(ctx, *saveDashboardCmd)
	if err != nil {
		return nil, toFolderError(err)
	}

	var foldr *folder.Folder
	foldr, err = s.dashboardFolderStore.GetFolderByID(ctx, cmd.OrgID, dash.ID)
	if err != nil {
		return nil, err
	}

	return foldr, nil
}

// prepareForUpdate updates an existing dashboard model from command into model for folder update
func prepareForUpdate(dashFolder *dashboards.Dashboard, orgId int64, userId int64, cmd *folder.UpdateFolderCommand) {
	dashFolder.OrgID = orgId

	title := dashFolder.Title
	if cmd.NewTitle != nil && *cmd.NewTitle != "" {
		title = *cmd.NewTitle
	}
	dashFolder.Title = strings.TrimSpace(title)
	dashFolder.Data.Set("title", dashFolder.Title)

	dashFolder.SetVersion(cmd.Version)
	dashFolder.IsFolder = true

	if userId == 0 {
		userId = -1
	}

	dashFolder.UpdatedBy = userId
	dashFolder.UpdateSlug()
}

func (s *Service) Delete(ctx context.Context, cmd *folder.DeleteFolderCommand) error {
	if cmd.SignedInUser == nil {
		return folder.ErrBadRequest.Errorf("missing signed in user")
	}
	if cmd.UID == "" {
		return folder.ErrBadRequest.Errorf("missing UID")
	}
	if cmd.OrgID < 1 {
		return folder.ErrBadRequest.Errorf("invalid orgID")
	}

	guard, err := guardian.NewByUID(ctx, cmd.UID, cmd.OrgID, cmd.SignedInUser)
	if err != nil {
		return err
	}

	if canSave, err := guard.CanDelete(); err != nil || !canSave {
		if err != nil {
			return toFolderError(err)
		}
		return dashboards.ErrFolderAccessDenied
	}

	folders := []string{cmd.UID}
	err = s.db.InTransaction(ctx, func(ctx context.Context) error {
		descendants, err := s.nestedFolderDelete(ctx, cmd)

		if err != nil {
			s.log.ErrorContext(ctx, "the delete folder on folder table failed with err: ", "error", err)
			return err
		}
		folders = append(folders, descendants...)

		if cmd.ForceDeleteRules {
			if err := s.deleteChildrenInFolder(ctx, cmd.OrgID, folders, cmd.SignedInUser); err != nil {
				return err
			}
		} else {
			alertRuleSrv, ok := s.registry[entity.StandardKindAlertRule]
			if !ok {
				return folder.ErrInternal.Errorf("no alert rule service found in registry")
			}
			alertRulesInFolder, err := alertRuleSrv.CountInFolders(ctx, cmd.OrgID, folders, cmd.SignedInUser)
			if err != nil {
				s.log.Error("failed to count alert rules in folder", "error", err)
				return err
			}
			if alertRulesInFolder > 0 {
				return folder.ErrFolderNotEmpty.Errorf("folder contains %d alert rules", alertRulesInFolder)
			}
		}

		if err = s.legacyDelete(ctx, cmd, folders); err != nil {
			return err
		}

		return nil
	})

	return err
}

func (s *Service) deleteChildrenInFolder(ctx context.Context, orgID int64, folderUIDs []string, user identity.Requester) error {
	for _, v := range s.registry {
		if err := v.DeleteInFolders(ctx, orgID, folderUIDs, user); err != nil {
			return err
		}
	}
	return nil
}

func (s *Service) legacyDelete(ctx context.Context, cmd *folder.DeleteFolderCommand, folderUIDs []string) error {
	// TODO use bulk delete
	for _, folderUID := range folderUIDs {
		// nolint:staticcheck
		deleteCmd := dashboards.DeleteDashboardCommand{OrgID: cmd.OrgID, UID: folderUID, ForceDeleteFolderRules: cmd.ForceDeleteRules}
		if err := s.dashboardStore.DeleteDashboard(ctx, &deleteCmd); err != nil {
			return toFolderError(err)
		}
	}
	return nil
}

func (s *Service) Move(ctx context.Context, cmd *folder.MoveFolderCommand) (*folder.Folder, error) {
	if cmd.SignedInUser == nil {
		return nil, folder.ErrBadRequest.Errorf("missing signed in user")
	}

	// Check that the user is allowed to move the folder to the destination folder
	var evaluator accesscontrol.Evaluator
	if cmd.NewParentUID != "" {
		evaluator = accesscontrol.EvalPermission(dashboards.ActionFoldersWrite, dashboards.ScopeFoldersProvider.GetResourceScopeUID(cmd.NewParentUID))
	} else {
		// Evaluate folder creation permission when moving folder to the root level
		evaluator = accesscontrol.EvalPermission(dashboards.ActionFoldersCreate)
	}
	hasAccess, evalErr := s.accessControl.Evaluate(ctx, cmd.SignedInUser, evaluator)
	if evalErr != nil {
		return nil, evalErr
	}
	if !hasAccess {
		return nil, dashboards.ErrFolderAccessDenied
	}

	// here we get the folder, we need to get the height of current folder
	// and the depth of the new parent folder, the sum can't bypass 8
	folderHeight, err := s.store.GetHeight(ctx, cmd.UID, cmd.OrgID, &cmd.NewParentUID)
	if err != nil {
		return nil, err
	}
	parents, err := s.store.GetParents(ctx, folder.GetParentsQuery{UID: cmd.NewParentUID, OrgID: cmd.OrgID})
	if err != nil {
		return nil, err
	}

	// height of the folder that is being moved + this current folder itself + depth of the NewParent folder should be less than or equal MaxNestedFolderDepth
	if folderHeight+len(parents)+1 > folder.MaxNestedFolderDepth {
		return nil, folder.ErrMaximumDepthReached.Errorf("failed to move folder")
	}

	// if the current folder is already a parent of newparent, we should return error
	for _, parent := range parents {
		if parent.UID == cmd.UID {
			return nil, folder.ErrCircularReference.Errorf("failed to move folder")
		}
	}

	newParentUID := ""
	if cmd.NewParentUID != "" {
		newParentUID = cmd.NewParentUID
	}

	var f *folder.Folder
	if err := s.db.InTransaction(ctx, func(ctx context.Context) error {
		if f, err = s.store.Update(ctx, folder.UpdateFolderCommand{
			UID:          cmd.UID,
			OrgID:        cmd.OrgID,
			NewParentUID: &newParentUID,
			SignedInUser: cmd.SignedInUser,
		}); err != nil {
			if s.db.GetDialect().IsUniqueConstraintViolation(err) {
				return folder.ErrConflict.Errorf("%w", dashboards.ErrFolderSameNameExists)
			}
			return folder.ErrInternal.Errorf("failed to move folder: %w", err)
		}

		if _, err := s.legacyUpdate(ctx, &folder.UpdateFolderCommand{
			UID:          cmd.UID,
			OrgID:        cmd.OrgID,
			NewParentUID: &newParentUID,
			SignedInUser: cmd.SignedInUser,
			// bypass optimistic locking used for dashboards
			Overwrite: true,
		}); err != nil {
			if s.db.GetDialect().IsUniqueConstraintViolation(err) {
				return folder.ErrConflict.Errorf("%w", dashboards.ErrFolderSameNameExists)
			}
			return folder.ErrInternal.Errorf("failed to move legacy folder: %w", err)
		}

		return nil
	}); err != nil {
		return nil, err
	}
	return f, nil
}

// nestedFolderDelete inspects the folder referenced by the cmd argument, deletes all the entries for
// its descendant folders (folders which are nested within it either directly or indirectly) from
// the folder store and returns the UIDs for all its descendants.
func (s *Service) nestedFolderDelete(ctx context.Context, cmd *folder.DeleteFolderCommand) ([]string, error) {
	descendantUIDs := []string{}
	if cmd.SignedInUser == nil {
		return descendantUIDs, folder.ErrBadRequest.Errorf("missing signed in user")
	}

	_, err := s.Get(ctx, &folder.GetFolderQuery{
		UID:          &cmd.UID,
		OrgID:        cmd.OrgID,
		SignedInUser: cmd.SignedInUser,
	})
	if err != nil {
		return descendantUIDs, err
	}

	descendants, err := s.store.GetDescendants(ctx, cmd.OrgID, cmd.UID)
	if err != nil {
		s.log.ErrorContext(ctx, "failed to get descendant folders", "error", err)
		return descendantUIDs, err
	}

	for _, f := range descendants {
		descendantUIDs = append(descendantUIDs, f.UID)
	}
	s.log.InfoContext(ctx, "deleting folder and its descendants", "org_id", cmd.OrgID, "uid", cmd.UID)
	toDelete := append(descendantUIDs, cmd.UID)
	err = s.store.Delete(ctx, toDelete, cmd.OrgID)
	if err != nil {
		s.log.InfoContext(ctx, "failed deleting folder", "org_id", cmd.OrgID, "uid", cmd.UID, "err", err)
		return descendantUIDs, err
	}
	return descendantUIDs, nil
}

func (s *Service) GetDescendantCounts(ctx context.Context, q *folder.GetDescendantCountsQuery) (folder.DescendantCounts, error) {
	if q.SignedInUser == nil {
		return nil, folder.ErrBadRequest.Errorf("missing signed-in user")
	}
	if q.UID == nil || *q.UID == "" {
		return nil, folder.ErrBadRequest.Errorf("missing UID")
	}
	if q.OrgID < 1 {
		return nil, folder.ErrBadRequest.Errorf("invalid orgID")
	}

	folders := []string{*q.UID}
	countsMap := make(folder.DescendantCounts, len(s.registry)+1)
	if s.features.IsEnabled(ctx, featuremgmt.FlagNestedFolders) {
		descendantFolders, err := s.store.GetDescendants(ctx, q.OrgID, *q.UID)
		if err != nil {
			s.log.ErrorContext(ctx, "failed to get descendant folders", "error", err)
			return nil, err
		}
		for _, f := range descendantFolders {
			folders = append(folders, f.UID)
		}
		countsMap[entity.StandardKindFolder] = int64(len(descendantFolders))
	}

	for _, v := range s.registry {
		c, err := v.CountInFolders(ctx, q.OrgID, folders, q.SignedInUser)
		if err != nil {
			s.log.ErrorContext(ctx, "failed to count folder descendants", "error", err)
			return nil, err
		}
		countsMap[v.Kind()] = c
	}
	return countsMap, nil
}

// buildSaveDashboardCommand is a simplified version on DashboardServiceImpl.buildSaveDashboardCommand
// keeping only the meaningful functionality for folders
func (s *Service) buildSaveDashboardCommand(ctx context.Context, dto *dashboards.SaveDashboardDTO) (*dashboards.SaveDashboardCommand, error) {
	dash := dto.Dashboard

	dash.OrgID = dto.OrgID
	dash.Title = strings.TrimSpace(dash.Title)
	dash.Data.Set("title", dash.Title)
	dash.SetUID(strings.TrimSpace(dash.UID))

	if dash.Title == "" {
		return nil, dashboards.ErrDashboardTitleEmpty
	}

	if strings.EqualFold(dash.Title, dashboards.RootFolderName) {
		return nil, dashboards.ErrDashboardFolderNameExists
	}

	if dash.FolderUID != "" {
		if _, err := s.dashboardFolderStore.GetFolderByUID(ctx, dash.OrgID, dash.FolderUID); err != nil {
			return nil, err
		}
	}

	if !util.IsValidShortUID(dash.UID) {
		return nil, dashboards.ErrDashboardInvalidUid
	} else if util.IsShortUIDTooLong(dash.UID) {
		return nil, dashboards.ErrDashboardUidTooLong
	}

	_, err := s.dashboardStore.ValidateDashboardBeforeSave(ctx, dash, dto.Overwrite)
	if err != nil {
		return nil, err
	}

	guard, err := getGuardianForSavePermissionCheck(ctx, dash, dto.User)
	if err != nil {
		return nil, err
	}

	if dash.ID == 0 {
		metrics.MFolderIDsServiceCount.WithLabelValues(metrics.Folder).Inc()
		// nolint:staticcheck
		if canCreate, err := guard.CanCreate(dash.FolderID, dash.IsFolder); err != nil || !canCreate {
			if err != nil {
				return nil, err
			}
			return nil, dashboards.ErrDashboardUpdateAccessDenied
		}
	} else {
		if canSave, err := guard.CanSave(); err != nil || !canSave {
			if err != nil {
				return nil, err
			}
			return nil, dashboards.ErrDashboardUpdateAccessDenied
		}
	}

	userID := int64(0)
	namespaceID, userIDstr := dto.User.GetNamespacedID()
	if namespaceID != identity.NamespaceUser && namespaceID != identity.NamespaceServiceAccount {
		s.log.Warn("User does not belong to a user or service account namespace, using 0 as user ID", "namespaceID", namespaceID, "userID", userIDstr)
	} else {
		userID, err = identity.IntIdentifier(namespaceID, userIDstr)
		if err != nil {
			s.log.Warn("failed to parse user ID", "namespaceID", namespaceID, "userID", userIDstr, "error", err)
		}
	}

	metrics.MFolderIDsServiceCount.WithLabelValues(metrics.Folder).Inc()
	cmd := &dashboards.SaveDashboardCommand{
		Dashboard: dash.Data,
		Message:   dto.Message,
		OrgID:     dto.OrgID,
		Overwrite: dto.Overwrite,
		UserID:    userID,
		FolderID:  dash.FolderID, // nolint:staticcheck
		FolderUID: dash.FolderUID,
		IsFolder:  dash.IsFolder,
		PluginID:  dash.PluginID,
	}

	if !dto.UpdatedAt.IsZero() {
		cmd.UpdatedAt = dto.UpdatedAt
	}

	return cmd, nil
}

// SplitFullpath splits a string into an array of strings using the FULLPATH_SEPARATOR as the delimiter.
// It handles escape characters by appending the separator and the new string if the current string ends with an escape character.
// The resulting array does not contain empty strings.
func SplitFullpath(s string) []string {
	splitStrings := strings.Split(s, FULLPATH_SEPARATOR)

	result := make([]string, 0)
	current := ""

	for _, str := range splitStrings {
		if strings.HasSuffix(current, "\\") {
			// If the current string ends with an escape character, append the separator and the new string
			current = current[:len(current)-1] + FULLPATH_SEPARATOR + str
		} else {
			// If the current string does not end with an escape character, append the current string to the result and start a new current string
			if current != "" {
				result = append(result, current)
			}
			current = str
		}
	}

	// Append the last string to the result
	if current != "" {
		result = append(result, current)
	}

	return result
}

// getGuardianForSavePermissionCheck returns the guardian to be used for checking permission of dashboard
// It replaces deleted Dashboard.GetDashboardIdForSavePermissionCheck()
func getGuardianForSavePermissionCheck(ctx context.Context, d *dashboards.Dashboard, user identity.Requester) (guardian.DashboardGuardian, error) {
	newDashboard := d.ID == 0

	if newDashboard {
		// if it's a new dashboard/folder check the parent folder permissions
		metrics.MFolderIDsServiceCount.WithLabelValues(metrics.Folder).Inc()
		// nolint:staticcheck
		guard, err := guardian.New(ctx, d.FolderID, d.OrgID, user)
		if err != nil {
			return nil, err
		}
		return guard, nil
	}
	guard, err := guardian.NewByDashboard(ctx, d, d.OrgID, user)
	if err != nil {
		return nil, err
	}
	return guard, nil
}

func (s *Service) nestedFolderCreate(ctx context.Context, cmd *folder.CreateFolderCommand) (*folder.Folder, error) {
	if cmd.ParentUID != "" {
		if err := s.validateParent(ctx, cmd.OrgID, cmd.ParentUID, cmd.UID); err != nil {
			return nil, err
		}
	}
	return s.store.Create(ctx, *cmd)
}

func (s *Service) validateParent(ctx context.Context, orgID int64, parentUID string, UID string) error {
	ancestors, err := s.store.GetParents(ctx, folder.GetParentsQuery{UID: parentUID, OrgID: orgID})
	if err != nil {
		return fmt.Errorf("failed to get parents: %w", err)
	}

	if len(ancestors) >= folder.MaxNestedFolderDepth {
		return folder.ErrMaximumDepthReached.Errorf("failed to validate parent folder")
	}

	// Create folder under itself is not allowed
	if parentUID == UID {
		return folder.ErrCircularReference
	}

	// check there is no circular reference
	for _, ancestor := range ancestors {
		if ancestor.UID == UID {
			return folder.ErrCircularReference
		}
	}

	return nil
}

func toFolderError(err error) error {
	if errors.Is(err, dashboards.ErrDashboardTitleEmpty) {
		return dashboards.ErrFolderTitleEmpty
	}

	if errors.Is(err, dashboards.ErrDashboardUpdateAccessDenied) {
		return dashboards.ErrFolderAccessDenied
	}

	if errors.Is(err, dashboards.ErrDashboardWithSameNameInFolderExists) {
		return dashboards.ErrFolderSameNameExists
	}

	if errors.Is(err, dashboards.ErrDashboardWithSameUIDExists) {
		return dashboards.ErrFolderWithSameUIDExists
	}

	if errors.Is(err, dashboards.ErrDashboardVersionMismatch) {
		return dashboards.ErrFolderVersionMismatch
	}

	if errors.Is(err, dashboards.ErrDashboardNotFound) {
		return dashboards.ErrFolderNotFound
	}

	return err
}

func (s *Service) RegisterService(r folder.RegistryService) error {
	s.mutex.Lock()
	defer s.mutex.Unlock()

	s.registry[r.Kind()] = r

	return nil
}

func (s *Service) supportBundleCollector() supportbundles.Collector {
	collector := supportbundles.Collector{
		UID:               "folder-stats",
		DisplayName:       "Folder information",
		Description:       "Folder information for the Grafana instance",
		IncludedByDefault: false,
		Default:           true,
		Fn: func(ctx context.Context) (*supportbundles.SupportItem, error) {
			s.log.Info("Generating folder support bundle")
			folders, err := s.GetFolders(ctx, folder.GetFoldersQuery{
				OrgID: 0,
				SignedInUser: &user.SignedInUser{
					Login:            "sa-supportbundle",
					OrgRole:          "Admin",
					IsGrafanaAdmin:   true,
					IsServiceAccount: true,
					Permissions:      map[int64]map[string][]string{accesscontrol.GlobalOrgID: {dashboards.ActionFoldersRead: {dashboards.ScopeFoldersAll}}},
				},
			})
			if err != nil {
				return nil, err
			}
			return s.supportItemFromFolders(folders)
		},
	}
	return collector
}

func (s *Service) supportItemFromFolders(folders []*folder.Folder) (*supportbundles.SupportItem, error) {
	stats := struct {
		Total    int              `json:"total"`    // how many folders?
		Depths   map[int]int      `json:"depths"`   // how deep they are?
		Children map[int]int      `json:"children"` // how many child folders they have?
		Folders  []*folder.Folder `json:"folders"`  // what are they?
	}{Total: len(folders), Folders: folders, Children: map[int]int{}, Depths: map[int]int{}}

	// Build parent-child mapping
	parents := map[string]string{}
	children := map[string][]string{}
	for _, f := range folders {
		parents[f.UID] = f.ParentUID
		children[f.ParentUID] = append(children[f.ParentUID], f.UID)
	}
	// Find depths of each folder
	for _, f := range folders {
		depth := 0
		for uid := f.UID; uid != ""; uid = parents[uid] {
			depth++
		}
		stats.Depths[depth] += 1
		stats.Children[len(children[f.UID])] += 1
	}

	b, err := json.MarshalIndent(stats, "", " ")
	if err != nil {
		return nil, err
	}
	return &supportbundles.SupportItem{
		Filename:  "folders.json",
		FileBytes: b,
	}, nil
}<|MERGE_RESOLUTION|>--- conflicted
+++ resolved
@@ -17,6 +17,7 @@
 	"golang.org/x/exp/slices"
 
 	"github.com/grafana/grafana/pkg/bus"
+	"github.com/grafana/grafana/pkg/cmd/grafana-cli/logger"
 	"github.com/grafana/grafana/pkg/events"
 	"github.com/grafana/grafana/pkg/infra/db"
 	"github.com/grafana/grafana/pkg/infra/metrics"
@@ -69,17 +70,13 @@
 	r prometheus.Registerer,
 	embedService *embedserver.Service,
 ) folder.Service {
-<<<<<<< HEAD
-	store := ProvideStore(db, cfg)
+	store := ProvideStore(db)
 
 	zClient, err := embedService.GetClient(context.Background(), "1")
 	if err != nil {
 		panic(fmt.Sprintf("failed to get zanzana client: %v", err))
 	}
 
-=======
-	store := ProvideStore(db)
->>>>>>> f28905f8
 	srv := &Service{
 		log:                  slog.Default().With("logger", "folder-service"),
 		dashboardStore:       dashboardStore,
