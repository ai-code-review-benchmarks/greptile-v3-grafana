--- conflicted
+++ resolved
@@ -30,25 +30,14 @@
 type Service struct {
 	store store
 
-<<<<<<< HEAD
-	log              log.Logger
-	cfg              *setting.Cfg
-	dashboardService dashboards.DashboardService
-	dashboardStore   dashboards.Store
-	folderStore      dashboards.FolderStore
-	searchService    *search.SearchService
-	features         featuremgmt.FeatureToggles
-	permissions      accesscontrol.FolderPermissionsService
-	accessControl    accesscontrol.AccessControl
-=======
-	log            log.Logger
-	cfg            *setting.Cfg
-	dashboardStore dashboards.Store
-	searchService  *search.SearchService
-	features       featuremgmt.FeatureToggles
-	permissions    accesscontrol.FolderPermissionsService
-	accessControl  accesscontrol.AccessControl
->>>>>>> 4b634fad
+	log                  log.Logger
+	cfg                  *setting.Cfg
+	dashboardStore       dashboards.Store
+	dashboardFolderStore dashboards.FolderStore
+	searchService        *search.SearchService
+	features             featuremgmt.FeatureToggles
+	permissions          accesscontrol.FolderPermissionsService
+	accessControl        accesscontrol.AccessControl
 
 	// bus is currently used to publish events that cause scheduler to update rules.
 	bus bus.Bus
@@ -69,29 +58,16 @@
 	ac.RegisterScopeAttributeResolver(dashboards.NewFolderIDScopeResolver(dashboardStore, folderStore))
 	store := ProvideStore(db, cfg, features)
 	svr := &Service{
-<<<<<<< HEAD
-		cfg:              cfg,
-		log:              log.New("folder-service"),
-		dashboardService: dashboardService,
-		dashboardStore:   dashboardStore,
-		folderStore:      folderStore,
-		store:            store,
-		searchService:    searchService,
-		features:         features,
-		permissions:      folderPermissionsService,
-		accessControl:    ac,
-		bus:              bus,
-=======
-		cfg:            cfg,
-		log:            log.New("folder-service"),
-		dashboardStore: dashboardStore,
-		store:          store,
-		searchService:  searchService,
-		features:       features,
-		permissions:    folderPermissionsService,
-		accessControl:  ac,
-		bus:            bus,
->>>>>>> 4b634fad
+		cfg:                  cfg,
+		log:                  log.New("folder-service"),
+		dashboardStore:       dashboardStore,
+		dashboardFolderStore: folderStore,
+		store:                store,
+		searchService:        searchService,
+		features:             features,
+		permissions:          folderPermissionsService,
+		accessControl:        ac,
+		bus:                  bus,
 	}
 	if features.IsEnabled(featuremgmt.FlagNestedFolders) {
 		svr.DBMigration(db)
@@ -193,7 +169,7 @@
 		filtered := make([]*folder.Folder, 0, len(children))
 		for _, f := range children {
 			// fetch folder from dashboard store
-			dashFolder, err := s.folderStore.GetFolderByUID(ctx, f.OrgID, f.UID)
+			dashFolder, err := s.dashboardFolderStore.GetFolderByUID(ctx, f.OrgID, f.UID)
 			if err != nil {
 				s.log.Error("failed to fetch folder by UID: %s from dashboard store", f.UID, err)
 				continue
@@ -247,7 +223,7 @@
 		return &folder.Folder{ID: id, Title: "General"}, nil
 	}
 
-	dashFolder, err := s.folderStore.GetFolderByID(ctx, orgID, id)
+	dashFolder, err := s.dashboardFolderStore.GetFolderByID(ctx, orgID, id)
 	if err != nil {
 		return nil, err
 	}
@@ -271,7 +247,7 @@
 }
 
 func (s *Service) getFolderByUID(ctx context.Context, user *user.SignedInUser, orgID int64, uid string) (*folder.Folder, error) {
-	dashFolder, err := s.folderStore.GetFolderByUID(ctx, orgID, uid)
+	dashFolder, err := s.dashboardFolderStore.GetFolderByUID(ctx, orgID, uid)
 	if err != nil {
 		return nil, err
 	}
@@ -295,7 +271,7 @@
 }
 
 func (s *Service) getFolderByTitle(ctx context.Context, user *user.SignedInUser, orgID int64, title string) (*folder.Folder, error) {
-	dashFolder, err := s.folderStore.GetFolderByTitle(ctx, orgID, title)
+	dashFolder, err := s.dashboardFolderStore.GetFolderByTitle(ctx, orgID, title)
 	if err != nil {
 		return nil, err
 	}
@@ -357,7 +333,7 @@
 	}
 
 	var createdFolder *folder.Folder
-	createdFolder, err = s.folderStore.GetFolderByID(ctx, cmd.OrgID, dash.ID)
+	createdFolder, err = s.dashboardFolderStore.GetFolderByID(ctx, cmd.OrgID, dash.ID)
 	if err != nil {
 		return nil, err
 	}
@@ -502,7 +478,7 @@
 	}
 
 	var foldr *folder.Folder
-	foldr, err = s.folderStore.GetFolderByID(ctx, cmd.OrgID, dash.ID)
+	foldr, err = s.dashboardFolderStore.GetFolderByID(ctx, cmd.OrgID, dash.ID)
 	if err != nil {
 		return nil, err
 	}
@@ -561,7 +537,7 @@
 		}
 	}
 
-	dashFolder, err := s.folderStore.GetFolderByUID(ctx, cmd.OrgID, cmd.UID)
+	dashFolder, err := s.dashboardFolderStore.GetFolderByUID(ctx, cmd.OrgID, cmd.UID)
 	if err != nil {
 		return err
 	}
