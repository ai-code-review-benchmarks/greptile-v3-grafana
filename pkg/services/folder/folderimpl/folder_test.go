package folderimpl

import (
	"context"
	"encoding/json"
	"errors"
	"fmt"
	"log/slog"
	"math/rand"
	"strings"
	"testing"
	"time"

	"github.com/google/go-cmp/cmp"
	"github.com/stretchr/testify/assert"
	"github.com/stretchr/testify/mock"
	"github.com/stretchr/testify/require"

	"github.com/grafana/grafana/pkg/api/routing"
	"github.com/grafana/grafana/pkg/bus"
	"github.com/grafana/grafana/pkg/infra/db"
	"github.com/grafana/grafana/pkg/infra/db/dbtest"
	"github.com/grafana/grafana/pkg/infra/log"
	"github.com/grafana/grafana/pkg/infra/log/logtest"
	"github.com/grafana/grafana/pkg/infra/tracing"
	"github.com/grafana/grafana/pkg/services/accesscontrol"
	"github.com/grafana/grafana/pkg/services/accesscontrol/acimpl"
	"github.com/grafana/grafana/pkg/services/accesscontrol/actest"
	acmock "github.com/grafana/grafana/pkg/services/accesscontrol/mock"
	"github.com/grafana/grafana/pkg/services/dashboards"
	"github.com/grafana/grafana/pkg/services/dashboards/dashboardaccess"
	"github.com/grafana/grafana/pkg/services/dashboards/database"
	dashboardservice "github.com/grafana/grafana/pkg/services/dashboards/service"
	"github.com/grafana/grafana/pkg/services/featuremgmt"
	"github.com/grafana/grafana/pkg/services/folder"
	"github.com/grafana/grafana/pkg/services/folder/foldertest"
	"github.com/grafana/grafana/pkg/services/guardian"
	"github.com/grafana/grafana/pkg/services/libraryelements"
	"github.com/grafana/grafana/pkg/services/libraryelements/model"
	"github.com/grafana/grafana/pkg/services/librarypanels"
	"github.com/grafana/grafana/pkg/services/ngalert/models"
	ngstore "github.com/grafana/grafana/pkg/services/ngalert/store"
	"github.com/grafana/grafana/pkg/services/org"
	"github.com/grafana/grafana/pkg/services/publicdashboards"
	"github.com/grafana/grafana/pkg/services/quota/quotatest"
	"github.com/grafana/grafana/pkg/services/sqlstore"
	"github.com/grafana/grafana/pkg/services/store/entity"
	"github.com/grafana/grafana/pkg/services/supportbundles/supportbundlestest"
	"github.com/grafana/grafana/pkg/services/tag/tagimpl"
	"github.com/grafana/grafana/pkg/services/user"
	"github.com/grafana/grafana/pkg/setting"
	"github.com/grafana/grafana/pkg/util"
)

var orgID = int64(1)
var usr = &user.SignedInUser{UserID: 1, OrgID: orgID, Permissions: map[int64]map[string][]string{orgID: {dashboards.ActionFoldersCreate: {dashboards.ScopeFoldersProvider.GetResourceScopeUID(folder.GeneralFolderUID)}}}}
var noPermUsr = &user.SignedInUser{UserID: 1, OrgID: orgID, Permissions: map[int64]map[string][]string{}}

func TestIntegrationProvideFolderService(t *testing.T) {
	if testing.Short() {
		t.Skip("skipping integration test")
	}
	t.Run("should register scope resolvers", func(t *testing.T) {
		ac := acmock.New()
		db, cfg := db.InitTestDBWithCfg(t)
		store := ProvideStore(db)
		ProvideService(store, ac, bus.ProvideBus(tracing.InitializeTracerForTest()), nil, nil, db,
			featuremgmt.WithFeatures(), supportbundlestest.NewFakeBundleService(), cfg, nil, tracing.InitializeTracerForTest())

		require.Len(t, ac.Calls.RegisterAttributeScopeResolver, 2)
	})
}

func TestIntegrationFolderService(t *testing.T) {
	if testing.Short() {
		t.Skip("skipping integration test")
	}
	t.Run("Folder service tests", func(t *testing.T) {
		dashStore := &dashboards.FakeDashboardStore{}
		db, cfg := sqlstore.InitTestDB(t)
		nestedFolderStore := ProvideStore(db)

		folderStore := foldertest.NewFakeFolderStore(t)

		features := featuremgmt.WithFeatures()

		alertingStore := ngstore.DBstore{
			SQLStore:      db,
			Cfg:           cfg.UnifiedAlerting,
			Logger:        log.New("test-alerting-store"),
			AccessControl: actest.FakeAccessControl{ExpectedEvaluate: true},
		}

		service := &Service{
			log:                  slog.New(logtest.NewTestHandler(t)).With("logger", "test-folder-service"),
			dashboardStore:       dashStore,
			dashboardFolderStore: folderStore,
			store:                nestedFolderStore,
			features:             features,
			bus:                  bus.ProvideBus(tracing.InitializeTracerForTest()),
			db:                   db,
			accessControl:        acimpl.ProvideAccessControl(features),
			metrics:              newFoldersMetrics(nil),
			registry:             make(map[string]folder.RegistryService),
			tracer:               tracing.InitializeTracerForTest(),
		}

		require.NoError(t, service.RegisterService(alertingStore))

		t.Run("Given user has no permissions", func(t *testing.T) {
			origNewGuardian := guardian.New
			guardian.MockDashboardGuardian(&guardian.FakeDashboardGuardian{})

			folderUID := util.GenerateShortUID()

			f := folder.NewFolder("Folder", "")
			f.UID = folderUID

			folderStore.On("GetFolderByUID", mock.Anything, orgID, folderUID).Return(f, nil)

			t.Run("When get folder by id should return access denied error", func(t *testing.T) {
				_, err := service.Get(context.Background(), &folder.GetFolderQuery{
					UID:          &folderUID,
					OrgID:        orgID,
					SignedInUser: noPermUsr,
				})
				require.Equal(t, err, dashboards.ErrFolderAccessDenied)
			})

			t.Run("When get folder by uid should return access denied error", func(t *testing.T) {
				_, err := service.Get(context.Background(), &folder.GetFolderQuery{
					UID:          &folderUID,
					OrgID:        orgID,
					SignedInUser: noPermUsr,
				})
				require.Equal(t, err, dashboards.ErrFolderAccessDenied)
			})

			t.Run("When creating folder should return access denied error", func(t *testing.T) {
				dashStore.On("ValidateDashboardBeforeSave", mock.Anything, mock.AnythingOfType("*dashboards.Dashboard"), mock.AnythingOfType("bool")).Return(true, nil).Times(2)
				_, err := service.Create(context.Background(), &folder.CreateFolderCommand{
					OrgID:        orgID,
					Title:        f.Title,
					UID:          folderUID,
					SignedInUser: noPermUsr,
				})
				require.Error(t, err)
			})

			title := "Folder-TEST"
			t.Run("When updating folder should return access denied error", func(t *testing.T) {
				folderResult := dashboards.NewDashboard("dashboard-test")
				folderResult.IsFolder = true
				dashStore.On("GetDashboard", mock.Anything, mock.AnythingOfType("*dashboards.GetDashboardQuery")).Return(folderResult, nil)
				_, err := service.Update(context.Background(), &folder.UpdateFolderCommand{
					UID:          folderUID,
					OrgID:        orgID,
					NewTitle:     &title,
					SignedInUser: noPermUsr,
				})
				require.Equal(t, err, dashboards.ErrFolderAccessDenied)
			})

			t.Run("When deleting folder by uid should return access denied error", func(t *testing.T) {
				newFolder := folder.NewFolder("Folder", "")
				newFolder.UID = folderUID

				folderStore.On("GetFolderByUID", mock.Anything, orgID, folderUID).Return(newFolder, nil)

				err := service.Delete(context.Background(), &folder.DeleteFolderCommand{
					UID:              folderUID,
					OrgID:            orgID,
					ForceDeleteRules: false,
					SignedInUser:     noPermUsr,
				})
				require.Error(t, err)
				require.Equal(t, err, dashboards.ErrFolderAccessDenied)
			})

			t.Cleanup(func() {
				guardian.New = origNewGuardian
			})
		})

		t.Run("Given user has permission to save", func(t *testing.T) {
			origNewGuardian := guardian.New
			guardian.MockDashboardGuardian(&guardian.FakeDashboardGuardian{CanSaveValue: true, CanViewValue: true})
			service.features = featuremgmt.WithFeatures()

			t.Run("When creating folder should not return access denied error", func(t *testing.T) {
				dash := dashboards.NewDashboardFolder("Test-Folder")
				dash.ID = rand.Int63()
				dash.UID = util.GenerateShortUID()
				f := dashboards.FromDashboard(dash)

				dashStore.On("ValidateDashboardBeforeSave", mock.Anything, mock.AnythingOfType("*dashboards.Dashboard"), mock.AnythingOfType("bool")).Return(true, nil)
				dashStore.On("SaveDashboard", mock.Anything, mock.AnythingOfType("dashboards.SaveDashboardCommand")).Return(dash, nil).Once()

				actualFolder, err := service.Create(context.Background(), &folder.CreateFolderCommand{
					OrgID:        orgID,
					Title:        dash.Title,
					UID:          dash.UID,
					SignedInUser: usr,
				})
				require.NoError(t, err)
				require.Equal(t, f, actualFolder)
			})

			t.Run("When creating folder should return error if uid is general", func(t *testing.T) {
				dash := dashboards.NewDashboardFolder("Test-Folder")
				dash.ID = rand.Int63()

				_, err := service.Create(context.Background(), &folder.CreateFolderCommand{
					OrgID:        orgID,
					Title:        dash.Title,
					UID:          "general",
					SignedInUser: usr,
				})
				require.ErrorIs(t, err, dashboards.ErrFolderInvalidUID)
			})

			t.Run("When updating folder should not return access denied error", func(t *testing.T) {
				dashboardFolder := dashboards.NewDashboardFolder("Folder")
				dashboardFolder.ID = rand.Int63()
				dashboardFolder.UID = util.GenerateShortUID()
				dashboardFolder.OrgID = orgID

				f, err := service.store.Create(context.Background(), folder.CreateFolderCommand{
					OrgID:        orgID,
					Title:        dashboardFolder.Title,
					UID:          dashboardFolder.UID,
					SignedInUser: usr,
				})
				require.NoError(t, err)
				assert.Equal(t, "Folder", f.Title)

				dashStore.On("ValidateDashboardBeforeSave", mock.Anything, mock.AnythingOfType("*dashboards.Dashboard"), mock.AnythingOfType("bool")).Return(true, nil)
				title := "TEST-Folder"
				updatedDashboardFolder := *dashboardFolder
				updatedDashboardFolder.Title = title
				dashStore.On("SaveDashboard", mock.Anything, mock.AnythingOfType("dashboards.SaveDashboardCommand")).Return(&updatedDashboardFolder, nil)
				dashStore.On("GetDashboard", mock.Anything, mock.AnythingOfType("*dashboards.GetDashboardQuery")).Return(&updatedDashboardFolder, nil)

				folderStore.On("GetFolderByID", mock.Anything, orgID, dashboardFolder.ID).Return(&folder.Folder{
					OrgID: orgID,
					ID:    dashboardFolder.ID,
					UID:   dashboardFolder.UID,
					Title: title,
				}, nil)

				req := &folder.UpdateFolderCommand{
					UID:          dashboardFolder.UID,
					OrgID:        orgID,
					NewTitle:     &title,
					SignedInUser: usr,
				}

				reqResult, err := service.Update(context.Background(), req)
				require.NoError(t, err)
				assert.Equal(t, title, reqResult.Title)
			})

			t.Run("When deleting folder by uid should not return access denied error", func(t *testing.T) {
				f := folder.NewFolder(util.GenerateShortUID(), "")
				f.UID = util.GenerateShortUID()
				folderStore.On("GetFolderByUID", mock.Anything, orgID, f.UID).Return(f, nil)

				var actualCmd *dashboards.DeleteDashboardCommand
				dashStore.On("DeleteDashboard", mock.Anything, mock.Anything).Run(func(args mock.Arguments) {
					actualCmd = args.Get(1).(*dashboards.DeleteDashboardCommand)
				}).Return(nil).Once()

				expectedForceDeleteRules := rand.Int63()%2 == 0
				err := service.Delete(context.Background(), &folder.DeleteFolderCommand{
					UID:              f.UID,
					OrgID:            orgID,
					ForceDeleteRules: expectedForceDeleteRules,
					SignedInUser:     usr,
				})
				require.NoError(t, err)
				require.NotNil(t, actualCmd)
				require.Equal(t, orgID, actualCmd.OrgID)
				require.Equal(t, expectedForceDeleteRules, actualCmd.ForceDeleteFolderRules)
			})

			t.Run("When deleting folder by uid, expectedForceDeleteRules as false, and dashboard Restore turned on should not return access denied error", func(t *testing.T) {
				f := folder.NewFolder(util.GenerateShortUID(), "")
				f.UID = util.GenerateShortUID()
				folderStore.On("GetFolderByUID", mock.Anything, orgID, f.UID).Return(f, nil)

				var actualCmd *dashboards.DeleteDashboardCommand
				dashStore.On("DeleteDashboard", mock.Anything, mock.Anything).Run(func(args mock.Arguments) {
					actualCmd = args.Get(1).(*dashboards.DeleteDashboardCommand)
				}).Return(nil).Once()
				service.features = featuremgmt.WithFeatures(featuremgmt.FlagDashboardRestore)

				expectedForceDeleteRules := false
				err := service.Delete(context.Background(), &folder.DeleteFolderCommand{
					UID:              f.UID,
					OrgID:            orgID,
					ForceDeleteRules: expectedForceDeleteRules,
					SignedInUser:     usr,
				})
				require.NoError(t, err)
				require.NotNil(t, actualCmd)
				require.Equal(t, orgID, actualCmd.OrgID)
				require.Equal(t, expectedForceDeleteRules, actualCmd.ForceDeleteFolderRules)
			})

			t.Run("When deleting folder by uid, expectedForceDeleteRules as true, and dashboard Restore turned on should not return access denied error", func(t *testing.T) {
				f := folder.NewFolder(util.GenerateShortUID(), "")
				f.UID = util.GenerateShortUID()
				folderStore.On("GetFolderByUID", mock.Anything, orgID, f.UID).Return(f, nil)

				var actualCmd *dashboards.DeleteDashboardCommand
				dashStore.On("DeleteDashboard", mock.Anything, mock.Anything).Run(func(args mock.Arguments) {
					actualCmd = args.Get(1).(*dashboards.DeleteDashboardCommand)
				}).Return(nil).Once()
				service.features = featuremgmt.WithFeatures(featuremgmt.FlagDashboardRestore)

				expectedForceDeleteRules := true
				err := service.Delete(context.Background(), &folder.DeleteFolderCommand{
					UID:              f.UID,
					OrgID:            orgID,
					ForceDeleteRules: expectedForceDeleteRules,
					SignedInUser:     usr,
				})
				require.NoError(t, err)
				require.NotNil(t, actualCmd)
				require.Equal(t, orgID, actualCmd.OrgID)
				require.Equal(t, expectedForceDeleteRules, actualCmd.ForceDeleteFolderRules)
			})

			t.Cleanup(func() {
				service.features = featuremgmt.WithFeatures()
				guardian.New = origNewGuardian
			})
		})

		t.Run("Given user has permission to view", func(t *testing.T) {
			origNewGuardian := guardian.New
			guardian.MockDashboardGuardian(&guardian.FakeDashboardGuardian{CanViewValue: true})

			t.Run("When get folder by uid should return folder", func(t *testing.T) {
				expected := folder.NewFolder(util.GenerateShortUID(), "")
				expected.UID = util.GenerateShortUID()

				folderStore.On("GetFolderByUID", mock.Anything, orgID, expected.UID).Return(expected, nil)

				actual, err := service.getFolderByUID(context.Background(), orgID, expected.UID)
				require.Equal(t, expected, actual)
				require.NoError(t, err)
			})

			t.Run("When get folder by uid and uid is general should return the root folder object", func(t *testing.T) {
				uid := accesscontrol.GeneralFolderUID
				query := &folder.GetFolderQuery{
					UID:          &uid,
					SignedInUser: usr,
				}
				actual, err := service.Get(context.Background(), query)
				require.Equal(t, folder.RootFolder, actual)
				require.NoError(t, err)
			})

			t.Run("When get folder by title should return folder", func(t *testing.T) {
				expected := folder.NewFolder("TEST-"+util.GenerateShortUID(), "")

				folderStore.On("GetFolderByTitle", mock.Anything, orgID, expected.Title, mock.Anything).Return(expected, nil)

				actual, err := service.getFolderByTitle(context.Background(), orgID, expected.Title, nil)
				require.Equal(t, expected, actual)
				require.NoError(t, err)
			})

			t.Cleanup(func() {
				guardian.New = origNewGuardian
			})
		})

		t.Run("Should map errors correct", func(t *testing.T) {
			testCases := []struct {
				ActualError   error
				ExpectedError error
			}{
				{ActualError: dashboards.ErrDashboardTitleEmpty, ExpectedError: dashboards.ErrFolderTitleEmpty},
				{ActualError: dashboards.ErrDashboardUpdateAccessDenied, ExpectedError: dashboards.ErrFolderAccessDenied},
				{ActualError: dashboards.ErrDashboardWithSameUIDExists, ExpectedError: dashboards.ErrFolderWithSameUIDExists},
				{ActualError: dashboards.ErrDashboardVersionMismatch, ExpectedError: dashboards.ErrFolderVersionMismatch},
				{ActualError: dashboards.ErrDashboardNotFound, ExpectedError: dashboards.ErrFolderNotFound},
				{ActualError: dashboards.ErrDashboardInvalidUid, ExpectedError: dashboards.ErrDashboardInvalidUid},
			}

			for _, tc := range testCases {
				actualError := toFolderError(tc.ActualError)
				assert.EqualErrorf(t, actualError, tc.ExpectedError.Error(),
					"For error '%s' expected error '%s', actual '%s'", tc.ActualError, tc.ExpectedError, actualError)
			}
		})

		t.Run("Returns root folder", func(t *testing.T) {
			t.Run("When the folder UID is blank should return the root folder", func(t *testing.T) {
				emptyString := ""
				actual, err := service.Get(context.Background(), &folder.GetFolderQuery{
					UID:          &emptyString,
					OrgID:        1,
					SignedInUser: usr,
				})

				assert.NoError(t, err)
				assert.Equal(t, folder.GeneralFolder.UID, actual.UID)
				assert.Equal(t, folder.GeneralFolder.Title, actual.Title)
			})
		})
	})
}

func TestIntegrationNestedFolderService(t *testing.T) {
	if testing.Short() {
		t.Skip("skipping integration test")
	}
	db, cfg := sqlstore.InitTestDB(t)
	cfg.UnifiedAlerting.BaseInterval = time.Second
	quotaService := quotatest.New(false, nil)
	folderStore := ProvideDashboardFolderStore(db)

	featuresFlagOn := featuremgmt.WithFeatures("nestedFolders")
	dashStore, err := database.ProvideDashboardStore(db, cfg, featuresFlagOn, tagimpl.ProvideService(db))
	require.NoError(t, err)
	nestedFolderStore := ProvideStore(db)

	b := bus.ProvideBus(tracing.InitializeTracerForTest())
	ac := acimpl.ProvideAccessControl(featuremgmt.WithFeatures())

	serviceWithFlagOn := &Service{
		log:                  slog.New(logtest.NewTestHandler(t)).With("logger", "test-folder-service"),
		dashboardStore:       dashStore,
		dashboardFolderStore: folderStore,
		store:                nestedFolderStore,
		features:             featuresFlagOn,
		bus:                  b,
		db:                   db,
		accessControl:        ac,
		registry:             make(map[string]folder.RegistryService),
		metrics:              newFoldersMetrics(nil),
		tracer:               tracing.InitializeTracerForTest(),
	}

	signedInUser := user.SignedInUser{UserID: 1, OrgID: orgID, Permissions: map[int64]map[string][]string{
		orgID: {
			dashboards.ActionFoldersCreate:         {},
			dashboards.ActionFoldersWrite:          {dashboards.ScopeFoldersAll},
			accesscontrol.ActionAlertingRuleDelete: {dashboards.ScopeFoldersAll},
		},
	}}
	createCmd := folder.CreateFolderCommand{
		OrgID:        orgID,
		ParentUID:    "",
		SignedInUser: &signedInUser,
	}

	libraryElementCmd := model.CreateLibraryElementCommand{
		Model: []byte(`
		{
		  "datasource": "${DS_GDEV-TESTDATA}",
		  "id": 1,
		  "title": "Text - Library Panel",
		  "type": "text",
		  "description": "A description"
		}
	`),
		Kind: int64(model.PanelElement),
	}
	routeRegister := routing.NewRouteRegister()

	folderPermissions := acmock.NewMockedPermissionsService()
	dashboardPermissions := acmock.NewMockedPermissionsService()
	publicDashboardFakeService := publicdashboards.NewFakePublicDashboardServiceWrapper(t)
	publicDashboardFakeService.On("DeleteByDashboardUIDs", mock.Anything, mock.Anything, mock.Anything).Return(nil)

	t.Run("Should get descendant counts", func(t *testing.T) {
		depth := 5
		t.Run("With nested folder feature flag on", func(t *testing.T) {
			origNewGuardian := guardian.New
			guardian.MockDashboardGuardian(&guardian.FakeDashboardGuardian{
				CanSaveValue: true,
				CanViewValue: true,
				// CanEditValue is required to create library elements
				CanEditValue: true,
			})

<<<<<<< HEAD
			dashSrv, err := dashboardservice.ProvideDashboardServiceImpl(cfg, dashStore, folderStore, featuresFlagOn, folderPermissions, dashboardPermissions, ac, serviceWithFlagOn, nestedFolderStore, nil, zanzana.NewNoopClient(), nil, nil, nil, quotaService, nil, publicDashboardFakeService)
=======
			dashSrv, err := dashboardservice.ProvideDashboardServiceImpl(cfg, dashStore, folderStore, featuresFlagOn, folderPermissions, dashboardPermissions, ac, serviceWithFlagOn, nestedFolderStore, nil, nil, nil, nil, quotaService, nil)
>>>>>>> d025523a
			require.NoError(t, err)

			alertStore, err := ngstore.ProvideDBStore(cfg, featuresFlagOn, db, serviceWithFlagOn, dashSrv, ac, b)
			require.NoError(t, err)

			elementService := libraryelements.ProvideService(cfg, db, routeRegister, serviceWithFlagOn, featuresFlagOn, ac)
			lps, err := librarypanels.ProvideService(cfg, db, routeRegister, elementService, serviceWithFlagOn)
			require.NoError(t, err)

			ancestors := CreateSubtreeInStore(t, nestedFolderStore, serviceWithFlagOn, depth, "getDescendantCountsOn", createCmd, true)

			parent, err := serviceWithFlagOn.dashboardFolderStore.GetFolderByUID(context.Background(), orgID, ancestors[0].UID)
			require.NoError(t, err)
			subfolder, err := serviceWithFlagOn.dashboardFolderStore.GetFolderByUID(context.Background(), orgID, ancestors[1].UID)
			require.NoError(t, err)
			// nolint:staticcheck
			_ = insertTestDashboard(t, serviceWithFlagOn.dashboardStore, "dashboard in parent", orgID, parent.ID, parent.UID, "prod")
			// nolint:staticcheck
			_ = insertTestDashboard(t, serviceWithFlagOn.dashboardStore, "dashboard in subfolder", orgID, subfolder.ID, subfolder.UID, "prod")
			_ = createRule(t, alertStore, parent.UID, "parent alert")
			_ = createRule(t, alertStore, subfolder.UID, "sub alert")

			// nolint:staticcheck
			libraryElementCmd.FolderID = parent.ID
			libraryElementCmd.FolderUID = &parent.UID
			_, err = lps.LibraryElementService.CreateElement(context.Background(), &signedInUser, libraryElementCmd)
			require.NoError(t, err)
			// nolint:staticcheck
			libraryElementCmd.FolderID = subfolder.ID
			libraryElementCmd.FolderUID = &subfolder.UID
			_, err = lps.LibraryElementService.CreateElement(context.Background(), &signedInUser, libraryElementCmd)
			require.NoError(t, err)

			countCmd := folder.GetDescendantCountsQuery{
				UID:          &ancestors[0].UID,
				OrgID:        orgID,
				SignedInUser: &signedInUser,
			}
			m, err := serviceWithFlagOn.GetDescendantCounts(context.Background(), &countCmd)
			require.NoError(t, err)
			require.Equal(t, int64(depth-1), m[entity.StandardKindFolder])
			require.Equal(t, int64(2), m[entity.StandardKindDashboard])
			require.Equal(t, int64(2), m[entity.StandardKindAlertRule])
			require.Equal(t, int64(2), m[entity.StandardKindLibraryPanel])

			t.Cleanup(func() {
				guardian.New = origNewGuardian
				for _, ancestor := range ancestors {
					err := serviceWithFlagOn.store.Delete(context.Background(), []string{ancestor.UID}, orgID)
					assert.NoError(t, err)
				}
			})
		})
		t.Run("With nested folder feature flag off", func(t *testing.T) {
			featuresFlagOff := featuremgmt.WithFeatures()
			dashStore, err := database.ProvideDashboardStore(db, cfg, featuresFlagOff, tagimpl.ProvideService(db))
			require.NoError(t, err)
			nestedFolderStore := ProvideStore(db)

			serviceWithFlagOff := &Service{
				log:                  slog.New(logtest.NewTestHandler(t)).With("logger", "test-folder-service"),
				dashboardStore:       dashStore,
				dashboardFolderStore: folderStore,
				store:                nestedFolderStore,
				features:             featuresFlagOff,
				bus:                  b,
				db:                   db,
				registry:             make(map[string]folder.RegistryService),
				metrics:              newFoldersMetrics(nil),
				tracer:               tracing.InitializeTracerForTest(),
			}

			origNewGuardian := guardian.New
			guardian.MockDashboardGuardian(&guardian.FakeDashboardGuardian{
				CanSaveValue: true,
				CanViewValue: true,
				// CanEditValue is required to create library elements
				CanEditValue: true,
			})

			dashSrv, err := dashboardservice.ProvideDashboardServiceImpl(cfg, dashStore, folderStore, featuresFlagOff,
<<<<<<< HEAD
				folderPermissions, dashboardPermissions, ac, serviceWithFlagOff, nestedFolderStore, nil, zanzana.NewNoopClient(), nil, nil, nil, quotaService, nil, publicDashboardFakeService)
=======
				folderPermissions, dashboardPermissions, ac, serviceWithFlagOff, nestedFolderStore, nil, nil, nil, nil, quotaService, nil)
>>>>>>> d025523a
			require.NoError(t, err)

			alertStore, err := ngstore.ProvideDBStore(cfg, featuresFlagOff, db, serviceWithFlagOff, dashSrv, ac, b)
			require.NoError(t, err)

			elementService := libraryelements.ProvideService(cfg, db, routeRegister, serviceWithFlagOff, featuresFlagOff, ac)
			lps, err := librarypanels.ProvideService(cfg, db, routeRegister, elementService, serviceWithFlagOff)
			require.NoError(t, err)

			ancestors := CreateSubtreeInStore(t, nestedFolderStore, serviceWithFlagOn, depth, "getDescendantCountsOff", createCmd, true)

			parent, err := serviceWithFlagOn.dashboardFolderStore.GetFolderByUID(context.Background(), orgID, ancestors[0].UID)
			require.NoError(t, err)
			subfolder, err := serviceWithFlagOn.dashboardFolderStore.GetFolderByUID(context.Background(), orgID, ancestors[1].UID)
			require.NoError(t, err)
			// nolint:staticcheck
			_ = insertTestDashboard(t, serviceWithFlagOn.dashboardStore, "dashboard in parent", orgID, parent.ID, parent.UID, "prod")
			// nolint:staticcheck
			_ = insertTestDashboard(t, serviceWithFlagOn.dashboardStore, "dashboard in subfolder", orgID, subfolder.ID, subfolder.UID, "prod")
			_ = createRule(t, alertStore, parent.UID, "parent alert")
			_ = createRule(t, alertStore, subfolder.UID, "sub alert")

			// nolint:staticcheck
			libraryElementCmd.FolderID = parent.ID
			libraryElementCmd.FolderUID = &parent.UID
			_, err = lps.LibraryElementService.CreateElement(context.Background(), &signedInUser, libraryElementCmd)
			require.NoError(t, err)
			// nolint:staticcheck
			libraryElementCmd.FolderID = subfolder.ID
			libraryElementCmd.FolderUID = &subfolder.UID
			_, err = lps.LibraryElementService.CreateElement(context.Background(), &signedInUser, libraryElementCmd)
			require.NoError(t, err)

			countCmd := folder.GetDescendantCountsQuery{
				UID:          &ancestors[0].UID,
				OrgID:        orgID,
				SignedInUser: &signedInUser,
			}
			m, err := serviceWithFlagOff.GetDescendantCounts(context.Background(), &countCmd)
			require.NoError(t, err)
			require.Equal(t, int64(0), m[entity.StandardKindFolder])
			require.Equal(t, int64(1), m[entity.StandardKindDashboard])
			require.Equal(t, int64(1), m[entity.StandardKindAlertRule])
			require.Equal(t, int64(1), m[entity.StandardKindLibraryPanel])

			t.Cleanup(func() {
				guardian.New = origNewGuardian
				for _, ancestor := range ancestors {
					err := serviceWithFlagOn.store.Delete(context.Background(), []string{ancestor.UID}, orgID)
					assert.NoError(t, err)
				}
			})
		})
	})

	t.Run("Should delete folders", func(t *testing.T) {
		featuresFlagOff := featuremgmt.WithFeatures()
		serviceWithFlagOff := &Service{
			log:                  slog.New(logtest.NewTestHandler(t)).With("logger", "test-folder-service"),
			dashboardFolderStore: folderStore,
			features:             featuresFlagOff,
			bus:                  b,
			db:                   db,
			registry:             make(map[string]folder.RegistryService),
			metrics:              newFoldersMetrics(nil),
			tracer:               tracing.InitializeTracerForTest(),
		}

		testCases := []struct {
			service           *Service
			featuresFlag      featuremgmt.FeatureToggles
			prefix            string
			depth             int
			forceDelete       bool
			deletionErr       error
			dashboardErr      error
			folderErr         error
			libPanelParentErr error
			libPanelSubErr    error
			desc              string
		}{
			{
				service:           serviceWithFlagOn,
				featuresFlag:      featuresFlagOn,
				prefix:            "flagon-force",
				depth:             3,
				forceDelete:       true,
				dashboardErr:      dashboards.ErrFolderNotFound,
				folderErr:         folder.ErrFolderNotFound,
				libPanelParentErr: model.ErrLibraryElementNotFound,
				libPanelSubErr:    model.ErrLibraryElementNotFound,
				desc:              "With nested folder feature flag on and force deletion of rules",
			},
			{
				service:      serviceWithFlagOn,
				featuresFlag: featuresFlagOn,
				prefix:       "flagon-noforce",
				depth:        3,
				forceDelete:  false,
				deletionErr:  folder.ErrFolderNotEmpty,
				desc:         "With nested folder feature flag on and no force deletion of rules",
			},
			{
				service:           serviceWithFlagOff,
				featuresFlag:      featuresFlagOff,
				prefix:            "flagoff-force",
				depth:             1,
				forceDelete:       true,
				dashboardErr:      dashboards.ErrFolderNotFound,
				folderErr:         folder.ErrFolderNotFound,
				libPanelParentErr: model.ErrLibraryElementNotFound,
				desc:              "With nested folder feature flag off and force deletion of rules",
			},
			{
				service:      serviceWithFlagOff,
				featuresFlag: featuresFlagOff,
				prefix:       "flagoff-noforce",
				depth:        1,
				forceDelete:  false,
				deletionErr:  folder.ErrFolderNotEmpty,
				desc:         "With nested folder feature flag off and no force deletion of rules",
			},
		}

		for _, tc := range testCases {
			t.Run(tc.desc, func(t *testing.T) {
				origNewGuardian := guardian.New
				guardian.MockDashboardGuardian(&guardian.FakeDashboardGuardian{
					CanSaveValue: true,
					CanViewValue: true,
					// CanEditValue is required to create library elements
					CanEditValue: true,
				})

				elementService := libraryelements.ProvideService(cfg, db, routeRegister, tc.service, tc.featuresFlag, ac)
				lps, err := librarypanels.ProvideService(cfg, db, routeRegister, elementService, tc.service)
				require.NoError(t, err)

				dashStore, err := database.ProvideDashboardStore(db, cfg, tc.featuresFlag, tagimpl.ProvideService(db))
				require.NoError(t, err)
				nestedFolderStore := ProvideStore(db)
				tc.service.dashboardStore = dashStore
				tc.service.store = nestedFolderStore

<<<<<<< HEAD
				dashSrv, err := dashboardservice.ProvideDashboardServiceImpl(cfg, dashStore, folderStore, tc.featuresFlag, folderPermissions, dashboardPermissions, ac, tc.service, tc.service.store, nil, zanzana.NewNoopClient(), nil, nil, nil, quotaService, nil, publicDashboardFakeService)
=======
				dashSrv, err := dashboardservice.ProvideDashboardServiceImpl(cfg, dashStore, folderStore, tc.featuresFlag, folderPermissions, dashboardPermissions, ac, tc.service, tc.service.store, nil, nil, nil, nil, quotaService, nil)
>>>>>>> d025523a
				require.NoError(t, err)
				alertStore, err := ngstore.ProvideDBStore(cfg, tc.featuresFlag, db, tc.service, dashSrv, ac, b)
				require.NoError(t, err)

				ancestors := CreateSubtreeInStore(t, nestedFolderStore, serviceWithFlagOn, tc.depth, tc.prefix, createCmd, true)

				parent, err := serviceWithFlagOn.dashboardFolderStore.GetFolderByUID(context.Background(), orgID, ancestors[0].UID)
				require.NoError(t, err)
				_ = createRule(t, alertStore, parent.UID, "parent alert")

				var (
					subfolder *folder.Folder
					subPanel  model.LibraryElementDTO
				)
				if tc.depth > 1 {
					subfolder, err = serviceWithFlagOn.dashboardFolderStore.GetFolderByUID(context.Background(), orgID, ancestors[1].UID)
					require.NoError(t, err)
					_ = createRule(t, alertStore, subfolder.UID, "sub alert")
					// nolint:staticcheck
					libraryElementCmd.FolderID = subfolder.ID
					libraryElementCmd.FolderUID = &subPanel.FolderUID
					subPanel, err = lps.LibraryElementService.CreateElement(context.Background(), &signedInUser, libraryElementCmd)
					require.NoError(t, err)
				}
				// nolint:staticcheck
				libraryElementCmd.FolderID = parent.ID
				libraryElementCmd.FolderUID = &parent.UID
				parentPanel, err := lps.LibraryElementService.CreateElement(context.Background(), &signedInUser, libraryElementCmd)
				require.NoError(t, err)

				deleteCmd := folder.DeleteFolderCommand{
					UID:              ancestors[0].UID,
					OrgID:            orgID,
					SignedInUser:     &signedInUser,
					ForceDeleteRules: tc.forceDelete,
				}

				err = tc.service.Delete(context.Background(), &deleteCmd)
				require.ErrorIs(t, err, tc.deletionErr)

				for i, ancestor := range ancestors {
					// dashboard table
					_, err := tc.service.dashboardFolderStore.GetFolderByUID(context.Background(), orgID, ancestor.UID)
					require.ErrorIs(t, err, tc.dashboardErr)
					// folder table
					_, err = tc.service.store.Get(context.Background(), folder.GetFolderQuery{UID: &ancestors[i].UID, OrgID: orgID})
					require.ErrorIs(t, err, tc.folderErr)
				}

				_, err = lps.LibraryElementService.GetElement(context.Background(), &signedInUser, model.GetLibraryElementCommand{
					FolderName: parent.Title,
					FolderID:   parent.ID, // nolint:staticcheck
					UID:        parentPanel.UID,
				})
				require.ErrorIs(t, err, tc.libPanelParentErr)
				if tc.depth > 1 {
					_, err = lps.LibraryElementService.GetElement(context.Background(), &signedInUser, model.GetLibraryElementCommand{
						FolderName: subfolder.Title,
						FolderID:   subfolder.ID, // nolint:staticcheck
						UID:        subPanel.UID,
					})
					require.ErrorIs(t, err, tc.libPanelSubErr)
				}
				t.Cleanup(func() {
					guardian.New = origNewGuardian
				})
			})
		}
	})
}

func TestNestedFolderServiceFeatureToggle(t *testing.T) {
	g := guardian.New
	guardian.MockDashboardGuardian(&guardian.FakeDashboardGuardian{CanSaveValue: true})
	t.Cleanup(func() {
		guardian.New = g
	})

	nestedFolderStore := folder.NewFakeStore()

	dashStore := dashboards.FakeDashboardStore{}
	dashStore.On("ValidateDashboardBeforeSave", mock.Anything, mock.AnythingOfType("*dashboards.Dashboard"), mock.AnythingOfType("bool")).Return(true, nil)
	dashStore.On("SaveDashboard", mock.Anything, mock.AnythingOfType("dashboards.SaveDashboardCommand")).Return(&dashboards.Dashboard{}, nil)

	dashboardFolderStore := foldertest.NewFakeFolderStore(t)

	db, _ := sqlstore.InitTestDB(t)
	folderService := &Service{
		store:                nestedFolderStore,
		log:                  slog.New(logtest.NewTestHandler(t)).With("logger", "test-folder-service"),
		db:                   db,
		dashboardStore:       &dashStore,
		dashboardFolderStore: dashboardFolderStore,
		features:             featuremgmt.WithFeatures(featuremgmt.FlagNestedFolders),
		accessControl:        acimpl.ProvideAccessControl(featuremgmt.WithFeatures()),
		metrics:              newFoldersMetrics(nil),
		tracer:               tracing.InitializeTracerForTest(),
	}
	t.Run("create folder", func(t *testing.T) {
		nestedFolderStore.ExpectedFolder = &folder.Folder{ParentUID: util.GenerateShortUID()}
		res, err := folderService.Create(context.Background(), &folder.CreateFolderCommand{SignedInUser: usr, Title: "my folder"})
		require.NoError(t, err)
		require.NotNil(t, res.UID)
		require.NotEmpty(t, res.ParentUID)
	})
}

func TestFolderServiceDualWrite(t *testing.T) {
	g := guardian.New
	guardian.MockDashboardGuardian(&guardian.FakeDashboardGuardian{CanSaveValue: true})
	t.Cleanup(func() {
		guardian.New = g
	})

	db, _ := sqlstore.InitTestDB(t)
	cfg := setting.NewCfg()
	features := featuremgmt.WithFeatures()
	nestedFolderStore := ProvideStore(db)

	dashStore, err := database.ProvideDashboardStore(db, cfg, features, tagimpl.ProvideService(db))
	require.NoError(t, err)

	dashboardFolderStore := ProvideDashboardFolderStore(db)

	folderService := &Service{
		store:                nestedFolderStore,
		log:                  slog.New(logtest.NewTestHandler(t)).With("logger", "test-folder-service"),
		db:                   db,
		dashboardStore:       dashStore,
		dashboardFolderStore: dashboardFolderStore,
		features:             featuremgmt.WithFeatures(featuremgmt.FlagNestedFolders),
		accessControl:        acimpl.ProvideAccessControl(featuremgmt.WithFeatures()),
		metrics:              newFoldersMetrics(nil),
		tracer:               tracing.InitializeTracerForTest(),
		bus:                  bus.ProvideBus(tracing.InitializeTracerForTest()),
	}

	t.Run("When creating a folder it should trim leading and trailing spaces in both dashboard and folder tables", func(t *testing.T) {
		f, err := folderService.Create(context.Background(), &folder.CreateFolderCommand{SignedInUser: usr, OrgID: orgID, Title: "  my folder  "})
		require.NoError(t, err)

		assert.Equal(t, "my folder", f.Title)

		dashFolder, err := dashboardFolderStore.GetFolderByUID(context.Background(), orgID, f.UID)
		require.NoError(t, err)

		nestedFolder, err := nestedFolderStore.Get(context.Background(), folder.GetFolderQuery{UID: &f.UID, OrgID: orgID})
		require.NoError(t, err)

		assert.Equal(t, dashFolder.Title, nestedFolder.Title)
	})

	t.Run("When updating a folder it should trim leading and trailing spaces in both dashboard and folder tables", func(t *testing.T) {
		f, err := folderService.Create(context.Background(), &folder.CreateFolderCommand{SignedInUser: usr, OrgID: orgID, Title: "my folder 2"})
		require.NoError(t, err)

		f, err = folderService.Update(context.Background(), &folder.UpdateFolderCommand{SignedInUser: usr, OrgID: orgID, UID: f.UID, NewTitle: util.Pointer("  my updated folder 2 "), Version: f.Version})
		require.NoError(t, err)

		assert.Equal(t, "my updated folder 2", f.Title)

		dashFolder, err := dashboardFolderStore.GetFolderByUID(context.Background(), orgID, f.UID)
		require.NoError(t, err)

		nestedFolder, err := nestedFolderStore.Get(context.Background(), folder.GetFolderQuery{UID: &f.UID, OrgID: orgID})
		require.NoError(t, err)

		assert.Equal(t, dashFolder.Title, nestedFolder.Title)
	})
}

func TestNestedFolderService(t *testing.T) {
	t.Run("with feature flag unset", func(t *testing.T) {
		t.Run("Should create a folder in both dashboard and folders tables", func(t *testing.T) {
			g := guardian.New
			guardian.MockDashboardGuardian(&guardian.FakeDashboardGuardian{CanSaveValue: true})
			t.Cleanup(func() {
				guardian.New = g
			})

			// dash is needed here because folderSvc.Create expects SaveDashboard to return it
			dash := dashboards.NewDashboardFolder("myFolder")
			dash.ID = rand.Int63()
			dash.UID = "some_uid"

			// dashboard store & service commands that should be called.
			dashStore := &dashboards.FakeDashboardStore{}
			dashStore.On("ValidateDashboardBeforeSave", mock.Anything, mock.AnythingOfType("*dashboards.Dashboard"), mock.AnythingOfType("bool")).Return(true, nil)
			dashStore.On("SaveDashboard", mock.Anything, mock.AnythingOfType("dashboards.SaveDashboardCommand")).Return(dash, nil)

			dashboardFolderStore := foldertest.NewFakeFolderStore(t)

			nestedFolderStore := folder.NewFakeStore()
			features := featuremgmt.WithFeatures()

			db, _ := sqlstore.InitTestDB(t)
			folderSvc := setup(t, dashStore, dashboardFolderStore, nestedFolderStore, features, acimpl.ProvideAccessControl(features), db)

			tempUser := &user.SignedInUser{UserID: 1, OrgID: orgID, Permissions: map[int64]map[string][]string{}}
			tempUser.Permissions[orgID] = map[string][]string{dashboards.ActionFoldersCreate: {dashboards.ScopeFoldersProvider.GetResourceScopeUID(folder.GeneralFolderUID)}}

			_, err := folderSvc.Create(context.Background(), &folder.CreateFolderCommand{
				OrgID:        orgID,
				Title:        dash.Title,
				UID:          dash.UID,
				SignedInUser: tempUser,
			})
			require.NoError(t, err)
			require.True(t, nestedFolderStore.CreateCalled)
		})
	})

	t.Run("with nested folder feature flag on", func(t *testing.T) {
		t.Run("Should be able to create a nested folder under the root with the right permissions", func(t *testing.T) {
			g := guardian.New
			guardian.MockDashboardGuardian(&guardian.FakeDashboardGuardian{CanSaveValue: true})
			t.Cleanup(func() {
				guardian.New = g
			})

			dash := dashboards.NewDashboardFolder("myFolder")
			dash.ID = rand.Int63()
			dash.UID = "some_uid"

			// dashboard store commands that should be called.
			dashStore := &dashboards.FakeDashboardStore{}
			dashStore.On("ValidateDashboardBeforeSave", mock.Anything, mock.AnythingOfType("*dashboards.Dashboard"), mock.AnythingOfType("bool")).Return(true, nil)
			dashStore.On("SaveDashboard", mock.Anything, mock.AnythingOfType("dashboards.SaveDashboardCommand")).Return(dash, nil)

			dashboardFolderStore := foldertest.NewFakeFolderStore(t)
			nestedFolderStore := folder.NewFakeStore()
			features := featuremgmt.WithFeatures("nestedFolders")

			tempUser := &user.SignedInUser{UserID: 1, OrgID: orgID, Permissions: map[int64]map[string][]string{}}
			tempUser.Permissions[orgID] = map[string][]string{dashboards.ActionFoldersCreate: {dashboards.ScopeFoldersProvider.GetResourceScopeUID(folder.GeneralFolderUID)}}

			db, _ := sqlstore.InitTestDB(t)
			folderSvc := setup(t, dashStore, dashboardFolderStore, nestedFolderStore, features, acimpl.ProvideAccessControl(features), db)
			_, err := folderSvc.Create(context.Background(), &folder.CreateFolderCommand{
				OrgID:        orgID,
				Title:        dash.Title,
				UID:          dash.UID,
				SignedInUser: tempUser,
			})
			require.NoError(t, err)
			// CreateFolder should also call the folder store's create method.
			require.True(t, nestedFolderStore.CreateCalled)
		})

		t.Run("Should not be able to create a folder under the root with subfolder creation permissions", func(t *testing.T) {
			g := guardian.New
			guardian.MockDashboardGuardian(&guardian.FakeDashboardGuardian{CanSaveValue: true})
			t.Cleanup(func() {
				guardian.New = g
			})

			// dashboard store commands that should be called.
			dashStore := &dashboards.FakeDashboardStore{}

			dashboardFolderStore := foldertest.NewFakeFolderStore(t)
			nestedFolderStore := folder.NewFakeStore()
			features := featuremgmt.WithFeatures("nestedFolders")

			tempUser := &user.SignedInUser{UserID: 1, OrgID: orgID, Permissions: map[int64]map[string][]string{}}
			tempUser.Permissions[orgID] = map[string][]string{dashboards.ActionFoldersWrite: {dashboards.ScopeFoldersProvider.GetResourceScopeUID("subfolder_uid")}}

			db, _ := sqlstore.InitTestDB(t)
			folderSvc := setup(t, dashStore, dashboardFolderStore, nestedFolderStore, features, acimpl.ProvideAccessControl(features), db)
			_, err := folderSvc.Create(context.Background(), &folder.CreateFolderCommand{
				OrgID:        orgID,
				Title:        "some_folder",
				UID:          "some_uid",
				SignedInUser: tempUser,
			})
			require.ErrorIs(t, err, dashboards.ErrFolderCreationAccessDenied)
		})

		t.Run("Should not be able to create new folder under another folder without the right permissions", func(t *testing.T) {
			g := guardian.New
			guardian.MockDashboardGuardian(&guardian.FakeDashboardGuardian{CanSaveValue: true})
			t.Cleanup(func() {
				guardian.New = g
			})

			dash := dashboards.NewDashboardFolder("Test-Folder")
			dash.ID = rand.Int63()
			dash.UID = "some_uid"

			tempUser := &user.SignedInUser{UserID: 1, OrgID: orgID, Permissions: map[int64]map[string][]string{}}
			tempUser.Permissions[orgID] = map[string][]string{dashboards.ActionFoldersWrite: {dashboards.ScopeFoldersProvider.GetResourceScopeUID("wrong_uid")}}

			// dashboard store commands that should be called.
			dashStore := &dashboards.FakeDashboardStore{}
			dashStore.On("ValidateDashboardBeforeSave", mock.Anything, mock.AnythingOfType("*dashboards.Dashboard"), mock.AnythingOfType("bool")).Return(true, nil)
			dashStore.On("SaveDashboard", mock.Anything, mock.AnythingOfType("dashboards.SaveDashboardCommand")).Return(&dashboards.Dashboard{}, nil)

			features := featuremgmt.WithFeatures("nestedFolders")
			folderSvc := setup(t, dashStore, nil, nil, features, acimpl.ProvideAccessControl(features), dbtest.NewFakeDB())
			_, err := folderSvc.Create(context.Background(), &folder.CreateFolderCommand{
				OrgID:        orgID,
				Title:        dash.Title,
				UID:          dash.UID,
				SignedInUser: tempUser,
				ParentUID:    "some_parent",
			})
			require.ErrorIs(t, err, dashboards.ErrFolderCreationAccessDenied)
		})

		t.Run("Should be able to create new folder under another folder with the right permissions", func(t *testing.T) {
			g := guardian.New
			guardian.MockDashboardGuardian(&guardian.FakeDashboardGuardian{CanSaveValue: true})
			t.Cleanup(func() {
				guardian.New = g
			})

			dash := dashboards.NewDashboardFolder("Test-Folder")
			dash.ID = rand.Int63()
			dash.UID = "some_uid"

			// dashboard store commands that should be called.
			dashStore := &dashboards.FakeDashboardStore{}
			dashStore.On("ValidateDashboardBeforeSave", mock.Anything, mock.AnythingOfType("*dashboards.Dashboard"), mock.AnythingOfType("bool")).Return(true, nil)
			dashStore.On("SaveDashboard", mock.Anything, mock.AnythingOfType("dashboards.SaveDashboardCommand")).Return(dash, nil)

			dashboardFolderStore := foldertest.NewFakeFolderStore(t)
			dashboardFolderStore.On("GetFolderByUID", mock.Anything, mock.AnythingOfType("int64"), mock.AnythingOfType("string")).Return(&folder.Folder{}, nil)

			nestedFolderUser := &user.SignedInUser{UserID: 1, OrgID: orgID, Permissions: map[int64]map[string][]string{}}
			nestedFolderUser.Permissions[orgID] = map[string][]string{dashboards.ActionFoldersWrite: {dashboards.ScopeFoldersProvider.GetResourceScopeUID("some_parent")}}

			nestedFolderStore := folder.NewFakeStore()
			db, _ := sqlstore.InitTestDB(t)
			features := featuremgmt.WithFeatures("nestedFolders")
			folderSvc := setup(t, dashStore, dashboardFolderStore, nestedFolderStore, features, acimpl.ProvideAccessControl(features), db)
			_, err := folderSvc.Create(context.Background(), &folder.CreateFolderCommand{
				OrgID:        orgID,
				Title:        dash.Title,
				UID:          dash.UID,
				SignedInUser: nestedFolderUser,
				ParentUID:    "some_parent",
			})
			require.NoError(t, err)
			require.True(t, nestedFolderStore.CreateCalled)

			// Parent write access check will eventually be replaced with scoped folder creation check
			nestedFolderUser.Permissions[orgID] = map[string][]string{dashboards.ActionFoldersCreate: {dashboards.ScopeFoldersProvider.GetResourceScopeUID("some_parent")}}

			_, err = folderSvc.Create(context.Background(), &folder.CreateFolderCommand{
				OrgID:        orgID,
				Title:        dash.Title + "2",
				UID:          dash.UID + "2",
				SignedInUser: nestedFolderUser,
				ParentUID:    "some_parent",
			})
			require.NoError(t, err)
			require.True(t, nestedFolderStore.CreateCalled)
		})

		t.Run("create without UID, no error", func(t *testing.T) {
			g := guardian.New
			guardian.MockDashboardGuardian(&guardian.FakeDashboardGuardian{CanSaveValue: true})
			t.Cleanup(func() {
				guardian.New = g
			})

			// dashboard store commands that should be called.
			dashStore := &dashboards.FakeDashboardStore{}
			dashStore.On("ValidateDashboardBeforeSave", mock.Anything, mock.AnythingOfType("*dashboards.Dashboard"), mock.AnythingOfType("bool")).Return(true, nil)
			dashStore.On("SaveDashboard", mock.Anything, mock.AnythingOfType("dashboards.SaveDashboardCommand")).Return(&dashboards.Dashboard{UID: "newUID"}, nil)

			dashboardFolderStore := foldertest.NewFakeFolderStore(t)
			nestedFolderStore := folder.NewFakeStore()

			db, _ := sqlstore.InitTestDB(t)
			folderSvc := setup(t, dashStore, dashboardFolderStore, nestedFolderStore, featuremgmt.WithFeatures("nestedFolders"), actest.FakeAccessControl{
				ExpectedEvaluate: true,
			}, db)
			f, err := folderSvc.Create(context.Background(), &folder.CreateFolderCommand{
				OrgID:        orgID,
				Title:        "myFolder",
				SignedInUser: usr,
			})
			require.NoError(t, err)
			// CreateFolder should also call the folder store's create method.
			require.True(t, nestedFolderStore.CreateCalled)
			require.Equal(t, "newUID", f.UID)
		})

		t.Run("create failed because of circular reference", func(t *testing.T) {
			g := guardian.New
			guardian.MockDashboardGuardian(&guardian.FakeDashboardGuardian{CanSaveValue: true})
			t.Cleanup(func() {
				guardian.New = g
			})

			dashboardFolder := dashboards.NewDashboardFolder("myFolder")
			dashboardFolder.ID = rand.Int63()
			dashboardFolder.UID = "myFolder"
			f := dashboards.FromDashboard(dashboardFolder)

			// dashboard store commands that should be called.
			dashStore := &dashboards.FakeDashboardStore{}
			dashStore.On("ValidateDashboardBeforeSave", mock.Anything, mock.AnythingOfType("*dashboards.Dashboard"), mock.AnythingOfType("bool")).Return(true, nil)
			dashStore.On("SaveDashboard", mock.Anything, mock.AnythingOfType("dashboards.SaveDashboardCommand")).Return(dashboardFolder, nil)

			dashboardFolderStore := foldertest.NewFakeFolderStore(t)
			dashboardFolderStore.On("GetFolderByUID", mock.Anything, orgID, dashboardFolder.UID).Return(f, nil)

			nestedFolderStore := folder.NewFakeStore()
			nestedFolderStore.ExpectedParentFolders = []*folder.Folder{
				{UID: "newFolder", ParentUID: "newFolder"},
				{UID: "newFolder2", ParentUID: "newFolder2"},
				{UID: "newFolder3", ParentUID: "newFolder3"},
				{UID: "myFolder", ParentUID: "newFolder"},
			}

			cmd := folder.CreateFolderCommand{
				ParentUID:    dashboardFolder.UID,
				OrgID:        orgID,
				Title:        "myFolder1",
				UID:          "myFolder1",
				SignedInUser: usr,
			}

			db, _ := sqlstore.InitTestDB(t)
			folderSvc := setup(t, dashStore, dashboardFolderStore, nestedFolderStore, featuremgmt.WithFeatures("nestedFolders"), actest.FakeAccessControl{
				ExpectedEvaluate: true,
			}, db)
			_, err := folderSvc.Create(context.Background(), &cmd)
			require.Error(t, err, folder.ErrCircularReference)
			// CreateFolder should not call the folder store's create method.
			require.False(t, nestedFolderStore.CreateCalled)
		})

		t.Run("create returns error from nested folder service", func(t *testing.T) {
			// This test creates and deletes the dashboard, so needs some extra setup.
			g := guardian.New
			guardian.MockDashboardGuardian(&guardian.FakeDashboardGuardian{CanSaveValue: true})
			t.Cleanup(func() {
				guardian.New = g
			})

			// dashboard store commands that should be called.
			dashStore := &dashboards.FakeDashboardStore{}
			dashStore.On("ValidateDashboardBeforeSave", mock.Anything, mock.AnythingOfType("*dashboards.Dashboard"), mock.AnythingOfType("bool")).Return(true, nil)
			dashStore.On("SaveDashboard", mock.Anything, mock.AnythingOfType("dashboards.SaveDashboardCommand")).Return(&dashboards.Dashboard{}, nil)

			dashboardFolderStore := foldertest.NewFakeFolderStore(t)

			// return an error from the folder store
			nestedFolderStore := folder.NewFakeStore()
			nestedFolderStore.ExpectedError = errors.New("FAILED")

			// the service return success as long as the legacy create succeeds
			db, _ := sqlstore.InitTestDB(t)
			folderSvc := setup(t, dashStore, dashboardFolderStore, nestedFolderStore, featuremgmt.WithFeatures("nestedFolders"), actest.FakeAccessControl{
				ExpectedEvaluate: true,
			}, db)
			_, err := folderSvc.Create(context.Background(), &folder.CreateFolderCommand{
				OrgID:        orgID,
				Title:        "myFolder",
				UID:          "myFolder",
				SignedInUser: usr,
			})
			require.Error(t, err, "FAILED")

			// CreateFolder should also call the folder store's create method.
			require.True(t, nestedFolderStore.CreateCalled)
		})

		t.Run("move without the right permissions should fail", func(t *testing.T) {
			dashStore := &dashboards.FakeDashboardStore{}
			dashboardFolderStore := foldertest.NewFakeFolderStore(t)
			//dashboardFolderStore.On("GetFolderByUID", mock.Anything, mock.AnythingOfType("int64"), mock.AnythingOfType("string")).Return(&folder.Folder{}, nil)

			nestedFolderStore := folder.NewFakeStore()
			nestedFolderStore.ExpectedFolder = &folder.Folder{UID: "myFolder", ParentUID: "newFolder"}

			nestedFolderUser := &user.SignedInUser{UserID: 1, OrgID: orgID, Permissions: map[int64]map[string][]string{}}
			nestedFolderUser.Permissions[orgID] = map[string][]string{dashboards.ActionFoldersWrite: {dashboards.ScopeFoldersProvider.GetResourceScopeUID("wrong_uid")}}

			features := featuremgmt.WithFeatures("nestedFolders")
			folderSvc := setup(t, dashStore, dashboardFolderStore, nestedFolderStore, features, acimpl.ProvideAccessControl(features), dbtest.NewFakeDB())
			_, err := folderSvc.Move(context.Background(), &folder.MoveFolderCommand{UID: "myFolder", NewParentUID: "newFolder", OrgID: orgID, SignedInUser: nestedFolderUser})
			require.ErrorIs(t, err, dashboards.ErrMoveAccessDenied)
		})

		t.Run("move with the right permissions succeeds", func(t *testing.T) {
			dashStore := &dashboards.FakeDashboardStore{}
			dashboardFolderStore := foldertest.NewFakeFolderStore(t)

			nestedFolderStore := folder.NewFakeStore()
			nestedFolderStore.ExpectedFolder = &folder.Folder{UID: "myFolder", ParentUID: "newFolder"}
			nestedFolderStore.ExpectedParentFolders = []*folder.Folder{
				{UID: "newFolder", ParentUID: "newFolder"},
				{UID: "newFolder2", ParentUID: "newFolder2"},
				{UID: "newFolder3", ParentUID: "newFolder3"},
			}

			nestedFolderUser := &user.SignedInUser{UserID: 1, OrgID: orgID, Permissions: map[int64]map[string][]string{}}
			nestedFolderUser.Permissions[orgID] = map[string][]string{
				dashboards.ActionFoldersWrite: {dashboards.ScopeFoldersProvider.GetResourceScopeUID("myFolder"), dashboards.ScopeFoldersProvider.GetResourceScopeUID("newFolder")},
			}

			features := featuremgmt.WithFeatures("nestedFolders")
			folderSvc := setup(t, dashStore, dashboardFolderStore, nestedFolderStore, features, acimpl.ProvideAccessControl(features), dbtest.NewFakeDB())
			_, err := folderSvc.Move(context.Background(), &folder.MoveFolderCommand{UID: "myFolder", NewParentUID: "newFolder", OrgID: orgID, SignedInUser: nestedFolderUser})
			require.NoError(t, err)

			// Parent write access check will eventually be replaced with scoped folder creation check
			nestedFolderUser.Permissions[orgID] = map[string][]string{
				dashboards.ActionFoldersCreate: {dashboards.ScopeFoldersProvider.GetResourceScopeUID("myFolder"), dashboards.ScopeFoldersProvider.GetResourceScopeUID("newFolder2")},
			}
			_, err = folderSvc.Move(context.Background(), &folder.MoveFolderCommand{UID: "myFolder", NewParentUID: "newFolder2", OrgID: orgID, SignedInUser: nestedFolderUser})
			require.NoError(t, err)
		})

		t.Run("cannot move the k6 folder even when has permissions to move folders", func(t *testing.T) {
			nestedFolderUser := &user.SignedInUser{UserID: 1, OrgID: orgID, Permissions: map[int64]map[string][]string{}}
			nestedFolderUser.Permissions[orgID] = map[string][]string{dashboards.ActionFoldersWrite: {dashboards.ScopeFoldersProvider.GetResourceAllScope()}}

			features := featuremgmt.WithFeatures("nestedFolders")
			folderSvc := setup(t, &dashboards.FakeDashboardStore{}, foldertest.NewFakeFolderStore(t), folder.NewFakeStore(), features, acimpl.ProvideAccessControl(features), dbtest.NewFakeDB())
			_, err := folderSvc.Move(context.Background(), &folder.MoveFolderCommand{UID: accesscontrol.K6FolderUID, NewParentUID: "newFolder", OrgID: orgID, SignedInUser: nestedFolderUser})
			require.Error(t, err, folder.ErrBadRequest)
		})

		t.Run("cannot move a k6 subfolder even when has permissions to move folders", func(t *testing.T) {
			nestedFolderUser := &user.SignedInUser{UserID: 1, OrgID: orgID, Permissions: map[int64]map[string][]string{}}
			nestedFolderUser.Permissions[orgID] = map[string][]string{dashboards.ActionFoldersWrite: {dashboards.ScopeFoldersProvider.GetResourceAllScope()}}

			childUID := "k6-app-child"
			nestedFolderStore := folder.NewFakeStore()
			nestedFolderStore.ExpectedFolder = &folder.Folder{
				OrgID:     orgID,
				UID:       childUID,
				ParentUID: accesscontrol.K6FolderUID,
			}

			features := featuremgmt.WithFeatures("nestedFolders")
			folderSvc := setup(t, &dashboards.FakeDashboardStore{}, foldertest.NewFakeFolderStore(t), nestedFolderStore, features, acimpl.ProvideAccessControl(features), dbtest.NewFakeDB())
			_, err := folderSvc.Move(context.Background(), &folder.MoveFolderCommand{UID: childUID, NewParentUID: "newFolder", OrgID: orgID, SignedInUser: nestedFolderUser})
			require.Error(t, err, folder.ErrBadRequest)
		})

		t.Run("move to the root folder without folder creation permissions fails", func(t *testing.T) {
			dashStore := &dashboards.FakeDashboardStore{}
			dashboardFolderStore := foldertest.NewFakeFolderStore(t)

			nestedFolderStore := folder.NewFakeStore()
			nestedFolderStore.ExpectedFolder = &folder.Folder{UID: "myFolder", ParentUID: "newFolder"}

			nestedFolderUser := &user.SignedInUser{UserID: 1, OrgID: orgID, Permissions: map[int64]map[string][]string{}}
			nestedFolderUser.Permissions[orgID] = map[string][]string{dashboards.ActionFoldersWrite: {dashboards.ScopeFoldersProvider.GetResourceScopeUID("")}}

			features := featuremgmt.WithFeatures("nestedFolders")
			folderSvc := setup(t, dashStore, dashboardFolderStore, nestedFolderStore, features, acimpl.ProvideAccessControl(features), dbtest.NewFakeDB())
			_, err := folderSvc.Move(context.Background(), &folder.MoveFolderCommand{UID: "myFolder", NewParentUID: "", OrgID: orgID, SignedInUser: nestedFolderUser})
			require.Error(t, err, dashboards.ErrFolderAccessDenied)
		})

		t.Run("move to the root folder with root folder creation permissions succeeds", func(t *testing.T) {
			dashStore := &dashboards.FakeDashboardStore{}
			dashboardFolderStore := foldertest.NewFakeFolderStore(t)

			nestedFolderStore := folder.NewFakeStore()
			nestedFolderStore.ExpectedFolder = &folder.Folder{UID: "myFolder", ParentUID: "newFolder"}
			nestedFolderStore.ExpectedParentFolders = []*folder.Folder{
				{UID: "newFolder", ParentUID: "newFolder"},
				{UID: "newFolder2", ParentUID: "newFolder2"},
				{UID: "newFolder3", ParentUID: "newFolder3"},
			}

			nestedFolderUser := &user.SignedInUser{UserID: 1, OrgID: orgID, Permissions: map[int64]map[string][]string{}}
			nestedFolderUser.Permissions[orgID] = map[string][]string{
				dashboards.ActionFoldersCreate: {
					dashboards.ScopeFoldersProvider.GetResourceScopeUID(folder.GeneralFolderUID),
					dashboards.ScopeFoldersProvider.GetResourceScopeUID("myFolder"),
				},
			}

			features := featuremgmt.WithFeatures("nestedFolders")
			folderSvc := setup(t, dashStore, dashboardFolderStore, nestedFolderStore, features, acimpl.ProvideAccessControl(features), dbtest.NewFakeDB())
			_, err := folderSvc.Move(context.Background(), &folder.MoveFolderCommand{UID: "myFolder", NewParentUID: "", OrgID: orgID, SignedInUser: nestedFolderUser})
			require.NoError(t, err)
			// the folder is set inside InTransaction() but the fake one is called
			// require.NotNil(t, f)
		})

		t.Run("move to the root folder with only subfolder creation permissions fails", func(t *testing.T) {
			dashStore := &dashboards.FakeDashboardStore{}
			dashboardFolderStore := foldertest.NewFakeFolderStore(t)

			nestedFolderStore := folder.NewFakeStore()

			nestedFolderUser := &user.SignedInUser{UserID: 1, OrgID: orgID, Permissions: map[int64]map[string][]string{}}
			nestedFolderUser.Permissions[orgID] = map[string][]string{dashboards.ActionFoldersCreate: {dashboards.ScopeFoldersProvider.GetResourceScopeUID("some_subfolder")}}

			features := featuremgmt.WithFeatures("nestedFolders")
			folderSvc := setup(t, dashStore, dashboardFolderStore, nestedFolderStore, features, acimpl.ProvideAccessControl(features), dbtest.NewFakeDB())
			_, err := folderSvc.Move(context.Background(), &folder.MoveFolderCommand{UID: "myFolder", NewParentUID: "", OrgID: orgID, SignedInUser: nestedFolderUser})
			require.Error(t, err)
		})

		t.Run("move when parentUID in the current subtree returns error from nested folder service", func(t *testing.T) {
			g := guardian.New
			guardian.MockDashboardGuardian(&guardian.FakeDashboardGuardian{CanSaveValue: true, CanViewValue: true})
			t.Cleanup(func() {
				guardian.New = g
			})

			dashStore := &dashboards.FakeDashboardStore{}
			dashboardFolderStore := foldertest.NewFakeFolderStore(t)

			nestedFolderStore := folder.NewFakeStore()
			nestedFolderStore.ExpectedFolder = &folder.Folder{UID: "myFolder", ParentUID: "newFolder"}
			nestedFolderStore.ExpectedError = folder.ErrCircularReference

			folderSvc := setup(t, dashStore, dashboardFolderStore, nestedFolderStore, featuremgmt.WithFeatures("nestedFolders"), actest.FakeAccessControl{
				ExpectedEvaluate: true,
			}, dbtest.NewFakeDB())
			f, err := folderSvc.Move(context.Background(), &folder.MoveFolderCommand{UID: "myFolder", NewParentUID: "newFolder", OrgID: orgID, SignedInUser: usr})
			require.Error(t, err, folder.ErrCircularReference)
			require.Nil(t, f)
		})

		t.Run("move when new parentUID depth + subTree height bypassed maximum depth returns error", func(t *testing.T) {
			g := guardian.New
			guardian.MockDashboardGuardian(&guardian.FakeDashboardGuardian{CanSaveValue: true, CanViewValue: true})
			t.Cleanup(func() {
				guardian.New = g
			})

			dashStore := &dashboards.FakeDashboardStore{}
			dashboardFolderStore := foldertest.NewFakeFolderStore(t)

			nestedFolderStore := folder.NewFakeStore()
			nestedFolderStore.ExpectedFolder = &folder.Folder{UID: "myFolder", ParentUID: "newFolder"}
			nestedFolderStore.ExpectedParentFolders = []*folder.Folder{
				{UID: "newFolder", ParentUID: "newFolder"},
				{UID: "newFolder2", ParentUID: "newFolder2"},
			}
			nestedFolderStore.ExpectedFolderHeight = 5

			folderSvc := setup(t, dashStore, dashboardFolderStore, nestedFolderStore, featuremgmt.WithFeatures("nestedFolders"), actest.FakeAccessControl{
				ExpectedEvaluate: true,
			}, dbtest.NewFakeDB())
			f, err := folderSvc.Move(context.Background(), &folder.MoveFolderCommand{UID: "myFolder", NewParentUID: "newFolder2", OrgID: orgID, SignedInUser: usr})
			require.Error(t, err, folder.ErrMaximumDepthReached)
			require.Nil(t, f)
		})

		t.Run("move when parentUID in the current subtree returns error from nested folder service", func(t *testing.T) {
			g := guardian.New
			guardian.MockDashboardGuardian(&guardian.FakeDashboardGuardian{CanSaveValue: true, CanViewValue: true})
			t.Cleanup(func() {
				guardian.New = g
			})

			dashStore := &dashboards.FakeDashboardStore{}
			dashboardFolderStore := foldertest.NewFakeFolderStore(t)

			nestedFolderStore := folder.NewFakeStore()
			nestedFolderStore.ExpectedFolder = &folder.Folder{UID: "myFolder", ParentUID: "newFolder"}
			nestedFolderStore.ExpectedParentFolders = []*folder.Folder{{UID: "myFolder", ParentUID: "12345"}, {UID: "12345", ParentUID: ""}}

			folderSvc := setup(t, dashStore, dashboardFolderStore, nestedFolderStore, featuremgmt.WithFeatures("nestedFolders"), actest.FakeAccessControl{
				ExpectedEvaluate: true,
			}, dbtest.NewFakeDB())
			f, err := folderSvc.Move(context.Background(), &folder.MoveFolderCommand{UID: "myFolder", NewParentUID: "newFolder2", OrgID: orgID, SignedInUser: usr})
			require.Error(t, err, folder.ErrCircularReference)
			require.Nil(t, f)
		})

		t.Run("create returns error if maximum depth reached", func(t *testing.T) {
			// This test creates and deletes the dashboard, so needs some extra setup.
			g := guardian.New
			guardian.MockDashboardGuardian(&guardian.FakeDashboardGuardian{CanSaveValue: true})
			t.Cleanup(func() {
				guardian.New = g
			})

			// dashboard store commands that should be called.
			dashStore := &dashboards.FakeDashboardStore{}
			dashStore.On("ValidateDashboardBeforeSave", mock.Anything, mock.AnythingOfType("*dashboards.Dashboard"), mock.AnythingOfType("bool")).Return(true, nil).Times(2)
			dashStore.On("SaveDashboard", mock.Anything, mock.AnythingOfType("dashboards.SaveDashboardCommand")).Return(&dashboards.Dashboard{}, nil)

			dashboardFolderStore := foldertest.NewFakeFolderStore(t)
			dashboardFolderStore.On("GetFolderByUID", mock.Anything, mock.AnythingOfType("int64"), mock.AnythingOfType("string")).Return(&folder.Folder{}, nil)

			parents := make([]*folder.Folder, 0, folder.MaxNestedFolderDepth)
			for i := 0; i < folder.MaxNestedFolderDepth; i++ {
				parents = append(parents, &folder.Folder{UID: fmt.Sprintf("folder%d", i)})
			}

			nestedFolderStore := folder.NewFakeStore()
			//nestedFolderStore.ExpectedFolder = &folder.Folder{UID: "myFolder", ParentUID: "newFolder"}
			nestedFolderStore.ExpectedParentFolders = parents

			db, _ := sqlstore.InitTestDB(t)
			folderSvc := setup(t, dashStore, dashboardFolderStore, nestedFolderStore, featuremgmt.WithFeatures("nestedFolders"), actest.FakeAccessControl{
				ExpectedEvaluate: true,
			}, db)
			_, err := folderSvc.Create(context.Background(), &folder.CreateFolderCommand{
				Title:        "folder",
				OrgID:        orgID,
				ParentUID:    parents[len(parents)-1].UID,
				UID:          util.GenerateShortUID(),
				SignedInUser: usr,
			})
			assert.ErrorIs(t, err, folder.ErrMaximumDepthReached)
		})

		t.Run("get default folder, no error", func(t *testing.T) {
			g := guardian.New
			guardian.MockDashboardGuardian(&guardian.FakeDashboardGuardian{CanSaveValue: true})
			t.Cleanup(func() {
				guardian.New = g
			})

			// dashboard store commands that should be called.
			dashStore := &dashboards.FakeDashboardStore{}

			dashboardFolderStore := foldertest.NewFakeFolderStore(t)

			nestedFolderStore := folder.NewFakeStore()
			nestedFolderStore.ExpectedError = folder.ErrFolderNotFound

			folderSvc := setup(t, dashStore, dashboardFolderStore, nestedFolderStore, featuremgmt.WithFeatures("nestedFolders"), actest.FakeAccessControl{
				ExpectedEvaluate: true,
			}, dbtest.NewFakeDB())
			_, err := folderSvc.Get(context.Background(), &folder.GetFolderQuery{
				OrgID:        orgID,
				ID:           &folder.GeneralFolder.ID, // nolint:staticcheck
				SignedInUser: usr,
			})
			require.NoError(t, err)
		})
	})
}

func TestIntegrationNestedFolderSharedWithMe(t *testing.T) {
	if testing.Short() {
		t.Skip("skipping integration test")
	}
	db, cfg := sqlstore.InitTestDB(t)
	quotaService := quotatest.New(false, nil)
	folderStore := ProvideDashboardFolderStore(db)

	featuresFlagOn := featuremgmt.WithFeatures("nestedFolders")
	dashStore, err := database.ProvideDashboardStore(db, cfg, featuresFlagOn, tagimpl.ProvideService(db))
	require.NoError(t, err)
	nestedFolderStore := ProvideStore(db)

	b := bus.ProvideBus(tracing.InitializeTracerForTest())
	ac := acimpl.ProvideAccessControl(featuresFlagOn)

	serviceWithFlagOn := &Service{
		log:                  slog.New(logtest.NewTestHandler(t)).With("logger", "test-folder-service"),
		dashboardStore:       dashStore,
		dashboardFolderStore: folderStore,
		store:                nestedFolderStore,
		features:             featuresFlagOn,
		bus:                  b,
		db:                   db,
		accessControl:        ac,
		registry:             make(map[string]folder.RegistryService),
		metrics:              newFoldersMetrics(nil),
		tracer:               tracing.InitializeTracerForTest(),
	}

	dashboardPermissions := acmock.NewMockedPermissionsService()
	dashboardService, err := dashboardservice.ProvideDashboardServiceImpl(
		cfg, dashStore, folderStore,
		featuresFlagOn,
		acmock.NewMockedPermissionsService(),
		dashboardPermissions,
		actest.FakeAccessControl{},
		serviceWithFlagOn,
		nestedFolderStore,
		nil,
		nil,
		nil,
		nil,
		quotaService,
		nil,
		nil,
	)
	require.NoError(t, err)

	signedInUser := user.SignedInUser{UserID: 1, OrgID: orgID, Permissions: map[int64]map[string][]string{
		orgID: {
			dashboards.ActionFoldersRead: {},
		},
	}}

	signedInAdminUser := user.SignedInUser{UserID: 1, OrgID: orgID, Permissions: map[int64]map[string][]string{
		orgID: {
			dashboards.ActionFoldersCreate: {},
			dashboards.ActionFoldersWrite:  {dashboards.ScopeFoldersAll},
			dashboards.ActionFoldersRead:   {dashboards.ScopeFoldersAll},
		},
	}}

	createCmd := folder.CreateFolderCommand{
		OrgID:        orgID,
		ParentUID:    "",
		SignedInUser: &signedInAdminUser,
	}

	guardian.MockDashboardGuardian(&guardian.FakeDashboardGuardian{
		CanSaveValue: true,
		CanViewValue: true,
	})

	t.Run("Should get folders shared with given user", func(t *testing.T) {
		depth := 3

		ancestorFoldersWithPermissions := CreateSubtreeInStore(t, nestedFolderStore, serviceWithFlagOn, depth, "withPermissions", createCmd, true)
		ancestorFoldersWithoutPermissions := CreateSubtreeInStore(t, nestedFolderStore, serviceWithFlagOn, depth, "withoutPermissions", createCmd, true)

		parent, err := serviceWithFlagOn.dashboardFolderStore.GetFolderByUID(context.Background(), orgID, ancestorFoldersWithoutPermissions[0].UID)
		require.NoError(t, err)
		subfolder, err := serviceWithFlagOn.dashboardFolderStore.GetFolderByUID(context.Background(), orgID, ancestorFoldersWithoutPermissions[1].UID)
		require.NoError(t, err)
		// nolint:staticcheck
		dash1 := insertTestDashboard(t, serviceWithFlagOn.dashboardStore, "dashboard in parent", orgID, parent.ID, parent.UID, "prod")
		// nolint:staticcheck
		dash2 := insertTestDashboard(t, serviceWithFlagOn.dashboardStore, "dashboard in subfolder", orgID, subfolder.ID, subfolder.UID, "prod")

		signedInUser.Permissions[orgID][dashboards.ActionFoldersRead] = []string{
			dashboards.ScopeFoldersProvider.GetResourceScopeUID(ancestorFoldersWithPermissions[0].UID),
			// Add permission to the subfolder of folder with permission (to check deduplication)
			dashboards.ScopeFoldersProvider.GetResourceScopeUID(ancestorFoldersWithPermissions[1].UID),
			// Add permission to the subfolder of folder without permission
			dashboards.ScopeFoldersProvider.GetResourceScopeUID(ancestorFoldersWithoutPermissions[1].UID),
		}
		signedInUser.Permissions[orgID][dashboards.ActionDashboardsRead] = []string{
			dashboards.ScopeDashboardsProvider.GetResourceScopeUID(dash1.UID),
			dashboards.ScopeDashboardsProvider.GetResourceScopeUID(dash2.UID),
		}

		getSharedCmd := folder.GetChildrenQuery{
			UID:          folder.SharedWithMeFolderUID,
			OrgID:        orgID,
			SignedInUser: &signedInUser,
		}

		sharedFolders, err := serviceWithFlagOn.GetChildren(context.Background(), &getSharedCmd)
		sharedFoldersUIDs := make([]string, 0)
		for _, f := range sharedFolders {
			sharedFoldersUIDs = append(sharedFoldersUIDs, f.UID)
		}

		require.NoError(t, err)
		require.Len(t, sharedFolders, 1)
		require.Contains(t, sharedFoldersUIDs, ancestorFoldersWithoutPermissions[1].UID)
		require.NotContains(t, sharedFoldersUIDs, ancestorFoldersWithPermissions[1].UID)

		sharedDashboards, err := dashboardService.GetDashboardsSharedWithUser(context.Background(), &signedInUser)
		sharedDashboardsUIDs := make([]string, 0)
		for _, d := range sharedDashboards {
			sharedDashboardsUIDs = append(sharedDashboardsUIDs, d.UID)
		}

		require.NoError(t, err)
		require.Len(t, sharedDashboards, 1)
		require.Contains(t, sharedDashboardsUIDs, dash1.UID)
		require.NotContains(t, sharedDashboardsUIDs, dash2.UID)

		t.Cleanup(func() {
			//guardian.New = origNewGuardian
			toDelete := make([]string, 0, len(ancestorFoldersWithPermissions)+len(ancestorFoldersWithoutPermissions))
			for _, ancestor := range append(ancestorFoldersWithPermissions, ancestorFoldersWithoutPermissions...) {
				toDelete = append(toDelete, ancestor.UID)
			}
			err := serviceWithFlagOn.store.Delete(context.Background(), toDelete, orgID)
			assert.NoError(t, err)
		})
	})

	t.Run("Should not list k6 folders or subfolders", func(t *testing.T) {
		_, err = nestedFolderStore.Create(context.Background(), folder.CreateFolderCommand{
			UID:          accesscontrol.K6FolderUID,
			OrgID:        orgID,
			SignedInUser: &signedInAdminUser,
		})
		require.NoError(t, err)

		k6ChildFolder, err := nestedFolderStore.Create(context.Background(), folder.CreateFolderCommand{
			UID:          "k6-app-child",
			ParentUID:    accesscontrol.K6FolderUID,
			OrgID:        orgID,
			SignedInUser: &signedInAdminUser,
		})
		require.NoError(t, err)

		unrelatedFolder, err := nestedFolderStore.Create(context.Background(), folder.CreateFolderCommand{
			UID:          "another-folder",
			OrgID:        orgID,
			SignedInUser: &signedInAdminUser,
		})
		require.NoError(t, err)

		folders, err := serviceWithFlagOn.GetFolders(context.Background(), folder.GetFoldersQuery{
			OrgID:        orgID,
			SignedInUser: &signedInAdminUser,
		})
		require.NoError(t, err)
		assert.Equal(t, 1, len(folders), "should not return k6 folders or subfolders")
		assert.Equal(t, unrelatedFolder.UID, folders[0].UID)

		// Service accounts should be able to list k6 folders
		svcAccountUser := user.SignedInUser{UserID: 2, IsServiceAccount: true, OrgID: orgID, Permissions: map[int64]map[string][]string{
			orgID: {
				dashboards.ActionFoldersRead: {dashboards.ScopeFoldersAll},
			},
		}}
		folders, err = serviceWithFlagOn.GetFolders(context.Background(), folder.GetFoldersQuery{
			OrgID:        orgID,
			SignedInUser: &svcAccountUser,
		})
		require.NoError(t, err)
		assert.Equal(t, 3, len(folders), "service accounts should be able to list k6 folders")

		t.Cleanup(func() {
			//guardian.New = origNewGuardian
			toDelete := []string{k6ChildFolder.UID, accesscontrol.K6FolderUID, unrelatedFolder.UID}
			err := serviceWithFlagOn.store.Delete(context.Background(), toDelete, orgID)
			assert.NoError(t, err)
		})
	})

	t.Run("Should get org folders visible", func(t *testing.T) {
		depth := 3

		// create folder sctructure like this:
		// tree1-folder-0
		// └──tree1-folder-1
		// 	└──tree1-folder-2
		// tree2-folder-0
		//  └──tree2-folder-1
		// 	 └──tree2-folder-2
		tree1 := CreateSubtreeInStore(t, nestedFolderStore, serviceWithFlagOn, depth, "tree1-", createCmd, true)
		tree2 := CreateSubtreeInStore(t, nestedFolderStore, serviceWithFlagOn, depth, "tree2-", createCmd, true)

		signedInUser.Permissions[orgID][dashboards.ActionFoldersRead] = []string{
			// Add permission to tree1-folder-0
			dashboards.ScopeFoldersProvider.GetResourceScopeUID(tree1[0].UID),
			// Add permission to the subfolder of folder with permission (tree1-folder-1) to check deduplication
			dashboards.ScopeFoldersProvider.GetResourceScopeUID(tree1[1].UID),
			// Add permission to the subfolder of folder without permission (tree2-folder-1)
			dashboards.ScopeFoldersProvider.GetResourceScopeUID(tree2[1].UID),
		}

		t.Cleanup(func() {
			toDelete := make([]string, 0, len(tree1)+len(tree2))
			for _, f := range append(tree1, tree2...) {
				toDelete = append(toDelete, f.UID)
			}
			err := serviceWithFlagOn.store.Delete(context.Background(), toDelete, orgID)
			assert.NoError(t, err)
		})

		testCases := []struct {
			name     string
			cmd      folder.GetFoldersQuery
			expected []*folder.Folder
		}{
			{
				name: "Should get all org folders visible to the user",
				cmd: folder.GetFoldersQuery{
					OrgID:        orgID,
					SignedInUser: &signedInUser,
				},
				expected: []*folder.Folder{
					{
						UID: tree1[0].UID,
					},
					{
						UID: tree1[1].UID,
					},
					{
						UID: tree1[2].UID,
					},
					{
						UID: tree2[1].UID,
					},
					{
						UID: tree2[2].UID,
					},
				},
			},
			{
				name: "Should get all org folders visible to the user with fullpath",
				cmd: folder.GetFoldersQuery{
					OrgID:        orgID,
					WithFullpath: true,
					SignedInUser: &signedInUser,
				},
				expected: []*folder.Folder{
					{
						UID:      tree1[0].UID,
						Fullpath: "tree1-folder-0",
					},
					{
						UID:      tree1[1].UID,
						Fullpath: "tree1-folder-0/tree1-folder-1",
					},
					{
						UID:      tree1[2].UID,
						Fullpath: "tree1-folder-0/tree1-folder-1/tree1-folder-2",
					},
					{
						UID:      tree2[1].UID,
						Fullpath: "tree2-folder-0/tree2-folder-1",
					},
					{
						UID:      tree2[2].UID,
						Fullpath: "tree2-folder-0/tree2-folder-1/tree2-folder-2",
					},
				},
			},
			{
				name: "Should get all org folders visible to the user with fullpath UIDs",
				cmd: folder.GetFoldersQuery{
					OrgID:            orgID,
					WithFullpathUIDs: true,
					SignedInUser:     &signedInUser,
				},
				expected: []*folder.Folder{
					{
						UID:          tree1[0].UID,
						FullpathUIDs: strings.Join([]string{tree1[0].UID}, "/"),
					},
					{
						UID:          tree1[1].UID,
						FullpathUIDs: strings.Join([]string{tree1[0].UID, tree1[1].UID}, "/"),
					},
					{
						UID:          tree1[2].UID,
						FullpathUIDs: strings.Join([]string{tree1[0].UID, tree1[1].UID, tree1[2].UID}, "/"),
					},
					{
						UID:          tree2[1].UID,
						FullpathUIDs: strings.Join([]string{tree2[0].UID, tree2[1].UID}, "/"),
					},
					{
						UID:          tree2[2].UID,
						FullpathUIDs: strings.Join([]string{tree2[0].UID, tree2[1].UID, tree2[2].UID}, "/"),
					},
				},
			},
			{
				name: "Should get specific org folders visible to the user",
				cmd: folder.GetFoldersQuery{
					OrgID:        orgID,
					UIDs:         []string{tree1[0].UID, tree2[0].UID, tree2[1].UID},
					SignedInUser: &signedInUser,
				},
				expected: []*folder.Folder{
					{
						UID: tree1[0].UID,
					},
					{
						UID: tree2[1].UID,
					},
				},
			},
			{
				name: "Should get all org folders visible to the user with admin permissions",
				cmd: folder.GetFoldersQuery{
					OrgID:        orgID,
					SignedInUser: &signedInAdminUser,
				},
				expected: []*folder.Folder{
					{
						UID:          tree1[0].UID,
						Fullpath:     "tree1-folder-0",
						FullpathUIDs: strings.Join([]string{tree1[0].UID}, "/"),
					},
					{
						UID:          tree1[1].UID,
						Fullpath:     "tree1-folder-0/tree1-folder-1",
						FullpathUIDs: strings.Join([]string{tree1[0].UID, tree1[1].UID}, "/"),
					},
					{
						UID:      tree1[2].UID,
						Fullpath: "tree1-folder-0/tree1-folder-1/tree1-folder-2",
					},
					{
						UID:          tree2[0].UID,
						Fullpath:     "tree2-folder-0",
						FullpathUIDs: strings.Join([]string{tree2[0].UID}, "/"),
					},
					{
						UID:          tree2[1].UID,
						Fullpath:     "tree2-folder-0/tree2-folder-1",
						FullpathUIDs: strings.Join([]string{tree2[0].UID, tree2[1].UID}, "/"),
					},
					{
						UID:          tree2[2].UID,
						Fullpath:     "tree2-folder-0/tree2-folder-1/tree2-folder-2",
						FullpathUIDs: strings.Join([]string{tree2[0].UID, tree2[1].UID, tree2[2].UID}, "/"),
					},
				},
			},
			{
				name: "Should not get any folders if user has no permissions",
				cmd: folder.GetFoldersQuery{
					OrgID: orgID,
					SignedInUser: &user.SignedInUser{UserID: 999, OrgID: orgID, Permissions: map[int64]map[string][]string{
						orgID: {},
					}},
				},
				expected: nil,
			},
		}

		for _, tc := range testCases {
			t.Run(tc.name, func(t *testing.T) {
				actualFolders, err := serviceWithFlagOn.GetFolders(context.Background(), tc.cmd)
				require.NoError(t, err)

				require.NoError(t, err)
				require.Len(t, actualFolders, len(tc.expected))

				for _, expected := range tc.expected {
					var actualFolder *folder.Folder
					for _, f := range actualFolders {
						if f.UID == expected.UID {
							actualFolder = f
							break
						}
					}
					if actualFolder == nil {
						t.Fatalf("expected folder with UID %s not found", expected.UID)
					}
					if tc.cmd.WithFullpath {
						require.Equal(t, expected.Fullpath, actualFolder.Fullpath)
					} else {
						require.Empty(t, actualFolder.Fullpath)
					}

					if tc.cmd.WithFullpathUIDs {
						require.Equal(t, expected.FullpathUIDs, actualFolder.FullpathUIDs)
					} else {
						require.Empty(t, actualFolder.FullpathUIDs)
					}
				}
			})
		}
	})
}

func TestFolderServiceGetFolder(t *testing.T) {
	db, _ := sqlstore.InitTestDB(t)

	signedInAdminUser := user.SignedInUser{UserID: 1, OrgID: orgID, Permissions: map[int64]map[string][]string{
		orgID: {
			dashboards.ActionFoldersCreate: {},
			dashboards.ActionFoldersWrite:  {dashboards.ScopeFoldersAll},
			dashboards.ActionFoldersRead:   {dashboards.ScopeFoldersAll},
		},
	}}

	guardian.MockDashboardGuardian(&guardian.FakeDashboardGuardian{
		CanSaveValue: true,
		CanViewValue: true,
	})

	getSvc := func(features featuremgmt.FeatureToggles) Service {
		folderStore := ProvideDashboardFolderStore(db)

		cfg := setting.NewCfg()

		featuresFlagOff := featuremgmt.WithFeatures()
		dashStore, err := database.ProvideDashboardStore(db, cfg, featuresFlagOff, tagimpl.ProvideService(db))
		require.NoError(t, err)
		nestedFolderStore := ProvideStore(db)

		b := bus.ProvideBus(tracing.InitializeTracerForTest())
		ac := acimpl.ProvideAccessControl(featuresFlagOff)

		return Service{
			log:                  slog.New(logtest.NewTestHandler(t)).With("logger", "test-folder-service"),
			dashboardStore:       dashStore,
			dashboardFolderStore: folderStore,
			store:                nestedFolderStore,
			features:             features,
			bus:                  b,
			db:                   db,
			accessControl:        ac,
			registry:             make(map[string]folder.RegistryService),
			metrics:              newFoldersMetrics(nil),
		}
	}

	folderSvcOn := getSvc(featuremgmt.WithFeatures(featuremgmt.FlagNestedFolders))
	folderSvcOff := getSvc(featuremgmt.WithFeatures())

	createCmd := folder.CreateFolderCommand{
		OrgID:        orgID,
		ParentUID:    "",
		SignedInUser: &signedInAdminUser,
	}

	depth := 3
	folders := CreateSubtreeInStore(t, folderSvcOn.store, &folderSvcOn, depth, "get/folder-", createCmd, false)
	f := folders[1]

	testCases := []struct {
		name                 string
		svc                  *Service
		WithFullpath         bool
		WithFullpathUIDs     bool
		expectedFullpath     string
		expectedFullpathUIDs string
	}{
		{
			name:             "when flag is off",
			svc:              &folderSvcOff,
			expectedFullpath: f.Title,
		},
		{
			name:             "when flag is on and WithFullpath is false",
			svc:              &folderSvcOn,
			WithFullpath:     false,
			expectedFullpath: "",
		},
		{
			name:             "when flag is on and WithFullpath is true",
			svc:              &folderSvcOn,
			WithFullpath:     true,
			expectedFullpath: "get\\/folder-folder-0/get\\/folder-folder-1",
		},
		{
			name:                 "when flag is on and WithFullpathUIDs is false",
			svc:                  &folderSvcOn,
			WithFullpathUIDs:     false,
			expectedFullpathUIDs: "",
		},
		{
			name:                 "when flag is on and WithFullpathUIDs is true",
			svc:                  &folderSvcOn,
			WithFullpathUIDs:     true,
			expectedFullpathUIDs: "uidfor-0/uidfor-1",
		},
	}

	for _, tc := range testCases {
		t.Run(tc.name, func(t *testing.T) {
			q := folder.GetFolderQuery{
				OrgID:        orgID,
				UID:          &f.UID,
				WithFullpath: tc.WithFullpath,
				SignedInUser: &signedInAdminUser,
			}
			fldr, err := tc.svc.Get(context.Background(), &q)
			require.NoError(t, err)
			require.Equal(t, f.UID, fldr.UID)

			require.Equal(t, tc.expectedFullpath, fldr.Fullpath)
		})
	}
}

func TestFolderServiceGetFolders(t *testing.T) {
	db, cfg := sqlstore.InitTestDB(t)
	folderStore := ProvideDashboardFolderStore(db)

	featuresFlagOff := featuremgmt.WithFeatures()
	dashStore, err := database.ProvideDashboardStore(db, cfg, featuresFlagOff, tagimpl.ProvideService(db))
	require.NoError(t, err)
	nestedFolderStore := ProvideStore(db)

	b := bus.ProvideBus(tracing.InitializeTracerForTest())
	ac := acimpl.ProvideAccessControl(featuresFlagOff)

	serviceWithFlagOff := &Service{
		log:                  slog.New(logtest.NewTestHandler(t)).With("logger", "test-folder-service"),
		dashboardStore:       dashStore,
		dashboardFolderStore: folderStore,
		store:                nestedFolderStore,
		features:             featuresFlagOff,
		bus:                  b,
		db:                   db,
		accessControl:        ac,
		registry:             make(map[string]folder.RegistryService),
		metrics:              newFoldersMetrics(nil),
		tracer:               tracing.InitializeTracerForTest(),
	}

	signedInAdminUser := user.SignedInUser{UserID: 1, OrgID: orgID, Permissions: map[int64]map[string][]string{
		orgID: {
			dashboards.ActionFoldersCreate: {},
			dashboards.ActionFoldersWrite:  {dashboards.ScopeFoldersAll},
			dashboards.ActionFoldersRead:   {dashboards.ScopeFoldersAll},
		},
	}}

	createCmd := folder.CreateFolderCommand{
		OrgID:        orgID,
		ParentUID:    "",
		SignedInUser: &signedInAdminUser,
	}

	guardian.MockDashboardGuardian(&guardian.FakeDashboardGuardian{
		CanSaveValue: true,
		CanViewValue: true,
	})

	prefix := "getfolders/ff/off"
	folders := CreateSubtreeInStore(t, nestedFolderStore, serviceWithFlagOff, 5, prefix, createCmd, true)
	f := folders[rand.Intn(len(folders))]

	t.Run("when flag is off", func(t *testing.T) {
		t.Run("full path should be a title", func(t *testing.T) {
			q := folder.GetFoldersQuery{
				OrgID:            orgID,
				WithFullpath:     true,
				WithFullpathUIDs: true,
				SignedInUser:     &signedInAdminUser,
				UIDs:             []string{f.UID},
			}
			fldrs, err := serviceWithFlagOff.GetFolders(context.Background(), q)
			require.NoError(t, err)
			require.Len(t, fldrs, 1)
			require.Equal(t, f.UID, fldrs[0].UID)
			require.Equal(t, f.Title, fldrs[0].Title)
			require.Equal(t, f.Title, fldrs[0].Fullpath)

			t.Run("path should not be escaped", func(t *testing.T) {
				require.Contains(t, fldrs[0].Fullpath, prefix)
				require.Contains(t, fldrs[0].Title, prefix)
			})
		})
	})
}

// TODO replace it with an API test under /pkg/tests/api/folders
// whenever the golang client with get updated to allow filtering child folders by permission
func TestGetChildrenFilterByPermission(t *testing.T) {
	db, cfg := sqlstore.InitTestDB(t)

	signedInAdminUser := user.SignedInUser{UserID: 1, OrgID: orgID, Permissions: map[int64]map[string][]string{
		orgID: {
			dashboards.ActionFoldersCreate: {dashboards.ScopeFoldersAll},
			dashboards.ActionFoldersWrite:  {dashboards.ScopeFoldersAll},
			dashboards.ActionFoldersRead:   {dashboards.ScopeFoldersAll},
		},
	}}

	folderStore := ProvideDashboardFolderStore(db)

	featuresFlagOff := featuremgmt.WithFeatures()
	dashStore, err := database.ProvideDashboardStore(db, cfg, featuresFlagOff, tagimpl.ProvideService(db))
	require.NoError(t, err)
	nestedFolderStore := ProvideStore(db)

	b := bus.ProvideBus(tracing.InitializeTracerForTest())
	ac := acimpl.ProvideAccessControl(featuresFlagOff)

	features := featuremgmt.WithFeatures(featuremgmt.FlagNestedFolders)

	folderSvcOn := &Service{
		log:                  slog.New(logtest.NewTestHandler(t)).With("logger", "test-folder-service"),
		dashboardStore:       dashStore,
		dashboardFolderStore: folderStore,
		store:                nestedFolderStore,
		features:             features,
		bus:                  b,
		db:                   db,
		accessControl:        ac,
		registry:             make(map[string]folder.RegistryService),
		metrics:              newFoldersMetrics(nil),
		tracer:               tracing.InitializeTracerForTest(),
	}

	origGuardian := guardian.New
	fakeGuardian := &guardian.FakeDashboardGuardian{
		CanSaveValue: true,
		CanEditUIDs:  []string{},
		CanViewUIDs:  []string{},
	}
	guardian.MockDashboardGuardian(fakeGuardian)
	t.Cleanup(func() {
		guardian.New = origGuardian
	})

	viewer := user.SignedInUser{UserID: 1, OrgID: orgID, Permissions: map[int64]map[string][]string{
		orgID: {
			dashboards.ActionFoldersRead:  {},
			dashboards.ActionFoldersWrite: {},
		},
	}}

	// no view permission
	// 	|_ subfolder under no view permission with view permission
	// 	|_ subfolder under no view permission with view permissionn and with edit permission
	// with edit permission
	//	|_ subfolder under with edit permission
	// no edit permission
	// 	|_ subfolder under no edit permission
	// 	|_ subfolder under no edit permission with edit permission
	noViewPermission, err := folderSvcOn.Create(context.Background(), &folder.CreateFolderCommand{
		OrgID:        orgID,
		ParentUID:    "",
		Title:        "no view permission",
		SignedInUser: &signedInAdminUser,
	})
	require.NoError(t, err)

	f, err := folderSvcOn.Create(context.Background(), &folder.CreateFolderCommand{
		OrgID:        orgID,
		ParentUID:    noViewPermission.UID,
		Title:        "subfolder under no view permission with view permission",
		SignedInUser: &signedInAdminUser,
	})
	viewer.Permissions[orgID][dashboards.ActionFoldersRead] = append(viewer.Permissions[orgID][dashboards.ActionFoldersRead], dashboards.ScopeFoldersProvider.GetResourceScopeUID(f.UID))
	fakeGuardian.CanViewUIDs = append(fakeGuardian.CanViewUIDs, f.UID)

	require.NoError(t, err)
	f, err = folderSvcOn.Create(context.Background(), &folder.CreateFolderCommand{
		OrgID:        orgID,
		ParentUID:    noViewPermission.UID,
		Title:        "subfolder under no view permission with view permission and with edit permission",
		SignedInUser: &signedInAdminUser,
	})
	require.NoError(t, err)
	viewer.Permissions[orgID][dashboards.ActionFoldersRead] = append(viewer.Permissions[orgID][dashboards.ActionFoldersRead], dashboards.ScopeFoldersProvider.GetResourceScopeUID(f.UID))
	fakeGuardian.CanViewUIDs = append(fakeGuardian.CanViewUIDs, f.UID)
	viewer.Permissions[orgID][dashboards.ActionFoldersWrite] = append(viewer.Permissions[orgID][dashboards.ActionFoldersWrite], dashboards.ScopeFoldersProvider.GetResourceScopeUID(f.UID))
	fakeGuardian.CanEditUIDs = append(fakeGuardian.CanEditUIDs, f.UID)

	withEditPermission, err := folderSvcOn.Create(context.Background(), &folder.CreateFolderCommand{
		OrgID:        orgID,
		ParentUID:    "",
		Title:        "with edit permission",
		SignedInUser: &signedInAdminUser,
	})
	require.NoError(t, err)
	viewer.Permissions[orgID][dashboards.ActionFoldersRead] = append(viewer.Permissions[orgID][dashboards.ActionFoldersRead], dashboards.ScopeFoldersProvider.GetResourceScopeUID(withEditPermission.UID))
	fakeGuardian.CanViewUIDs = append(fakeGuardian.CanViewUIDs, withEditPermission.UID)
	viewer.Permissions[orgID][dashboards.ActionFoldersWrite] = append(viewer.Permissions[orgID][dashboards.ActionFoldersWrite], dashboards.ScopeFoldersProvider.GetResourceScopeUID(withEditPermission.UID))
	fakeGuardian.CanEditUIDs = append(fakeGuardian.CanEditUIDs, withEditPermission.UID)

	_, err = folderSvcOn.Create(context.Background(), &folder.CreateFolderCommand{
		OrgID:        orgID,
		ParentUID:    withEditPermission.UID,
		Title:        "subfolder under with edit permission",
		SignedInUser: &signedInAdminUser,
	})
	require.NoError(t, err)

	noEditPermission, err := folderSvcOn.Create(context.Background(), &folder.CreateFolderCommand{
		OrgID:        orgID,
		ParentUID:    "",
		Title:        "no edit permission",
		SignedInUser: &signedInAdminUser,
	})
	require.NoError(t, err)
	viewer.Permissions[orgID][dashboards.ActionFoldersRead] = append(viewer.Permissions[orgID][dashboards.ActionFoldersRead], dashboards.ScopeFoldersProvider.GetResourceScopeUID(noEditPermission.UID))
	fakeGuardian.CanViewUIDs = append(fakeGuardian.CanViewUIDs, noEditPermission.UID)

	_, err = folderSvcOn.Create(context.Background(), &folder.CreateFolderCommand{
		OrgID:        orgID,
		ParentUID:    noEditPermission.UID,
		Title:        "subfolder under no edit permission",
		SignedInUser: &signedInAdminUser,
	})
	require.NoError(t, err)

	f, err = folderSvcOn.Create(context.Background(), &folder.CreateFolderCommand{
		OrgID:        orgID,
		ParentUID:    noEditPermission.UID,
		Title:        "subfolder under no edit permission with edit permission",
		SignedInUser: &signedInAdminUser,
	})
	require.NoError(t, err)
	viewer.Permissions[orgID][dashboards.ActionFoldersWrite] = append(viewer.Permissions[orgID][dashboards.ActionFoldersWrite], dashboards.ScopeFoldersProvider.GetResourceScopeUID(f.UID))
	fakeGuardian.CanEditUIDs = append(fakeGuardian.CanEditUIDs, f.UID)

	testCases := []struct {
		name            string
		q               folder.GetChildrenQuery
		expectedErr     error
		expectedFolders []string
	}{
		{
			name: "should return root folders with view permission",
			q: folder.GetChildrenQuery{
				OrgID:        orgID,
				SignedInUser: &viewer,
			},
			expectedFolders: []string{
				"Shared with me",
				"no edit permission",
				"with edit permission"},
		},
		{
			name: "should return subfolders with view permission",
			q: folder.GetChildrenQuery{
				OrgID:        orgID,
				SignedInUser: &viewer,
				UID:          noEditPermission.UID,
			},
			expectedFolders: []string{
				"subfolder under no edit permission",
				"subfolder under no edit permission with edit permission"},
		},
		{
			name: "should return shared with me folders with view permission",
			q: folder.GetChildrenQuery{
				OrgID:        orgID,
				SignedInUser: &viewer,
				UID:          folder.SharedWithMeFolderUID,
			},
			expectedFolders: []string{
				"subfolder under no view permission with view permission",
				"subfolder under no view permission with view permission and with edit permission"},
		},
		{
			name: "should return root folders with edit permission",
			q: folder.GetChildrenQuery{
				OrgID:        orgID,
				SignedInUser: &viewer,
				Permission:   dashboardaccess.PERMISSION_EDIT,
			},
			expectedFolders: []string{
				"Shared with me",
				"with edit permission"},
		},
		{
			name: "should fail returning subfolders with edit permission when parent folder has no edit permission",
			q: folder.GetChildrenQuery{
				OrgID:        orgID,
				SignedInUser: &viewer,
				Permission:   dashboardaccess.PERMISSION_EDIT,
				UID:          noEditPermission.UID,
			},
			expectedErr: dashboards.ErrFolderAccessDenied,
		},
		{
			name: "should return shared with me folders with edit permission",
			q: folder.GetChildrenQuery{
				OrgID:        orgID,
				SignedInUser: &viewer,
				Permission:   dashboardaccess.PERMISSION_EDIT,
				UID:          folder.SharedWithMeFolderUID,
			},
			expectedFolders: []string{
				"subfolder under no edit permission with edit permission",
				"subfolder under no view permission with view permission and with edit permission",
			},
		},
	}

	for _, tc := range testCases {
		t.Run(tc.name, func(t *testing.T) {
			folders, err := folderSvcOn.GetChildren(context.Background(), &tc.q)
			if tc.expectedErr != nil {
				require.Error(t, err)
				require.Equal(t, tc.expectedErr, err)
			} else {
				require.NoError(t, err)
				actual := make([]string, 0, len(folders))
				for _, f := range folders {
					actual = append(actual, f.Title)
				}
				if cmp.Diff(tc.expectedFolders, actual) != "" {
					t.Fatalf("unexpected folders: %s", cmp.Diff(tc.expectedFolders, actual))
				}
			}
		})
	}
}

func TestIntegration_canMove(t *testing.T) {
	if testing.Short() {
		t.Skip("skipping integration test")
	}

	dashStore := &dashboards.FakeDashboardStore{}
	dashboardFolderStore := foldertest.NewFakeFolderStore(t)

	db, cfg := sqlstore.InitTestDB(t)
	folderStore := ProvideStore(db)
	orgID := CreateOrg(t, db, cfg)

	adminUsr := &user.SignedInUser{OrgID: orgID, OrgRole: org.RoleAdmin}

	// Set up source folder and a source folder parent
	sourceParent, err := folderStore.Create(context.Background(), folder.CreateFolderCommand{
		UID:          "source-parent",
		OrgID:        orgID,
		Title:        "Source parent",
		SignedInUser: adminUsr,
	})
	require.NoError(t, err)
	sourceFolder, err := folderStore.Create(context.Background(), folder.CreateFolderCommand{
		UID:          "source",
		OrgID:        orgID,
		Title:        "Source",
		ParentUID:    sourceParent.UID,
		SignedInUser: adminUsr,
	})
	require.NoError(t, err)

	// Set up destination folder and destination folder parent
	destParent, err := folderStore.Create(context.Background(), folder.CreateFolderCommand{
		UID:          "destination-parent",
		OrgID:        orgID,
		Title:        "Destination parent",
		SignedInUser: adminUsr,
	})
	require.NoError(t, err)
	destFolder, err := folderStore.Create(context.Background(), folder.CreateFolderCommand{
		UID:          "destination",
		OrgID:        orgID,
		Title:        "Destination",
		ParentUID:    destParent.UID,
		SignedInUser: adminUsr,
	})
	require.NoError(t, err)

	features := featuremgmt.WithFeatures("nestedFolders")
	folderSvc := setup(t, dashStore, dashboardFolderStore, folderStore, features, acimpl.ProvideAccessControl(features), dbtest.NewFakeDB())

	testCases := []struct {
		description       string
		destinationFolder string
		permissions       map[string][]string
		expectedErr       error
	}{
		{
			description:       "can move a folder if has edit access to both folders",
			destinationFolder: destFolder.UID,
			permissions: map[string][]string{
				dashboards.ActionFoldersWrite: {
					dashboards.ScopeFoldersProvider.GetResourceScopeUID(sourceFolder.UID),
					dashboards.ScopeFoldersProvider.GetResourceScopeUID(destFolder.UID),
				},
			},
		},
		{
			description:       "can't move a folder if missing write access to the destination folder",
			destinationFolder: destFolder.UID,
			permissions: map[string][]string{
				dashboards.ActionFoldersWrite: {
					dashboards.ScopeFoldersProvider.GetResourceScopeUID(sourceFolder.UID),
				},
				dashboards.ActionFoldersRead: {
					dashboards.ScopeFoldersProvider.GetResourceScopeUID(destFolder.UID),
				},
			},
			expectedErr: dashboards.ErrMoveAccessDenied,
		},
		{
			description:       "can't move a folder to the root if missing folder create permissions",
			destinationFolder: "",
			permissions: map[string][]string{
				dashboards.ActionFoldersWrite: {
					dashboards.ScopeFoldersProvider.GetResourceScopeUID(sourceFolder.UID),
				},
			},
			expectedErr: dashboards.ErrMoveAccessDenied,
		},
		{
			description:       "can move a folder to the root with folder create permissions",
			destinationFolder: "",
			permissions: map[string][]string{
				dashboards.ActionFoldersCreate: {
					dashboards.ScopeFoldersProvider.GetResourceScopeUID(folder.GeneralFolderUID),
					dashboards.ScopeFoldersProvider.GetResourceScopeUID(sourceFolder.UID),
				},
			},
		},
		{
			description:       "can't move a folder to another folder where user has higher plugin permissions",
			destinationFolder: destFolder.UID,
			permissions: map[string][]string{
				dashboards.ActionFoldersWrite: {
					dashboards.ScopeFoldersProvider.GetResourceScopeUID(sourceFolder.UID),
					dashboards.ScopeFoldersProvider.GetResourceScopeUID(destFolder.UID),
				},
				"some_plugin:action": {
					dashboards.ScopeFoldersProvider.GetResourceScopeUID(destFolder.UID),
				},
			},
			expectedErr: dashboards.ErrFolderAccessEscalation,
		},
		{
			description:       "can move a folder to another folder where user has lower permissions",
			destinationFolder: destFolder.UID,
			permissions: map[string][]string{
				dashboards.ActionFoldersWrite: {
					dashboards.ScopeFoldersProvider.GetResourceScopeUID(sourceFolder.UID),
					dashboards.ScopeFoldersProvider.GetResourceScopeUID(destFolder.UID),
				},
				"some_plugin:action": {
					dashboards.ScopeFoldersProvider.GetResourceScopeUID(sourceFolder.UID),
				},
			},
		},
		{
			description:       "can't move a folder to another folder where user has higher plugin permissions through inheritance",
			destinationFolder: destFolder.UID,
			permissions: map[string][]string{
				dashboards.ActionFoldersWrite: {
					dashboards.ScopeFoldersProvider.GetResourceScopeUID(sourceFolder.UID),
					dashboards.ScopeFoldersProvider.GetResourceScopeUID(destFolder.UID),
				},
				"some_plugin:action": {
					dashboards.ScopeFoldersProvider.GetResourceScopeUID(destParent.UID),
				},
			},
			expectedErr: dashboards.ErrFolderAccessEscalation,
		},
	}

	for _, tc := range testCases {
		usr := &user.SignedInUser{UserID: 1, OrgID: orgID, Permissions: map[int64]map[string][]string{}}
		usr.Permissions[orgID] = tc.permissions

		t.Run(tc.description, func(t *testing.T) {
			_, err := folderSvc.Move(context.Background(), &folder.MoveFolderCommand{UID: sourceFolder.UID, NewParentUID: tc.destinationFolder, OrgID: orgID, SignedInUser: usr})
			if tc.expectedErr == nil {
				require.NoError(t, err)
			} else {
				require.ErrorIs(t, err, tc.expectedErr)
			}
		})
	}
}

func TestSupportBundle(t *testing.T) {
	f := func(uid, parent string) *folder.Folder { return &folder.Folder{UID: uid, ParentUID: parent} }
	for _, tc := range []struct {
		Folders          []*folder.Folder
		ExpectedTotal    int
		ExpectedDepths   map[int]int
		ExpectedChildren map[int]int
	}{
		// Empty folder list
		{
			Folders:          []*folder.Folder{},
			ExpectedTotal:    0,
			ExpectedDepths:   map[int]int{},
			ExpectedChildren: map[int]int{},
		},
		// Single folder
		{
			Folders:          []*folder.Folder{f("a", "")},
			ExpectedTotal:    1,
			ExpectedDepths:   map[int]int{1: 1},
			ExpectedChildren: map[int]int{0: 1},
		},
		// Flat folders
		{
			Folders:          []*folder.Folder{f("a", ""), f("b", ""), f("c", "")},
			ExpectedTotal:    3,
			ExpectedDepths:   map[int]int{1: 3},
			ExpectedChildren: map[int]int{0: 3},
		},
		// Nested folders
		{
			Folders:          []*folder.Folder{f("a", ""), f("ab", "a"), f("ac", "a"), f("x", ""), f("xy", "x"), f("xyz", "xy")},
			ExpectedTotal:    6,
			ExpectedDepths:   map[int]int{1: 2, 2: 3, 3: 1},
			ExpectedChildren: map[int]int{0: 3, 1: 2, 2: 1},
		},
	} {
		svc := &Service{}
		supportItem, err := svc.supportItemFromFolders(tc.Folders)
		if err != nil {
			t.Fatal(err)
		}

		stats := struct {
			Total    int         `json:"total"`
			Depths   map[int]int `json:"depths"`
			Children map[int]int `json:"children"`
		}{}
		if err := json.Unmarshal(supportItem.FileBytes, &stats); err != nil {
			t.Fatal(err)
		}

		if stats.Total != tc.ExpectedTotal {
			t.Error("Total mismatch", stats, tc)
		}
		if fmt.Sprint(stats.Depths) != fmt.Sprint(tc.ExpectedDepths) {
			t.Error("Depths mismatch", stats, tc.ExpectedDepths)
		}
		if fmt.Sprint(stats.Children) != fmt.Sprint(tc.ExpectedChildren) {
			t.Error("Depths mismatch", stats, tc.ExpectedChildren)
		}
	}
}

func CreateSubtreeInStore(t *testing.T, store folder.Store, service *Service, depth int, prefix string, cmd folder.CreateFolderCommand, randomUID bool) []*folder.Folder {
	t.Helper()

	folders := make([]*folder.Folder, 0, depth)
	for i := 0; i < depth; i++ {
		title := fmt.Sprintf("%sfolder-%d", prefix, i)
		cmd.Title = title
		cmd.UID = util.GenerateShortUID()
		if !randomUID {
			cmd.UID = fmt.Sprintf("uidfor-%d", i)
		}
		cmd.OrgID = orgID
		cmd.SignedInUser = &user.SignedInUser{OrgID: orgID, Permissions: map[int64]map[string][]string{orgID: {dashboards.ActionFoldersCreate: {dashboards.ScopeFoldersAll}}}}

		f, err := service.Create(context.Background(), &cmd)
		require.NoError(t, err)
		require.Equal(t, title, f.Title)
		require.NotEmpty(t, f.UID)

		folders = append(folders, f)

		cmd.ParentUID = f.UID
	}

	return folders
}

func setup(t *testing.T, dashStore dashboards.Store, dashboardFolderStore folder.FolderStore, nestedFolderStore folder.Store, features featuremgmt.FeatureToggles, ac accesscontrol.AccessControl, db db.DB) folder.Service {
	t.Helper()

	// nothing enabled yet
	return &Service{
		log:                  slog.New(logtest.NewTestHandler(t)).With("logger", "test-folder-service"),
		dashboardStore:       dashStore,
		dashboardFolderStore: dashboardFolderStore,
		store:                nestedFolderStore,
		features:             features,
		accessControl:        ac,
		db:                   db,
		metrics:              newFoldersMetrics(nil),
		tracer:               tracing.InitializeTracerForTest(),
	}
}

func createRule(t *testing.T, store *ngstore.DBstore, folderUID, title string) *models.AlertRule {
	t.Helper()
	gen := models.RuleGen
	rule := gen.With(
		gen.WithOrgID(orgID),
		gen.WithTitle(title),
		gen.WithNamespaceUID(folderUID),
		gen.WithIntervalSeconds(10),
	).Generate()
	ids, err := store.InsertAlertRules(context.Background(), []models.AlertRule{rule})
	require.NoError(t, err)

	result, err := store.GetAlertRuleByUID(context.Background(), &models.GetAlertRuleByUIDQuery{OrgID: orgID, UID: ids[0].UID})
	require.NoError(t, err)
	return result
}

func TestSplitFullpath(t *testing.T) {
	tests := []struct {
		name     string
		input    string
		expected []string
	}{
		{
			name:     "empty string",
			input:    "",
			expected: []string{},
		},
		{
			name:     "root folder",
			input:    "/",
			expected: []string{},
		},
		{
			name:     "single folder",
			input:    "folder",
			expected: []string{"folder"},
		},
		{
			name:     "single folder with leading slash",
			input:    "/folder",
			expected: []string{"folder"},
		},
		{
			name:     "nested folder",
			input:    "folder/subfolder/subsubfolder",
			expected: []string{"folder", "subfolder", "subsubfolder"},
		},
		{
			name:     "escaped slashes",
			input:    "folder\\/with\\/slashes",
			expected: []string{"folder/with/slashes"},
		},
		{
			name:     "nested folder with escaped slashes",
			input:    "folder\\/with\\/slashes/subfolder\\/with\\/slashes",
			expected: []string{"folder/with/slashes", "subfolder/with/slashes"},
		},
	}

	for _, tt := range tests {
		t.Run(tt.name, func(t *testing.T) {
			actual := SplitFullpath(tt.input)
			assert.Equal(t, tt.expected, actual)
		})
	}
}<|MERGE_RESOLUTION|>--- conflicted
+++ resolved
@@ -489,11 +489,7 @@
 				CanEditValue: true,
 			})
 
-<<<<<<< HEAD
-			dashSrv, err := dashboardservice.ProvideDashboardServiceImpl(cfg, dashStore, folderStore, featuresFlagOn, folderPermissions, dashboardPermissions, ac, serviceWithFlagOn, nestedFolderStore, nil, zanzana.NewNoopClient(), nil, nil, nil, quotaService, nil, publicDashboardFakeService)
-=======
-			dashSrv, err := dashboardservice.ProvideDashboardServiceImpl(cfg, dashStore, folderStore, featuresFlagOn, folderPermissions, dashboardPermissions, ac, serviceWithFlagOn, nestedFolderStore, nil, nil, nil, nil, quotaService, nil)
->>>>>>> d025523a
+			dashSrv, err := dashboardservice.ProvideDashboardServiceImpl(cfg, dashStore, folderStore, featuresFlagOn, folderPermissions, dashboardPermissions, ac, serviceWithFlagOn, nestedFolderStore, nil, nil, nil, nil, quotaService, nil, publicDashboardFakeService)
 			require.NoError(t, err)
 
 			alertStore, err := ngstore.ProvideDBStore(cfg, featuresFlagOn, db, serviceWithFlagOn, dashSrv, ac, b)
@@ -575,11 +571,7 @@
 			})
 
 			dashSrv, err := dashboardservice.ProvideDashboardServiceImpl(cfg, dashStore, folderStore, featuresFlagOff,
-<<<<<<< HEAD
-				folderPermissions, dashboardPermissions, ac, serviceWithFlagOff, nestedFolderStore, nil, zanzana.NewNoopClient(), nil, nil, nil, quotaService, nil, publicDashboardFakeService)
-=======
-				folderPermissions, dashboardPermissions, ac, serviceWithFlagOff, nestedFolderStore, nil, nil, nil, nil, quotaService, nil)
->>>>>>> d025523a
+				folderPermissions, dashboardPermissions, ac, serviceWithFlagOff, nestedFolderStore, nil, nil, nil, nil, quotaService, nil, publicDashboardFakeService)
 			require.NoError(t, err)
 
 			alertStore, err := ngstore.ProvideDBStore(cfg, featuresFlagOff, db, serviceWithFlagOff, dashSrv, ac, b)
@@ -724,11 +716,7 @@
 				tc.service.dashboardStore = dashStore
 				tc.service.store = nestedFolderStore
 
-<<<<<<< HEAD
-				dashSrv, err := dashboardservice.ProvideDashboardServiceImpl(cfg, dashStore, folderStore, tc.featuresFlag, folderPermissions, dashboardPermissions, ac, tc.service, tc.service.store, nil, zanzana.NewNoopClient(), nil, nil, nil, quotaService, nil, publicDashboardFakeService)
-=======
-				dashSrv, err := dashboardservice.ProvideDashboardServiceImpl(cfg, dashStore, folderStore, tc.featuresFlag, folderPermissions, dashboardPermissions, ac, tc.service, tc.service.store, nil, nil, nil, nil, quotaService, nil)
->>>>>>> d025523a
+				dashSrv, err := dashboardservice.ProvideDashboardServiceImpl(cfg, dashStore, folderStore, tc.featuresFlag, folderPermissions, dashboardPermissions, ac, tc.service, tc.service.store, nil, nil, nil, nil, quotaService, nil, publicDashboardFakeService)
 				require.NoError(t, err)
 				alertStore, err := ngstore.ProvideDBStore(cfg, tc.featuresFlag, db, tc.service, dashSrv, ac, b)
 				require.NoError(t, err)
