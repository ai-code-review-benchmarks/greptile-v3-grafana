--- conflicted
+++ resolved
@@ -9,13 +9,12 @@
 	"github.com/grafana/grafana-plugin-sdk-go/backend"
 	"github.com/grafana/grafana-plugin-sdk-go/data"
 
+	"github.com/grafana/grafana/pkg/infra/log"
 	"github.com/grafana/grafana/pkg/infra/tracing"
 	"github.com/grafana/grafana/pkg/services/featuremgmt"
+	"github.com/grafana/grafana/pkg/services/store"
 	"github.com/grafana/grafana/pkg/services/store/entity"
 	"github.com/grafana/grafana/pkg/setting"
-
-	"github.com/grafana/grafana/pkg/infra/log"
-	"github.com/grafana/grafana/pkg/services/store"
 
 	"github.com/blugelabs/bluge"
 	"github.com/grafana/grafana-plugin-sdk-go/experimental"
@@ -429,15 +428,9 @@
 		folderID: 1,
 		summary: &entity.EntitySummary{
 			Name: "Dashboard in folder 1",
-<<<<<<< HEAD
-			Nested: []*models.EntitySummary{
+			Nested: []*entity.EntitySummary{
 				newNestedPanel(1, 2, "Panel 1"),
 				newNestedPanel(2, 2, "Panel 2"),
-=======
-			Nested: []*entity.EntitySummary{
-				newNestedPanel(1, "Panel 1"),
-				newNestedPanel(2, "Panel 2"),
->>>>>>> 18465bc0
 			},
 		},
 	},
@@ -447,13 +440,8 @@
 		folderID: 1,
 		summary: &entity.EntitySummary{
 			Name: "Dashboard in folder 2",
-<<<<<<< HEAD
-			Nested: []*models.EntitySummary{
+			Nested: []*entity.EntitySummary{
 				newNestedPanel(3, 3, "Panel 3"),
-=======
-			Nested: []*entity.EntitySummary{
-				newNestedPanel(3, "Panel 3"),
->>>>>>> 18465bc0
 			},
 		},
 	},
@@ -462,13 +450,8 @@
 		uid: "4",
 		summary: &entity.EntitySummary{
 			Name: "One more dash",
-<<<<<<< HEAD
-			Nested: []*models.EntitySummary{
+			Nested: []*entity.EntitySummary{
 				newNestedPanel(4, 4, "Panel 4"),
-=======
-			Nested: []*entity.EntitySummary{
-				newNestedPanel(4, "Panel 4"),
->>>>>>> 18465bc0
 			},
 		},
 	},
@@ -524,8 +507,7 @@
 		uid: "1",
 		summary: &entity.EntitySummary{
 			Name: "My Dash",
-<<<<<<< HEAD
-			Nested: []*models.EntitySummary{
+			Nested: []*entity.EntitySummary{
 				newNestedPanel(1, 1, "Panel 1"),
 				newNestedPanel(2, 1, "Panel 2"),
 			},
@@ -533,20 +515,8 @@
 	},
 }
 
-func newNestedPanel(id, dashId int64, name string) *models.EntitySummary {
-	summary := &models.EntitySummary{
-=======
-			Nested: []*entity.EntitySummary{
-				newNestedPanel(1, "Panel 1"),
-				newNestedPanel(2, "Panel 2"),
-			},
-		},
-	},
-}
-
-func newNestedPanel(id int64, name string) *entity.EntitySummary {
+func newNestedPanel(id, dashId int64, name string) *entity.EntitySummary {
 	summary := &entity.EntitySummary{
->>>>>>> 18465bc0
 		Kind: "panel",
 		UID:  fmt.Sprintf("%d#%d", dashId, id),
 	}
