--- conflicted
+++ resolved
@@ -128,24 +128,6 @@
 		return nil, errExtJWTInvalidSubject.Errorf("unexpected identity: %s", idTokenClaims.Subject)
 	}
 
-<<<<<<< HEAD
-	return &authn.Identity{
-		ID:                         id,
-		Type:                       t,
-		OrgID:                      s.cfg.DefaultOrgID(),
-		AccessTokenClaims:          &accessTokenClaims,
-		IDTokenClaims:              &idTokenClaims,
-		AuthenticatedBy:            login.ExtendedJWTModule,
-		AuthID:                     accessTokenClaims.Subject,
-		AllowedKubernetesNamespace: idTokenClaims.Rest.Namespace,
-=======
-	// For use in service layer, allow higher privilege
-	namespace := accessTokenClaims.Rest.Namespace
-	if len(s.cfg.StackID) > 0 {
-		// For single-tenant cloud use, choose the lower of the two (id token will always have the specific namespace)
-		namespace = idTokenClaims.Rest.Namespace
-	}
-
 	return &authn.Identity{
 		ID:                id,
 		Type:              t,
@@ -154,8 +136,7 @@
 		IDTokenClaims:     &idTokenClaims,
 		AuthenticatedBy:   login.ExtendedJWTModule,
 		AuthID:            accessTokenClaims.Subject,
-		Namespace:         namespace,
->>>>>>> 97fc5abb
+		Namespace:         idTokenClaims.Rest.Namespace,
 		ClientParams: authn.ClientParams{
 			SyncPermissions: true,
 			FetchPermissionsParams: authn.FetchPermissionsParams{
