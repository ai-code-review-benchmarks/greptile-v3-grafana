package authnimpl

import (
	"context"

	"github.com/grafana/grafana/pkg/infra/log"
	"github.com/grafana/grafana/pkg/infra/tracing"
	"github.com/grafana/grafana/pkg/services/apikey"
	"github.com/grafana/grafana/pkg/services/authn"
	sync "github.com/grafana/grafana/pkg/services/authn/authnimpl/usersync"
	"github.com/grafana/grafana/pkg/services/authn/clients"
	"github.com/grafana/grafana/pkg/services/org"
	"github.com/grafana/grafana/pkg/services/user"
	"github.com/grafana/grafana/pkg/setting"
	"go.opentelemetry.io/otel/attribute"
)

var _ authn.Service = new(Service)

func ProvideService(cfg *setting.Cfg, tracer tracing.Tracer, orgService org.Service, apikeyService apikey.Service, userService user.Service) *Service {
	s := &Service{
<<<<<<< HEAD
		log:           log.New("authn.service"),
		cfg:           cfg,
		clients:       make(map[string]authn.Client),
		tracer:        tracer,
		postAuthHooks: []authn.PostAuthHookFn{},
=======
		log:         log.New("authn.service"),
		cfg:         cfg,
		clients:     make(map[string]authn.Client),
		tracer:      tracer,
		userService: userService,
>>>>>>> 2e53a58b
	}

	s.clients[authn.ClientAPIKey] = clients.ProvideAPIKey(apikeyService, userService)

	if s.cfg.AnonymousEnabled {
		s.clients[authn.ClientAnonymous] = clients.ProvideAnonymous(cfg, orgService)
	}

	// FIXME (jguer): move to User package
	userSyncService := &sync.UserSync{}
	orgUserSyncService := &sync.OrgSync{}
	s.RegisterPostAuthHook(userSyncService.SyncUser)
	s.RegisterPostAuthHook(orgUserSyncService.SyncOrgUser)

	return s
}

type Service struct {
	log     log.Logger
	cfg     *setting.Cfg
	clients map[string]authn.Client

<<<<<<< HEAD
	// postAuthHooks are called after a successful authentication. They can modify the identity.
	postAuthHooks []authn.PostAuthHookFn

	tracer tracing.Tracer
=======
	tracer      tracing.Tracer
	userService user.Service
>>>>>>> 2e53a58b
}

func (s *Service) Authenticate(ctx context.Context, client string, r *authn.Request) (*authn.Identity, bool, error) {
	ctx, span := s.tracer.Start(ctx, "authn.Authenticate")
	defer span.End()

	span.SetAttributes("authn.client", client, attribute.Key("authn.client").String(client))
	logger := s.log.FromContext(ctx)

	c, ok := s.clients[client]
	if !ok {
		logger.Debug("auth client not found", "client", client)
		span.AddEvents([]string{"message"}, []tracing.EventValue{{Str: "auth client is not configured"}})
		return nil, false, nil
	}

	if !c.Test(ctx, r) {
		logger.Debug("auth client cannot handle request", "client", client)
		span.AddEvents([]string{"message"}, []tracing.EventValue{{Str: "auth client cannot handle request"}})
		return nil, false, nil
	}

	identity, err := c.Authenticate(ctx, r)
	if err != nil {
		logger.Warn("auth client could not authenticate request", "client", client, "error", err)
		span.AddEvents([]string{"message"}, []tracing.EventValue{{Str: "auth client could not authenticate request"}})
		return nil, true, err
	}

	identity, err := client.Authenticate(ctx, r)
	if err != nil {
		span.AddEvents([]string{"message"}, []tracing.EventValue{{Str: "auth client failed"}})
		return nil, err
	}
	// FIXME: We want to perform common authentication operations here.
	// We will add them as we start to implement clients that requires them.
	// Those operations can be Syncing user, syncing teams, create a session etc.
	// We would need to check what operations a client support and also if they are requested
	// because for e.g. basic auth we want to create a session if the call is coming from the
	// login handler, but if we want to perform basic auth during a request (called from contexthandler) we don't
	// want a session to be created.

<<<<<<< HEAD
	params := client.ClientParams()

	for _, hook := range s.postAuthHooks {
		if err := hook(ctx, params, identity); err != nil {
			return nil, err
		}
	}

	return identity, err
}

func (s *Service) RegisterPostAuthHook(hook authn.PostAuthHookFn) {
	s.postAuthHooks = append(s.postAuthHooks, hook)
=======
	logger.Debug("auth client successfully authenticated request", "client", client, "identity", identity)
	return identity, true, nil
>>>>>>> 2e53a58b
}<|MERGE_RESOLUTION|>--- conflicted
+++ resolved
@@ -19,19 +19,12 @@
 
 func ProvideService(cfg *setting.Cfg, tracer tracing.Tracer, orgService org.Service, apikeyService apikey.Service, userService user.Service) *Service {
 	s := &Service{
-<<<<<<< HEAD
 		log:           log.New("authn.service"),
 		cfg:           cfg,
 		clients:       make(map[string]authn.Client),
 		tracer:        tracer,
 		postAuthHooks: []authn.PostAuthHookFn{},
-=======
-		log:         log.New("authn.service"),
-		cfg:         cfg,
-		clients:     make(map[string]authn.Client),
-		tracer:      tracer,
-		userService: userService,
->>>>>>> 2e53a58b
+		userService:   userService,
 	}
 
 	s.clients[authn.ClientAPIKey] = clients.ProvideAPIKey(apikeyService, userService)
@@ -54,15 +47,11 @@
 	cfg     *setting.Cfg
 	clients map[string]authn.Client
 
-<<<<<<< HEAD
 	// postAuthHooks are called after a successful authentication. They can modify the identity.
 	postAuthHooks []authn.PostAuthHookFn
 
-	tracer tracing.Tracer
-=======
 	tracer      tracing.Tracer
 	userService user.Service
->>>>>>> 2e53a58b
 }
 
 func (s *Service) Authenticate(ctx context.Context, client string, r *authn.Request) (*authn.Identity, bool, error) {
@@ -105,22 +94,17 @@
 	// login handler, but if we want to perform basic auth during a request (called from contexthandler) we don't
 	// want a session to be created.
 
-<<<<<<< HEAD
 	params := client.ClientParams()
 
 	for _, hook := range s.postAuthHooks {
 		if err := hook(ctx, params, identity); err != nil {
-			return nil, err
+			return nil, false, err
 		}
 	}
 
-	return identity, err
+	return identity, true, nil
 }
 
 func (s *Service) RegisterPostAuthHook(hook authn.PostAuthHookFn) {
 	s.postAuthHooks = append(s.postAuthHooks, hook)
-=======
-	logger.Debug("auth client successfully authenticated request", "client", client, "identity", identity)
-	return identity, true, nil
->>>>>>> 2e53a58b
 }