--- conflicted
+++ resolved
@@ -93,13 +93,10 @@
 	IsAutoLoginEnabled() bool
 	// IsSingleLogoutEnabled returns true if the client has single logout enabled
 	IsSingleLogoutEnabled() bool
-<<<<<<< HEAD
 	// IsSkipOrgRoleSyncEnabled returns true if the client has enabled skipping org role sync
 	IsSkipOrgRoleSyncEnabled() bool
 	// IsAllowAssignGrafanaAdminEnabled returns true if the client has enabled assigning grafana admin
 	IsAllowAssignGrafanaAdminEnabled() bool
-=======
->>>>>>> 4d8e491f
 }
 
 type Service interface {
