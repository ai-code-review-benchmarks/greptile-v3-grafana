package authntest

import (
	"context"

	"github.com/grafana/grafana/pkg/services/authn"
)

type FakeService struct {
	authn.Service
}

var _ authn.Client = new(FakeClient)

type FakeClient struct {
	ExpectedErr      error
	ExpectedTest     bool
	ExpectedIdentity *authn.Identity
}

func (f *FakeClient) Authenticate(ctx context.Context, r *authn.Request) (*authn.Identity, error) {
	return f.ExpectedIdentity, f.ExpectedErr
}

<<<<<<< HEAD
func (f *FakeClient) ClientParams() *authn.ClientParams {
	return &authn.ClientParams{}
=======
func (f *FakeClient) Test(ctx context.Context, r *authn.Request) bool {
	return f.ExpectedTest
>>>>>>> 2e53a58b
}<|MERGE_RESOLUTION|>--- conflicted
+++ resolved
@@ -22,11 +22,10 @@
 	return f.ExpectedIdentity, f.ExpectedErr
 }
 
-<<<<<<< HEAD
 func (f *FakeClient) ClientParams() *authn.ClientParams {
 	return &authn.ClientParams{}
-=======
+}
+
 func (f *FakeClient) Test(ctx context.Context, r *authn.Request) bool {
 	return f.ExpectedTest
->>>>>>> 2e53a58b
 }