--- conflicted
+++ resolved
@@ -1623,7 +1623,6 @@
     },
     {
       "metadata": {
-<<<<<<< HEAD
         "name": "kubernetesLibraryPanels",
         "resourceVersion": "1750714411267",
         "creationTimestamp": "2025-06-23T21:33:31Z"
@@ -1637,23 +1636,6 @@
     },
     {
       "metadata": {
-        "name": "kubernetesPlaylists",
-        "resourceVersion": "1743693517832",
-        "creationTimestamp": "2023-10-05T19:00:36Z",
-        "deletionTimestamp": "2024-08-13T08:03:28Z"
-      },
-      "spec": {
-        "description": "Use the kubernetes API in the frontend for playlists, and route /api/playlist requests to k8s",
-        "stage": "GA",
-        "codeowner": "@grafana/grafana-app-platform-squad",
-        "requiresRestart": true,
-        "expression": "true"
-      }
-    },
-    {
-      "metadata": {
-=======
->>>>>>> 8be4fc6e
         "name": "kubernetesSnapshots",
         "resourceVersion": "1750434297879",
         "creationTimestamp": "2023-12-05T22:31:49Z"
