{
  "kind": "FeatureList",
  "apiVersion": "featuretoggle.grafana.app/v0alpha1",
  "metadata": {},
  "items": [
    {
      "metadata": {
        "name": "accessActionSets",
        "resourceVersion": "1723737724157",
        "creationTimestamp": "2024-04-12T16:19:25Z",
        "annotations": {
          "grafana.app/updatedTimestamp": "2024-08-15 16:02:04.157828 +0000 UTC"
        }
      },
      "spec": {
        "description": "Introduces action sets for resource permissions. Also ensures that all folder editors and admins can create subfolders without needing any additional permissions.",
        "stage": "preview",
        "codeowner": "@grafana/identity-access-team"
      }
    },
    {
      "metadata": {
        "name": "accessControlOnCall",
        "resourceVersion": "1726562036211",
        "creationTimestamp": "2022-10-19T16:10:09Z",
        "annotations": {
          "grafana.app/updatedTimestamp": "2024-09-17 08:33:56.211355566 +0000 UTC"
        }
      },
      "spec": {
        "description": "Access control primitives for OnCall",
        "stage": "GA",
        "codeowner": "@grafana/identity-access-team",
        "hideFromAdminPage": true,
        "expression": "true"
      }
    },
    {
      "metadata": {
        "name": "addFieldFromCalculationStatFunctions",
        "resourceVersion": "1722289107837",
        "creationTimestamp": "2023-11-03T14:39:58Z",
        "annotations": {
          "grafana.app/updatedTimestamp": "2024-07-29 21:38:27.837976 +0000 UTC"
        }
      },
      "spec": {
        "description": "Add cumulative and window functions to the add field from calculation transformation",
        "stage": "GA",
        "codeowner": "@grafana/dataviz-squad",
        "frontend": true,
        "expression": "true"
      }
    },
    {
      "metadata": {
        "name": "adhocFilterOneOf",
        "resourceVersion": "1723119716623",
        "creationTimestamp": "2024-08-08T12:21:56Z",
        "deletionTimestamp": "2024-09-05T12:30:12Z"
      },
      "spec": {
        "description": "Exposes a new 'one of' operator for ad-hoc filters. This operator allows users to filter by multiple values in a single filter.",
        "stage": "experimental",
        "codeowner": "@grafana/dashboards-squad"
      }
    },
    {
      "metadata": {
        "name": "aiGeneratedDashboardChanges",
        "resourceVersion": "1718727528075",
        "creationTimestamp": "2024-03-05T12:01:31Z"
      },
      "spec": {
        "description": "Enable AI powered features for dashboards to auto-summary changes when saving",
        "stage": "experimental",
        "codeowner": "@grafana/dashboards-squad",
        "frontend": true
      }
    },
    {
      "metadata": {
        "name": "alertStateHistoryLokiOnly",
        "resourceVersion": "1718727528075",
        "creationTimestamp": "2023-03-30T18:53:21Z"
      },
      "spec": {
        "description": "Disable Grafana alerts from emitting annotations when a remote Loki instance is available.",
        "stage": "experimental",
        "codeowner": "@grafana/alerting-squad"
      }
    },
    {
      "metadata": {
        "name": "alertStateHistoryLokiPrimary",
        "resourceVersion": "1718727528075",
        "creationTimestamp": "2023-03-30T18:53:21Z"
      },
      "spec": {
        "description": "Enable a remote Loki instance as the primary source for state history reads.",
        "stage": "experimental",
        "codeowner": "@grafana/alerting-squad"
      }
    },
    {
      "metadata": {
        "name": "alertStateHistoryLokiSecondary",
        "resourceVersion": "1718727528075",
        "creationTimestamp": "2023-03-30T18:53:21Z"
      },
      "spec": {
        "description": "Enable Grafana to write alert state history to an external Loki instance in addition to Grafana annotations.",
        "stage": "experimental",
        "codeowner": "@grafana/alerting-squad"
      }
    },
    {
      "metadata": {
        "name": "alertingApiServer",
        "resourceVersion": "1718908755156",
        "creationTimestamp": "2024-06-20T20:52:03Z"
      },
      "spec": {
        "description": "Register Alerting APIs with the K8s API server",
        "stage": "experimental",
        "codeowner": "@grafana/alerting-squad",
        "requiresRestart": true
      }
    },
    {
      "metadata": {
        "name": "alertingBacktesting",
        "resourceVersion": "1718727528075",
        "creationTimestamp": "2022-12-14T14:44:14Z"
      },
      "spec": {
        "description": "Rule backtesting API for alerting",
        "stage": "experimental",
        "codeowner": "@grafana/alerting-squad"
      }
    },
    {
      "metadata": {
        "name": "alertingCentralAlertHistory",
        "resourceVersion": "1718727528075",
        "creationTimestamp": "2024-05-29T15:01:38Z"
      },
      "spec": {
        "description": "Enables the new central alert history.",
        "stage": "experimental",
        "codeowner": "@grafana/alerting-squad",
        "frontend": true
      }
    },
    {
      "metadata": {
        "name": "alertingDisableSendAlertsExternal",
        "resourceVersion": "1718727528075",
        "creationTimestamp": "2024-05-23T12:29:19Z"
      },
      "spec": {
        "description": "Disables the ability to send alerts to an external Alertmanager datasource.",
        "stage": "experimental",
        "codeowner": "@grafana/alerting-squad",
        "hideFromAdminPage": true,
        "hideFromDocs": true
      }
    },
    {
      "metadata": {
        "name": "alertingFilterV2",
        "resourceVersion": "1723028774805",
        "creationTimestamp": "2024-08-07T11:06:14Z"
      },
      "spec": {
        "description": "Enable the new alerting search experience",
        "stage": "experimental",
        "codeowner": "@grafana/alerting-squad",
        "hideFromDocs": true
      }
    },
    {
      "metadata": {
        "name": "alertingInsights",
        "resourceVersion": "1720021873452",
        "creationTimestamp": "2023-09-14T12:58:04Z",
        "annotations": {
          "grafana.app/updatedTimestamp": "2024-07-03 15:51:13.452477 +0000 UTC"
        }
      },
      "spec": {
        "description": "Show the new alerting insights landing page",
        "stage": "GA",
        "codeowner": "@grafana/alerting-squad",
        "frontend": true,
        "hideFromAdminPage": true,
        "expression": "true"
      }
    },
    {
      "metadata": {
        "name": "alertingListViewV2",
        "resourceVersion": "1718727528075",
        "creationTimestamp": "2024-05-24T14:40:49Z"
      },
      "spec": {
        "description": "Enables the new alert list view design",
        "stage": "experimental",
        "codeowner": "@grafana/alerting-squad",
        "frontend": true
      }
    },
    {
      "metadata": {
        "name": "alertingNoDataErrorExecution",
        "resourceVersion": "1720021873452",
        "creationTimestamp": "2023-08-15T14:27:15Z",
        "annotations": {
          "grafana.app/updatedTimestamp": "2024-07-03 15:51:13.452477 +0000 UTC"
        }
      },
      "spec": {
        "description": "Changes how Alerting state manager handles execution of NoData/Error",
        "stage": "GA",
        "codeowner": "@grafana/alerting-squad",
        "requiresRestart": true,
        "expression": "true"
      }
    },
    {
      "metadata": {
        "name": "alertingNoNormalState",
        "resourceVersion": "1718727528075",
        "creationTimestamp": "2023-01-13T23:29:29Z"
      },
      "spec": {
        "description": "Stop maintaining state of alerts that are not firing",
        "stage": "preview",
        "codeowner": "@grafana/alerting-squad",
        "hideFromAdminPage": true
      }
    },
    {
      "metadata": {
<<<<<<< HEAD
        "name": "alertingPrometheusRulesPrimary",
        "resourceVersion": "1725890207311",
        "creationTimestamp": "2024-09-09T13:56:47Z"
      },
      "spec": {
        "description": "Uses Prometheus rules as primary source of truth for Grafana for Ruler-enabled datasources",
=======
        "name": "alertingQueryAndExpressionsStepMode",
        "resourceVersion": "1725978395461",
        "creationTimestamp": "2024-09-10T14:26:35Z"
      },
      "spec": {
        "description": "Enables step mode for alerting queries and expressions",
>>>>>>> 536edee7
        "stage": "experimental",
        "codeowner": "@grafana/alerting-squad",
        "frontend": true
      }
    },
    {
      "metadata": {
        "name": "alertingQueryOptimization",
        "resourceVersion": "1720021873452",
        "creationTimestamp": "2024-01-10T20:52:58Z",
        "annotations": {
          "grafana.app/updatedTimestamp": "2024-07-03 15:51:13.452477 +0000 UTC"
        }
      },
      "spec": {
        "description": "Optimizes eligible queries in order to reduce load on datasources",
        "stage": "GA",
        "codeowner": "@grafana/alerting-squad",
        "expression": "false"
      }
    },
    {
      "metadata": {
        "name": "alertingSaveStatePeriodic",
        "resourceVersion": "1718727528075",
        "creationTimestamp": "2024-01-23T16:03:30Z"
      },
      "spec": {
        "description": "Writes the state periodically to the database, asynchronous to rule evaluation",
        "stage": "privatePreview",
        "codeowner": "@grafana/alerting-squad"
      }
    },
    {
      "metadata": {
        "name": "alertingSimplifiedRouting",
        "resourceVersion": "1720021873452",
        "creationTimestamp": "2023-11-10T13:14:39Z",
        "annotations": {
          "grafana.app/updatedTimestamp": "2024-07-03 15:51:13.452477 +0000 UTC"
        }
      },
      "spec": {
        "description": "Enables users to easily configure alert notifications by specifying a contact point directly when editing or creating an alert rule",
        "stage": "GA",
        "codeowner": "@grafana/alerting-squad",
        "expression": "true"
      }
    },
    {
      "metadata": {
        "name": "alertmanagerRemoteOnly",
        "resourceVersion": "1718727528075",
        "creationTimestamp": "2023-10-30T16:27:08Z"
      },
      "spec": {
        "description": "Disable the internal Alertmanager and only use the external one defined.",
        "stage": "experimental",
        "codeowner": "@grafana/alerting-squad"
      }
    },
    {
      "metadata": {
        "name": "alertmanagerRemotePrimary",
        "resourceVersion": "1718727528075",
        "creationTimestamp": "2023-10-30T16:27:08Z"
      },
      "spec": {
        "description": "Enable Grafana to have a remote Alertmanager instance as the primary Alertmanager.",
        "stage": "experimental",
        "codeowner": "@grafana/alerting-squad"
      }
    },
    {
      "metadata": {
        "name": "alertmanagerRemoteSecondary",
        "resourceVersion": "1718727528075",
        "creationTimestamp": "2023-10-30T16:27:08Z"
      },
      "spec": {
        "description": "Enable Grafana to sync configuration and state with a remote Alertmanager.",
        "stage": "experimental",
        "codeowner": "@grafana/alerting-squad"
      }
    },
    {
      "metadata": {
        "name": "angularDeprecationUI",
        "resourceVersion": "1720021873452",
        "creationTimestamp": "2023-08-29T14:05:47Z",
        "annotations": {
          "grafana.app/updatedTimestamp": "2024-07-03 15:51:13.452477 +0000 UTC"
        }
      },
      "spec": {
        "description": "Display Angular warnings in dashboards and panels",
        "stage": "GA",
        "codeowner": "@grafana/plugins-platform-backend",
        "frontend": true,
        "expression": "true"
      }
    },
    {
      "metadata": {
        "name": "annotationPermissionUpdate",
        "resourceVersion": "1720021873452",
        "creationTimestamp": "2023-10-31T13:30:13Z",
        "annotations": {
          "grafana.app/updatedTimestamp": "2024-07-03 15:51:13.452477 +0000 UTC"
        }
      },
      "spec": {
        "description": "Change the way annotation permissions work by scoping them to folders and dashboards.",
        "stage": "GA",
        "codeowner": "@grafana/identity-access-team",
        "expression": "true"
      }
    },
    {
      "metadata": {
        "name": "appPlatformAccessTokens",
        "resourceVersion": "1725549369316",
        "creationTimestamp": "2024-09-05T15:16:09Z"
      },
      "spec": {
        "description": "Enables the use of access tokens for the App Platform",
        "stage": "experimental",
        "codeowner": "@grafana/identity-access-team",
        "hideFromAdminPage": true,
        "hideFromDocs": true
      }
    },
    {
      "metadata": {
        "name": "appSidecar",
        "resourceVersion": "1722872007883",
        "creationTimestamp": "2024-08-05T15:33:27Z"
      },
      "spec": {
        "description": "Enable the app sidecar feature that allows rendering 2 apps at the same time",
        "stage": "experimental",
        "codeowner": "@grafana/explore-squad"
      }
    },
    {
      "metadata": {
        "name": "authAPIAccessTokenAuth",
        "resourceVersion": "1718727528075",
        "creationTimestamp": "2024-04-02T15:45:15Z"
      },
      "spec": {
        "description": "Enables the use of Auth API access tokens for authentication",
        "stage": "experimental",
        "codeowner": "@grafana/identity-access-team",
        "hideFromAdminPage": true,
        "hideFromDocs": true
      }
    },
    {
      "metadata": {
        "name": "authZGRPCServer",
        "resourceVersion": "1718727528075",
        "creationTimestamp": "2024-06-13T09:41:35Z"
      },
      "spec": {
        "description": "Enables the gRPC server for authorization",
        "stage": "experimental",
        "codeowner": "@grafana/identity-access-team",
        "hideFromAdminPage": true,
        "hideFromDocs": true
      }
    },
    {
      "metadata": {
        "name": "autoMigrateGraphPanel",
        "resourceVersion": "1718727528075",
        "creationTimestamp": "2024-02-08T22:00:48Z"
      },
      "spec": {
        "description": "Migrate old graph panel to supported time series panel - broken out from autoMigrateOldPanels to enable granular tracking",
        "stage": "preview",
        "codeowner": "@grafana/dataviz-squad",
        "frontend": true
      }
    },
    {
      "metadata": {
        "name": "autoMigrateOldPanels",
        "resourceVersion": "1718727528075",
        "creationTimestamp": "2023-03-23T04:02:36Z"
      },
      "spec": {
        "description": "Migrate old angular panels to supported versions (graph, table-old, worldmap, etc)",
        "stage": "preview",
        "codeowner": "@grafana/dataviz-squad",
        "frontend": true
      }
    },
    {
      "metadata": {
        "name": "autoMigratePiechartPanel",
        "resourceVersion": "1718727528075",
        "creationTimestamp": "2024-02-14T16:06:25Z"
      },
      "spec": {
        "description": "Migrate old piechart panel to supported piechart panel - broken out from autoMigrateOldPanels to enable granular tracking",
        "stage": "preview",
        "codeowner": "@grafana/dataviz-squad",
        "frontend": true
      }
    },
    {
      "metadata": {
        "name": "autoMigrateStatPanel",
        "resourceVersion": "1718727528075",
        "creationTimestamp": "2024-02-14T16:06:25Z"
      },
      "spec": {
        "description": "Migrate old stat panel to supported stat panel - broken out from autoMigrateOldPanels to enable granular tracking",
        "stage": "preview",
        "codeowner": "@grafana/dataviz-squad",
        "frontend": true
      }
    },
    {
      "metadata": {
        "name": "autoMigrateTablePanel",
        "resourceVersion": "1718727528075",
        "creationTimestamp": "2024-02-14T16:06:25Z"
      },
      "spec": {
        "description": "Migrate old table panel to supported table panel - broken out from autoMigrateOldPanels to enable granular tracking",
        "stage": "preview",
        "codeowner": "@grafana/dataviz-squad",
        "frontend": true
      }
    },
    {
      "metadata": {
        "name": "autoMigrateWorldmapPanel",
        "resourceVersion": "1718727528075",
        "creationTimestamp": "2024-02-14T16:06:25Z"
      },
      "spec": {
        "description": "Migrate old worldmap panel to supported geomap panel - broken out from autoMigrateOldPanels to enable granular tracking",
        "stage": "preview",
        "codeowner": "@grafana/dataviz-squad",
        "frontend": true
      }
    },
    {
      "metadata": {
        "name": "autoMigrateXYChartPanel",
        "resourceVersion": "1722537244598",
        "creationTimestamp": "2024-03-22T15:44:37Z",
        "annotations": {
          "grafana.app/updatedTimestamp": "2024-08-01 18:34:04.598082 +0000 UTC"
        }
      },
      "spec": {
        "description": "Migrate old XYChart panel to new XYChart2 model",
        "stage": "GA",
        "codeowner": "@grafana/dataviz-squad",
        "frontend": true,
        "expression": "true"
      }
    },
    {
      "metadata": {
        "name": "autofixDSUID",
        "resourceVersion": "1717578796182",
        "creationTimestamp": "2024-05-03T11:32:07Z",
        "deletionTimestamp": "2024-06-20T10:56:39Z"
      },
      "spec": {
        "description": "Automatically migrates invalid datasource UIDs",
        "stage": "experimental",
        "codeowner": "@grafana/plugins-platform-backend"
      }
    },
    {
      "metadata": {
        "name": "awsAsyncQueryCaching",
        "resourceVersion": "1720021873452",
        "creationTimestamp": "2023-07-21T15:34:07Z",
        "annotations": {
          "grafana.app/updatedTimestamp": "2024-07-03 15:51:13.452477 +0000 UTC"
        }
      },
      "spec": {
        "description": "Enable caching for async queries for Redshift and Athena. Requires that the datasource has caching and async query support enabled",
        "stage": "GA",
        "codeowner": "@grafana/aws-datasources",
        "expression": "true"
      }
    },
    {
      "metadata": {
        "name": "awsDatasourcesNewFormStyling",
        "resourceVersion": "1720021873452",
        "creationTimestamp": "2023-10-12T08:59:10Z",
        "deletionTimestamp": "2024-07-05T10:20:55Z",
        "annotations": {
          "grafana.app/updatedTimestamp": "2024-07-03 15:51:13.452477 +0000 UTC"
        }
      },
      "spec": {
        "description": "Applies new form styling for configuration and query editors in AWS plugins",
        "stage": "GA",
        "codeowner": "@grafana/aws-datasources",
        "frontend": true,
        "expression": "true"
      }
    },
    {
      "metadata": {
        "name": "awsDatasourcesTempCredentials",
        "resourceVersion": "1718727528075",
        "creationTimestamp": "2023-07-06T15:06:11Z"
      },
      "spec": {
        "description": "Support temporary security credentials in AWS plugins for Grafana Cloud customers",
        "stage": "experimental",
        "codeowner": "@grafana/aws-datasources"
      }
    },
    {
      "metadata": {
        "name": "azureMonitorPrometheusExemplars",
        "resourceVersion": "1723028568258",
        "creationTimestamp": "2024-06-06T16:53:17Z",
        "annotations": {
          "grafana.app/updatedTimestamp": "2024-08-07 11:02:48.258776 +0000 UTC"
        }
      },
      "spec": {
        "description": "Allows configuration of Azure Monitor as a data source that can provide Prometheus exemplars",
        "stage": "preview",
        "codeowner": "@grafana/partner-datasources"
      }
    },
    {
      "metadata": {
        "name": "backgroundPluginInstaller",
        "resourceVersion": "1723202510081",
        "creationTimestamp": "2024-08-09T11:21:50Z",
        "deletionTimestamp": "2024-09-20T13:20:41Z"
      },
      "spec": {
        "description": "Enable background plugin installer",
        "stage": "experimental",
        "codeowner": "@grafana/plugins-platform-backend",
        "requiresRestart": true
      }
    },
    {
      "metadata": {
        "name": "bodyScrolling",
        "resourceVersion": "1721723807004",
        "creationTimestamp": "2024-07-01T10:28:39Z",
        "deletionTimestamp": "2024-09-24T09:17:00Z",
        "annotations": {
          "grafana.app/updatedTimestamp": "2024-07-23 08:36:47.004393 +0000 UTC"
        }
      },
      "spec": {
        "description": "Adjusts Page to make body the scrollable element",
        "stage": "preview",
        "codeowner": "@grafana/grafana-frontend-platform",
        "frontend": true,
        "allowSelfServe": true,
        "hideFromDocs": true,
        "expression": "false"
      }
    },
    {
      "metadata": {
        "name": "cachingOptimizeSerializationMemoryUsage",
        "resourceVersion": "1718727528075",
        "creationTimestamp": "2023-10-12T16:56:49Z"
      },
      "spec": {
        "description": "If enabled, the caching backend gradually serializes query responses for the cache, comparing against the configured `[caching]max_value_mb` value as it goes. This can can help prevent Grafana from running out of memory while attempting to cache very large query responses.",
        "stage": "experimental",
        "codeowner": "@grafana/grafana-operator-experience-squad"
      }
    },
    {
      "metadata": {
        "name": "canvasPanelNesting",
        "resourceVersion": "1718727528075",
        "creationTimestamp": "2022-05-31T19:03:34Z"
      },
      "spec": {
        "description": "Allow elements nesting",
        "stage": "experimental",
        "codeowner": "@grafana/dataviz-squad",
        "frontend": true,
        "hideFromAdminPage": true
      }
    },
    {
      "metadata": {
        "name": "canvasPanelPanZoom",
        "resourceVersion": "1718727528075",
        "creationTimestamp": "2024-01-02T19:52:21Z"
      },
      "spec": {
        "description": "Allow pan and zoom in canvas panel",
        "stage": "preview",
        "codeowner": "@grafana/dataviz-squad",
        "frontend": true
      }
    },
    {
      "metadata": {
        "name": "cloudRBACRoles",
        "resourceVersion": "1721984527957",
        "creationTimestamp": "2024-01-10T13:19:01Z",
        "annotations": {
          "grafana.app/updatedTimestamp": "2024-07-26 09:02:07.957377 +0000 UTC"
        }
      },
      "spec": {
        "description": "Enabled grafana cloud specific RBAC roles",
        "stage": "preview",
        "codeowner": "@grafana/identity-access-team",
        "requiresRestart": true,
        "allowSelfServe": true,
        "hideFromAdminPage": true,
        "hideFromDocs": true
      }
    },
    {
      "metadata": {
        "name": "cloudWatchBatchQueries",
        "resourceVersion": "1718727528075",
        "creationTimestamp": "2023-10-20T19:09:41Z"
      },
      "spec": {
        "description": "Runs CloudWatch metrics queries as separate batches",
        "stage": "preview",
        "codeowner": "@grafana/aws-datasources"
      }
    },
    {
      "metadata": {
        "name": "cloudWatchCrossAccountQuerying",
        "resourceVersion": "1720021873452",
        "creationTimestamp": "2022-11-28T11:39:12Z",
        "annotations": {
          "grafana.app/updatedTimestamp": "2024-07-03 15:51:13.452477 +0000 UTC"
        }
      },
      "spec": {
        "description": "Enables cross-account querying in CloudWatch datasources",
        "stage": "GA",
        "codeowner": "@grafana/aws-datasources",
        "allowSelfServe": true,
        "expression": "true"
      }
    },
    {
      "metadata": {
        "name": "cloudWatchNewLabelParsing",
        "resourceVersion": "1720021873452",
        "creationTimestamp": "2024-04-05T15:57:56Z",
        "annotations": {
          "grafana.app/updatedTimestamp": "2024-07-03 15:51:13.452477 +0000 UTC"
        }
      },
      "spec": {
        "description": "Updates CloudWatch label parsing to be more accurate",
        "stage": "GA",
        "codeowner": "@grafana/aws-datasources",
        "expression": "true"
      }
    },
    {
      "metadata": {
        "name": "cloudWatchRoundUpEndTime",
        "resourceVersion": "1720021873452",
        "creationTimestamp": "2024-06-27T15:10:28Z",
        "annotations": {
          "grafana.app/updatedTimestamp": "2024-07-03 15:51:13.452477 +0000 UTC"
        }
      },
      "spec": {
        "description": "Round up end time for metric queries to the next minute to avoid missing data",
        "stage": "GA",
        "codeowner": "@grafana/aws-datasources",
        "expression": "true"
      }
    },
    {
      "metadata": {
        "name": "cloudwatchMetricInsightsCrossAccount",
        "resourceVersion": "1722005531805",
        "creationTimestamp": "2024-07-02T10:34:12Z",
        "annotations": {
          "grafana.app/updatedTimestamp": "2024-07-26 14:52:11.80525 +0000 UTC"
        }
      },
      "spec": {
        "description": "Enables cross account observability for Cloudwatch Metric Insights query builder",
        "stage": "preview",
        "codeowner": "@grafana/aws-datasources",
        "frontend": true
      }
    },
    {
      "metadata": {
        "name": "configurableSchedulerTick",
        "resourceVersion": "1718727528075",
        "creationTimestamp": "2023-07-26T16:44:12Z"
      },
      "spec": {
        "description": "Enable changing the scheduler base interval via configuration option unified_alerting.scheduler_tick_interval",
        "stage": "experimental",
        "codeowner": "@grafana/alerting-squad",
        "requiresRestart": true,
        "hideFromDocs": true
      }
    },
    {
      "metadata": {
        "name": "correlations",
        "resourceVersion": "1720021873452",
        "creationTimestamp": "2022-09-16T13:14:27Z",
        "annotations": {
          "grafana.app/updatedTimestamp": "2024-07-03 15:51:13.452477 +0000 UTC"
        }
      },
      "spec": {
        "description": "Correlations page",
        "stage": "GA",
        "codeowner": "@grafana/explore-squad",
        "allowSelfServe": true,
        "expression": "true"
      }
    },
    {
      "metadata": {
        "name": "dashboardRestore",
        "resourceVersion": "1719321877748",
        "creationTimestamp": "2024-05-16T17:36:26Z",
        "annotations": {
          "grafana.app/updatedTimestamp": "2024-06-25 13:24:37.748284 +0000 UTC"
        }
      },
      "spec": {
        "description": "Enables deleted dashboard restore feature (backend only)",
        "stage": "experimental",
        "codeowner": "@grafana/search-and-storage",
        "hideFromAdminPage": true
      }
    },
    {
      "metadata": {
        "name": "dashboardRestoreUI",
        "resourceVersion": "1720021873452",
        "creationTimestamp": "2024-06-25T14:43:13Z",
        "annotations": {
          "grafana.app/updatedTimestamp": "2024-07-03 15:51:13.452477 +0000 UTC"
        }
      },
      "spec": {
        "description": "Enables the frontend to be able to restore a recently deleted dashboard",
        "stage": "experimental",
        "codeowner": "@grafana/grafana-frontend-platform",
        "expression": "false"
      }
    },
    {
      "metadata": {
        "name": "dashboardScene",
        "resourceVersion": "1718727528075",
        "creationTimestamp": "2023-11-13T08:51:21Z"
      },
      "spec": {
        "description": "Enables dashboard rendering using scenes for all roles",
        "stage": "experimental",
        "codeowner": "@grafana/dashboards-squad",
        "frontend": true
      }
    },
    {
      "metadata": {
        "name": "dashboardSceneForViewers",
        "resourceVersion": "1718727528075",
        "creationTimestamp": "2023-11-02T19:02:25Z"
      },
      "spec": {
        "description": "Enables dashboard rendering using Scenes for viewer roles",
        "stage": "experimental",
        "codeowner": "@grafana/dashboards-squad",
        "frontend": true
      }
    },
    {
      "metadata": {
        "name": "dashboardSceneSolo",
        "resourceVersion": "1718727528075",
        "creationTimestamp": "2024-02-11T08:08:47Z"
      },
      "spec": {
        "description": "Enables rendering dashboards using scenes for solo panels",
        "stage": "experimental",
        "codeowner": "@grafana/dashboards-squad",
        "frontend": true
      }
    },
    {
      "metadata": {
        "name": "dashgpt",
        "resourceVersion": "1720021873452",
        "creationTimestamp": "2023-08-30T20:22:05Z",
        "annotations": {
          "grafana.app/updatedTimestamp": "2024-07-03 15:51:13.452477 +0000 UTC"
        }
      },
      "spec": {
        "description": "Enable AI powered features in dashboards",
        "stage": "GA",
        "codeowner": "@grafana/dashboards-squad",
        "frontend": true,
        "expression": "true"
      }
    },
    {
      "metadata": {
        "name": "databaseReadReplica",
        "resourceVersion": "1720021873452",
        "creationTimestamp": "2024-06-18T15:07:15Z",
        "deletionTimestamp": "2024-09-20T20:03:26Z",
        "annotations": {
          "grafana.app/updatedTimestamp": "2024-07-03 15:51:13.452477 +0000 UTC"
        }
      },
      "spec": {
        "description": "Use a read replica for some database queries.",
        "stage": "experimental",
        "codeowner": "@grafana/grafana-backend-services-squad",
        "expression": "false"
      }
    },
    {
      "metadata": {
        "name": "dataplaneAggregator",
        "resourceVersion": "1723151074613",
        "creationTimestamp": "2024-08-08T21:04:34Z"
      },
      "spec": {
        "description": "Enable grafana dataplane aggregator",
        "stage": "experimental",
        "codeowner": "@grafana/grafana-app-platform-squad",
        "requiresRestart": true
      }
    },
    {
      "metadata": {
        "name": "dataplaneFrontendFallback",
        "resourceVersion": "1720021873452",
        "creationTimestamp": "2023-04-07T21:13:19Z",
        "annotations": {
          "grafana.app/updatedTimestamp": "2024-07-03 15:51:13.452477 +0000 UTC"
        }
      },
      "spec": {
        "description": "Support dataplane contract field name change for transformations and field name matchers where the name is different",
        "stage": "GA",
        "codeowner": "@grafana/observability-metrics",
        "frontend": true,
        "allowSelfServe": true,
        "expression": "true"
      }
    },
    {
      "metadata": {
        "name": "datasourceAPIServers",
        "resourceVersion": "1726731672938",
        "creationTimestamp": "2024-09-12T07:32:40Z",
        "annotations": {
          "grafana.app/updatedTimestamp": "2024-09-19 07:41:12.938146 +0000 UTC"
        }
      },
      "spec": {
        "description": "Expose some datasources as apiservers.",
        "stage": "experimental",
        "codeowner": "@grafana/grafana-app-platform-squad",
        "requiresRestart": true
      }
    },
    {
      "metadata": {
        "name": "datasourceProxyDisableRBAC",
        "resourceVersion": "1720021873452",
        "creationTimestamp": "2024-05-21T13:05:16Z",
        "annotations": {
          "grafana.app/updatedTimestamp": "2024-07-03 15:51:13.452477 +0000 UTC"
        }
      },
      "spec": {
        "description": "Disables applying a plugin route's ReqAction field to authorization",
        "stage": "GA",
        "codeowner": "@grafana/identity-access-team",
        "hideFromDocs": true,
        "expression": "false"
      }
    },
    {
      "metadata": {
        "name": "datasourceQueryMultiStatus",
        "resourceVersion": "1718727528075",
        "creationTimestamp": "2022-05-03T16:02:20Z",
        "deletionTimestamp": "2024-07-08T14:46:08Z"
      },
      "spec": {
        "description": "Introduce HTTP 207 Multi Status for api/ds/query",
        "stage": "experimental",
        "codeowner": "@grafana/plugins-platform-backend"
      }
    },
    {
      "metadata": {
        "name": "datasourceQueryTypes",
        "resourceVersion": "1718727528075",
        "creationTimestamp": "2024-05-23T16:46:28Z"
      },
      "spec": {
        "description": "Show query type endpoints in datasource API servers (currently hardcoded for testdata, expressions, and prometheus)",
        "stage": "experimental",
        "codeowner": "@grafana/grafana-app-platform-squad",
        "requiresRestart": true
      }
    },
    {
      "metadata": {
        "name": "disableAngular",
        "resourceVersion": "1718727528075",
        "creationTimestamp": "2023-03-23T15:43:45Z"
      },
      "spec": {
        "description": "Dynamic flag to disable angular at runtime. The preferred method is to set `angular_support_enabled` to `false` in the [security] settings, which allows you to change the state at runtime.",
        "stage": "preview",
        "codeowner": "@grafana/dataviz-squad",
        "frontend": true,
        "hideFromAdminPage": true
      }
    },
    {
      "metadata": {
        "name": "disableClassicHTTPHistogram",
        "resourceVersion": "1718727528075",
        "creationTimestamp": "2024-06-18T19:37:44Z"
      },
      "spec": {
        "description": "Disables classic HTTP Histogram (use with enableNativeHTTPHistogram)",
        "stage": "experimental",
        "codeowner": "@grafana/grafana-backend-services-squad",
        "requiresRestart": true,
        "hideFromAdminPage": true
      }
    },
    {
      "metadata": {
        "name": "disableEnvelopeEncryption",
        "resourceVersion": "1720021873452",
        "creationTimestamp": "2022-05-24T08:34:47Z",
        "annotations": {
          "grafana.app/updatedTimestamp": "2024-07-03 15:51:13.452477 +0000 UTC"
        }
      },
      "spec": {
        "description": "Disable envelope encryption (emergency only)",
        "stage": "GA",
        "codeowner": "@grafana/grafana-as-code",
        "hideFromAdminPage": true,
        "expression": "false"
      }
    },
    {
      "metadata": {
        "name": "disableNumericMetricsSortingInExpressions",
        "resourceVersion": "1718727528075",
        "creationTimestamp": "2024-04-16T14:52:47Z"
      },
      "spec": {
        "description": "In server-side expressions, disable the sorting of numeric-kind metrics by their metric name or labels.",
        "stage": "experimental",
        "codeowner": "@grafana/observability-metrics",
        "requiresRestart": true
      }
    },
    {
      "metadata": {
        "name": "disableSSEDataplane",
        "resourceVersion": "1718727528075",
        "creationTimestamp": "2023-04-12T16:24:34Z"
      },
      "spec": {
        "description": "Disables dataplane specific processing in server side expressions.",
        "stage": "experimental",
        "codeowner": "@grafana/observability-metrics"
      }
    },
    {
      "metadata": {
        "name": "disableSecretsCompatibility",
        "resourceVersion": "1718727528075",
        "creationTimestamp": "2022-07-12T20:27:37Z"
      },
      "spec": {
        "description": "Disable duplicated secret storage in legacy tables",
        "stage": "experimental",
        "codeowner": "@grafana/hosted-grafana-team",
        "requiresRestart": true
      }
    },
    {
      "metadata": {
        "name": "editPanelCSVDragAndDrop",
        "resourceVersion": "1718727528075",
        "creationTimestamp": "2023-01-24T09:43:44Z"
      },
      "spec": {
        "description": "Enables drag and drop for CSV and Excel files",
        "stage": "experimental",
        "codeowner": "@grafana/dataviz-squad",
        "frontend": true
      }
    },
    {
      "metadata": {
        "name": "enableDatagridEditing",
        "resourceVersion": "1718727528075",
        "creationTimestamp": "2023-04-24T14:46:31Z"
      },
      "spec": {
        "description": "Enables the edit functionality in the datagrid panel",
        "stage": "preview",
        "codeowner": "@grafana/dataviz-squad",
        "frontend": true
      }
    },
    {
      "metadata": {
        "name": "enableNativeHTTPHistogram",
        "resourceVersion": "1718727528075",
        "creationTimestamp": "2023-10-03T18:23:55Z"
      },
      "spec": {
        "description": "Enables native HTTP Histograms",
        "stage": "experimental",
        "codeowner": "@grafana/grafana-backend-services-squad",
        "requiresRestart": true,
        "hideFromAdminPage": true
      }
    },
    {
      "metadata": {
        "name": "exploreContentOutline",
        "resourceVersion": "1717578796182",
        "creationTimestamp": "2023-10-13T16:57:13Z",
        "deletionTimestamp": "2024-06-24T15:45:42Z"
      },
      "spec": {
        "description": "Content outline sidebar",
        "stage": "GA",
        "codeowner": "@grafana/explore-squad",
        "frontend": true,
        "allowSelfServe": true
      }
    },
    {
      "metadata": {
        "name": "exploreLogsAggregatedMetrics",
        "resourceVersion": "1724938092041",
        "creationTimestamp": "2024-08-29T13:28:12Z"
      },
      "spec": {
        "description": "Used in Explore Logs to query by aggregated metrics",
        "stage": "experimental",
        "codeowner": "@grafana/observability-logs",
        "frontend": true
      }
    },
    {
      "metadata": {
        "name": "exploreLogsLimitedTimeRange",
        "resourceVersion": "1724938092041",
        "creationTimestamp": "2024-08-29T13:28:12Z"
      },
      "spec": {
        "description": "Used in Explore Logs to limit the time range",
        "stage": "experimental",
        "codeowner": "@grafana/observability-logs",
        "frontend": true
      }
    },
    {
      "metadata": {
        "name": "exploreLogsShardSplitting",
        "resourceVersion": "1724938092041",
        "creationTimestamp": "2024-08-29T13:28:12Z"
      },
      "spec": {
        "description": "Used in Explore Logs to split queries into multiple queries based on the number of shards",
        "stage": "experimental",
        "codeowner": "@grafana/observability-logs",
        "frontend": true
      }
    },
    {
      "metadata": {
        "name": "exploreMetrics",
        "resourceVersion": "1720021873452",
        "creationTimestamp": "2024-04-09T18:15:18Z",
        "annotations": {
          "grafana.app/updatedTimestamp": "2024-07-03 15:51:13.452477 +0000 UTC"
        }
      },
      "spec": {
        "description": "Enables the new Explore Metrics core app",
        "stage": "GA",
        "codeowner": "@grafana/dashboards-squad",
        "frontend": true,
        "expression": "true"
      }
    },
    {
      "metadata": {
        "name": "expressionParser",
        "resourceVersion": "1718727528075",
        "creationTimestamp": "2024-02-17T00:59:11Z"
      },
      "spec": {
        "description": "Enable new expression parser",
        "stage": "experimental",
        "codeowner": "@grafana/grafana-app-platform-squad",
        "requiresRestart": true
      }
    },
    {
      "metadata": {
        "name": "externalCorePlugins",
        "resourceVersion": "1718727528075",
        "creationTimestamp": "2023-09-22T08:50:13Z"
      },
      "spec": {
        "description": "Allow core plugins to be loaded as external",
        "stage": "experimental",
        "codeowner": "@grafana/plugins-platform-backend"
      }
    },
    {
      "metadata": {
        "name": "externalServiceAccounts",
        "resourceVersion": "1718727528075",
        "creationTimestamp": "2023-09-28T07:26:37Z"
      },
      "spec": {
        "description": "Automatic service account and token setup for plugins",
        "stage": "preview",
        "codeowner": "@grafana/identity-access-team",
        "hideFromAdminPage": true
      }
    },
    {
      "metadata": {
        "name": "extraThemes",
        "resourceVersion": "1718727528075",
        "creationTimestamp": "2023-05-10T13:37:04Z"
      },
      "spec": {
        "description": "Enables extra themes",
        "stage": "experimental",
        "codeowner": "@grafana/grafana-frontend-platform",
        "frontend": true
      }
    },
    {
      "metadata": {
        "name": "extractFieldsNameDeduplication",
        "resourceVersion": "1718727528075",
        "creationTimestamp": "2023-11-02T15:47:42Z"
      },
      "spec": {
        "description": "Make sure extracted field names are unique in the dataframe",
        "stage": "experimental",
        "codeowner": "@grafana/dataviz-squad",
        "frontend": true
      }
    },
    {
      "metadata": {
        "name": "failWrongDSUID",
        "resourceVersion": "1718721033692",
        "creationTimestamp": "2024-06-20T10:56:39Z"
      },
      "spec": {
        "description": "Throws an error if a datasource has an invalid UIDs",
        "stage": "experimental",
        "codeowner": "@grafana/plugins-platform-backend"
      }
    },
    {
      "metadata": {
        "name": "faroDatasourceSelector",
        "resourceVersion": "1718727528075",
        "creationTimestamp": "2023-05-05T00:35:10Z"
      },
      "spec": {
        "description": "Enable the data source selector within the Frontend Apps section of the Frontend Observability",
        "stage": "preview",
        "codeowner": "@grafana/app-o11y",
        "frontend": true
      }
    },
    {
      "metadata": {
        "name": "featureHighlights",
        "resourceVersion": "1720021873452",
        "creationTimestamp": "2022-02-03T11:53:23Z",
        "annotations": {
          "grafana.app/updatedTimestamp": "2024-07-03 15:51:13.452477 +0000 UTC"
        }
      },
      "spec": {
        "description": "Highlight Grafana Enterprise features",
        "stage": "GA",
        "codeowner": "@grafana/grafana-as-code",
        "allowSelfServe": true,
        "expression": "false"
      }
    },
    {
      "metadata": {
        "name": "featureToggleAdminPage",
        "resourceVersion": "1718727528075",
        "creationTimestamp": "2023-07-18T20:43:32Z"
      },
      "spec": {
        "description": "Enable admin page for managing feature toggles from the Grafana front-end. Grafana Cloud only.",
        "stage": "experimental",
        "codeowner": "@grafana/grafana-operator-experience-squad",
        "requiresRestart": true,
        "hideFromDocs": true
      }
    },
    {
      "metadata": {
        "name": "flameGraphItemCollapsing",
        "resourceVersion": "1718727528075",
        "creationTimestamp": "2023-11-09T14:31:07Z",
        "deletionTimestamp": "2024-07-08T14:17:01Z"
      },
      "spec": {
        "description": "Allow collapsing of flame graph items",
        "stage": "experimental",
        "codeowner": "@grafana/observability-traces-and-profiling",
        "frontend": true
      }
    },
    {
      "metadata": {
        "name": "formatString",
        "resourceVersion": "1722290290367",
        "creationTimestamp": "2023-10-13T18:17:12Z",
        "annotations": {
          "grafana.app/updatedTimestamp": "2024-07-29 21:58:10.367328 +0000 UTC"
        }
      },
      "spec": {
        "description": "Enable format string transformer",
        "stage": "GA",
        "codeowner": "@grafana/dataviz-squad",
        "frontend": true,
        "expression": "true"
      }
    },
    {
      "metadata": {
        "name": "frontendSandboxMonitorOnly",
        "resourceVersion": "1718727528075",
        "creationTimestamp": "2023-07-05T11:48:25Z"
      },
      "spec": {
        "description": "Enables monitor only in the plugin frontend sandbox (if enabled)",
        "stage": "experimental",
        "codeowner": "@grafana/plugins-platform-backend",
        "frontend": true
      }
    },
    {
      "metadata": {
        "name": "grafanaAPIServerEnsureKubectlAccess",
        "resourceVersion": "1718727528075",
        "creationTimestamp": "2023-12-06T20:21:21Z"
      },
      "spec": {
        "description": "Start an additional https handler and write kubectl options",
        "stage": "experimental",
        "codeowner": "@grafana/grafana-app-platform-squad",
        "requiresDevMode": true,
        "requiresRestart": true
      }
    },
    {
      "metadata": {
        "name": "grafanaAPIServerWithExperimentalAPIs",
        "resourceVersion": "1726731672938",
        "creationTimestamp": "2023-10-06T18:55:22Z",
        "annotations": {
          "grafana.app/updatedTimestamp": "2024-09-19 07:41:12.938146 +0000 UTC"
        }
      },
      "spec": {
        "description": "Register experimental APIs with the k8s API server, including all datasources",
        "stage": "experimental",
        "codeowner": "@grafana/grafana-app-platform-squad",
        "requiresDevMode": true,
        "requiresRestart": true
      }
    },
    {
      "metadata": {
        "name": "grafanaManagedRecordingRules",
        "resourceVersion": "1718727528075",
        "creationTimestamp": "2024-04-22T17:53:16Z"
      },
      "spec": {
        "description": "Enables Grafana-managed recording rules.",
        "stage": "experimental",
        "codeowner": "@grafana/alerting-squad",
        "hideFromAdminPage": true,
        "hideFromDocs": true
      }
    },
    {
      "metadata": {
        "name": "groupAttributeSync",
        "resourceVersion": "1725893018130",
        "creationTimestamp": "2024-09-09T14:43:38Z"
      },
      "spec": {
        "description": "Enable the groupsync extension for managing Group Attribute Sync feature",
        "stage": "experimental",
        "codeowner": "@grafana/identity-access-team",
        "hideFromDocs": true
      }
    },
    {
      "metadata": {
        "name": "groupByVariable",
        "resourceVersion": "1718727528075",
        "creationTimestamp": "2024-02-14T17:18:04Z"
      },
      "spec": {
        "description": "Enable groupBy variable support in scenes dashboards",
        "stage": "experimental",
        "codeowner": "@grafana/dashboards-squad",
        "hideFromAdminPage": true,
        "hideFromDocs": true
      }
    },
    {
      "metadata": {
        "name": "groupToNestedTableTransformation",
        "resourceVersion": "1720568606781",
        "creationTimestamp": "2024-02-07T14:28:26Z",
        "annotations": {
          "grafana.app/updatedTimestamp": "2024-07-09 23:43:26.781894 +0000 UTC"
        }
      },
      "spec": {
        "description": "Enables the group to nested table transformation",
        "stage": "GA",
        "codeowner": "@grafana/dataviz-squad",
        "frontend": true,
        "expression": "true"
      }
    },
    {
      "metadata": {
        "name": "grpcServer",
        "resourceVersion": "1724096690370",
        "creationTimestamp": "2022-09-26T20:25:34Z",
        "annotations": {
          "grafana.app/updatedTimestamp": "2024-08-19 19:44:50.370023815 +0000 UTC"
        }
      },
      "spec": {
        "description": "Run the GRPC server",
        "stage": "preview",
        "codeowner": "@grafana/search-and-storage",
        "hideFromAdminPage": true
      }
    },
    {
      "metadata": {
        "name": "homeSetupGuide",
        "resourceVersion": "1726258153467",
        "creationTimestamp": "2024-09-10T15:46:32Z",
        "annotations": {
          "grafana.app/updatedTimestamp": "2024-09-13 20:09:13.467989 +0000 UTC"
        }
      },
      "spec": {
        "description": "Used in Home for users who want to return to the onboarding flow or quickly find popular config pages",
        "stage": "experimental",
        "codeowner": "@grafana/growth-and-onboarding",
        "frontend": true
      }
    },
    {
      "metadata": {
        "name": "idForwarding",
        "resourceVersion": "1718727528075",
        "creationTimestamp": "2023-09-25T15:21:28Z",
        "deletionTimestamp": "2024-08-21T11:35:56Z"
      },
      "spec": {
        "description": "Generate signed id token for identity that can be forwarded to plugins and external services",
        "stage": "experimental",
        "codeowner": "@grafana/identity-access-team"
      }
    },
    {
      "metadata": {
        "name": "improvedExternalSessionHandling",
        "resourceVersion": "1726560214520",
        "creationTimestamp": "2024-09-17T08:03:34Z"
      },
      "spec": {
        "description": "Enable improved support for external sessions in Grafana",
        "stage": "experimental",
        "codeowner": "@grafana/identity-access-team",
        "hideFromAdminPage": true,
        "hideFromDocs": true
      }
    },
    {
      "metadata": {
        "name": "individualCookiePreferences",
        "resourceVersion": "1718727528075",
        "creationTimestamp": "2023-02-21T10:19:07Z"
      },
      "spec": {
        "description": "Support overriding cookie preferences per user",
        "stage": "experimental",
        "codeowner": "@grafana/grafana-backend-group"
      }
    },
    {
      "metadata": {
        "name": "influxdbBackendMigration",
        "resourceVersion": "1720021873452",
        "creationTimestamp": "2022-02-09T18:26:16Z",
        "deletionTimestamp": "2023-01-17T14:11:26Z",
        "annotations": {
          "grafana.app/updatedTimestamp": "2024-07-03 15:51:13.452477 +0000 UTC"
        }
      },
      "spec": {
        "description": "Query InfluxDB InfluxQL without the proxy",
        "stage": "GA",
        "codeowner": "@grafana/observability-metrics",
        "frontend": true,
        "expression": "true"
      }
    },
    {
      "metadata": {
        "name": "influxdbRunQueriesInParallel",
        "resourceVersion": "1718727528075",
        "creationTimestamp": "2024-02-01T10:58:24Z"
      },
      "spec": {
        "description": "Enables running InfluxDB Influxql queries in parallel",
        "stage": "privatePreview",
        "codeowner": "@grafana/observability-metrics"
      }
    },
    {
      "metadata": {
        "name": "influxqlStreamingParser",
        "resourceVersion": "1718727528075",
        "creationTimestamp": "2023-11-29T17:29:35Z"
      },
      "spec": {
        "description": "Enable streaming JSON parser for InfluxDB datasource InfluxQL query language",
        "stage": "experimental",
        "codeowner": "@grafana/observability-metrics"
      }
    },
    {
      "metadata": {
        "name": "jitterAlertRulesWithinGroups",
        "resourceVersion": "1718727528075",
        "creationTimestamp": "2024-01-18T18:48:11Z"
      },
      "spec": {
        "description": "Distributes alert rule evaluations more evenly over time, including spreading out rules within the same group",
        "stage": "preview",
        "codeowner": "@grafana/alerting-squad",
        "requiresRestart": true,
        "hideFromDocs": true
      }
    },
    {
      "metadata": {
        "name": "kubernetesAggregator",
        "resourceVersion": "1723151074613",
        "creationTimestamp": "2024-02-12T20:59:35Z",
        "annotations": {
          "grafana.app/updatedTimestamp": "2024-08-08 21:04:34.613161685 +0000 UTC"
        }
      },
      "spec": {
        "description": "Enable grafana's embedded kube-aggregator",
        "stage": "experimental",
        "codeowner": "@grafana/grafana-app-platform-squad",
        "requiresRestart": true
      }
    },
    {
      "metadata": {
        "name": "kubernetesDashboards",
        "resourceVersion": "1718727528075",
        "creationTimestamp": "2024-06-05T14:34:23Z"
      },
      "spec": {
        "description": "Use the kubernetes API in the frontend for dashboards",
        "stage": "experimental",
        "codeowner": "@grafana/grafana-app-platform-squad",
        "frontend": true
      }
    },
    {
      "metadata": {
        "name": "kubernetesFeatureToggles",
        "resourceVersion": "1718727528075",
        "creationTimestamp": "2024-01-18T05:32:44Z"
      },
      "spec": {
        "description": "Use the kubernetes API for feature toggle management in the frontend",
        "stage": "experimental",
        "codeowner": "@grafana/grafana-operator-experience-squad",
        "frontend": true,
        "hideFromAdminPage": true
      }
    },
    {
      "metadata": {
        "name": "kubernetesFolders",
        "resourceVersion": "1725863636605",
        "creationTimestamp": "2024-09-09T06:29:38Z",
        "annotations": {
          "grafana.app/updatedTimestamp": "2024-09-09 06:33:56.605329 +0000 UTC"
        }
      },
      "spec": {
        "description": "Use the kubernetes API in the frontend for folders, and route /api/folders requests to k8s",
        "stage": "experimental",
        "codeowner": "@grafana/search-and-storage"
      }
    },
    {
      "metadata": {
        "name": "kubernetesPlaylists",
        "resourceVersion": "1720021873452",
        "creationTimestamp": "2023-10-05T19:00:36Z",
        "annotations": {
          "grafana.app/updatedTimestamp": "2024-07-03 15:51:13.452477 +0000 UTC"
        }
      },
      "spec": {
        "description": "Use the kubernetes API in the frontend for playlists, and route /api/playlist requests to k8s",
        "stage": "GA",
        "codeowner": "@grafana/grafana-app-platform-squad",
        "requiresRestart": true,
        "expression": "true"
      }
    },
    {
      "metadata": {
        "name": "kubernetesSnapshots",
        "resourceVersion": "1718727528075",
        "creationTimestamp": "2023-12-05T22:31:49Z"
      },
      "spec": {
        "description": "Routes snapshot requests from /api to the /apis endpoint",
        "stage": "experimental",
        "codeowner": "@grafana/grafana-app-platform-squad",
        "requiresRestart": true
      }
    },
    {
      "metadata": {
        "name": "libraryPanelRBAC",
        "resourceVersion": "1718727528075",
        "creationTimestamp": "2023-10-11T23:30:50Z"
      },
      "spec": {
        "description": "Enables RBAC support for library panels",
        "stage": "experimental",
        "codeowner": "@grafana/dashboards-squad",
        "requiresRestart": true
      }
    },
    {
      "metadata": {
        "name": "live-service-web-worker",
        "resourceVersion": "1718727528075",
        "creationTimestamp": "2022-01-26T17:44:20Z"
      },
      "spec": {
        "description": "This will use a webworker thread to processes events rather than the main thread",
        "stage": "experimental",
        "codeowner": "@grafana/grafana-app-platform-squad",
        "frontend": true
      }
    },
    {
      "metadata": {
        "name": "logRequestsInstrumentedAsUnknown",
        "resourceVersion": "1718727528075",
        "creationTimestamp": "2022-06-10T08:56:55Z"
      },
      "spec": {
        "description": "Logs the path for requests that are instrumented as unknown",
        "stage": "experimental",
        "codeowner": "@grafana/hosted-grafana-team"
      }
    },
    {
      "metadata": {
        "name": "logRowsPopoverMenu",
        "resourceVersion": "1720021873452",
        "creationTimestamp": "2023-11-16T09:48:10Z",
        "annotations": {
          "grafana.app/updatedTimestamp": "2024-07-03 15:51:13.452477 +0000 UTC"
        }
      },
      "spec": {
        "description": "Enable filtering menu displayed when text of a log line is selected",
        "stage": "GA",
        "codeowner": "@grafana/observability-logs",
        "frontend": true,
        "expression": "true"
      }
    },
    {
      "metadata": {
        "name": "logsContextDatasourceUi",
        "resourceVersion": "1720021873452",
        "creationTimestamp": "2023-01-27T14:12:01Z",
        "annotations": {
          "grafana.app/updatedTimestamp": "2024-07-03 15:51:13.452477 +0000 UTC"
        }
      },
      "spec": {
        "description": "Allow datasource to provide custom UI for context view",
        "stage": "GA",
        "codeowner": "@grafana/observability-logs",
        "frontend": true,
        "allowSelfServe": true,
        "expression": "true"
      }
    },
    {
      "metadata": {
        "name": "logsExploreTableDefaultVisualization",
        "resourceVersion": "1718727528075",
        "creationTimestamp": "2024-05-02T15:28:15Z"
      },
      "spec": {
        "description": "Sets the logs table as default visualisation in logs explore",
        "stage": "experimental",
        "codeowner": "@grafana/observability-logs",
        "frontend": true
      }
    },
    {
      "metadata": {
        "name": "logsExploreTableVisualisation",
        "resourceVersion": "1720021873452",
        "creationTimestamp": "2023-07-12T13:52:42Z",
        "annotations": {
          "grafana.app/updatedTimestamp": "2024-07-03 15:51:13.452477 +0000 UTC"
        }
      },
      "spec": {
        "description": "A table visualisation for logs in Explore",
        "stage": "GA",
        "codeowner": "@grafana/observability-logs",
        "frontend": true,
        "expression": "true"
      }
    },
    {
      "metadata": {
        "name": "logsInfiniteScrolling",
        "resourceVersion": "1720021873452",
        "creationTimestamp": "2023-11-09T10:54:03Z",
        "annotations": {
          "grafana.app/updatedTimestamp": "2024-07-03 15:51:13.452477 +0000 UTC"
        }
      },
      "spec": {
        "description": "Enables infinite scrolling for the Logs panel in Explore and Dashboards",
        "stage": "GA",
        "codeowner": "@grafana/observability-logs",
        "frontend": true,
        "expression": "true"
      }
    },
    {
      "metadata": {
        "name": "lokiExperimentalStreaming",
        "resourceVersion": "1718727528075",
        "creationTimestamp": "2023-06-19T10:03:51Z"
      },
      "spec": {
        "description": "Support new streaming approach for loki (prototype, needs special loki build)",
        "stage": "experimental",
        "codeowner": "@grafana/observability-logs"
      }
    },
    {
      "metadata": {
        "name": "lokiLogsDataplane",
        "resourceVersion": "1718727528075",
        "creationTimestamp": "2023-07-13T07:58:00Z"
      },
      "spec": {
        "description": "Changes logs responses from Loki to be compliant with the dataplane specification.",
        "stage": "experimental",
        "codeowner": "@grafana/observability-logs"
      }
    },
    {
      "metadata": {
        "name": "lokiMetricDataplane",
        "resourceVersion": "1720021873452",
        "creationTimestamp": "2023-04-13T13:07:08Z",
        "deletionTimestamp": "2024-08-21T13:49:48Z",
        "annotations": {
          "grafana.app/updatedTimestamp": "2024-07-03 15:51:13.452477 +0000 UTC"
        }
      },
      "spec": {
        "description": "Changes metric responses from Loki to be compliant with the dataplane specification.",
        "stage": "GA",
        "codeowner": "@grafana/observability-logs",
        "allowSelfServe": true,
        "expression": "true"
      }
    },
    {
      "metadata": {
        "name": "lokiPredefinedOperations",
        "resourceVersion": "1718727528075",
        "creationTimestamp": "2023-06-02T10:52:36Z"
      },
      "spec": {
        "description": "Adds predefined query operations to Loki query editor",
        "stage": "experimental",
        "codeowner": "@grafana/observability-logs",
        "frontend": true
      }
    },
    {
      "metadata": {
        "name": "lokiQueryHints",
        "resourceVersion": "1720021873452",
        "creationTimestamp": "2023-12-18T20:43:16Z",
        "annotations": {
          "grafana.app/updatedTimestamp": "2024-07-03 15:51:13.452477 +0000 UTC"
        }
      },
      "spec": {
        "description": "Enables query hints for Loki",
        "stage": "GA",
        "codeowner": "@grafana/observability-logs",
        "frontend": true,
        "expression": "true"
      }
    },
    {
      "metadata": {
        "name": "lokiQuerySplitting",
        "resourceVersion": "1720021873452",
        "creationTimestamp": "2023-02-09T17:27:02Z",
        "annotations": {
          "grafana.app/updatedTimestamp": "2024-07-03 15:51:13.452477 +0000 UTC"
        }
      },
      "spec": {
        "description": "Split large interval queries into subqueries with smaller time intervals",
        "stage": "GA",
        "codeowner": "@grafana/observability-logs",
        "frontend": true,
        "allowSelfServe": true,
        "expression": "true"
      }
    },
    {
      "metadata": {
        "name": "lokiQuerySplittingConfig",
        "resourceVersion": "1718727528075",
        "creationTimestamp": "2023-03-20T15:51:36Z"
      },
      "spec": {
        "description": "Give users the option to configure split durations for Loki queries",
        "stage": "experimental",
        "codeowner": "@grafana/observability-logs",
        "frontend": true
      }
    },
    {
      "metadata": {
        "name": "lokiRunQueriesInParallel",
        "resourceVersion": "1718727528075",
        "creationTimestamp": "2023-09-19T09:34:01Z"
      },
      "spec": {
        "description": "Enables running Loki queries in parallel",
        "stage": "privatePreview",
        "codeowner": "@grafana/observability-logs"
      }
    },
    {
      "metadata": {
        "name": "lokiSendDashboardPanelNames",
        "resourceVersion": "1724089497989",
        "creationTimestamp": "2024-08-19T17:44:18Z",
        "annotations": {
          "grafana.app/updatedTimestamp": "2024-08-19 17:44:57.989565 +0000 UTC"
        }
      },
      "spec": {
        "description": "Send dashboard and panel names to Loki when querying",
        "stage": "experimental",
        "codeowner": "@grafana/observability-logs"
      }
    },
    {
      "metadata": {
        "name": "lokiStructuredMetadata",
        "resourceVersion": "1720021873452",
        "creationTimestamp": "2023-11-16T16:06:14Z",
        "annotations": {
          "grafana.app/updatedTimestamp": "2024-07-03 15:51:13.452477 +0000 UTC"
        }
      },
      "spec": {
        "description": "Enables the loki data source to request structured metadata from the Loki server",
        "stage": "GA",
        "codeowner": "@grafana/observability-logs",
        "expression": "true"
      }
    },
    {
      "metadata": {
        "name": "managedPluginsInstall",
        "resourceVersion": "1720021873452",
        "creationTimestamp": "2023-10-18T13:17:03Z",
        "annotations": {
          "grafana.app/updatedTimestamp": "2024-07-03 15:51:13.452477 +0000 UTC"
        }
      },
      "spec": {
        "description": "Install managed plugins directly from plugins catalog",
        "stage": "GA",
        "codeowner": "@grafana/plugins-platform-backend",
        "expression": "true"
      }
    },
    {
      "metadata": {
        "name": "metricsSummary",
        "resourceVersion": "1718727528075",
        "creationTimestamp": "2023-08-28T14:02:12Z"
      },
      "spec": {
        "description": "Enables metrics summary queries in the Tempo data source",
        "stage": "experimental",
        "codeowner": "@grafana/observability-traces-and-profiling",
        "frontend": true
      }
    },
    {
      "metadata": {
        "name": "mlExpressions",
        "resourceVersion": "1718727528075",
        "creationTimestamp": "2023-07-13T17:37:50Z"
      },
      "spec": {
        "description": "Enable support for Machine Learning in server-side expressions",
        "stage": "experimental",
        "codeowner": "@grafana/alerting-squad"
      }
    },
    {
      "metadata": {
        "name": "mysqlAnsiQuotes",
        "resourceVersion": "1718727528075",
        "creationTimestamp": "2022-10-12T11:43:35Z"
      },
      "spec": {
        "description": "Use double quotes to escape keyword in a MySQL query",
        "stage": "experimental",
        "codeowner": "@grafana/search-and-storage"
      }
    },
    {
      "metadata": {
        "name": "mysqlParseTime",
        "resourceVersion": "1724750152191",
        "creationTimestamp": "2024-08-27T09:15:52Z"
      },
      "spec": {
        "description": "Ensure the parseTime flag is set for MySQL driver",
        "stage": "experimental",
        "codeowner": "@grafana/search-and-storage"
      }
    },
    {
      "metadata": {
        "name": "nestedFolders",
        "resourceVersion": "1720021873452",
        "creationTimestamp": "2022-10-26T14:15:14Z",
        "annotations": {
          "grafana.app/updatedTimestamp": "2024-07-03 15:51:13.452477 +0000 UTC"
        }
      },
      "spec": {
        "description": "Enable folder nesting",
        "stage": "GA",
        "codeowner": "@grafana/search-and-storage",
        "expression": "true"
      }
    },
    {
      "metadata": {
        "name": "newDashboardSharingComponent",
        "resourceVersion": "1726241874335",
        "creationTimestamp": "2024-05-03T15:02:18Z",
        "annotations": {
          "grafana.app/updatedTimestamp": "2024-09-13 15:37:54.335099 +0000 UTC"
        }
      },
      "spec": {
        "description": "Enables the new sharing drawer design",
        "stage": "GA",
        "codeowner": "@grafana/sharing-squad",
        "frontend": true,
        "expression": "false"
      }
    },
    {
      "metadata": {
        "name": "newDashboardWithFiltersAndGroupBy",
        "resourceVersion": "1718727528075",
        "creationTimestamp": "2024-04-04T11:25:21Z"
      },
      "spec": {
        "description": "Enables filters and group by variables on all new dashboards. Variables are added only if default data source supports filtering.",
        "stage": "experimental",
        "codeowner": "@grafana/dashboards-squad",
        "hideFromAdminPage": true,
        "hideFromDocs": true
      }
    },
    {
      "metadata": {
        "name": "newFiltersUI",
        "resourceVersion": "1724228641625",
        "creationTimestamp": "2024-08-21T08:24:01Z"
      },
      "spec": {
        "description": "Enables new combobox style UI for the Ad hoc filters variable in scenes architecture",
        "stage": "experimental",
        "codeowner": "@grafana/dashboards-squad"
      }
    },
    {
      "metadata": {
        "name": "newFolderPicker",
        "resourceVersion": "1718727528075",
        "creationTimestamp": "2024-01-15T11:43:19Z"
      },
      "spec": {
        "description": "Enables the nested folder picker without having nested folders enabled",
        "stage": "experimental",
        "codeowner": "@grafana/grafana-frontend-platform",
        "frontend": true
      }
    },
    {
      "metadata": {
        "name": "newPDFRendering",
        "resourceVersion": "1718727528075",
        "creationTimestamp": "2024-02-08T12:09:34Z"
      },
      "spec": {
        "description": "New implementation for the dashboard-to-PDF rendering",
        "stage": "preview",
        "codeowner": "@grafana/sharing-squad"
      }
    },
    {
      "metadata": {
        "name": "nodeGraphDotLayout",
        "resourceVersion": "1718727528075",
        "creationTimestamp": "2024-01-31T16:26:12Z"
      },
      "spec": {
        "description": "Changed the layout algorithm for the node graph",
        "stage": "experimental",
        "codeowner": "@grafana/observability-traces-and-profiling",
        "frontend": true
      }
    },
    {
      "metadata": {
        "name": "notificationBanner",
        "resourceVersion": "1718727528075",
        "creationTimestamp": "2024-05-13T09:32:34Z"
      },
      "spec": {
        "description": "Enables the notification banner UI and API",
        "stage": "experimental",
        "codeowner": "@grafana/grafana-frontend-platform"
      }
    },
    {
      "metadata": {
        "name": "oauthRequireSubClaim",
        "resourceVersion": "1718727528075",
        "creationTimestamp": "2024-03-25T13:22:24Z"
      },
      "spec": {
        "description": "Require that sub claims is present in oauth tokens.",
        "stage": "experimental",
        "codeowner": "@grafana/identity-access-team",
        "hideFromAdminPage": true,
        "hideFromDocs": true
      }
    },
    {
      "metadata": {
        "name": "onPremToCloudMigrations",
        "resourceVersion": "1721693547668",
        "creationTimestamp": "2024-01-22T16:09:08Z",
        "annotations": {
          "grafana.app/updatedTimestamp": "2024-07-23 00:12:27.668899 +0000 UTC"
        }
      },
      "spec": {
        "description": "Enable the Grafana Migration Assistant, which helps you easily migrate on-prem dashboards, folders, and data source configurations to your Grafana Cloud stack.",
        "stage": "preview",
        "codeowner": "@grafana/grafana-operator-experience-squad",
        "expression": "false"
      }
    },
    {
      "metadata": {
        "name": "openSearchBackendFlowEnabled",
        "resourceVersion": "1724141158995",
        "creationTimestamp": "2024-06-17T09:41:50Z",
        "annotations": {
          "grafana.app/updatedTimestamp": "2024-08-20 08:05:58.995762 +0000 UTC"
        }
      },
      "spec": {
        "description": "Enables the backend query flow for Open Search datasource plugin",
        "stage": "GA",
        "codeowner": "@grafana/aws-datasources",
        "expression": "true"
      }
    },
    {
      "metadata": {
        "name": "panelFilterVariable",
        "resourceVersion": "1718727528075",
        "creationTimestamp": "2023-11-03T12:15:54Z"
      },
      "spec": {
        "description": "Enables use of the `systemPanelFilterVar` variable to filter panels in a dashboard",
        "stage": "experimental",
        "codeowner": "@grafana/dashboards-squad",
        "frontend": true,
        "hideFromDocs": true
      }
    },
    {
      "metadata": {
        "name": "panelMonitoring",
        "resourceVersion": "1720021873452",
        "creationTimestamp": "2023-10-09T05:19:08Z",
        "annotations": {
          "grafana.app/updatedTimestamp": "2024-07-03 15:51:13.452477 +0000 UTC"
        }
      },
      "spec": {
        "description": "Enables panel monitoring through logs and measurements",
        "stage": "GA",
        "codeowner": "@grafana/dataviz-squad",
        "frontend": true,
        "expression": "true"
      }
    },
    {
      "metadata": {
        "name": "panelTitleSearch",
        "resourceVersion": "1724096690370",
        "creationTimestamp": "2022-02-15T18:26:03Z",
        "annotations": {
          "grafana.app/updatedTimestamp": "2024-08-19 19:44:50.370023815 +0000 UTC"
        }
      },
      "spec": {
        "description": "Search for dashboards using panel title",
        "stage": "preview",
        "codeowner": "@grafana/search-and-storage",
        "hideFromAdminPage": true
      }
    },
    {
      "metadata": {
        "name": "panelTitleSearchInV1",
        "resourceVersion": "1718727528075",
        "creationTimestamp": "2023-10-13T12:04:24Z"
      },
      "spec": {
        "description": "Enable searching for dashboards using panel title in search v1",
        "stage": "experimental",
        "codeowner": "@grafana/search-and-storage",
        "requiresDevMode": true
      }
    },
    {
      "metadata": {
        "name": "passScopeToDashboardApi",
        "resourceVersion": "1718290335877",
        "creationTimestamp": "2024-06-20T15:49:19Z"
      },
      "spec": {
        "description": "Enables the passing of scopes to dashboards fetching in Grafana",
        "stage": "experimental",
        "codeowner": "@grafana/dashboards-squad",
        "hideFromAdminPage": true,
        "hideFromDocs": true
      }
    },
    {
      "metadata": {
        "name": "pdfTables",
        "resourceVersion": "1718727528075",
        "creationTimestamp": "2023-11-06T13:39:22Z"
      },
      "spec": {
        "description": "Enables generating table data as PDF in reporting",
        "stage": "preview",
        "codeowner": "@grafana/sharing-squad"
      }
    },
    {
      "metadata": {
        "name": "permissionsFilterRemoveSubquery",
        "resourceVersion": "1718727528075",
        "creationTimestamp": "2023-08-02T07:39:25Z"
      },
      "spec": {
        "description": "Alternative permission filter implementation that does not use subqueries for fetching the dashboard folder",
        "stage": "experimental",
        "codeowner": "@grafana/grafana-backend-group"
      }
    },
    {
      "metadata": {
        "name": "pinNavItems",
        "resourceVersion": "1718727528075",
        "creationTimestamp": "2024-06-10T11:40:03Z"
      },
      "spec": {
        "description": "Enables pinning of nav items",
        "stage": "experimental",
        "codeowner": "@grafana/grafana-frontend-platform"
      }
    },
    {
      "metadata": {
        "name": "pluginProxyPreserveTrailingSlash",
        "resourceVersion": "1720021873452",
        "creationTimestamp": "2024-06-05T11:36:14Z",
        "annotations": {
          "grafana.app/updatedTimestamp": "2024-07-03 15:51:13.452477 +0000 UTC"
        }
      },
      "spec": {
        "description": "Preserve plugin proxy trailing slash.",
        "stage": "GA",
        "codeowner": "@grafana/plugins-platform-backend",
        "expression": "false"
      }
    },
    {
      "metadata": {
        "name": "pluginsAPIMetrics",
        "resourceVersion": "1718727528075",
        "creationTimestamp": "2023-09-21T11:36:32Z"
      },
      "spec": {
        "description": "Sends metrics of public grafana packages usage by plugins",
        "stage": "experimental",
        "codeowner": "@grafana/plugins-platform-backend",
        "frontend": true
      }
    },
    {
      "metadata": {
        "name": "pluginsDetailsRightPanel",
        "resourceVersion": "1720788722220",
        "creationTimestamp": "2024-07-12T08:39:21Z",
        "annotations": {
          "grafana.app/updatedTimestamp": "2024-07-12 12:52:02.22099 +0000 UTC"
        }
      },
      "spec": {
        "description": "Enables right panel for the plugins details page",
        "stage": "experimental",
        "codeowner": "@grafana/plugins-platform-backend",
        "frontend": true
      }
    },
    {
      "metadata": {
        "name": "pluginsFrontendSandbox",
        "resourceVersion": "1718727528075",
        "creationTimestamp": "2023-06-05T08:51:36Z"
      },
      "spec": {
        "description": "Enables the plugins frontend sandbox",
        "stage": "experimental",
        "codeowner": "@grafana/plugins-platform-backend",
        "frontend": true
      }
    },
    {
      "metadata": {
        "name": "pluginsSkipHostEnvVars",
        "resourceVersion": "1718727528075",
        "creationTimestamp": "2023-11-15T17:09:14Z"
      },
      "spec": {
        "description": "Disables passing host environment variable to plugin processes",
        "stage": "experimental",
        "codeowner": "@grafana/plugins-platform-backend"
      }
    },
    {
      "metadata": {
        "name": "preserveDashboardStateWhenNavigating",
        "resourceVersion": "1718727528075",
        "creationTimestamp": "2024-05-27T12:28:06Z"
      },
      "spec": {
        "description": "Enables possibility to preserve dashboard variables and time range when navigating between dashboards",
        "stage": "experimental",
        "codeowner": "@grafana/dashboards-squad",
        "hideFromAdminPage": true,
        "hideFromDocs": true
      }
    },
    {
      "metadata": {
        "name": "promQLScope",
        "resourceVersion": "1724076197892",
        "creationTimestamp": "2024-01-29T20:22:17Z",
        "annotations": {
          "grafana.app/updatedTimestamp": "2024-08-19 14:03:17.892558375 +0000 UTC"
        }
      },
      "spec": {
        "description": "In-development feature that will allow injection of labels into prometheus queries.",
        "stage": "GA",
        "codeowner": "@grafana/observability-metrics",
        "expression": "true"
      }
    },
    {
      "metadata": {
        "name": "prometheusAzureOverrideAudience",
        "resourceVersion": "1721046541163",
        "creationTimestamp": "2022-05-30T15:43:32Z",
        "deletionTimestamp": "2023-07-16T21:30:14Z",
        "annotations": {
          "grafana.app/updatedTimestamp": "2024-07-15 12:29:01.163772 +0000 UTC"
        }
      },
      "spec": {
        "description": "Deprecated. Allow override default AAD audience for Azure Prometheus endpoint. Enabled by default. This feature should no longer be used and will be removed in the future.",
        "stage": "deprecated",
        "codeowner": "@grafana/partner-datasources",
        "expression": "true"
      }
    },
    {
      "metadata": {
        "name": "prometheusCodeModeMetricNamesSearch",
        "resourceVersion": "1718727528075",
        "creationTimestamp": "2024-04-04T20:38:23Z"
      },
      "spec": {
        "description": "Enables search for metric names in Code Mode, to improve performance when working with an enormous number of metric names",
        "stage": "experimental",
        "codeowner": "@grafana/observability-metrics",
        "frontend": true
      }
    },
    {
      "metadata": {
        "name": "prometheusConfigOverhaulAuth",
        "resourceVersion": "1720021873452",
        "creationTimestamp": "2023-07-26T16:09:53Z",
        "annotations": {
          "grafana.app/updatedTimestamp": "2024-07-03 15:51:13.452477 +0000 UTC"
        }
      },
      "spec": {
        "description": "Update the Prometheus configuration page with the new auth component",
        "stage": "GA",
        "codeowner": "@grafana/observability-metrics",
        "expression": "true"
      }
    },
    {
      "metadata": {
        "name": "prometheusDataplane",
        "resourceVersion": "1720021873452",
        "creationTimestamp": "2023-03-29T15:26:32Z",
        "deletionTimestamp": "2024-08-21T13:35:19Z",
        "annotations": {
          "grafana.app/updatedTimestamp": "2024-07-03 15:51:13.452477 +0000 UTC"
        }
      },
      "spec": {
        "description": "Changes responses to from Prometheus to be compliant with the dataplane specification. In particular, when this feature toggle is active, the numeric `Field.Name` is set from 'Value' to the value of the `__name__` label.",
        "stage": "GA",
        "codeowner": "@grafana/observability-metrics",
        "allowSelfServe": true,
        "expression": "true"
      }
    },
    {
      "metadata": {
        "name": "prometheusIncrementalQueryInstrumentation",
        "resourceVersion": "1718727528075",
        "creationTimestamp": "2023-07-05T19:39:49Z",
        "deletionTimestamp": "2024-06-20T13:04:22Z"
      },
      "spec": {
        "description": "Adds RudderStack events to incremental queries",
        "stage": "experimental",
        "codeowner": "@grafana/observability-metrics",
        "frontend": true
      }
    },
    {
      "metadata": {
        "name": "prometheusMetricEncyclopedia",
        "resourceVersion": "1720021873452",
        "creationTimestamp": "2023-03-07T18:41:05Z",
        "annotations": {
          "grafana.app/updatedTimestamp": "2024-07-03 15:51:13.452477 +0000 UTC"
        }
      },
      "spec": {
        "description": "Adds the metrics explorer component to the Prometheus query builder as an option in metric select",
        "stage": "GA",
        "codeowner": "@grafana/observability-metrics",
        "frontend": true,
        "allowSelfServe": true,
        "expression": "true"
      }
    },
    {
      "metadata": {
        "name": "prometheusPromQAIL",
        "resourceVersion": "1718727528075",
        "creationTimestamp": "2023-10-19T15:45:32Z"
      },
      "spec": {
        "description": "Prometheus and AI/ML to assist users in creating a query",
        "stage": "experimental",
        "codeowner": "@grafana/observability-metrics",
        "frontend": true
      }
    },
    {
      "metadata": {
        "name": "prometheusRunQueriesInParallel",
        "resourceVersion": "1720677541862",
        "creationTimestamp": "2024-07-11T05:59:01Z"
      },
      "spec": {
        "description": "Enables running Prometheus queries in parallel",
        "stage": "privatePreview",
        "codeowner": "@grafana/observability-metrics"
      }
    },
    {
      "metadata": {
        "name": "publicDashboards",
        "resourceVersion": "1720021873452",
        "creationTimestamp": "2022-04-07T18:30:19Z",
        "annotations": {
          "grafana.app/updatedTimestamp": "2024-07-03 15:51:13.452477 +0000 UTC"
        }
      },
      "spec": {
        "description": "[Deprecated] Public dashboards are now enabled by default; to disable them, use the configuration setting. This feature toggle will be removed in the next major version.",
        "stage": "GA",
        "codeowner": "@grafana/sharing-squad",
        "allowSelfServe": true,
        "expression": "true"
      }
    },
    {
      "metadata": {
        "name": "publicDashboardsEmailSharing",
        "resourceVersion": "1718727528075",
        "creationTimestamp": "2023-01-03T19:45:15Z"
      },
      "spec": {
        "description": "Enables public dashboard sharing to be restricted to only allowed emails",
        "stage": "preview",
        "codeowner": "@grafana/sharing-squad",
        "hideFromAdminPage": true,
        "hideFromDocs": true
      }
    },
    {
      "metadata": {
        "name": "publicDashboardsScene",
        "resourceVersion": "1718727528075",
        "creationTimestamp": "2024-03-22T14:48:21Z"
      },
      "spec": {
        "description": "Enables public dashboard rendering using scenes",
        "stage": "experimental",
        "codeowner": "@grafana/sharing-squad",
        "frontend": true
      }
    },
    {
      "metadata": {
        "name": "queryLibrary",
        "resourceVersion": "1718727528075",
        "creationTimestamp": "2022-10-07T18:31:45Z",
        "deletionTimestamp": "2023-03-20T16:00:14Z"
      },
      "spec": {
        "description": "Enables Query Library feature in Explore",
        "stage": "experimental",
        "codeowner": "@grafana/explore-squad"
      }
    },
    {
      "metadata": {
        "name": "queryOverLive",
        "resourceVersion": "1718727528075",
        "creationTimestamp": "2022-01-26T17:44:20Z"
      },
      "spec": {
        "description": "Use Grafana Live WebSocket to execute backend queries",
        "stage": "experimental",
        "codeowner": "@grafana/grafana-app-platform-squad",
        "frontend": true
      }
    },
    {
      "metadata": {
        "name": "queryService",
        "resourceVersion": "1718727528075",
        "creationTimestamp": "2024-04-19T09:26:21Z"
      },
      "spec": {
        "description": "Register /apis/query.grafana.app/ -- will eventually replace /api/ds/query",
        "stage": "experimental",
        "codeowner": "@grafana/grafana-app-platform-squad",
        "requiresRestart": true
      }
    },
    {
      "metadata": {
        "name": "queryServiceFromUI",
        "resourceVersion": "1718727528075",
        "creationTimestamp": "2024-04-19T09:26:21Z"
      },
      "spec": {
        "description": "Routes requests to the new query service",
        "stage": "experimental",
        "codeowner": "@grafana/grafana-app-platform-squad",
        "frontend": true
      }
    },
    {
      "metadata": {
        "name": "queryServiceRewrite",
        "resourceVersion": "1718727528075",
        "creationTimestamp": "2024-04-19T09:26:21Z"
      },
      "spec": {
        "description": "Rewrite requests targeting /ds/query to the query service",
        "stage": "experimental",
        "codeowner": "@grafana/grafana-app-platform-squad",
        "requiresRestart": true
      }
    },
    {
      "metadata": {
        "name": "recordedQueriesMulti",
        "resourceVersion": "1720021873452",
        "creationTimestamp": "2023-06-14T12:34:22Z",
        "annotations": {
          "grafana.app/updatedTimestamp": "2024-07-03 15:51:13.452477 +0000 UTC"
        }
      },
      "spec": {
        "description": "Enables writing multiple items from a single query within Recorded Queries",
        "stage": "GA",
        "codeowner": "@grafana/observability-metrics",
        "expression": "true"
      }
    },
    {
      "metadata": {
        "name": "recoveryThreshold",
        "resourceVersion": "1720021873452",
        "creationTimestamp": "2023-10-10T14:51:50Z",
        "annotations": {
          "grafana.app/updatedTimestamp": "2024-07-03 15:51:13.452477 +0000 UTC"
        }
      },
      "spec": {
        "description": "Enables feature recovery threshold (aka hysteresis) for threshold server-side expression",
        "stage": "GA",
        "codeowner": "@grafana/alerting-squad",
        "requiresRestart": true,
        "expression": "true"
      }
    },
    {
      "metadata": {
        "name": "refactorVariablesTimeRange",
        "resourceVersion": "1718727528075",
        "creationTimestamp": "2023-06-06T13:12:09Z"
      },
      "spec": {
        "description": "Refactor time range variables flow to reduce number of API calls made when query variables are chained",
        "stage": "preview",
        "codeowner": "@grafana/dashboards-squad",
        "hideFromAdminPage": true
      }
    },
    {
      "metadata": {
        "name": "regressionTransformation",
        "resourceVersion": "1718727528075",
        "creationTimestamp": "2023-11-24T14:49:16Z"
      },
      "spec": {
        "description": "Enables regression analysis transformation",
        "stage": "preview",
        "codeowner": "@grafana/dataviz-squad",
        "frontend": true
      }
    },
    {
      "metadata": {
        "name": "renderAuthJWT",
        "resourceVersion": "1718727528075",
        "creationTimestamp": "2023-04-03T16:53:38Z"
      },
      "spec": {
        "description": "Uses JWT-based auth for rendering instead of relying on remote cache",
        "stage": "preview",
        "codeowner": "@grafana/grafana-as-code",
        "hideFromAdminPage": true
      }
    },
    {
      "metadata": {
        "name": "reportingRetries",
        "resourceVersion": "1718727528075",
        "creationTimestamp": "2023-08-31T07:47:47Z"
      },
      "spec": {
        "description": "Enables rendering retries for the reporting feature",
        "stage": "preview",
        "codeowner": "@grafana/sharing-squad",
        "requiresRestart": true
      }
    },
    {
      "metadata": {
        "name": "scenes",
        "resourceVersion": "1718727528075",
        "creationTimestamp": "2022-07-07T06:53:02Z",
        "deletionTimestamp": "2024-06-27T07:03:46Z"
      },
      "spec": {
        "description": "Experimental framework to build interactive dashboards",
        "stage": "experimental",
        "codeowner": "@grafana/dashboards-squad",
        "frontend": true
      }
    },
    {
      "metadata": {
        "name": "scopeFilters",
        "resourceVersion": "1718727528075",
        "creationTimestamp": "2024-03-05T15:41:19Z"
      },
      "spec": {
        "description": "Enables the use of scope filters in Grafana",
        "stage": "experimental",
        "codeowner": "@grafana/dashboards-squad",
        "hideFromAdminPage": true,
        "hideFromDocs": true
      }
    },
    {
      "metadata": {
        "name": "showDashboardValidationWarnings",
        "resourceVersion": "1718727528075",
        "creationTimestamp": "2022-10-14T13:51:05Z"
      },
      "spec": {
        "description": "Show warnings when dashboards do not validate against the schema",
        "stage": "experimental",
        "codeowner": "@grafana/dashboards-squad"
      }
    },
    {
      "metadata": {
        "name": "singleTopNav",
        "resourceVersion": "1724861961030",
        "creationTimestamp": "2024-08-28T16:19:21Z"
      },
      "spec": {
        "description": "Unifies the top search bar and breadcrumb bar into one",
        "stage": "experimental",
        "codeowner": "@grafana/grafana-frontend-platform",
        "frontend": true
      }
    },
    {
      "metadata": {
        "name": "sqlDatasourceDatabaseSelection",
        "resourceVersion": "1718727528075",
        "creationTimestamp": "2023-06-06T16:28:52Z"
      },
      "spec": {
        "description": "Enables previous SQL data source dataset dropdown behavior",
        "stage": "preview",
        "codeowner": "@grafana/dataviz-squad",
        "frontend": true,
        "hideFromAdminPage": true
      }
    },
    {
      "metadata": {
        "name": "sqlExpressions",
        "resourceVersion": "1718727528075",
        "creationTimestamp": "2024-02-27T21:16:00Z"
      },
      "spec": {
        "description": "Enables using SQL and DuckDB functions as Expressions.",
        "stage": "experimental",
        "codeowner": "@grafana/grafana-app-platform-squad"
      }
    },
    {
      "metadata": {
        "name": "sseGroupByDatasource",
        "resourceVersion": "1718727528075",
        "creationTimestamp": "2023-09-07T20:02:07Z"
      },
      "spec": {
        "description": "Send query to the same datasource in a single request when using server side expressions. The `cloudWatchBatchQueries` feature toggle should be enabled if this used with CloudWatch.",
        "stage": "experimental",
        "codeowner": "@grafana/observability-metrics"
      }
    },
    {
      "metadata": {
        "name": "ssoSettingsApi",
        "resourceVersion": "1720021873452",
        "creationTimestamp": "2023-11-08T09:50:01Z",
        "annotations": {
          "grafana.app/updatedTimestamp": "2024-07-03 15:51:13.452477 +0000 UTC"
        }
      },
      "spec": {
        "description": "Enables the SSO settings API and the OAuth configuration UIs in Grafana",
        "stage": "GA",
        "codeowner": "@grafana/identity-access-team",
        "allowSelfServe": true,
        "expression": "true"
      }
    },
    {
      "metadata": {
        "name": "ssoSettingsLDAP",
        "resourceVersion": "1718727528075",
        "creationTimestamp": "2024-06-18T11:31:27Z"
      },
      "spec": {
        "description": "Use the new SSO Settings API to configure LDAP",
        "stage": "experimental",
        "codeowner": "@grafana/identity-access-team",
        "hideFromAdminPage": true,
        "hideFromDocs": true
      }
    },
    {
      "metadata": {
        "name": "ssoSettingsSAML",
        "resourceVersion": "1718727528075",
        "creationTimestamp": "2024-03-14T11:04:45Z"
      },
      "spec": {
        "description": "Use the new SSO Settings API to configure the SAML connector",
        "stage": "preview",
        "codeowner": "@grafana/identity-access-team",
        "allowSelfServe": true
      }
    },
    {
      "metadata": {
        "name": "storage",
        "resourceVersion": "1724096690370",
        "creationTimestamp": "2022-03-17T17:19:23Z",
        "annotations": {
          "grafana.app/updatedTimestamp": "2024-08-19 19:44:50.370023815 +0000 UTC"
        }
      },
      "spec": {
        "description": "Configurable storage for dashboards, datasources, and resources",
        "stage": "experimental",
        "codeowner": "@grafana/search-and-storage"
      }
    },
    {
      "metadata": {
        "name": "tableSharedCrosshair",
        "resourceVersion": "1718727528075",
        "creationTimestamp": "2023-12-13T09:33:14Z"
      },
      "spec": {
        "description": "Enables shared crosshair in table panel",
        "stage": "experimental",
        "codeowner": "@grafana/dataviz-squad",
        "frontend": true
      }
    },
    {
      "metadata": {
        "name": "teamHttpHeaders",
        "resourceVersion": "1726836253132",
        "creationTimestamp": "2023-10-17T10:23:54Z",
        "annotations": {
          "grafana.app/updatedTimestamp": "2024-09-20 12:44:13.132845 +0000 UTC"
        }
      },
      "spec": {
        "description": "Enables LBAC for datasources to apply LogQL filtering of logs to the client requests for users in teams",
        "stage": "preview",
        "codeowner": "@grafana/identity-access-team",
        "allowSelfServe": true
      }
    },
    {
      "metadata": {
        "name": "tlsMemcached",
        "resourceVersion": "1722608472573",
        "creationTimestamp": "2024-05-09T19:12:08Z",
        "annotations": {
          "grafana.app/updatedTimestamp": "2024-08-02 14:21:12.57399 +0000 UTC"
        }
      },
      "spec": {
        "description": "Use TLS-enabled memcached in the enterprise caching feature",
        "stage": "GA",
        "codeowner": "@grafana/grafana-operator-experience-squad",
        "expression": "true"
      }
    },
    {
      "metadata": {
        "name": "topnav",
        "resourceVersion": "1720021873452",
        "creationTimestamp": "2022-06-20T14:25:43Z",
        "annotations": {
          "grafana.app/updatedTimestamp": "2024-07-03 15:51:13.452477 +0000 UTC"
        }
      },
      "spec": {
        "description": "Enables topnav support in external plugins. The new Grafana navigation cannot be disabled.",
        "stage": "deprecated",
        "codeowner": "@grafana/grafana-frontend-platform",
        "expression": "true"
      }
    },
    {
      "metadata": {
        "name": "traceQLStreaming",
        "resourceVersion": "1720021873452",
        "creationTimestamp": "2023-07-26T13:33:16Z",
        "annotations": {
          "grafana.app/updatedTimestamp": "2024-07-03 15:51:13.452477 +0000 UTC"
        }
      },
      "spec": {
        "description": "Enables response streaming of TraceQL queries of the Tempo data source",
        "stage": "GA",
        "codeowner": "@grafana/observability-traces-and-profiling",
        "frontend": true,
        "expression": "false"
      }
    },
    {
      "metadata": {
        "name": "transformationsRedesign",
        "resourceVersion": "1720021873452",
        "creationTimestamp": "2023-07-12T16:35:49Z",
        "annotations": {
          "grafana.app/updatedTimestamp": "2024-07-03 15:51:13.452477 +0000 UTC"
        }
      },
      "spec": {
        "description": "Enables the transformations redesign",
        "stage": "GA",
        "codeowner": "@grafana/observability-metrics",
        "frontend": true,
        "allowSelfServe": true,
        "expression": "true"
      }
    },
    {
      "metadata": {
        "name": "transformationsVariableSupport",
        "resourceVersion": "1720021873452",
        "creationTimestamp": "2023-10-04T14:28:46Z",
        "annotations": {
          "grafana.app/updatedTimestamp": "2024-07-03 15:51:13.452477 +0000 UTC"
        }
      },
      "spec": {
        "description": "Allows using variables in transformations",
        "stage": "GA",
        "codeowner": "@grafana/dataviz-squad",
        "frontend": true,
        "expression": "true"
      }
    },
    {
      "metadata": {
        "name": "unifiedRequestLog",
        "resourceVersion": "1718727528075",
        "creationTimestamp": "2023-03-31T13:38:09Z"
      },
      "spec": {
        "description": "Writes error logs to the request logger",
        "stage": "experimental",
        "codeowner": "@grafana/grafana-backend-group"
      }
    },
    {
      "metadata": {
        "name": "unifiedStorage",
        "resourceVersion": "1724096690370",
        "creationTimestamp": "2023-12-06T20:21:21Z",
        "deletionTimestamp": "2024-08-21T09:30:06Z",
        "annotations": {
          "grafana.app/updatedTimestamp": "2024-08-19 19:44:50.370023815 +0000 UTC"
        }
      },
      "spec": {
        "description": "SQL-based k8s storage",
        "stage": "experimental",
        "codeowner": "@grafana/search-and-storage",
        "requiresRestart": true
      }
    },
    {
      "metadata": {
        "name": "useSeessionStorageForRedirection",
        "resourceVersion": "1727082170583",
        "creationTimestamp": "2024-09-23T09:02:50Z",
        "deletionTimestamp": "2024-09-23T09:10:18Z"
      },
      "spec": {
        "description": "Use session storage for handling the redirection after login",
        "stage": "preview",
        "codeowner": "@grafana/identity-access-team"
      }
    },
    {
      "metadata": {
        "name": "useSessionStorageForRedirection",
        "resourceVersion": "1727082618788",
        "creationTimestamp": "2024-09-23T09:10:18Z"
      },
      "spec": {
        "description": "Use session storage for handling the redirection after login",
        "stage": "preview",
        "codeowner": "@grafana/identity-access-team"
      }
    },
    {
      "metadata": {
        "name": "vizActions",
        "resourceVersion": "1722461779830",
        "creationTimestamp": "2024-07-31T21:36:19Z"
      },
      "spec": {
        "description": "Allow actions in visualizations",
        "stage": "experimental",
        "codeowner": "@grafana/dataviz-squad",
        "frontend": true,
        "hideFromAdminPage": true
      }
    },
    {
      "metadata": {
        "name": "vizAndWidgetSplit",
        "resourceVersion": "1718727528075",
        "creationTimestamp": "2023-06-27T10:22:13Z"
      },
      "spec": {
        "description": "Split panels between visualizations and widgets",
        "stage": "experimental",
        "codeowner": "@grafana/dashboards-squad",
        "frontend": true
      }
    },
    {
      "metadata": {
        "name": "wargamesTesting",
        "resourceVersion": "1718727528075",
        "creationTimestamp": "2023-09-13T18:32:01Z"
      },
      "spec": {
        "description": "Placeholder feature flag for internal testing",
        "stage": "experimental",
        "codeowner": "@grafana/hosted-grafana-team"
      }
    },
    {
      "metadata": {
        "name": "zanzana",
        "resourceVersion": "1718787304727",
        "creationTimestamp": "2024-06-19T13:59:47Z"
      },
      "spec": {
        "description": "Use openFGA as authorization engine.",
        "stage": "experimental",
        "codeowner": "@grafana/identity-access-team",
        "hideFromAdminPage": true,
        "hideFromDocs": true
      }
    }
  ]
}<|MERGE_RESOLUTION|>--- conflicted
+++ resolved
@@ -242,21 +242,25 @@
     },
     {
       "metadata": {
-<<<<<<< HEAD
         "name": "alertingPrometheusRulesPrimary",
         "resourceVersion": "1725890207311",
         "creationTimestamp": "2024-09-09T13:56:47Z"
       },
       "spec": {
         "description": "Uses Prometheus rules as primary source of truth for Grafana for Ruler-enabled datasources",
-=======
+        "stage": "experimental",
+        "codeowner": "@grafana/alerting-squad",
+        "frontend": true
+      }
+    },
+    {
+      "metadata": {
         "name": "alertingQueryAndExpressionsStepMode",
         "resourceVersion": "1725978395461",
         "creationTimestamp": "2024-09-10T14:26:35Z"
       },
       "spec": {
         "description": "Enables step mode for alerting queries and expressions",
->>>>>>> 536edee7
         "stage": "experimental",
         "codeowner": "@grafana/alerting-squad",
         "frontend": true
