{
  "kind": "FeatureList",
  "apiVersion": "featuretoggle.grafana.app/v0alpha1",
  "metadata": {},
  "items": [
    {
      "metadata": {
        "name": "extractFieldsNameDeduplication",
        "resourceVersion": "1713545444177",
        "creationTimestamp": "2024-04-19T16:50:44Z"
      },
      "spec": {
        "description": "Make sure extracted field names are unique in the dataframe",
        "stage": "experimental",
        "codeowner": "@grafana/dataviz-squad",
        "frontend": true
      }
    },
    {
      "metadata": {
        "name": "logRowsPopoverMenu",
        "resourceVersion": "1713545444177",
        "creationTimestamp": "2024-04-19T16:50:44Z"
      },
      "spec": {
        "description": "Enable filtering menu displayed when text of a log line is selected",
        "stage": "GA",
        "codeowner": "@grafana/observability-logs",
        "frontend": true
      }
    },
    {
      "metadata": {
        "name": "oauthRequireSubClaim",
        "resourceVersion": "1713545444177",
        "creationTimestamp": "2024-04-19T16:50:44Z"
      },
      "spec": {
        "description": "Require that sub claims is present in oauth tokens.",
        "stage": "experimental",
        "codeowner": "@grafana/identity-access-team",
        "hideFromAdminPage": true,
        "hideFromDocs": true
      }
    },
    {
      "metadata": {
        "name": "disableEnvelopeEncryption",
        "resourceVersion": "1713545444177",
        "creationTimestamp": "2024-04-19T16:50:44Z"
      },
      "spec": {
        "description": "Disable envelope encryption (emergency only)",
        "stage": "GA",
        "codeowner": "@grafana/grafana-as-code",
        "hideFromAdminPage": true
      }
    },
    {
      "metadata": {
        "name": "lokiPredefinedOperations",
        "resourceVersion": "1713545444177",
        "creationTimestamp": "2024-04-19T16:50:44Z"
      },
      "spec": {
        "description": "Adds predefined query operations to Loki query editor",
        "stage": "experimental",
        "codeowner": "@grafana/observability-logs",
        "frontend": true
      }
    },
    {
      "metadata": {
        "name": "addFieldFromCalculationStatFunctions",
        "resourceVersion": "1713545444177",
        "creationTimestamp": "2024-04-19T16:50:44Z"
      },
      "spec": {
        "description": "Add cumulative and window functions to the add field from calculation transformation",
        "stage": "preview",
        "codeowner": "@grafana/dataviz-squad",
        "frontend": true
      }
    },
    {
      "metadata": {
        "name": "unifiedRequestLog",
        "resourceVersion": "1713545444177",
        "creationTimestamp": "2024-04-19T16:50:44Z"
      },
      "spec": {
        "description": "Writes error logs to the request logger",
        "stage": "experimental",
        "codeowner": "@grafana/grafana-backend-group"
      }
    },
    {
      "metadata": {
        "name": "enableNativeHTTPHistogram",
        "resourceVersion": "1713545444177",
        "creationTimestamp": "2024-04-19T16:50:44Z"
      },
      "spec": {
        "description": "Enables native HTTP Histograms",
        "stage": "experimental",
        "codeowner": "@grafana/hosted-grafana-team"
      }
    },
    {
      "metadata": {
        "name": "ssoSettingsSAML",
        "resourceVersion": "1715255671680",
        "creationTimestamp": "2024-04-19T16:50:44Z",
        "annotations": {
          "grafana.app/updatedTimestamp": "2024-05-09 11:54:31.680389 +0000 UTC"
        }
      },
      "spec": {
        "description": "Use the new SSO Settings API to configure the SAML connector",
        "stage": "preview",
        "codeowner": "@grafana/identity-access-team",
        "allowSelfServe": true
      }
    },
    {
      "metadata": {
        "name": "wargamesTesting",
        "resourceVersion": "1713545444177",
        "creationTimestamp": "2024-04-19T16:50:44Z"
      },
      "spec": {
        "description": "Placeholder feature flag for internal testing",
        "stage": "experimental",
        "codeowner": "@grafana/hosted-grafana-team"
      }
    },
    {
      "metadata": {
        "name": "awsDatasourcesNewFormStyling",
        "resourceVersion": "1715590364201",
        "creationTimestamp": "2024-04-19T16:50:44Z",
        "annotations": {
          "grafana.app/updatedTimestamp": "2024-05-13 08:52:44.201182 +0000 UTC"
        }
      },
      "spec": {
        "description": "Applies new form styling for configuration and query editors in AWS plugins",
        "stage": "GA",
        "codeowner": "@grafana/aws-datasources",
        "frontend": true
      }
    },
    {
      "metadata": {
        "name": "aiGeneratedDashboardChanges",
        "resourceVersion": "1713545444177",
        "creationTimestamp": "2024-04-19T16:50:44Z"
      },
      "spec": {
        "description": "Enable AI powered features for dashboards to auto-summary changes when saving",
        "stage": "experimental",
        "codeowner": "@grafana/dashboards-squad",
        "frontend": true
      }
    },
    {
      "metadata": {
        "name": "topnav",
        "resourceVersion": "1713545444177",
        "creationTimestamp": "2024-04-19T16:50:44Z"
      },
      "spec": {
        "description": "Enables topnav support in external plugins. The new Grafana navigation cannot be disabled.",
        "stage": "deprecated",
        "codeowner": "@grafana/grafana-frontend-platform"
      }
    },
    {
      "metadata": {
        "name": "sqlDatasourceDatabaseSelection",
        "resourceVersion": "1713545444177",
        "creationTimestamp": "2024-04-19T16:50:44Z"
      },
      "spec": {
        "description": "Enables previous SQL data source dataset dropdown behavior",
        "stage": "preview",
        "codeowner": "@grafana/dataviz-squad",
        "frontend": true,
        "hideFromAdminPage": true
      }
    },
    {
      "metadata": {
        "name": "canvasPanelNesting",
        "resourceVersion": "1713545444177",
        "creationTimestamp": "2024-04-19T16:50:44Z"
      },
      "spec": {
        "description": "Allow elements nesting",
        "stage": "experimental",
        "codeowner": "@grafana/dataviz-squad",
        "frontend": true,
        "hideFromAdminPage": true
      }
    },
    {
      "metadata": {
        "name": "returnToPrevious",
        "resourceVersion": "1713870623848",
        "creationTimestamp": "2024-04-19T16:50:44Z",
        "annotations": {
          "grafana.app/updatedTimestamp": "2024-04-23 11:10:23.848446 +0000 UTC"
        }
      },
      "spec": {
        "description": "Enables the return to previous context functionality",
        "stage": "GA",
        "codeowner": "@grafana/grafana-frontend-platform",
        "frontend": true
      }
    },
    {
      "metadata": {
        "name": "lokiFormatQuery",
        "resourceVersion": "1713545444177",
        "creationTimestamp": "2024-04-19T16:50:44Z"
      },
      "spec": {
        "description": "Enables the ability to format Loki queries",
        "stage": "experimental",
        "codeowner": "@grafana/observability-logs",
        "frontend": true
      }
    },
    {
      "metadata": {
        "name": "angularDeprecationUI",
        "resourceVersion": "1713545444177",
        "creationTimestamp": "2024-04-19T16:50:44Z"
      },
      "spec": {
        "description": "Display Angular warnings in dashboards and panels",
        "stage": "GA",
        "codeowner": "@grafana/plugins-platform-backend",
        "frontend": true
      }
    },
    {
      "metadata": {
        "name": "groupToNestedTableTransformation",
        "resourceVersion": "1713545444177",
        "creationTimestamp": "2024-04-19T16:50:44Z"
      },
      "spec": {
        "description": "Enables the group to nested table transformation",
        "stage": "preview",
        "codeowner": "@grafana/dataviz-squad",
        "frontend": true
      }
    },
    {
      "metadata": {
        "name": "publicDashboards",
        "resourceVersion": "1713545444177",
        "creationTimestamp": "2024-04-19T16:50:44Z"
      },
      "spec": {
        "description": "[Deprecated] Public dashboards are now enabled by default; to disable them, use the configuration setting. This feature toggle will be removed in the next major version.",
        "stage": "GA",
        "codeowner": "@grafana/sharing-squad",
        "allowSelfServe": true
      }
    },
    {
      "metadata": {
        "name": "storage",
        "resourceVersion": "1713545444177",
        "creationTimestamp": "2024-04-19T16:50:44Z"
      },
      "spec": {
        "description": "Configurable storage for dashboards, datasources, and resources",
        "stage": "experimental",
        "codeowner": "@grafana/grafana-app-platform-squad"
      }
    },
    {
      "metadata": {
        "name": "prometheusMetricEncyclopedia",
        "resourceVersion": "1713545444177",
        "creationTimestamp": "2024-04-19T16:50:44Z"
      },
      "spec": {
        "description": "Adds the metrics explorer component to the Prometheus query builder as an option in metric select",
        "stage": "GA",
        "codeowner": "@grafana/observability-metrics",
        "frontend": true,
        "allowSelfServe": true
      }
    },
    {
      "metadata": {
        "name": "grafanaAPIServerEnsureKubectlAccess",
        "resourceVersion": "1713545444177",
        "creationTimestamp": "2024-04-19T16:50:44Z"
      },
      "spec": {
        "description": "Start an additional https handler and write kubectl options",
        "stage": "experimental",
        "codeowner": "@grafana/grafana-app-platform-squad",
        "requiresDevMode": true,
        "requiresRestart": true
      }
    },
    {
      "metadata": {
        "name": "nodeGraphDotLayout",
        "resourceVersion": "1713545444177",
        "creationTimestamp": "2024-04-19T16:50:44Z"
      },
      "spec": {
        "description": "Changed the layout algorithm for the node graph",
        "stage": "experimental",
        "codeowner": "@grafana/observability-traces-and-profiling",
        "frontend": true
      }
    },
    {
      "metadata": {
        "name": "autoMigratePiechartPanel",
        "resourceVersion": "1713545444177",
        "creationTimestamp": "2024-04-19T16:50:44Z"
      },
      "spec": {
        "description": "Migrate old piechart panel to supported piechart panel - broken out from autoMigrateOldPanels to enable granular tracking",
        "stage": "preview",
        "codeowner": "@grafana/dataviz-squad",
        "frontend": true
      }
    },
    {
      "metadata": {
        "name": "alertingNoNormalState",
        "resourceVersion": "1713545444177",
        "creationTimestamp": "2024-04-19T16:50:44Z"
      },
      "spec": {
        "description": "Stop maintaining state of alerts that are not firing",
        "stage": "preview",
        "codeowner": "@grafana/alerting-squad",
        "hideFromAdminPage": true
      }
    },
    {
      "metadata": {
        "name": "kubernetesPlaylists",
        "resourceVersion": "1713545444177",
        "creationTimestamp": "2024-04-19T16:50:44Z"
      },
      "spec": {
        "description": "Use the kubernetes API in the frontend for playlists, and route /api/playlist requests to k8s",
        "stage": "GA",
        "codeowner": "@grafana/grafana-app-platform-squad",
        "requiresRestart": true
      }
    },
    {
      "metadata": {
        "name": "teamHttpHeaders",
        "resourceVersion": "1713545444177",
        "creationTimestamp": "2024-04-19T16:50:44Z"
      },
      "spec": {
        "description": "Enables Team LBAC for datasources to apply team headers to the client requests",
        "stage": "preview",
        "codeowner": "@grafana/identity-access-team"
      }
    },
    {
      "metadata": {
        "name": "live-service-web-worker",
        "resourceVersion": "1713545444177",
        "creationTimestamp": "2024-04-19T16:50:44Z"
      },
      "spec": {
        "description": "This will use a webworker thread to processes events rather than the main thread",
        "stage": "experimental",
        "codeowner": "@grafana/grafana-app-platform-squad",
        "frontend": true
      }
    },
    {
      "metadata": {
        "name": "autoMigrateTablePanel",
        "resourceVersion": "1713545444177",
        "creationTimestamp": "2024-04-19T16:50:44Z"
      },
      "spec": {
        "description": "Migrate old table panel to supported table panel - broken out from autoMigrateOldPanels to enable granular tracking",
        "stage": "preview",
        "codeowner": "@grafana/dataviz-squad",
        "frontend": true
      }
    },
    {
      "metadata": {
        "name": "onPremToCloudMigrations",
        "resourceVersion": "1713545444177",
        "creationTimestamp": "2024-04-19T16:50:44Z"
      },
      "spec": {
        "description": "In-development feature that will allow users to easily migrate their on-prem Grafana instances to Grafana Cloud.",
        "stage": "experimental",
        "codeowner": "@grafana/grafana-operator-experience-squad"
      }
    },
    {
      "metadata": {
        "name": "correlations",
        "resourceVersion": "1713545444177",
        "creationTimestamp": "2024-04-19T16:50:44Z"
      },
      "spec": {
        "description": "Correlations page",
        "stage": "GA",
        "codeowner": "@grafana/explore-squad",
        "allowSelfServe": true
      }
    },
    {
      "metadata": {
        "name": "grpcServer",
        "resourceVersion": "1713545444177",
        "creationTimestamp": "2024-04-19T16:50:44Z"
      },
      "spec": {
        "description": "Run the GRPC server",
        "stage": "preview",
        "codeowner": "@grafana/grafana-app-platform-squad",
        "hideFromAdminPage": true
      }
    },
    {
      "metadata": {
        "name": "unifiedStorage",
        "resourceVersion": "1714723955745",
        "creationTimestamp": "2024-04-19T16:50:44Z",
        "annotations": {
          "grafana.app/updatedTimestamp": "2024-05-03 08:12:35.745103 +0000 UTC"
        }
      },
      "spec": {
        "description": "SQL-based k8s storage",
        "stage": "experimental",
        "codeowner": "@grafana/grafana-app-platform-squad",
        "requiresRestart": true
      }
    },
    {
      "metadata": {
        "name": "nestedFolderPicker",
        "resourceVersion": "1713545444177",
        "creationTimestamp": "2024-04-19T16:50:44Z"
      },
      "spec": {
        "description": "Enables the new folder picker to work with nested folders. Requires the nestedFolders feature toggle",
        "stage": "GA",
        "codeowner": "@grafana/grafana-frontend-platform",
        "frontend": true,
        "allowSelfServe": true
      }
    },
    {
      "metadata": {
        "name": "editPanelCSVDragAndDrop",
        "resourceVersion": "1713545444177",
        "creationTimestamp": "2024-04-19T16:50:44Z"
      },
      "spec": {
        "description": "Enables drag and drop for CSV and Excel files",
        "stage": "experimental",
        "codeowner": "@grafana/dataviz-squad",
        "frontend": true
      }
    },
    {
      "metadata": {
        "name": "sseGroupByDatasource",
        "resourceVersion": "1713545444177",
        "creationTimestamp": "2024-04-19T16:50:44Z"
      },
      "spec": {
        "description": "Send query to the same datasource in a single request when using server side expressions. The `cloudWatchBatchQueries` feature toggle should be enabled if this used with CloudWatch.",
        "stage": "experimental",
        "codeowner": "@grafana/observability-metrics"
      }
    },
    {
      "metadata": {
        "name": "autoMigrateStatPanel",
        "resourceVersion": "1713545444177",
        "creationTimestamp": "2024-04-19T16:50:44Z"
      },
      "spec": {
        "description": "Migrate old stat panel to supported stat panel - broken out from autoMigrateOldPanels to enable granular tracking",
        "stage": "preview",
        "codeowner": "@grafana/dataviz-squad",
        "frontend": true
      }
    },
    {
      "metadata": {
        "name": "disableAngular",
        "resourceVersion": "1713545444177",
        "creationTimestamp": "2024-04-19T16:50:44Z"
      },
      "spec": {
        "description": "Dynamic flag to disable angular at runtime. The preferred method is to set `angular_support_enabled` to `false` in the [security] settings, which allows you to change the state at runtime.",
        "stage": "preview",
        "codeowner": "@grafana/dataviz-squad",
        "frontend": true,
        "hideFromAdminPage": true
      }
    },
    {
      "metadata": {
        "name": "reportingRetries",
        "resourceVersion": "1713545444177",
        "creationTimestamp": "2024-04-19T16:50:44Z"
      },
      "spec": {
        "description": "Enables rendering retries for the reporting feature",
        "stage": "preview",
        "codeowner": "@grafana/sharing-squad",
        "requiresRestart": true
      }
    },
    {
      "metadata": {
        "name": "accessActionSets",
        "resourceVersion": "1713545444177",
        "creationTimestamp": "2024-04-19T16:50:44Z"
      },
      "spec": {
        "description": "Introduces action sets for resource permissions",
        "stage": "experimental",
        "codeowner": "@grafana/identity-access-team"
      }
    },
    {
      "metadata": {
        "name": "mysqlAnsiQuotes",
        "resourceVersion": "1713545444177",
        "creationTimestamp": "2024-04-19T16:50:44Z"
      },
      "spec": {
        "description": "Use double quotes to escape keyword in a MySQL query",
        "stage": "experimental",
        "codeowner": "@grafana/search-and-storage"
      }
    },
    {
      "metadata": {
        "name": "influxdbBackendMigration",
        "resourceVersion": "1713545444177",
        "creationTimestamp": "2024-04-19T16:50:44Z"
      },
      "spec": {
        "description": "Query InfluxDB InfluxQL without the proxy",
        "stage": "GA",
        "codeowner": "@grafana/observability-metrics",
        "frontend": true
      }
    },
    {
      "metadata": {
        "name": "alertStateHistoryLokiSecondary",
        "resourceVersion": "1713545444177",
        "creationTimestamp": "2024-04-19T16:50:44Z"
      },
      "spec": {
        "description": "Enable Grafana to write alert state history to an external Loki instance in addition to Grafana annotations.",
        "stage": "experimental",
        "codeowner": "@grafana/alerting-squad"
      }
    },
    {
      "metadata": {
        "name": "transformationsVariableSupport",
        "resourceVersion": "1713545444177",
        "creationTimestamp": "2024-04-19T16:50:44Z"
      },
      "spec": {
        "description": "Allows using variables in transformations",
        "stage": "preview",
        "codeowner": "@grafana/dataviz-squad",
        "frontend": true
      }
    },
    {
      "metadata": {
        "name": "lokiStructuredMetadata",
        "resourceVersion": "1713545444177",
        "creationTimestamp": "2024-04-19T16:50:44Z"
      },
      "spec": {
        "description": "Enables the loki data source to request structured metadata from the Loki server",
        "stage": "GA",
        "codeowner": "@grafana/observability-logs"
      }
    },
    {
      "metadata": {
        "name": "managedPluginsInstall",
        "resourceVersion": "1713545444177",
        "creationTimestamp": "2024-04-19T16:50:44Z"
      },
      "spec": {
        "description": "Install managed plugins directly from plugins catalog",
        "stage": "GA",
        "codeowner": "@grafana/plugins-platform-backend"
      }
    },
    {
      "metadata": {
        "name": "alertmanagerRemotePrimary",
        "resourceVersion": "1713545444177",
        "creationTimestamp": "2024-04-19T16:50:44Z"
      },
      "spec": {
        "description": "Enable Grafana to have a remote Alertmanager instance as the primary Alertmanager.",
        "stage": "experimental",
        "codeowner": "@grafana/alerting-squad"
      }
    },
    {
      "metadata": {
        "name": "regressionTransformation",
        "resourceVersion": "1713545444177",
        "creationTimestamp": "2024-04-19T16:50:44Z"
      },
      "spec": {
        "description": "Enables regression analysis transformation",
        "stage": "preview",
        "codeowner": "@grafana/dataviz-squad",
        "frontend": true
      }
    },
    {
      "metadata": {
        "name": "autoMigrateGraphPanel",
        "resourceVersion": "1713545444177",
        "creationTimestamp": "2024-04-19T16:50:44Z"
      },
      "spec": {
        "description": "Migrate old graph panel to supported time series panel - broken out from autoMigrateOldPanels to enable granular tracking",
        "stage": "preview",
        "codeowner": "@grafana/dataviz-squad",
        "frontend": true
      }
    },
    {
      "metadata": {
        "name": "disableSSEDataplane",
        "resourceVersion": "1713545444177",
        "creationTimestamp": "2024-04-19T16:50:44Z"
      },
      "spec": {
        "description": "Disables dataplane specific processing in server side expressions.",
        "stage": "experimental",
        "codeowner": "@grafana/observability-metrics"
      }
    },
    {
      "metadata": {
        "name": "enableElasticsearchBackendQuerying",
        "resourceVersion": "1713545444177",
        "creationTimestamp": "2024-04-19T16:50:44Z"
      },
      "spec": {
        "description": "Enable the processing of queries and responses in the Elasticsearch data source through backend",
        "stage": "GA",
        "codeowner": "@grafana/observability-logs",
        "allowSelfServe": true
      }
    },
    {
      "metadata": {
        "name": "flameGraphItemCollapsing",
        "resourceVersion": "1713545444177",
        "creationTimestamp": "2024-04-19T16:50:44Z"
      },
      "spec": {
        "description": "Allow collapsing of flame graph items",
        "stage": "experimental",
        "codeowner": "@grafana/observability-traces-and-profiling",
        "frontend": true
      }
    },
    {
      "metadata": {
        "name": "influxqlStreamingParser",
        "resourceVersion": "1713545444177",
        "creationTimestamp": "2024-04-19T16:50:44Z"
      },
      "spec": {
        "description": "Enable streaming JSON parser for InfluxDB datasource InfluxQL query language",
        "stage": "experimental",
        "codeowner": "@grafana/observability-metrics"
      }
    },
    {
      "metadata": {
        "name": "dataplaneFrontendFallback",
        "resourceVersion": "1713545444177",
        "creationTimestamp": "2024-04-19T16:50:44Z"
      },
      "spec": {
        "description": "Support dataplane contract field name change for transformations and field name matchers where the name is different",
        "stage": "GA",
        "codeowner": "@grafana/observability-metrics",
        "frontend": true,
        "allowSelfServe": true
      }
    },
    {
      "metadata": {
        "name": "pluginsFrontendSandbox",
        "resourceVersion": "1713545444177",
        "creationTimestamp": "2024-04-19T16:50:44Z"
      },
      "spec": {
        "description": "Enables the plugins frontend sandbox",
        "stage": "experimental",
        "codeowner": "@grafana/plugins-platform-backend",
        "frontend": true
      }
    },
    {
      "metadata": {
        "name": "lokiQueryHints",
        "resourceVersion": "1713545444177",
        "creationTimestamp": "2024-04-19T16:50:44Z"
      },
      "spec": {
        "description": "Enables query hints for Loki",
        "stage": "GA",
        "codeowner": "@grafana/observability-logs",
        "frontend": true
      }
    },
    {
      "metadata": {
        "name": "autoMigrateWorldmapPanel",
        "resourceVersion": "1713545444177",
        "creationTimestamp": "2024-04-19T16:50:44Z"
      },
      "spec": {
        "description": "Migrate old worldmap panel to supported geomap panel - broken out from autoMigrateOldPanels to enable granular tracking",
        "stage": "preview",
        "codeowner": "@grafana/dataviz-squad",
        "frontend": true
      }
    },
    {
      "metadata": {
        "name": "nestedFolders",
        "resourceVersion": "1713545444177",
        "creationTimestamp": "2024-04-19T16:50:44Z"
      },
      "spec": {
        "description": "Enable folder nesting",
        "stage": "GA",
        "codeowner": "@grafana/search-and-storage"
      }
    },
    {
      "metadata": {
        "name": "enableDatagridEditing",
        "resourceVersion": "1713545444177",
        "creationTimestamp": "2024-04-19T16:50:44Z"
      },
      "spec": {
        "description": "Enables the edit functionality in the datagrid panel",
        "stage": "preview",
        "codeowner": "@grafana/dataviz-squad",
        "frontend": true
      }
    },
    {
      "metadata": {
        "name": "featureToggleAdminPage",
        "resourceVersion": "1715364932183",
        "creationTimestamp": "2024-04-19T16:50:44Z",
        "annotations": {
          "grafana.app/updatedTimestamp": "2024-05-10 18:15:32.183828 +0000 UTC"
        }
      },
      "spec": {
        "description": "Enable admin page for managing feature toggles from the Grafana front-end. Grafana Cloud only.",
        "stage": "experimental",
        "codeowner": "@grafana/grafana-operator-experience-squad",
        "requiresRestart": true,
        "hideFromDocs": true
      }
    },
    {
      "metadata": {
        "name": "prometheusConfigOverhaulAuth",
        "resourceVersion": "1713545444177",
        "creationTimestamp": "2024-04-19T16:50:44Z"
      },
      "spec": {
        "description": "Update the Prometheus configuration page with the new auth component",
        "stage": "GA",
        "codeowner": "@grafana/observability-metrics"
      }
    },
    {
      "metadata": {
        "name": "dashboardScene",
        "resourceVersion": "1713545444177",
        "creationTimestamp": "2024-04-19T16:50:44Z"
      },
      "spec": {
        "description": "Enables dashboard rendering using scenes for all roles",
        "stage": "experimental",
        "codeowner": "@grafana/dashboards-squad",
        "frontend": true
      }
    },
    {
      "metadata": {
        "name": "logsInfiniteScrolling",
        "resourceVersion": "1713545444177",
        "creationTimestamp": "2024-04-19T16:50:44Z"
      },
      "spec": {
        "description": "Enables infinite scrolling for the Logs panel in Explore and Dashboards",
        "stage": "experimental",
        "codeowner": "@grafana/observability-logs",
        "frontend": true
      }
    },
    {
      "metadata": {
        "name": "kubernetesAggregator",
        "resourceVersion": "1713545444177",
        "creationTimestamp": "2024-04-19T16:50:44Z"
      },
      "spec": {
        "description": "Enable grafana aggregator",
        "stage": "experimental",
        "codeowner": "@grafana/grafana-app-platform-squad",
        "requiresRestart": true
      }
    },
    {
      "metadata": {
        "name": "alertStateHistoryLokiOnly",
        "resourceVersion": "1713545444177",
        "creationTimestamp": "2024-04-19T16:50:44Z"
      },
      "spec": {
        "description": "Disable Grafana alerts from emitting annotations when a remote Loki instance is available.",
        "stage": "experimental",
        "codeowner": "@grafana/alerting-squad"
      }
    },
    {
      "metadata": {
        "name": "faroDatasourceSelector",
        "resourceVersion": "1713545444177",
        "creationTimestamp": "2024-04-19T16:50:44Z"
      },
      "spec": {
        "description": "Enable the data source selector within the Frontend Apps section of the Frontend Observability",
        "stage": "preview",
        "codeowner": "@grafana/app-o11y",
        "frontend": true
      }
    },
    {
      "metadata": {
        "name": "frontendSandboxMonitorOnly",
        "resourceVersion": "1713545444177",
        "creationTimestamp": "2024-04-19T16:50:44Z"
      },
      "spec": {
        "description": "Enables monitor only in the plugin frontend sandbox (if enabled)",
        "stage": "experimental",
        "codeowner": "@grafana/plugins-platform-backend",
        "frontend": true
      }
    },
    {
      "metadata": {
        "name": "annotationPermissionUpdate",
        "resourceVersion": "1713545444177",
        "creationTimestamp": "2024-04-19T16:50:44Z"
      },
      "spec": {
        "description": "Change the way annotation permissions work by scoping them to folders and dashboards.",
        "stage": "GA",
        "codeowner": "@grafana/identity-access-team"
      }
    },
    {
      "metadata": {
        "name": "panelFilterVariable",
        "resourceVersion": "1713545444177",
        "creationTimestamp": "2024-04-19T16:50:44Z"
      },
      "spec": {
        "description": "Enables use of the `systemPanelFilterVar` variable to filter panels in a dashboard",
        "stage": "experimental",
        "codeowner": "@grafana/dashboards-squad",
        "frontend": true,
        "hideFromDocs": true
      }
    },
    {
      "metadata": {
        "name": "groupByVariable",
        "resourceVersion": "1713545444177",
        "creationTimestamp": "2024-04-19T16:50:44Z"
      },
      "spec": {
        "description": "Enable groupBy variable support in scenes dashboards",
        "stage": "experimental",
        "codeowner": "@grafana/dashboards-squad",
        "hideFromAdminPage": true,
        "hideFromDocs": true
      }
    },
    {
      "metadata": {
        "name": "lokiQuerySplittingConfig",
        "resourceVersion": "1713545444177",
        "creationTimestamp": "2024-04-19T16:50:44Z"
      },
      "spec": {
        "description": "Give users the option to configure split durations for Loki queries",
        "stage": "experimental",
        "codeowner": "@grafana/observability-logs",
        "frontend": true
      }
    },
    {
      "metadata": {
        "name": "lokiLogsDataplane",
        "resourceVersion": "1713545444177",
        "creationTimestamp": "2024-04-19T16:50:44Z"
      },
      "spec": {
        "description": "Changes logs responses from Loki to be compliant with the dataplane specification.",
        "stage": "experimental",
        "codeowner": "@grafana/observability-logs"
      }
    },
    {
      "metadata": {
        "name": "dashboardSceneSolo",
        "resourceVersion": "1713545444177",
        "creationTimestamp": "2024-04-19T16:50:44Z"
      },
      "spec": {
        "description": "Enables rendering dashboards using scenes for solo panels",
        "stage": "experimental",
        "codeowner": "@grafana/dashboards-squad",
        "frontend": true
      }
    },
    {
      "metadata": {
        "name": "alertingSimplifiedRouting",
        "resourceVersion": "1713545444177",
        "creationTimestamp": "2024-04-19T16:50:44Z"
      },
      "spec": {
        "description": "Enables users to easily configure alert notifications by specifying a contact point directly when editing or creating an alert rule",
        "stage": "GA",
        "codeowner": "@grafana/alerting-squad"
      }
    },
    {
      "metadata": {
        "name": "authAPIAccessTokenAuth",
        "resourceVersion": "1713545444177",
        "creationTimestamp": "2024-04-19T16:50:44Z"
      },
      "spec": {
        "description": "Enables the use of Auth API access tokens for authentication",
        "stage": "experimental",
        "codeowner": "@grafana/identity-access-team",
        "hideFromAdminPage": true,
        "hideFromDocs": true
      }
    },
    {
      "metadata": {
        "name": "prometheusDataplane",
        "resourceVersion": "1713545444177",
        "creationTimestamp": "2024-04-19T16:50:44Z"
      },
      "spec": {
        "description": "Changes responses to from Prometheus to be compliant with the dataplane specification. In particular, when this feature toggle is active, the numeric `Field.Name` is set from 'Value' to the value of the `__name__` label.",
        "stage": "GA",
        "codeowner": "@grafana/observability-metrics",
        "allowSelfServe": true
      }
    },
    {
      "metadata": {
        "name": "prometheusCodeModeMetricNamesSearch",
        "resourceVersion": "1713545444177",
        "creationTimestamp": "2024-04-19T16:50:44Z"
      },
      "spec": {
        "description": "Enables search for metric names in Code Mode, to improve performance when working with an enormous number of metric names",
        "stage": "experimental",
        "codeowner": "@grafana/observability-metrics",
        "frontend": true
      }
    },
    {
      "metadata": {
        "name": "lokiQuerySplitting",
        "resourceVersion": "1713545444177",
        "creationTimestamp": "2024-04-19T16:50:44Z"
      },
      "spec": {
        "description": "Split large interval queries into subqueries with smaller time intervals",
        "stage": "GA",
        "codeowner": "@grafana/observability-logs",
        "frontend": true,
        "allowSelfServe": true
      }
    },
    {
      "metadata": {
        "name": "awsDatasourcesTempCredentials",
        "resourceVersion": "1713545444177",
        "creationTimestamp": "2024-04-19T16:50:44Z"
      },
      "spec": {
        "description": "Support temporary security credentials in AWS plugins for Grafana Cloud customers",
        "stage": "experimental",
        "codeowner": "@grafana/aws-datasources"
      }
    },
    {
      "metadata": {
        "name": "grafanaAPIServerWithExperimentalAPIs",
        "resourceVersion": "1713545444177",
        "creationTimestamp": "2024-04-19T16:50:44Z"
      },
      "spec": {
        "description": "Register experimental APIs with the k8s API server",
        "stage": "experimental",
        "codeowner": "@grafana/grafana-app-platform-squad",
        "requiresDevMode": true,
        "requiresRestart": true
      }
    },
    {
      "metadata": {
        "name": "pluginsSkipHostEnvVars",
        "resourceVersion": "1713545444177",
        "creationTimestamp": "2024-04-19T16:50:44Z"
      },
      "spec": {
        "description": "Disables passing host environment variable to plugin processes",
        "stage": "experimental",
        "codeowner": "@grafana/plugins-platform-backend"
      }
    },
    {
      "metadata": {
        "name": "alertingSaveStatePeriodic",
        "resourceVersion": "1713545444177",
        "creationTimestamp": "2024-04-19T16:50:44Z"
      },
      "spec": {
        "description": "Writes the state periodically to the database, asynchronous to rule evaluation",
        "stage": "privatePreview",
        "codeowner": "@grafana/alerting-squad"
      }
    },
    {
      "metadata": {
        "name": "expressionParser",
        "resourceVersion": "1713545444177",
        "creationTimestamp": "2024-04-19T16:50:44Z"
      },
      "spec": {
        "description": "Enable new expression parser",
        "stage": "experimental",
        "codeowner": "@grafana/grafana-app-platform-squad",
        "requiresRestart": true
      }
    },
    {
      "metadata": {
        "name": "disableSecretsCompatibility",
        "resourceVersion": "1713545444177",
        "creationTimestamp": "2024-04-19T16:50:44Z"
      },
      "spec": {
        "description": "Disable duplicated secret storage in legacy tables",
        "stage": "experimental",
        "codeowner": "@grafana/hosted-grafana-team",
        "requiresRestart": true
      }
    },
    {
      "metadata": {
        "name": "cloudWatchCrossAccountQuerying",
        "resourceVersion": "1713545444177",
        "creationTimestamp": "2024-04-19T16:50:44Z"
      },
      "spec": {
        "description": "Enables cross-account querying in CloudWatch datasources",
        "stage": "GA",
        "codeowner": "@grafana/aws-datasources",
        "allowSelfServe": true
      }
    },
    {
      "metadata": {
        "name": "mlExpressions",
        "resourceVersion": "1713545444177",
        "creationTimestamp": "2024-04-19T16:50:44Z"
      },
      "spec": {
        "description": "Enable support for Machine Learning in server-side expressions",
        "stage": "experimental",
        "codeowner": "@grafana/alerting-squad"
      }
    },
    {
      "metadata": {
        "name": "externalCorePlugins",
        "resourceVersion": "1713545444177",
        "creationTimestamp": "2024-04-19T16:50:44Z"
      },
      "spec": {
        "description": "Allow core plugins to be loaded as external",
        "stage": "experimental",
        "codeowner": "@grafana/plugins-platform-backend"
      }
    },
    {
      "metadata": {
        "name": "idForwarding",
        "resourceVersion": "1713545444177",
        "creationTimestamp": "2024-04-19T16:50:44Z"
      },
      "spec": {
        "description": "Generate signed id token for identity that can be forwarded to plugins and external services",
        "stage": "experimental",
        "codeowner": "@grafana/identity-access-team"
      }
    },
    {
      "metadata": {
        "name": "kubernetesSnapshots",
        "resourceVersion": "1713545444177",
        "creationTimestamp": "2024-04-19T16:50:44Z"
      },
      "spec": {
        "description": "Routes snapshot requests from /api to the /apis endpoint",
        "stage": "experimental",
        "codeowner": "@grafana/grafana-app-platform-squad",
        "requiresRestart": true
      }
    },
    {
      "metadata": {
        "name": "prometheusPromQAIL",
        "resourceVersion": "1713545444177",
        "creationTimestamp": "2024-04-19T16:50:44Z"
      },
      "spec": {
        "description": "Prometheus and AI/ML to assist users in creating a query",
        "stage": "experimental",
        "codeowner": "@grafana/observability-metrics",
        "frontend": true
      }
    },
    {
      "metadata": {
        "name": "recordedQueriesMulti",
        "resourceVersion": "1713545444177",
        "creationTimestamp": "2024-04-19T16:50:44Z"
      },
      "spec": {
        "description": "Enables writing multiple items from a single query within Recorded Queries",
        "stage": "GA",
        "codeowner": "@grafana/observability-metrics"
      }
    },
    {
      "metadata": {
        "name": "logsExploreTableVisualisation",
        "resourceVersion": "1713545444177",
        "creationTimestamp": "2024-04-19T16:50:44Z"
      },
      "spec": {
        "description": "A table visualisation for logs in Explore",
        "stage": "GA",
        "codeowner": "@grafana/observability-logs",
        "frontend": true
      }
    },
    {
      "metadata": {
        "name": "formatString",
        "resourceVersion": "1713545444177",
        "creationTimestamp": "2024-04-19T16:50:44Z"
      },
      "spec": {
        "description": "Enable format string transformer",
        "stage": "preview",
        "codeowner": "@grafana/dataviz-squad",
        "frontend": true
      }
    },
    {
      "metadata": {
        "name": "ssoSettingsApi",
        "resourceVersion": "1714649014456",
        "creationTimestamp": "2024-04-19T16:50:44Z",
        "annotations": {
          "grafana.app/updatedTimestamp": "2024-05-02 11:23:34.456131 +0000 UTC"
        }
      },
      "spec": {
        "description": "Enables the SSO settings API and the OAuth configuration UIs in Grafana",
        "stage": "GA",
        "codeowner": "@grafana/identity-access-team",
        "allowSelfServe": true
      }
    },
    {
      "metadata": {
        "name": "cloudWatchNewLabelParsing",
        "resourceVersion": "1713545444177",
        "creationTimestamp": "2024-04-19T16:50:44Z"
      },
      "spec": {
        "description": "Updates CloudWatch label parsing to be more accurate",
        "stage": "GA",
        "codeowner": "@grafana/aws-datasources"
      }
    },
    {
      "metadata": {
        "name": "lokiMetricDataplane",
        "resourceVersion": "1713545444177",
        "creationTimestamp": "2024-04-19T16:50:44Z"
      },
      "spec": {
        "description": "Changes metric responses from Loki to be compliant with the dataplane specification.",
        "stage": "GA",
        "codeowner": "@grafana/observability-logs",
        "allowSelfServe": true
      }
    },
    {
      "metadata": {
        "name": "alertingInsights",
        "resourceVersion": "1713545444177",
        "creationTimestamp": "2024-04-19T16:50:44Z"
      },
      "spec": {
        "description": "Show the new alerting insights landing page",
        "stage": "GA",
        "codeowner": "@grafana/alerting-squad",
        "frontend": true,
        "hideFromAdminPage": true
      }
    },
    {
      "metadata": {
        "name": "awsAsyncQueryCaching",
        "resourceVersion": "1713545444177",
        "creationTimestamp": "2024-04-19T16:50:44Z"
      },
      "spec": {
        "description": "Enable caching for async queries for Redshift and Athena. Requires that the datasource has caching and async query support enabled",
        "stage": "GA",
        "codeowner": "@grafana/aws-datasources"
      }
    },
    {
      "metadata": {
        "name": "libraryPanelRBAC",
        "resourceVersion": "1713545444177",
        "creationTimestamp": "2024-04-19T16:50:44Z"
      },
      "spec": {
        "description": "Enables RBAC support for library panels",
        "stage": "experimental",
        "codeowner": "@grafana/dashboards-squad",
        "requiresRestart": true
      }
    },
    {
      "metadata": {
        "name": "externalServiceAccounts",
        "resourceVersion": "1713545444177",
        "creationTimestamp": "2024-04-19T16:50:44Z"
      },
      "spec": {
        "description": "Automatic service account and token setup for plugins",
        "stage": "preview",
        "codeowner": "@grafana/identity-access-team",
        "hideFromAdminPage": true
      }
    },
    {
      "metadata": {
        "name": "cloudRBACRoles",
        "resourceVersion": "1713545444177",
        "creationTimestamp": "2024-04-19T16:50:44Z"
      },
      "spec": {
        "description": "Enabled grafana cloud specific RBAC roles",
        "stage": "experimental",
        "codeowner": "@grafana/identity-access-team",
        "requiresRestart": true,
        "hideFromDocs": true
      }
    },
    {
      "metadata": {
        "name": "sqlExpressions",
        "resourceVersion": "1713545444177",
        "creationTimestamp": "2024-04-19T16:50:44Z"
      },
      "spec": {
        "description": "Enables using SQL and DuckDB functions as Expressions.",
        "stage": "experimental",
        "codeowner": "@grafana/grafana-app-platform-squad"
      }
    },
    {
      "metadata": {
        "name": "scenes",
        "resourceVersion": "1713545444177",
        "creationTimestamp": "2024-04-19T16:50:44Z"
      },
      "spec": {
        "description": "Experimental framework to build interactive dashboards",
        "stage": "experimental",
        "codeowner": "@grafana/dashboards-squad",
        "frontend": true
      }
    },
    {
      "metadata": {
        "name": "alertStateHistoryLokiPrimary",
        "resourceVersion": "1713545444177",
        "creationTimestamp": "2024-04-19T16:50:44Z"
      },
      "spec": {
        "description": "Enable a remote Loki instance as the primary source for state history reads.",
        "stage": "experimental",
        "codeowner": "@grafana/alerting-squad"
      }
    },
    {
      "metadata": {
        "name": "transformationsRedesign",
        "resourceVersion": "1713545444177",
        "creationTimestamp": "2024-04-19T16:50:44Z"
      },
      "spec": {
        "description": "Enables the transformations redesign",
        "stage": "GA",
        "codeowner": "@grafana/observability-metrics",
        "frontend": true,
        "allowSelfServe": true
      }
    },
    {
      "metadata": {
        "name": "recoveryThreshold",
        "resourceVersion": "1713545444177",
        "creationTimestamp": "2024-04-19T16:50:44Z"
      },
      "spec": {
        "description": "Enables feature recovery threshold (aka hysteresis) for threshold server-side expression",
        "stage": "GA",
        "codeowner": "@grafana/alerting-squad",
        "requiresRestart": true
      }
    },
    {
      "metadata": {
        "name": "panelTitleSearchInV1",
        "resourceVersion": "1713545444177",
        "creationTimestamp": "2024-04-19T16:50:44Z"
      },
      "spec": {
        "description": "Enable searching for dashboards using panel title in search v1",
        "stage": "experimental",
        "codeowner": "@grafana/search-and-storage",
        "requiresDevMode": true
      }
    },
    {
      "metadata": {
        "name": "alertmanagerRemoteSecondary",
        "resourceVersion": "1713545444177",
        "creationTimestamp": "2024-04-19T16:50:44Z"
      },
      "spec": {
        "description": "Enable Grafana to sync configuration and state with a remote Alertmanager.",
        "stage": "experimental",
        "codeowner": "@grafana/alerting-squad"
      }
    },
    {
      "metadata": {
        "name": "publicDashboardsScene",
        "resourceVersion": "1713545444177",
        "creationTimestamp": "2024-04-19T16:50:44Z"
      },
      "spec": {
        "description": "Enables public dashboard rendering using scenes",
        "stage": "experimental",
        "codeowner": "@grafana/sharing-squad",
        "frontend": true
      }
    },
    {
      "metadata": {
        "name": "prometheusIncrementalQueryInstrumentation",
        "resourceVersion": "1713545444177",
        "creationTimestamp": "2024-04-19T16:50:44Z"
      },
      "spec": {
        "description": "Adds RudderStack events to incremental queries",
        "stage": "experimental",
        "codeowner": "@grafana/observability-metrics",
        "frontend": true
      }
    },
    {
      "metadata": {
        "name": "alertingBacktesting",
        "resourceVersion": "1713545444177",
        "creationTimestamp": "2024-04-19T16:50:44Z"
      },
      "spec": {
        "description": "Rule backtesting API for alerting",
        "stage": "experimental",
        "codeowner": "@grafana/alerting-squad"
      }
    },
    {
      "metadata": {
        "name": "logsContextDatasourceUi",
        "resourceVersion": "1713545444177",
        "creationTimestamp": "2024-04-19T16:50:44Z"
      },
      "spec": {
        "description": "Allow datasource to provide custom UI for context view",
        "stage": "GA",
        "codeowner": "@grafana/observability-logs",
        "frontend": true,
        "allowSelfServe": true
      }
    },
    {
      "metadata": {
        "name": "refactorVariablesTimeRange",
        "resourceVersion": "1713545444177",
        "creationTimestamp": "2024-04-19T16:50:44Z"
      },
      "spec": {
        "description": "Refactor time range variables flow to reduce number of API calls made when query variables are chained",
        "stage": "preview",
        "codeowner": "@grafana/dashboards-squad",
        "hideFromAdminPage": true
      }
    },
    {
      "metadata": {
        "name": "extraThemes",
        "resourceVersion": "1713545444177",
        "creationTimestamp": "2024-04-19T16:50:44Z"
      },
      "spec": {
        "description": "Enables extra themes",
        "stage": "experimental",
        "codeowner": "@grafana/grafana-frontend-platform",
        "frontend": true
      }
    },
    {
      "metadata": {
        "name": "metricsSummary",
        "resourceVersion": "1713545444177",
        "creationTimestamp": "2024-04-19T16:50:44Z"
      },
      "spec": {
        "description": "Enables metrics summary queries in the Tempo data source",
        "stage": "experimental",
        "codeowner": "@grafana/observability-traces-and-profiling",
        "frontend": true
      }
    },
    {
      "metadata": {
        "name": "panelMonitoring",
        "resourceVersion": "1713545444177",
        "creationTimestamp": "2024-04-19T16:50:44Z"
      },
      "spec": {
        "description": "Enables panel monitoring through logs and measurements",
        "stage": "GA",
        "codeowner": "@grafana/dataviz-squad",
        "frontend": true
      }
    },
    {
      "metadata": {
        "name": "showDashboardValidationWarnings",
        "resourceVersion": "1713545444177",
        "creationTimestamp": "2024-04-19T16:50:44Z"
      },
      "spec": {
        "description": "Show warnings when dashboards do not validate against the schema",
        "stage": "experimental",
        "codeowner": "@grafana/dashboards-squad"
      }
    },
    {
      "metadata": {
        "name": "accessControlOnCall",
        "resourceVersion": "1713545444177",
        "creationTimestamp": "2024-04-19T16:50:44Z"
      },
      "spec": {
        "description": "Access control primitives for OnCall",
        "stage": "preview",
        "codeowner": "@grafana/identity-access-team",
        "hideFromAdminPage": true
      }
    },
    {
      "metadata": {
        "name": "queryServiceRewrite",
        "resourceVersion": "1713545444177",
        "creationTimestamp": "2024-04-19T16:50:44Z"
      },
      "spec": {
        "description": "Rewrite requests targeting /ds/query to the query service",
        "stage": "experimental",
        "codeowner": "@grafana/grafana-app-platform-squad",
        "requiresRestart": true
      }
    },
    {
      "metadata": {
        "name": "canvasPanelPanZoom",
        "resourceVersion": "1713545444177",
        "creationTimestamp": "2024-04-19T16:50:44Z"
      },
      "spec": {
        "description": "Allow pan and zoom in canvas panel",
        "stage": "preview",
        "codeowner": "@grafana/dataviz-squad",
        "frontend": true
      }
    },
    {
      "metadata": {
        "name": "tableSharedCrosshair",
        "resourceVersion": "1713545444177",
        "creationTimestamp": "2024-04-19T16:50:44Z"
      },
      "spec": {
        "description": "Enables shared crosshair in table panel",
        "stage": "experimental",
        "codeowner": "@grafana/dataviz-squad",
        "frontend": true
      }
    },
    {
      "metadata": {
        "name": "kubernetesFeatureToggles",
        "resourceVersion": "1713545444177",
        "creationTimestamp": "2024-04-19T16:50:44Z"
      },
      "spec": {
        "description": "Use the kubernetes API for feature toggle management in the frontend",
        "stage": "experimental",
        "codeowner": "@grafana/grafana-operator-experience-squad",
        "frontend": true,
        "hideFromAdminPage": true
      }
    },
    {
      "metadata": {
        "name": "featureHighlights",
        "resourceVersion": "1713545444177",
        "creationTimestamp": "2024-04-19T16:50:44Z"
      },
      "spec": {
        "description": "Highlight Grafana Enterprise features",
        "stage": "GA",
        "codeowner": "@grafana/grafana-as-code",
        "allowSelfServe": true
      }
    },
    {
      "metadata": {
        "name": "datasourceQueryMultiStatus",
        "resourceVersion": "1713545444177",
        "creationTimestamp": "2024-04-19T16:50:44Z"
      },
      "spec": {
        "description": "Introduce HTTP 207 Multi Status for api/ds/query",
        "stage": "experimental",
        "codeowner": "@grafana/plugins-platform-backend"
      }
    },
    {
      "metadata": {
        "name": "scopeFilters",
        "resourceVersion": "1713545444177",
        "creationTimestamp": "2024-04-19T16:50:44Z"
      },
      "spec": {
        "description": "Enables the use of scope filters in Grafana",
        "stage": "experimental",
        "codeowner": "@grafana/dashboards-squad",
        "hideFromAdminPage": true,
        "hideFromDocs": true
      }
    },
    {
      "metadata": {
        "name": "publicDashboardsEmailSharing",
        "resourceVersion": "1713545444177",
        "creationTimestamp": "2024-04-19T16:50:44Z"
      },
      "spec": {
        "description": "Enables public dashboard sharing to be restricted to only allowed emails",
        "stage": "preview",
        "codeowner": "@grafana/sharing-squad",
        "hideFromAdminPage": true,
        "hideFromDocs": true
      }
    },
    {
      "metadata": {
        "name": "newPDFRendering",
        "resourceVersion": "1713545444177",
        "creationTimestamp": "2024-04-19T16:50:44Z"
      },
      "spec": {
        "description": "New implementation for the dashboard-to-PDF rendering",
        "stage": "preview",
        "codeowner": "@grafana/sharing-squad"
      }
    },
    {
      "metadata": {
        "name": "lokiRunQueriesInParallel",
        "resourceVersion": "1713545444177",
        "creationTimestamp": "2024-04-19T16:50:44Z"
      },
      "spec": {
        "description": "Enables running Loki queries in parallel",
        "stage": "privatePreview",
        "codeowner": "@grafana/observability-logs"
      }
    },
    {
      "metadata": {
        "name": "queryService",
        "resourceVersion": "1713545444177",
        "creationTimestamp": "2024-04-19T16:50:44Z"
      },
      "spec": {
        "description": "Register /apis/query.grafana.app/ -- will eventually replace /api/ds/query",
        "stage": "experimental",
        "codeowner": "@grafana/grafana-app-platform-squad",
        "requiresRestart": true
      }
    },
    {
      "metadata": {
        "name": "cloudWatchBatchQueries",
        "resourceVersion": "1713545444177",
        "creationTimestamp": "2024-04-19T16:50:44Z"
      },
      "spec": {
        "description": "Runs CloudWatch metrics queries as separate batches",
        "stage": "preview",
        "codeowner": "@grafana/aws-datasources"
      }
    },
    {
      "metadata": {
        "name": "betterPageScrolling",
        "resourceVersion": "1713545444177",
        "creationTimestamp": "2024-04-19T16:50:44Z"
      },
      "spec": {
        "description": "Removes CustomScrollbar from the UI, relying on native browser scrollbars",
        "stage": "GA",
        "codeowner": "@grafana/grafana-frontend-platform",
        "frontend": true
      }
    },
    {
      "metadata": {
        "name": "panelTitleSearch",
        "resourceVersion": "1713545444177",
        "creationTimestamp": "2024-04-19T16:50:44Z"
      },
      "spec": {
        "description": "Search for dashboards using panel title",
        "stage": "preview",
        "codeowner": "@grafana/grafana-app-platform-squad",
        "hideFromAdminPage": true
      }
    },
    {
      "metadata": {
        "name": "autoMigrateOldPanels",
        "resourceVersion": "1713545444177",
        "creationTimestamp": "2024-04-19T16:50:44Z"
      },
      "spec": {
        "description": "Migrate old angular panels to supported versions (graph, table-old, worldmap, etc)",
        "stage": "preview",
        "codeowner": "@grafana/dataviz-squad",
        "frontend": true
      }
    },
    {
      "metadata": {
        "name": "dashgpt",
        "resourceVersion": "1713545444177",
        "creationTimestamp": "2024-04-19T16:50:44Z"
      },
      "spec": {
        "description": "Enable AI powered features in dashboards",
        "stage": "GA",
        "codeowner": "@grafana/dashboards-squad",
        "frontend": true
      }
    },
    {
      "metadata": {
        "name": "dashboardSceneForViewers",
        "resourceVersion": "1713545444177",
        "creationTimestamp": "2024-04-19T16:50:44Z"
      },
      "spec": {
        "description": "Enables dashboard rendering using Scenes for viewer roles",
        "stage": "experimental",
        "codeowner": "@grafana/dashboards-squad",
        "frontend": true
      }
    },
    {
      "metadata": {
        "name": "queryOverLive",
        "resourceVersion": "1713545444177",
        "creationTimestamp": "2024-04-19T16:50:44Z"
      },
      "spec": {
        "description": "Use Grafana Live WebSocket to execute backend queries",
        "stage": "experimental",
        "codeowner": "@grafana/grafana-app-platform-squad",
        "frontend": true
      }
    },
    {
      "metadata": {
        "name": "lokiExperimentalStreaming",
        "resourceVersion": "1713545444177",
        "creationTimestamp": "2024-04-19T16:50:44Z"
      },
      "spec": {
        "description": "Support new streaming approach for loki (prototype, needs special loki build)",
        "stage": "experimental",
        "codeowner": "@grafana/observability-logs"
      }
    },
    {
      "metadata": {
        "name": "queryServiceFromUI",
        "resourceVersion": "1713545444177",
        "creationTimestamp": "2024-04-19T16:50:44Z"
      },
      "spec": {
        "description": "Routes requests to the new query service",
        "stage": "experimental",
        "codeowner": "@grafana/grafana-app-platform-squad",
        "frontend": true
      }
    },
    {
      "metadata": {
        "name": "exploreMetrics",
        "resourceVersion": "1713545444177",
        "creationTimestamp": "2024-04-19T16:50:44Z"
      },
      "spec": {
        "description": "Enables the new Explore Metrics core app",
        "stage": "GA",
        "codeowner": "@grafana/dashboards-squad",
        "frontend": true
      }
    },
    {
      "metadata": {
        "name": "newDashboardWithFiltersAndGroupBy",
        "resourceVersion": "1713545444177",
        "creationTimestamp": "2024-04-19T16:50:44Z"
      },
      "spec": {
        "description": "Enables filters and group by variables on all new dashboards. Variables are added only if default data source supports filtering.",
        "stage": "experimental",
        "codeowner": "@grafana/dashboards-squad",
        "hideFromAdminPage": true,
        "hideFromDocs": true
      }
    },
    {
      "metadata": {
        "name": "individualCookiePreferences",
        "resourceVersion": "1713545444177",
        "creationTimestamp": "2024-04-19T16:50:44Z"
      },
      "spec": {
        "description": "Support overriding cookie preferences per user",
        "stage": "experimental",
        "codeowner": "@grafana/grafana-backend-group"
      }
    },
    {
      "metadata": {
        "name": "alertingNoDataErrorExecution",
        "resourceVersion": "1713545444177",
        "creationTimestamp": "2024-04-19T16:50:44Z"
      },
      "spec": {
        "description": "Changes how Alerting state manager handles execution of NoData/Error",
        "stage": "GA",
        "codeowner": "@grafana/alerting-squad",
        "requiresRestart": true
      }
    },
    {
      "metadata": {
        "name": "disableNumericMetricsSortingInExpressions",
        "resourceVersion": "1713545444177",
        "creationTimestamp": "2024-04-19T16:50:44Z"
      },
      "spec": {
        "description": "In server-side expressions, disable the sorting of numeric-kind metrics by their metric name or labels.",
        "stage": "experimental",
        "codeowner": "@grafana/observability-metrics",
        "requiresRestart": true
      }
    },
    {
      "metadata": {
        "name": "logRequestsInstrumentedAsUnknown",
        "resourceVersion": "1713545444177",
        "creationTimestamp": "2024-04-19T16:50:44Z"
      },
      "spec": {
        "description": "Logs the path for requests that are instrumented as unknown",
        "stage": "experimental",
        "codeowner": "@grafana/hosted-grafana-team"
      }
    },
    {
      "metadata": {
        "name": "vizAndWidgetSplit",
        "resourceVersion": "1713545444177",
        "creationTimestamp": "2024-04-19T16:50:44Z"
      },
      "spec": {
        "description": "Split panels between visualizations and widgets",
        "stage": "experimental",
        "codeowner": "@grafana/dashboards-squad",
        "frontend": true
      }
    },
    {
      "metadata": {
        "name": "pluginsAPIMetrics",
        "resourceVersion": "1713545444177",
        "creationTimestamp": "2024-04-19T16:50:44Z"
      },
      "spec": {
        "description": "Sends metrics of public grafana packages usage by plugins",
        "stage": "experimental",
        "codeowner": "@grafana/plugins-platform-backend",
        "frontend": true
      }
    },
    {
      "metadata": {
        "name": "alertmanagerRemoteOnly",
        "resourceVersion": "1713545444177",
        "creationTimestamp": "2024-04-19T16:50:44Z"
      },
      "spec": {
        "description": "Disable the internal Alertmanager and only use the external one defined.",
        "stage": "experimental",
        "codeowner": "@grafana/alerting-squad"
      }
    },
    {
      "metadata": {
        "name": "jitterAlertRulesWithinGroups",
        "resourceVersion": "1713545444177",
        "creationTimestamp": "2024-04-19T16:50:44Z"
      },
      "spec": {
        "description": "Distributes alert rule evaluations more evenly over time, including spreading out rules within the same group",
        "stage": "preview",
        "codeowner": "@grafana/alerting-squad",
        "requiresRestart": true,
        "hideFromDocs": true
      }
    },
    {
      "metadata": {
        "name": "promQLScope",
        "resourceVersion": "1713545444177",
        "creationTimestamp": "2024-04-19T16:50:44Z"
      },
      "spec": {
        "description": "In-development feature that will allow injection of labels into prometheus queries.",
        "stage": "experimental",
        "codeowner": "@grafana/observability-metrics"
      }
    },
    {
      "metadata": {
        "name": "influxdbRunQueriesInParallel",
        "resourceVersion": "1713545444177",
        "creationTimestamp": "2024-04-19T16:50:44Z"
      },
      "spec": {
        "description": "Enables running InfluxDB Influxql queries in parallel",
        "stage": "privatePreview",
        "codeowner": "@grafana/observability-metrics"
      }
    },
    {
      "metadata": {
        "name": "traceQLStreaming",
        "resourceVersion": "1713545444177",
        "creationTimestamp": "2024-04-19T16:50:44Z"
      },
      "spec": {
        "description": "Enables response streaming of TraceQL queries of the Tempo data source",
        "stage": "GA",
        "codeowner": "@grafana/observability-traces-and-profiling",
        "frontend": true
      }
    },
    {
      "metadata": {
        "name": "newFolderPicker",
        "resourceVersion": "1713545444177",
        "creationTimestamp": "2024-04-19T16:50:44Z"
      },
      "spec": {
        "description": "Enables the nested folder picker without having nested folders enabled",
        "stage": "experimental",
        "codeowner": "@grafana/grafana-frontend-platform",
        "frontend": true
      }
    },
    {
      "metadata": {
        "name": "renderAuthJWT",
        "resourceVersion": "1713545444177",
        "creationTimestamp": "2024-04-19T16:50:44Z"
      },
      "spec": {
        "description": "Uses JWT-based auth for rendering instead of relying on remote cache",
        "stage": "preview",
        "codeowner": "@grafana/grafana-as-code",
        "hideFromAdminPage": true
      }
    },
    {
      "metadata": {
        "name": "alertingQueryOptimization",
        "resourceVersion": "1713545444177",
        "creationTimestamp": "2024-04-19T16:50:44Z"
      },
      "spec": {
        "description": "Optimizes eligible queries in order to reduce load on datasources",
        "stage": "GA",
        "codeowner": "@grafana/alerting-squad"
      }
    },
    {
      "metadata": {
        "name": "configurableSchedulerTick",
        "resourceVersion": "1713545444177",
        "creationTimestamp": "2024-04-19T16:50:44Z"
      },
      "spec": {
        "description": "Enable changing the scheduler base interval via configuration option unified_alerting.scheduler_tick_interval",
        "stage": "experimental",
        "codeowner": "@grafana/alerting-squad",
        "requiresRestart": true,
        "hideFromDocs": true
      }
    },
    {
      "metadata": {
        "name": "cachingOptimizeSerializationMemoryUsage",
        "resourceVersion": "1713545444177",
        "creationTimestamp": "2024-04-19T16:50:44Z"
      },
      "spec": {
        "description": "If enabled, the caching backend gradually serializes query responses for the cache, comparing against the configured `[caching]max_value_mb` value as it goes. This can can help prevent Grafana from running out of memory while attempting to cache very large query responses.",
        "stage": "experimental",
        "codeowner": "@grafana/grafana-operator-experience-squad"
      }
    },
    {
      "metadata": {
        "name": "permissionsFilterRemoveSubquery",
        "resourceVersion": "1713545444177",
        "creationTimestamp": "2024-04-19T16:50:44Z"
      },
      "spec": {
        "description": "Alternative permission filter implementation that does not use subqueries for fetching the dashboard folder",
        "stage": "experimental",
        "codeowner": "@grafana/grafana-backend-group"
      }
    },
    {
      "metadata": {
        "name": "pdfTables",
        "resourceVersion": "1713545444177",
        "creationTimestamp": "2024-04-19T16:50:44Z"
      },
      "spec": {
        "description": "Enables generating table data as PDF in reporting",
        "stage": "preview",
        "codeowner": "@grafana/sharing-squad"
      }
    },
    {
      "metadata": {
        "name": "exploreContentOutline",
        "resourceVersion": "1713545444177",
        "creationTimestamp": "2024-04-19T16:50:44Z"
      },
      "spec": {
        "description": "Content outline sidebar",
        "stage": "GA",
        "codeowner": "@grafana/explore-squad",
        "frontend": true,
        "allowSelfServe": true
      }
    },
    {
      "metadata": {
        "name": "autoMigrateXYChartPanel",
        "resourceVersion": "1713545444177",
        "creationTimestamp": "2024-04-19T16:50:44Z"
      },
      "spec": {
        "description": "Migrate old XYChart panel to new XYChart2 model",
        "stage": "preview",
        "codeowner": "@grafana/dataviz-squad",
        "frontend": true
      }
    },
    {
      "metadata": {
        "name": "grafanaManagedRecordingRules",
        "resourceVersion": "1713795659477",
        "creationTimestamp": "2024-04-22T14:20:59Z"
      },
      "spec": {
        "description": "Enables Grafana-managed recording rules.",
        "stage": "experimental",
        "codeowner": "@grafana/alerting-squad",
        "hideFromAdminPage": true,
        "hideFromDocs": true
      }
    },
    {
      "metadata": {
        "name": "queryLibrary",
        "resourceVersion": "1713260947272",
        "creationTimestamp": "2024-04-16T07:18:28Z",
        "annotations": {
          "grafana.app/updatedTimestamp": "2024-04-16 09:49:07.272595 +0000 UTC"
        }
      },
      "spec": {
        "description": "Enables Query Library feature in Explore",
        "stage": "experimental",
        "codeowner": "@grafana/explore-squad"
      }
    },
    {
      "metadata": {
        "name": "autofixDSUID",
        "resourceVersion": "1714386506243",
        "creationTimestamp": "2024-04-29T10:28:26Z"
      },
      "spec": {
        "description": "Automatically migrates invalid datasource UIDs",
        "stage": "experimental",
        "codeowner": "@grafana/plugins-platform-backend"
      }
    },
    {
      "metadata": {
        "name": "logsExploreTableDefaultVisualization",
        "resourceVersion": "1714583478121",
        "creationTimestamp": "2024-05-01T17:05:57Z",
        "annotations": {
          "grafana.app/updatedTimestamp": "2024-05-01 17:11:18.121837 +0000 UTC"
        }
      },
      "spec": {
        "description": "Sets the logs table as default visualisation in logs explore",
        "stage": "experimental",
        "codeowner": "@grafana/observability-logs",
        "frontend": true
      }
    },
    {
      "metadata": {
        "name": "newDashboardSharingComponent",
        "resourceVersion": "1713982966391",
        "creationTimestamp": "2024-04-24T18:22:46Z"
      },
      "spec": {
        "description": "Enables the new sharing drawer design",
        "stage": "experimental",
        "codeowner": "@grafana/sharing-squad",
        "frontend": true
      }
    },
    {
      "metadata": {
        "name": "tlsMemcached",
        "resourceVersion": "1715012300933",
        "creationTimestamp": "2024-05-06T16:18:20Z",
        "deletionTimestamp": "2024-05-06T16:20:46Z"
      },
      "spec": {
        "description": "Use TLS-enabled memcached in the enterprise caching feature",
        "stage": "experimental",
        "codeowner": "@grafana/grafana-operator-experience-squad",
        "hideFromDocs": true
      }
    },
    {
      "metadata": {
        "name": "notificationBanner",
        "resourceVersion": "1715582792356",
        "creationTimestamp": "2024-05-13T06:46:32Z"
      },
      "spec": {
        "description": "Enables the notification banner UI and API",
        "stage": "experimental",
        "codeowner": "@grafana/grafana-frontend-platform"
      }
    },
    {
      "metadata": {
        "name": "dualWritePlaylistsMode2",
        "resourceVersion": "1715369873132",
        "creationTimestamp": "2024-05-10T19:37:53Z"
      },
      "spec": {
        "description": "Enables dual writing of playlists to both legacy and k8s storage in mode 2",
        "stage": "experimental",
        "codeowner": "@grafana/search-and-storage"
      }
    },
    {
      "metadata": {
        "name": "dualWritePlaylistsMode3",
        "resourceVersion": "1715369873132",
        "creationTimestamp": "2024-05-10T19:37:53Z"
      },
      "spec": {
        "description": "Enables dual writing of playlists to both legacy and k8s storage in mode 3",
        "stage": "experimental",
        "codeowner": "@grafana/search-and-storage"
      }
    },
    {
      "metadata": {
<<<<<<< HEAD
        "name": "alertingListViewV2",
        "resourceVersion": "1715776961482",
        "creationTimestamp": "2024-05-15T12:42:41Z"
      },
      "spec": {
        "description": "Enables the new alert list view design",
        "stage": "experimental",
        "codeowner": "@grafana/alerting-squad",
        "frontend": true
=======
        "name": "dashboardRestore",
        "resourceVersion": "1708455041047",
        "creationTimestamp": "2024-02-20T18:50:41Z"
      },
      "spec": {
        "description": "Enables deleted dashboard restore feature",
        "stage": "experimental",
        "codeowner": "@grafana/grafana-frontend-platform",
        "hideFromAdminPage": true,
        "hideFromDocs": true
>>>>>>> 059e4123
      }
    }
  ]
}<|MERGE_RESOLUTION|>--- conflicted
+++ resolved
@@ -2211,17 +2211,6 @@
     },
     {
       "metadata": {
-<<<<<<< HEAD
-        "name": "alertingListViewV2",
-        "resourceVersion": "1715776961482",
-        "creationTimestamp": "2024-05-15T12:42:41Z"
-      },
-      "spec": {
-        "description": "Enables the new alert list view design",
-        "stage": "experimental",
-        "codeowner": "@grafana/alerting-squad",
-        "frontend": true
-=======
         "name": "dashboardRestore",
         "resourceVersion": "1708455041047",
         "creationTimestamp": "2024-02-20T18:50:41Z"
@@ -2232,7 +2221,19 @@
         "codeowner": "@grafana/grafana-frontend-platform",
         "hideFromAdminPage": true,
         "hideFromDocs": true
->>>>>>> 059e4123
+      }
+    },
+    {
+      "metadata": {
+        "name": "alertingListViewV2",
+        "resourceVersion": "1716288482301",
+        "creationTimestamp": "2024-05-21T10:48:02Z"
+      },
+      "spec": {
+        "description": "Enables the new alert list view design",
+        "stage": "experimental",
+        "codeowner": "@grafana/alerting-squad",
+        "frontend": true
       }
     }
   ]
