--- conflicted
+++ resolved
@@ -2053,16 +2053,6 @@
     },
     {
       "metadata": {
-<<<<<<< HEAD
-        "name": "passwordPolicy",
-        "resourceVersion": "1707563200368",
-        "creationTimestamp": "2024-02-10T11:06:40Z"
-      },
-      "spec": {
-        "description": "Enables password policy for Grafana basic auth users.",
-        "stage": "experimental",
-        "codeowner": "@grafana/identity-access-team"
-=======
         "name": "dashboardSceneSolo",
         "resourceVersion": "1707577534071",
         "creationTimestamp": "2024-02-10T15:05:34Z"
@@ -2072,7 +2062,18 @@
         "stage": "experimental",
         "codeowner": "@grafana/dashboards-squad",
         "frontend": true
->>>>>>> fe6d1460
+      }
+    },
+    {
+      "metadata": {
+        "name": "passwordPolicy",
+        "resourceVersion": "1707666700494",
+        "creationTimestamp": "2024-02-11T15:51:40Z"
+      },
+      "spec": {
+        "description": "Enables password policy for Grafana basic auth users.",
+        "stage": "experimental",
+        "codeowner": "@grafana/identity-access-team"
       }
     }
   ]
