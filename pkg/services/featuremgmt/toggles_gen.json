--- conflicted
+++ resolved
@@ -985,16 +985,11 @@
     {
       "metadata": {
         "name": "enableSCIM",
-<<<<<<< HEAD
         "resourceVersion": "1750952338509",
         "creationTimestamp": "2024-11-07T14:38:46Z",
         "annotations": {
           "grafana.app/updatedTimestamp": "2025-06-26 15:38:58.509301321 +0000 UTC"
         }
-=======
-        "resourceVersion": "1750434297879",
-        "creationTimestamp": "2024-11-07T14:38:46Z"
->>>>>>> 918c93ee
       },
       "spec": {
         "description": "Enables SCIM support for user and group management",
