--- conflicted
+++ resolved
@@ -3633,21 +3633,29 @@
     },
     {
       "metadata": {
-<<<<<<< HEAD
+        "name": "unifiedStorageSearchSprinkles",
+        "resourceVersion": "1734563607668",
+        "creationTimestamp": "2024-12-18T23:13:27Z"
+      },
+      "spec": {
+        "description": "Enable sprinkles on unified storage search",
+        "stage": "experimental",
+        "codeowner": "@grafana/search-and-storage",
+        "hideFromAdminPage": true,
+        "hideFromDocs": true
+      }
+    },
+    {
+      "metadata": {
         "name": "unifiedStorageSearchUI",
-        "resourceVersion": "1733866135478",
-        "creationTimestamp": "2024-12-10T21:28:55Z"
+        "resourceVersion": "1734563607668",
+        "creationTimestamp": "2024-12-10T21:28:55Z",
+        "annotations": {
+          "grafana.app/updatedTimestamp": "2024-12-18 23:13:27.66802 +0000 UTC"
+        }
       },
       "spec": {
         "description": "Enable unified storage search UI",
-=======
-        "name": "unifiedStorageSearchSprinkles",
-        "resourceVersion": "1734123247356",
-        "creationTimestamp": "2024-12-13T20:54:07Z"
-      },
-      "spec": {
-        "description": "Enable sprinkles on unified storage search",
->>>>>>> 721c50a3
         "stage": "experimental",
         "codeowner": "@grafana/search-and-storage",
         "hideFromAdminPage": true,
