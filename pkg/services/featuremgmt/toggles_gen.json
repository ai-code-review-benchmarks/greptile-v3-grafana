{
  "kind": "FeatureList",
  "apiVersion": "featuretoggle.grafana.app/v0alpha1",
  "metadata": {},
  "items": [
    {
      "metadata": {
        "name": "disableNumericMetricsSortingInExpressions",
        "resourceVersion": "1716448665531",
        "creationTimestamp": "2024-05-23T07:17:45Z"
      },
      "spec": {
        "description": "In server-side expressions, disable the sorting of numeric-kind metrics by their metric name or labels.",
        "stage": "experimental",
        "codeowner": "@grafana/observability-metrics",
        "requiresRestart": true
      }
    },
    {
      "metadata": {
        "name": "lokiMetricDataplane",
        "resourceVersion": "1716448665531",
        "creationTimestamp": "2024-05-23T07:17:45Z"
      },
      "spec": {
        "description": "Changes metric responses from Loki to be compliant with the dataplane specification.",
        "stage": "GA",
        "codeowner": "@grafana/observability-logs",
        "allowSelfServe": true
      }
    },
    {
      "metadata": {
        "name": "dataplaneFrontendFallback",
        "resourceVersion": "1716448665531",
        "creationTimestamp": "2024-05-23T07:17:45Z"
      },
      "spec": {
        "description": "Support dataplane contract field name change for transformations and field name matchers where the name is different",
        "stage": "GA",
        "codeowner": "@grafana/observability-metrics",
        "frontend": true,
        "allowSelfServe": true
      }
    },
    {
      "metadata": {
        "name": "traceQLStreaming",
        "resourceVersion": "1716448665531",
        "creationTimestamp": "2024-05-23T07:17:45Z"
      },
      "spec": {
        "description": "Enables response streaming of TraceQL queries of the Tempo data source",
        "stage": "GA",
        "codeowner": "@grafana/observability-traces-and-profiling",
        "frontend": true
      }
    },
    {
      "metadata": {
        "name": "returnToPrevious",
        "resourceVersion": "1716448665531",
        "creationTimestamp": "2024-05-23T07:17:45Z"
      },
      "spec": {
        "description": "Enables the return to previous context functionality",
        "stage": "GA",
        "codeowner": "@grafana/grafana-frontend-platform",
        "frontend": true
      }
    },
    {
      "metadata": {
        "name": "lokiQuerySplitting",
        "resourceVersion": "1716448665531",
        "creationTimestamp": "2024-05-23T07:17:45Z"
      },
      "spec": {
        "description": "Split large interval queries into subqueries with smaller time intervals",
        "stage": "GA",
        "codeowner": "@grafana/observability-logs",
        "frontend": true,
        "allowSelfServe": true
      }
    },
    {
      "metadata": {
        "name": "exploreMetrics",
        "resourceVersion": "1716448665531",
        "creationTimestamp": "2024-05-23T07:17:45Z"
      },
      "spec": {
        "description": "Enables the new Explore Metrics core app",
        "stage": "GA",
        "codeowner": "@grafana/dashboards-squad",
        "frontend": true
      }
    },
    {
      "metadata": {
        "name": "prometheusConfigOverhaulAuth",
        "resourceVersion": "1716448665531",
        "creationTimestamp": "2024-05-23T07:17:45Z"
      },
      "spec": {
        "description": "Update the Prometheus configuration page with the new auth component",
        "stage": "GA",
        "codeowner": "@grafana/observability-metrics"
      }
    },
    {
      "metadata": {
        "name": "annotationPermissionUpdate",
        "resourceVersion": "1716448665531",
        "creationTimestamp": "2024-05-23T07:17:45Z"
      },
      "spec": {
        "description": "Change the way annotation permissions work by scoping them to folders and dashboards.",
        "stage": "GA",
        "codeowner": "@grafana/identity-access-team"
      }
    },
    {
      "metadata": {
        "name": "newPDFRendering",
        "resourceVersion": "1716448665531",
        "creationTimestamp": "2024-05-23T07:17:45Z"
      },
      "spec": {
        "description": "New implementation for the dashboard-to-PDF rendering",
        "stage": "preview",
        "codeowner": "@grafana/sharing-squad"
      }
    },
    {
      "metadata": {
        "name": "publicDashboards",
        "resourceVersion": "1716448665531",
        "creationTimestamp": "2024-05-23T07:17:45Z"
      },
      "spec": {
        "description": "[Deprecated] Public dashboards are now enabled by default; to disable them, use the configuration setting. This feature toggle will be removed in the next major version.",
        "stage": "GA",
        "codeowner": "@grafana/sharing-squad",
        "allowSelfServe": true
      }
    },
    {
      "metadata": {
        "name": "nestedFolders",
        "resourceVersion": "1716448665531",
        "creationTimestamp": "2024-05-23T07:17:45Z"
      },
      "spec": {
        "description": "Enable folder nesting",
        "stage": "GA",
        "codeowner": "@grafana/search-and-storage"
      }
    },
    {
      "metadata": {
        "name": "lokiPredefinedOperations",
        "resourceVersion": "1716448665531",
        "creationTimestamp": "2024-05-23T07:17:45Z"
      },
      "spec": {
        "description": "Adds predefined query operations to Loki query editor",
        "stage": "experimental",
        "codeowner": "@grafana/observability-logs",
        "frontend": true
      }
    },
    {
      "metadata": {
        "name": "pluginsSkipHostEnvVars",
        "resourceVersion": "1716448665531",
        "creationTimestamp": "2024-05-23T07:17:45Z"
      },
      "spec": {
        "description": "Disables passing host environment variable to plugin processes",
        "stage": "experimental",
        "codeowner": "@grafana/plugins-platform-backend"
      }
    },
    {
      "metadata": {
        "name": "disableAngular",
        "resourceVersion": "1716448665531",
        "creationTimestamp": "2024-05-23T07:17:45Z"
      },
      "spec": {
        "description": "Dynamic flag to disable angular at runtime. The preferred method is to set `angular_support_enabled` to `false` in the [security] settings, which allows you to change the state at runtime.",
        "stage": "preview",
        "codeowner": "@grafana/dataviz-squad",
        "frontend": true,
        "hideFromAdminPage": true
      }
    },
    {
      "metadata": {
        "name": "wargamesTesting",
        "resourceVersion": "1716448665531",
        "creationTimestamp": "2024-05-23T07:17:45Z"
      },
      "spec": {
        "description": "Placeholder feature flag for internal testing",
        "stage": "experimental",
        "codeowner": "@grafana/hosted-grafana-team"
      }
    },
    {
      "metadata": {
        "name": "queryServiceFromUI",
        "resourceVersion": "1716448665531",
        "creationTimestamp": "2024-05-23T07:17:45Z"
      },
      "spec": {
        "description": "Routes requests to the new query service",
        "stage": "experimental",
        "codeowner": "@grafana/grafana-app-platform-squad",
        "frontend": true
      }
    },
    {
      "metadata": {
        "name": "prometheusDataplane",
        "resourceVersion": "1716448665531",
        "creationTimestamp": "2024-05-23T07:17:45Z"
      },
      "spec": {
        "description": "Changes responses to from Prometheus to be compliant with the dataplane specification. In particular, when this feature toggle is active, the numeric `Field.Name` is set from 'Value' to the value of the `__name__` label.",
        "stage": "GA",
        "codeowner": "@grafana/observability-metrics",
        "allowSelfServe": true
      }
    },
    {
      "metadata": {
        "name": "cachingOptimizeSerializationMemoryUsage",
        "resourceVersion": "1716448665531",
        "creationTimestamp": "2024-05-23T07:17:45Z"
      },
      "spec": {
        "description": "If enabled, the caching backend gradually serializes query responses for the cache, comparing against the configured `[caching]max_value_mb` value as it goes. This can can help prevent Grafana from running out of memory while attempting to cache very large query responses.",
        "stage": "experimental",
        "codeowner": "@grafana/grafana-operator-experience-squad"
      }
    },
    {
      "metadata": {
        "name": "unifiedStorage",
        "resourceVersion": "1716448665531",
        "creationTimestamp": "2024-05-23T07:17:45Z"
      },
      "spec": {
        "description": "SQL-based k8s storage",
        "stage": "experimental",
        "codeowner": "@grafana/grafana-app-platform-squad",
        "requiresRestart": true
      }
    },
    {
      "metadata": {
        "name": "nestedFolderPicker",
        "resourceVersion": "1716448665531",
        "creationTimestamp": "2024-05-23T07:17:45Z"
      },
      "spec": {
        "description": "Enables the new folder picker to work with nested folders. Requires the nestedFolders feature toggle",
        "stage": "GA",
        "codeowner": "@grafana/grafana-frontend-platform",
        "frontend": true,
        "allowSelfServe": true
      }
    },
    {
      "metadata": {
        "name": "prometheusMetricEncyclopedia",
        "resourceVersion": "1716448665531",
        "creationTimestamp": "2024-05-23T07:17:45Z"
      },
      "spec": {
        "description": "Adds the metrics explorer component to the Prometheus query builder as an option in metric select",
        "stage": "GA",
        "codeowner": "@grafana/observability-metrics",
        "frontend": true,
        "allowSelfServe": true
      }
    },
    {
      "metadata": {
        "name": "enableElasticsearchBackendQuerying",
        "resourceVersion": "1716448665531",
        "creationTimestamp": "2024-05-23T07:17:45Z"
      },
      "spec": {
        "description": "Enable the processing of queries and responses in the Elasticsearch data source through backend",
        "stage": "GA",
        "codeowner": "@grafana/observability-logs",
        "allowSelfServe": true
      }
    },
    {
      "metadata": {
        "name": "cloudWatchBatchQueries",
        "resourceVersion": "1716448665531",
        "creationTimestamp": "2024-05-23T07:17:45Z"
      },
      "spec": {
        "description": "Runs CloudWatch metrics queries as separate batches",
        "stage": "preview",
        "codeowner": "@grafana/aws-datasources"
      }
    },
    {
      "metadata": {
        "name": "onPremToCloudMigrations",
        "resourceVersion": "1716448665531",
        "creationTimestamp": "2024-05-23T07:17:45Z"
      },
      "spec": {
        "description": "In-development feature that will allow users to easily migrate their on-prem Grafana instances to Grafana Cloud.",
        "stage": "experimental",
        "codeowner": "@grafana/grafana-operator-experience-squad"
      }
    },
    {
      "metadata": {
        "name": "featureHighlights",
        "resourceVersion": "1716448665531",
        "creationTimestamp": "2024-05-23T07:17:45Z"
      },
      "spec": {
        "description": "Highlight Grafana Enterprise features",
        "stage": "GA",
        "codeowner": "@grafana/grafana-as-code",
        "allowSelfServe": true
      }
    },
    {
      "metadata": {
        "name": "autoMigrateXYChartPanel",
        "resourceVersion": "1716448665531",
        "creationTimestamp": "2024-05-23T07:17:45Z"
      },
      "spec": {
        "description": "Migrate old XYChart panel to new XYChart2 model",
        "stage": "preview",
        "codeowner": "@grafana/dataviz-squad",
        "frontend": true
      }
    },
    {
      "metadata": {
        "name": "refactorVariablesTimeRange",
        "resourceVersion": "1716448665531",
        "creationTimestamp": "2024-05-23T07:17:45Z"
      },
      "spec": {
        "description": "Refactor time range variables flow to reduce number of API calls made when query variables are chained",
        "stage": "preview",
        "codeowner": "@grafana/dashboards-squad",
        "hideFromAdminPage": true
      }
    },
    {
      "metadata": {
        "name": "configurableSchedulerTick",
        "resourceVersion": "1716448665531",
        "creationTimestamp": "2024-05-23T07:17:45Z"
      },
      "spec": {
        "description": "Enable changing the scheduler base interval via configuration option unified_alerting.scheduler_tick_interval",
        "stage": "experimental",
        "codeowner": "@grafana/alerting-squad",
        "requiresRestart": true,
        "hideFromDocs": true
      }
    },
    {
      "metadata": {
        "name": "awsDatasourcesNewFormStyling",
        "resourceVersion": "1716448665531",
        "creationTimestamp": "2024-05-23T07:17:45Z"
      },
      "spec": {
        "description": "Applies new form styling for configuration and query editors in AWS plugins",
        "stage": "GA",
        "codeowner": "@grafana/aws-datasources",
        "frontend": true
      }
    },
    {
      "metadata": {
        "name": "alertmanagerRemotePrimary",
        "resourceVersion": "1716448665531",
        "creationTimestamp": "2024-05-23T07:17:45Z"
      },
      "spec": {
        "description": "Enable Grafana to have a remote Alertmanager instance as the primary Alertmanager.",
        "stage": "experimental",
        "codeowner": "@grafana/alerting-squad"
      }
    },
    {
      "metadata": {
        "name": "kubernetesFeatureToggles",
        "resourceVersion": "1716448665531",
        "creationTimestamp": "2024-05-23T07:17:45Z"
      },
      "spec": {
        "description": "Use the kubernetes API for feature toggle management in the frontend",
        "stage": "experimental",
        "codeowner": "@grafana/grafana-operator-experience-squad",
        "frontend": true,
        "hideFromAdminPage": true
      }
    },
    {
      "metadata": {
        "name": "queryOverLive",
        "resourceVersion": "1716448665531",
        "creationTimestamp": "2024-05-23T07:17:45Z"
      },
      "spec": {
        "description": "Use Grafana Live WebSocket to execute backend queries",
        "stage": "experimental",
        "codeowner": "@grafana/grafana-app-platform-squad",
        "frontend": true
      }
    },
    {
      "metadata": {
        "name": "cloudWatchCrossAccountQuerying",
        "resourceVersion": "1716448665531",
        "creationTimestamp": "2024-05-23T07:17:45Z"
      },
      "spec": {
        "description": "Enables cross-account querying in CloudWatch datasources",
        "stage": "GA",
        "codeowner": "@grafana/aws-datasources",
        "allowSelfServe": true
      }
    },
    {
      "metadata": {
        "name": "pluginsFrontendSandbox",
        "resourceVersion": "1716448665531",
        "creationTimestamp": "2024-05-23T07:17:45Z"
      },
      "spec": {
        "description": "Enables the plugins frontend sandbox",
        "stage": "experimental",
        "codeowner": "@grafana/plugins-platform-backend",
        "frontend": true
      }
    },
    {
      "metadata": {
        "name": "awsAsyncQueryCaching",
        "resourceVersion": "1716448665531",
        "creationTimestamp": "2024-05-23T07:17:45Z"
      },
      "spec": {
        "description": "Enable caching for async queries for Redshift and Athena. Requires that the datasource has caching and async query support enabled",
        "stage": "GA",
        "codeowner": "@grafana/aws-datasources"
      }
    },
    {
      "metadata": {
        "name": "panelMonitoring",
        "resourceVersion": "1716448665531",
        "creationTimestamp": "2024-05-23T07:17:45Z"
      },
      "spec": {
        "description": "Enables panel monitoring through logs and measurements",
        "stage": "GA",
        "codeowner": "@grafana/dataviz-squad",
        "frontend": true
      }
    },
    {
      "metadata": {
        "name": "canvasPanelPanZoom",
        "resourceVersion": "1716448665531",
        "creationTimestamp": "2024-05-23T07:17:45Z"
      },
      "spec": {
        "description": "Allow pan and zoom in canvas panel",
        "stage": "preview",
        "codeowner": "@grafana/dataviz-squad",
        "frontend": true
      }
    },
    {
      "metadata": {
        "name": "live-service-web-worker",
        "resourceVersion": "1716448665531",
        "creationTimestamp": "2024-05-23T07:17:45Z"
      },
      "spec": {
        "description": "This will use a webworker thread to processes events rather than the main thread",
        "stage": "experimental",
        "codeowner": "@grafana/grafana-app-platform-squad",
        "frontend": true
      }
    },
    {
      "metadata": {
        "name": "autoMigrateTablePanel",
        "resourceVersion": "1716448665531",
        "creationTimestamp": "2024-05-23T07:17:45Z"
      },
      "spec": {
        "description": "Migrate old table panel to supported table panel - broken out from autoMigrateOldPanels to enable granular tracking",
        "stage": "preview",
        "codeowner": "@grafana/dataviz-squad",
        "frontend": true
      }
    },
    {
      "metadata": {
        "name": "scenes",
        "resourceVersion": "1716448665531",
        "creationTimestamp": "2024-05-23T07:17:45Z"
      },
      "spec": {
        "description": "Experimental framework to build interactive dashboards",
        "stage": "experimental",
        "codeowner": "@grafana/dashboards-squad",
        "frontend": true
      }
    },
    {
      "metadata": {
        "name": "featureToggleAdminPage",
        "resourceVersion": "1716448665531",
        "creationTimestamp": "2024-05-23T07:17:45Z"
      },
      "spec": {
        "description": "Enable admin page for managing feature toggles from the Grafana front-end. Grafana Cloud only.",
        "stage": "experimental",
        "codeowner": "@grafana/grafana-operator-experience-squad",
        "requiresRestart": true,
        "hideFromDocs": true
      }
    },
    {
      "metadata": {
        "name": "transformationsVariableSupport",
        "resourceVersion": "1716448665531",
        "creationTimestamp": "2024-05-23T07:17:45Z"
      },
      "spec": {
        "description": "Allows using variables in transformations",
        "stage": "preview",
        "codeowner": "@grafana/dataviz-squad",
        "frontend": true
      }
    },
    {
      "metadata": {
        "name": "queryService",
        "resourceVersion": "1716448665531",
        "creationTimestamp": "2024-05-23T07:17:45Z"
      },
      "spec": {
        "description": "Register /apis/query.grafana.app/ -- will eventually replace /api/ds/query",
        "stage": "experimental",
        "codeowner": "@grafana/grafana-app-platform-squad",
        "requiresRestart": true
      }
    },
    {
      "metadata": {
        "name": "alertingQueryOptimization",
        "resourceVersion": "1716448665531",
        "creationTimestamp": "2024-05-23T07:17:45Z"
      },
      "spec": {
        "description": "Optimizes eligible queries in order to reduce load on datasources",
        "stage": "GA",
        "codeowner": "@grafana/alerting-squad"
      }
    },
    {
      "metadata": {
        "name": "dashboardRestore",
        "resourceVersion": "1716448665531",
        "creationTimestamp": "2024-05-23T07:17:45Z"
      },
      "spec": {
        "description": "Enables deleted dashboard restore feature",
        "stage": "experimental",
        "codeowner": "@grafana/grafana-frontend-platform",
        "hideFromAdminPage": true,
        "hideFromDocs": true
      }
    },
    {
      "metadata": {
        "name": "canvasPanelNesting",
        "resourceVersion": "1716448665531",
        "creationTimestamp": "2024-05-23T07:17:45Z"
      },
      "spec": {
        "description": "Allow elements nesting",
        "stage": "experimental",
        "codeowner": "@grafana/dataviz-squad",
        "frontend": true,
        "hideFromAdminPage": true
      }
    },
    {
      "metadata": {
        "name": "showDashboardValidationWarnings",
        "resourceVersion": "1716448665531",
        "creationTimestamp": "2024-05-23T07:17:45Z"
      },
      "spec": {
        "description": "Show warnings when dashboards do not validate against the schema",
        "stage": "experimental",
        "codeowner": "@grafana/dashboards-squad"
      }
    },
    {
      "metadata": {
        "name": "lokiLogsDataplane",
        "resourceVersion": "1716448665531",
        "creationTimestamp": "2024-05-23T07:17:45Z"
      },
      "spec": {
        "description": "Changes logs responses from Loki to be compliant with the dataplane specification.",
        "stage": "experimental",
        "codeowner": "@grafana/observability-logs"
      }
    },
    {
      "metadata": {
        "name": "recoveryThreshold",
        "resourceVersion": "1716448665531",
        "creationTimestamp": "2024-05-23T07:17:45Z"
      },
      "spec": {
        "description": "Enables feature recovery threshold (aka hysteresis) for threshold server-side expression",
        "stage": "GA",
        "codeowner": "@grafana/alerting-squad",
        "requiresRestart": true
      }
    },
    {
      "metadata": {
        "name": "panelTitleSearchInV1",
        "resourceVersion": "1716448665531",
        "creationTimestamp": "2024-05-23T07:17:45Z"
      },
      "spec": {
        "description": "Enable searching for dashboards using panel title in search v1",
        "stage": "experimental",
        "codeowner": "@grafana/search-and-storage",
        "requiresDevMode": true
      }
    },
    {
      "metadata": {
        "name": "logsContextDatasourceUi",
        "resourceVersion": "1716448665531",
        "creationTimestamp": "2024-05-23T07:17:45Z"
      },
      "spec": {
        "description": "Allow datasource to provide custom UI for context view",
        "stage": "GA",
        "codeowner": "@grafana/observability-logs",
        "frontend": true,
        "allowSelfServe": true
      }
    },
    {
      "metadata": {
        "name": "recordedQueriesMulti",
        "resourceVersion": "1716448665531",
        "creationTimestamp": "2024-05-23T07:17:45Z"
      },
      "spec": {
        "description": "Enables writing multiple items from a single query within Recorded Queries",
        "stage": "GA",
        "codeowner": "@grafana/observability-metrics"
      }
    },
    {
      "metadata": {
        "name": "angularDeprecationUI",
        "resourceVersion": "1716448665531",
        "creationTimestamp": "2024-05-23T07:17:45Z"
      },
      "spec": {
        "description": "Display Angular warnings in dashboards and panels",
        "stage": "GA",
        "codeowner": "@grafana/plugins-platform-backend",
        "frontend": true
      }
    },
    {
      "metadata": {
        "name": "metricsSummary",
        "resourceVersion": "1716448665531",
        "creationTimestamp": "2024-05-23T07:17:45Z"
      },
      "spec": {
        "description": "Enables metrics summary queries in the Tempo data source",
        "stage": "experimental",
        "codeowner": "@grafana/observability-traces-and-profiling",
        "frontend": true
      }
    },
    {
      "metadata": {
        "name": "alertingSimplifiedRouting",
        "resourceVersion": "1716448665531",
        "creationTimestamp": "2024-05-23T07:17:45Z"
      },
      "spec": {
        "description": "Enables users to easily configure alert notifications by specifying a contact point directly when editing or creating an alert rule",
        "stage": "GA",
        "codeowner": "@grafana/alerting-squad"
      }
    },
    {
      "metadata": {
        "name": "kubernetesAggregator",
        "resourceVersion": "1716448665531",
        "creationTimestamp": "2024-05-23T07:17:45Z"
      },
      "spec": {
        "description": "Enable grafana aggregator",
        "stage": "experimental",
        "codeowner": "@grafana/grafana-app-platform-squad",
        "requiresRestart": true
      }
    },
    {
      "metadata": {
        "name": "expressionParser",
        "resourceVersion": "1716448665531",
        "creationTimestamp": "2024-05-23T07:17:45Z"
      },
      "spec": {
        "description": "Enable new expression parser",
        "stage": "experimental",
        "codeowner": "@grafana/grafana-app-platform-squad",
        "requiresRestart": true
      }
    },
    {
      "metadata": {
        "name": "authAPIAccessTokenAuth",
        "resourceVersion": "1716448665531",
        "creationTimestamp": "2024-05-23T07:17:45Z"
      },
      "spec": {
        "description": "Enables the use of Auth API access tokens for authentication",
        "stage": "experimental",
        "codeowner": "@grafana/identity-access-team",
        "hideFromAdminPage": true,
        "hideFromDocs": true
      }
    },
    {
      "metadata": {
        "name": "datasourceQueryMultiStatus",
        "resourceVersion": "1716448665531",
        "creationTimestamp": "2024-05-23T07:17:45Z"
      },
      "spec": {
        "description": "Introduce HTTP 207 Multi Status for api/ds/query",
        "stage": "experimental",
        "codeowner": "@grafana/plugins-platform-backend"
      }
    },
    {
      "metadata": {
        "name": "alertStateHistoryLokiOnly",
        "resourceVersion": "1716448665531",
        "creationTimestamp": "2024-05-23T07:17:45Z"
      },
      "spec": {
        "description": "Disable Grafana alerts from emitting annotations when a remote Loki instance is available.",
        "stage": "experimental",
        "codeowner": "@grafana/alerting-squad"
      }
    },
    {
      "metadata": {
        "name": "mlExpressions",
        "resourceVersion": "1716448665531",
        "creationTimestamp": "2024-05-23T07:17:45Z"
      },
      "spec": {
        "description": "Enable support for Machine Learning in server-side expressions",
        "stage": "experimental",
        "codeowner": "@grafana/alerting-squad"
      }
    },
    {
      "metadata": {
        "name": "alertingDisableSendAlertsExternal",
        "resourceVersion": "1716448665531",
        "creationTimestamp": "2024-05-23T07:17:45Z"
      },
      "spec": {
        "description": "Disables the ability to send alerts to an external Alertmanager datasource.",
        "stage": "experimental",
        "codeowner": "@grafana/alerting-squad",
        "hideFromAdminPage": true,
        "hideFromDocs": true
      }
    },
    {
      "metadata": {
        "name": "editPanelCSVDragAndDrop",
        "resourceVersion": "1716448665531",
        "creationTimestamp": "2024-05-23T07:17:45Z"
      },
      "spec": {
        "description": "Enables drag and drop for CSV and Excel files",
        "stage": "experimental",
        "codeowner": "@grafana/dataviz-squad",
        "frontend": true
      }
    },
    {
      "metadata": {
        "name": "teamHttpHeaders",
        "resourceVersion": "1716448665531",
        "creationTimestamp": "2024-05-23T07:17:45Z"
      },
      "spec": {
        "description": "Enables Team LBAC for datasources to apply team headers to the client requests",
        "stage": "preview",
        "codeowner": "@grafana/identity-access-team"
      }
    },
    {
      "metadata": {
        "name": "tableSharedCrosshair",
        "resourceVersion": "1716448665531",
        "creationTimestamp": "2024-05-23T07:17:45Z"
      },
      "spec": {
        "description": "Enables shared crosshair in table panel",
        "stage": "experimental",
        "codeowner": "@grafana/dataviz-squad",
        "frontend": true
      }
    },
    {
      "metadata": {
        "name": "renderAuthJWT",
        "resourceVersion": "1716448665531",
        "creationTimestamp": "2024-05-23T07:17:45Z"
      },
      "spec": {
        "description": "Uses JWT-based auth for rendering instead of relying on remote cache",
        "stage": "preview",
        "codeowner": "@grafana/grafana-as-code",
        "hideFromAdminPage": true
      }
    },
    {
      "metadata": {
        "name": "frontendSandboxMonitorOnly",
        "resourceVersion": "1716448665531",
        "creationTimestamp": "2024-05-23T07:17:45Z"
      },
      "spec": {
        "description": "Enables monitor only in the plugin frontend sandbox (if enabled)",
        "stage": "experimental",
        "codeowner": "@grafana/plugins-platform-backend",
        "frontend": true
      }
    },
    {
      "metadata": {
        "name": "logsExploreTableVisualisation",
        "resourceVersion": "1716448665531",
        "creationTimestamp": "2024-05-23T07:17:45Z"
      },
      "spec": {
        "description": "A table visualisation for logs in Explore",
        "stage": "GA",
        "codeowner": "@grafana/observability-logs",
        "frontend": true
      }
    },
    {
      "metadata": {
        "name": "addFieldFromCalculationStatFunctions",
        "resourceVersion": "1716448665531",
        "creationTimestamp": "2024-05-23T07:17:45Z"
      },
      "spec": {
        "description": "Add cumulative and window functions to the add field from calculation transformation",
        "stage": "preview",
        "codeowner": "@grafana/dataviz-squad",
        "frontend": true
      }
    },
    {
      "metadata": {
        "name": "tlsMemcached",
        "resourceVersion": "1716448665531",
        "creationTimestamp": "2024-05-23T07:17:45Z"
      },
      "spec": {
        "description": "Use TLS-enabled memcached in the enterprise caching feature",
        "stage": "experimental",
        "codeowner": "@grafana/grafana-operator-experience-squad",
        "hideFromDocs": true
      }
    },
    {
      "metadata": {
        "name": "disableEnvelopeEncryption",
        "resourceVersion": "1716448665531",
        "creationTimestamp": "2024-05-23T07:17:45Z"
      },
      "spec": {
        "description": "Disable envelope encryption (emergency only)",
        "stage": "GA",
        "codeowner": "@grafana/grafana-as-code",
        "hideFromAdminPage": true
      }
    },
    {
      "metadata": {
        "name": "storage",
        "resourceVersion": "1716448665531",
        "creationTimestamp": "2024-05-23T07:17:45Z"
      },
      "spec": {
        "description": "Configurable storage for dashboards, datasources, and resources",
        "stage": "experimental",
        "codeowner": "@grafana/grafana-app-platform-squad"
      }
    },
    {
      "metadata": {
        "name": "autoMigrateGraphPanel",
        "resourceVersion": "1716448665531",
        "creationTimestamp": "2024-05-23T07:17:45Z"
      },
      "spec": {
        "description": "Migrate old graph panel to supported time series panel - broken out from autoMigrateOldPanels to enable granular tracking",
        "stage": "preview",
        "codeowner": "@grafana/dataviz-squad",
        "frontend": true
      }
    },
    {
      "metadata": {
        "name": "oauthRequireSubClaim",
        "resourceVersion": "1716448665531",
        "creationTimestamp": "2024-05-23T07:17:45Z"
      },
      "spec": {
        "description": "Require that sub claims is present in oauth tokens.",
        "stage": "experimental",
        "codeowner": "@grafana/identity-access-team",
        "hideFromAdminPage": true,
        "hideFromDocs": true
      }
    },
    {
      "metadata": {
        "name": "cloudWatchNewLabelParsing",
        "resourceVersion": "1716448665531",
        "creationTimestamp": "2024-05-23T07:17:45Z"
      },
      "spec": {
        "description": "Updates CloudWatch label parsing to be more accurate",
        "stage": "GA",
        "codeowner": "@grafana/aws-datasources"
      }
    },
    {
      "metadata": {
        "name": "panelFilterVariable",
        "resourceVersion": "1716448665531",
        "creationTimestamp": "2024-05-23T07:17:45Z"
      },
      "spec": {
        "description": "Enables use of the `systemPanelFilterVar` variable to filter panels in a dashboard",
        "stage": "experimental",
        "codeowner": "@grafana/dashboards-squad",
        "frontend": true,
        "hideFromDocs": true
      }
    },
    {
      "metadata": {
        "name": "queryLibrary",
        "resourceVersion": "1716448665531",
        "creationTimestamp": "2024-05-23T07:17:45Z"
      },
      "spec": {
        "description": "Enables Query Library feature in Explore",
        "stage": "experimental",
        "codeowner": "@grafana/explore-squad"
      }
    },
    {
      "metadata": {
        "name": "lokiFormatQuery",
        "resourceVersion": "1716448665531",
        "creationTimestamp": "2024-05-23T07:17:45Z"
      },
      "spec": {
        "description": "Enables the ability to format Loki queries",
        "stage": "experimental",
        "codeowner": "@grafana/observability-logs",
        "frontend": true
      }
    },
    {
      "metadata": {
        "name": "externalCorePlugins",
        "resourceVersion": "1716448665531",
        "creationTimestamp": "2024-05-23T07:17:45Z"
      },
      "spec": {
        "description": "Allow core plugins to be loaded as external",
        "stage": "experimental",
        "codeowner": "@grafana/plugins-platform-backend"
      }
    },
    {
      "metadata": {
        "name": "enableNativeHTTPHistogram",
        "resourceVersion": "1716448665531",
        "creationTimestamp": "2024-05-23T07:17:45Z"
      },
      "spec": {
        "description": "Enables native HTTP Histograms",
        "stage": "experimental",
        "codeowner": "@grafana/hosted-grafana-team"
      }
    },
    {
      "metadata": {
        "name": "disableSecretsCompatibility",
        "resourceVersion": "1716448665531",
        "creationTimestamp": "2024-05-23T07:17:45Z"
      },
      "spec": {
        "description": "Disable duplicated secret storage in legacy tables",
        "stage": "experimental",
        "codeowner": "@grafana/hosted-grafana-team",
        "requiresRestart": true
      }
    },
    {
      "metadata": {
        "name": "idForwarding",
        "resourceVersion": "1716448665531",
        "creationTimestamp": "2024-05-23T07:17:45Z"
      },
      "spec": {
        "description": "Generate signed id token for identity that can be forwarded to plugins and external services",
        "stage": "experimental",
        "codeowner": "@grafana/identity-access-team"
      }
    },
    {
      "metadata": {
        "name": "logsInfiniteScrolling",
        "resourceVersion": "1716448665531",
        "creationTimestamp": "2024-05-23T07:17:45Z"
      },
      "spec": {
        "description": "Enables infinite scrolling for the Logs panel in Explore and Dashboards",
        "stage": "experimental",
        "codeowner": "@grafana/observability-logs",
        "frontend": true
      }
    },
    {
      "metadata": {
        "name": "autoMigrateWorldmapPanel",
        "resourceVersion": "1716448665531",
        "creationTimestamp": "2024-05-23T07:17:45Z"
      },
      "spec": {
        "description": "Migrate old worldmap panel to supported geomap panel - broken out from autoMigrateOldPanels to enable granular tracking",
        "stage": "preview",
        "codeowner": "@grafana/dataviz-squad",
        "frontend": true
      }
    },
    {
      "metadata": {
        "name": "aiGeneratedDashboardChanges",
        "resourceVersion": "1716448665531",
        "creationTimestamp": "2024-05-23T07:17:45Z"
      },
      "spec": {
        "description": "Enable AI powered features for dashboards to auto-summary changes when saving",
        "stage": "experimental",
        "codeowner": "@grafana/dashboards-squad",
        "frontend": true
      }
    },
    {
      "metadata": {
        "name": "managedPluginsInstall",
        "resourceVersion": "1716448665531",
        "creationTimestamp": "2024-05-23T07:17:45Z"
      },
      "spec": {
        "description": "Install managed plugins directly from plugins catalog",
        "stage": "GA",
        "codeowner": "@grafana/plugins-platform-backend"
      }
    },
    {
      "metadata": {
        "name": "newDashboardWithFiltersAndGroupBy",
        "resourceVersion": "1716448665531",
        "creationTimestamp": "2024-05-23T07:17:45Z"
      },
      "spec": {
        "description": "Enables filters and group by variables on all new dashboards. Variables are added only if default data source supports filtering.",
        "stage": "experimental",
        "codeowner": "@grafana/dashboards-squad",
        "hideFromAdminPage": true,
        "hideFromDocs": true
      }
    },
    {
      "metadata": {
        "name": "publicDashboardsScene",
        "resourceVersion": "1716448665531",
        "creationTimestamp": "2024-05-23T07:17:45Z"
      },
      "spec": {
        "description": "Enables public dashboard rendering using scenes",
        "stage": "experimental",
        "codeowner": "@grafana/sharing-squad",
        "frontend": true
      }
    },
    {
      "metadata": {
        "name": "grafanaAPIServerWithExperimentalAPIs",
        "resourceVersion": "1716448665531",
        "creationTimestamp": "2024-05-23T07:17:45Z"
      },
      "spec": {
        "description": "Register experimental APIs with the k8s API server",
        "stage": "experimental",
        "codeowner": "@grafana/grafana-app-platform-squad",
        "requiresDevMode": true,
        "requiresRestart": true
      }
    },
    {
      "metadata": {
        "name": "scopeFilters",
        "resourceVersion": "1716448665531",
        "creationTimestamp": "2024-05-23T07:17:45Z"
      },
      "spec": {
        "description": "Enables the use of scope filters in Grafana",
        "stage": "experimental",
        "codeowner": "@grafana/dashboards-squad",
        "hideFromAdminPage": true,
        "hideFromDocs": true
      }
    },
    {
      "metadata": {
        "name": "pdfTables",
        "resourceVersion": "1716448665531",
        "creationTimestamp": "2024-05-23T07:17:45Z"
      },
      "spec": {
        "description": "Enables generating table data as PDF in reporting",
        "stage": "preview",
        "codeowner": "@grafana/sharing-squad"
      }
    },
    {
      "metadata": {
        "name": "promQLScope",
        "resourceVersion": "1716448665531",
        "creationTimestamp": "2024-05-23T07:17:45Z"
      },
      "spec": {
        "description": "In-development feature that will allow injection of labels into prometheus queries.",
        "stage": "experimental",
        "codeowner": "@grafana/observability-metrics"
      }
    },
    {
      "metadata": {
        "name": "ssoSettingsSAML",
        "resourceVersion": "1716448665531",
        "creationTimestamp": "2024-05-23T07:17:45Z"
      },
      "spec": {
        "description": "Use the new SSO Settings API to configure the SAML connector",
        "stage": "preview",
        "codeowner": "@grafana/identity-access-team",
        "allowSelfServe": true
      }
    },
    {
      "metadata": {
        "name": "influxdbBackendMigration",
        "resourceVersion": "1716448665531",
        "creationTimestamp": "2024-05-23T07:17:45Z"
      },
      "spec": {
        "description": "Query InfluxDB InfluxQL without the proxy",
        "stage": "GA",
        "codeowner": "@grafana/observability-metrics",
        "frontend": true
      }
    },
    {
      "metadata": {
        "name": "unifiedRequestLog",
        "resourceVersion": "1716448665531",
        "creationTimestamp": "2024-05-23T07:17:45Z"
      },
      "spec": {
        "description": "Writes error logs to the request logger",
        "stage": "experimental",
        "codeowner": "@grafana/grafana-backend-group"
      }
    },
    {
      "metadata": {
        "name": "extraThemes",
        "resourceVersion": "1716448665531",
        "creationTimestamp": "2024-05-23T07:17:45Z"
      },
      "spec": {
        "description": "Enables extra themes",
        "stage": "experimental",
        "codeowner": "@grafana/grafana-frontend-platform",
        "frontend": true
      }
    },
    {
      "metadata": {
        "name": "queryServiceRewrite",
        "resourceVersion": "1716448665531",
        "creationTimestamp": "2024-05-23T07:17:45Z"
      },
      "spec": {
        "description": "Rewrite requests targeting /ds/query to the query service",
        "stage": "experimental",
        "codeowner": "@grafana/grafana-app-platform-squad",
        "requiresRestart": true
      }
    },
    {
      "metadata": {
        "name": "prometheusPromQAIL",
        "resourceVersion": "1716448665531",
        "creationTimestamp": "2024-05-23T07:17:45Z"
      },
      "spec": {
        "description": "Prometheus and AI/ML to assist users in creating a query",
        "stage": "experimental",
        "codeowner": "@grafana/observability-metrics",
        "frontend": true
      }
    },
    {
      "metadata": {
        "name": "prometheusCodeModeMetricNamesSearch",
        "resourceVersion": "1716448665531",
        "creationTimestamp": "2024-05-23T07:17:45Z"
      },
      "spec": {
        "description": "Enables search for metric names in Code Mode, to improve performance when working with an enormous number of metric names",
        "stage": "experimental",
        "codeowner": "@grafana/observability-metrics",
        "frontend": true
      }
    },
    {
      "metadata": {
        "name": "dashboardSceneSolo",
        "resourceVersion": "1716448665531",
        "creationTimestamp": "2024-05-23T07:17:45Z"
      },
      "spec": {
        "description": "Enables rendering dashboards using scenes for solo panels",
        "stage": "experimental",
        "codeowner": "@grafana/dashboards-squad",
        "frontend": true
      }
    },
    {
      "metadata": {
        "name": "autofixDSUID",
        "resourceVersion": "1716448665531",
        "creationTimestamp": "2024-05-23T07:17:45Z"
      },
      "spec": {
        "description": "Automatically migrates invalid datasource UIDs",
        "stage": "experimental",
        "codeowner": "@grafana/plugins-platform-backend"
      }
    },
    {
      "metadata": {
        "name": "autoMigratePiechartPanel",
        "resourceVersion": "1716448665531",
        "creationTimestamp": "2024-05-23T07:17:45Z"
      },
      "spec": {
        "description": "Migrate old piechart panel to supported piechart panel - broken out from autoMigrateOldPanels to enable granular tracking",
        "stage": "preview",
        "codeowner": "@grafana/dataviz-squad",
        "frontend": true
      }
    },
    {
      "metadata": {
        "name": "alertStateHistoryLokiPrimary",
        "resourceVersion": "1716448665531",
        "creationTimestamp": "2024-05-23T07:17:45Z"
      },
      "spec": {
        "description": "Enable a remote Loki instance as the primary source for state history reads.",
        "stage": "experimental",
        "codeowner": "@grafana/alerting-squad"
      }
    },
    {
      "metadata": {
        "name": "libraryPanelRBAC",
        "resourceVersion": "1716448665531",
        "creationTimestamp": "2024-05-23T07:17:45Z"
      },
      "spec": {
        "description": "Enables RBAC support for library panels",
        "stage": "experimental",
        "codeowner": "@grafana/dashboards-squad",
        "requiresRestart": true
      }
    },
    {
      "metadata": {
        "name": "sqlDatasourceDatabaseSelection",
        "resourceVersion": "1716448665531",
        "creationTimestamp": "2024-05-23T07:17:45Z"
      },
      "spec": {
        "description": "Enables previous SQL data source dataset dropdown behavior",
        "stage": "preview",
        "codeowner": "@grafana/dataviz-squad",
        "frontend": true,
        "hideFromAdminPage": true
      }
    },
    {
      "metadata": {
        "name": "dashboardScene",
        "resourceVersion": "1716448665531",
        "creationTimestamp": "2024-05-23T07:17:45Z"
      },
      "spec": {
        "description": "Enables dashboard rendering using scenes for all roles",
        "stage": "experimental",
        "codeowner": "@grafana/dashboards-squad",
        "frontend": true
      }
    },
    {
      "metadata": {
        "name": "regressionTransformation",
        "resourceVersion": "1716448665531",
        "creationTimestamp": "2024-05-23T07:17:45Z"
      },
      "spec": {
        "description": "Enables regression analysis transformation",
        "stage": "preview",
        "codeowner": "@grafana/dataviz-squad",
        "frontend": true
      }
    },
    {
      "metadata": {
        "name": "autoMigrateStatPanel",
        "resourceVersion": "1716448665531",
        "creationTimestamp": "2024-05-23T07:17:45Z"
      },
      "spec": {
        "description": "Migrate old stat panel to supported stat panel - broken out from autoMigrateOldPanels to enable granular tracking",
        "stage": "preview",
        "codeowner": "@grafana/dataviz-squad",
        "frontend": true
      }
    },
    {
      "metadata": {
        "name": "logRequestsInstrumentedAsUnknown",
        "resourceVersion": "1716448665531",
        "creationTimestamp": "2024-05-23T07:17:45Z"
      },
      "spec": {
        "description": "Logs the path for requests that are instrumented as unknown",
        "stage": "experimental",
        "codeowner": "@grafana/hosted-grafana-team"
      }
    },
    {
      "metadata": {
        "name": "topnav",
        "resourceVersion": "1716448665531",
        "creationTimestamp": "2024-05-23T07:17:45Z"
      },
      "spec": {
        "description": "Enables topnav support in external plugins. The new Grafana navigation cannot be disabled.",
        "stage": "deprecated",
        "codeowner": "@grafana/grafana-frontend-platform"
      }
    },
    {
      "metadata": {
        "name": "kubernetesSnapshots",
        "resourceVersion": "1716448665531",
        "creationTimestamp": "2024-05-23T07:17:45Z"
      },
      "spec": {
        "description": "Routes snapshot requests from /api to the /apis endpoint",
        "stage": "experimental",
        "codeowner": "@grafana/grafana-app-platform-squad",
        "requiresRestart": true
      }
    },
    {
      "metadata": {
        "name": "alertmanagerRemoteOnly",
        "resourceVersion": "1716448665531",
        "creationTimestamp": "2024-05-23T07:17:45Z"
      },
      "spec": {
        "description": "Disable the internal Alertmanager and only use the external one defined.",
        "stage": "experimental",
        "codeowner": "@grafana/alerting-squad"
      }
    },
    {
      "metadata": {
        "name": "publicDashboardsEmailSharing",
        "resourceVersion": "1716448665531",
        "creationTimestamp": "2024-05-23T07:17:45Z"
      },
      "spec": {
        "description": "Enables public dashboard sharing to be restricted to only allowed emails",
        "stage": "preview",
        "codeowner": "@grafana/sharing-squad",
        "hideFromAdminPage": true,
        "hideFromDocs": true
      }
    },
    {
      "metadata": {
        "name": "faroDatasourceSelector",
        "resourceVersion": "1716448665531",
        "creationTimestamp": "2024-05-23T07:17:45Z"
      },
      "spec": {
        "description": "Enable the data source selector within the Frontend Apps section of the Frontend Observability",
        "stage": "preview",
        "codeowner": "@grafana/app-o11y",
        "frontend": true
      }
    },
    {
      "metadata": {
        "name": "alertingNoDataErrorExecution",
        "resourceVersion": "1716448665531",
        "creationTimestamp": "2024-05-23T07:17:45Z"
      },
      "spec": {
        "description": "Changes how Alerting state manager handles execution of NoData/Error",
        "stage": "GA",
        "codeowner": "@grafana/alerting-squad",
        "requiresRestart": true
      }
    },
    {
      "metadata": {
        "name": "lokiRunQueriesInParallel",
        "resourceVersion": "1716448665531",
        "creationTimestamp": "2024-05-23T07:17:45Z"
      },
      "spec": {
        "description": "Enables running Loki queries in parallel",
        "stage": "privatePreview",
        "codeowner": "@grafana/observability-logs"
      }
    },
    {
      "metadata": {
        "name": "alertingInsights",
        "resourceVersion": "1716448665531",
        "creationTimestamp": "2024-05-23T07:17:45Z"
      },
      "spec": {
        "description": "Show the new alerting insights landing page",
        "stage": "GA",
        "codeowner": "@grafana/alerting-squad",
        "frontend": true,
        "hideFromAdminPage": true
      }
    },
    {
      "metadata": {
        "name": "externalServiceAccounts",
        "resourceVersion": "1716448665531",
        "creationTimestamp": "2024-05-23T07:17:45Z"
      },
      "spec": {
        "description": "Automatic service account and token setup for plugins",
        "stage": "preview",
        "codeowner": "@grafana/identity-access-team",
        "hideFromAdminPage": true
      }
    },
    {
      "metadata": {
        "name": "lokiQueryHints",
        "resourceVersion": "1716448665531",
        "creationTimestamp": "2024-05-23T07:17:45Z"
      },
      "spec": {
        "description": "Enables query hints for Loki",
        "stage": "GA",
        "codeowner": "@grafana/observability-logs",
        "frontend": true
      }
    },
    {
      "metadata": {
        "name": "jitterAlertRulesWithinGroups",
        "resourceVersion": "1716448665531",
        "creationTimestamp": "2024-05-23T07:17:45Z"
      },
      "spec": {
        "description": "Distributes alert rule evaluations more evenly over time, including spreading out rules within the same group",
        "stage": "preview",
        "codeowner": "@grafana/alerting-squad",
        "requiresRestart": true,
        "hideFromDocs": true
      }
    },
    {
      "metadata": {
        "name": "influxqlStreamingParser",
        "resourceVersion": "1716448665531",
        "creationTimestamp": "2024-05-23T07:17:45Z"
      },
      "spec": {
        "description": "Enable streaming JSON parser for InfluxDB datasource InfluxQL query language",
        "stage": "experimental",
        "codeowner": "@grafana/observability-metrics"
      }
    },
    {
      "metadata": {
        "name": "alertStateHistoryLokiSecondary",
        "resourceVersion": "1716448665531",
        "creationTimestamp": "2024-05-23T07:17:45Z"
      },
      "spec": {
        "description": "Enable Grafana to write alert state history to an external Loki instance in addition to Grafana annotations.",
        "stage": "experimental",
        "codeowner": "@grafana/alerting-squad"
      }
    },
    {
      "metadata": {
        "name": "prometheusIncrementalQueryInstrumentation",
        "resourceVersion": "1716448665531",
        "creationTimestamp": "2024-05-23T07:17:45Z"
      },
      "spec": {
        "description": "Adds RudderStack events to incremental queries",
        "stage": "experimental",
        "codeowner": "@grafana/observability-metrics",
        "frontend": true
      }
    },
    {
      "metadata": {
        "name": "groupToNestedTableTransformation",
        "resourceVersion": "1716448665531",
        "creationTimestamp": "2024-05-23T07:17:45Z"
      },
      "spec": {
        "description": "Enables the group to nested table transformation",
        "stage": "preview",
        "codeowner": "@grafana/dataviz-squad",
        "frontend": true
      }
    },
    {
      "metadata": {
        "name": "accessActionSets",
        "resourceVersion": "1716448665531",
        "creationTimestamp": "2024-05-23T07:17:45Z"
      },
      "spec": {
        "description": "Introduces action sets for resource permissions",
        "stage": "experimental",
        "codeowner": "@grafana/identity-access-team"
      }
    },
    {
      "metadata": {
        "name": "newDashboardSharingComponent",
        "resourceVersion": "1716448665531",
        "creationTimestamp": "2024-05-23T07:17:45Z"
      },
      "spec": {
        "description": "Enables the new sharing drawer design",
        "stage": "experimental",
        "codeowner": "@grafana/sharing-squad",
        "frontend": true
      }
    },
    {
      "metadata": {
        "name": "transformationsRedesign",
        "resourceVersion": "1716448665531",
        "creationTimestamp": "2024-05-23T07:17:45Z"
      },
      "spec": {
        "description": "Enables the transformations redesign",
        "stage": "GA",
        "codeowner": "@grafana/observability-metrics",
        "frontend": true,
        "allowSelfServe": true
      }
    },
    {
      "metadata": {
        "name": "formatString",
        "resourceVersion": "1716448665531",
        "creationTimestamp": "2024-05-23T07:17:45Z"
      },
      "spec": {
        "description": "Enable format string transformer",
        "stage": "preview",
        "codeowner": "@grafana/dataviz-squad",
        "frontend": true
      }
    },
    {
      "metadata": {
        "name": "logRowsPopoverMenu",
        "resourceVersion": "1716448665531",
        "creationTimestamp": "2024-05-23T07:17:45Z"
      },
      "spec": {
        "description": "Enable filtering menu displayed when text of a log line is selected",
        "stage": "GA",
        "codeowner": "@grafana/observability-logs",
        "frontend": true
      }
    },
    {
      "metadata": {
        "name": "notificationBanner",
        "resourceVersion": "1716448665531",
        "creationTimestamp": "2024-05-23T07:17:45Z"
      },
      "spec": {
        "description": "Enables the notification banner UI and API",
        "stage": "experimental",
        "codeowner": "@grafana/grafana-frontend-platform"
      }
    },
    {
      "metadata": {
        "name": "enableDatagridEditing",
        "resourceVersion": "1716448665531",
        "creationTimestamp": "2024-05-23T07:17:45Z"
      },
      "spec": {
        "description": "Enables the edit functionality in the datagrid panel",
        "stage": "preview",
        "codeowner": "@grafana/dataviz-squad",
        "frontend": true
      }
    },
    {
      "metadata": {
        "name": "reportingRetries",
        "resourceVersion": "1716448665531",
        "creationTimestamp": "2024-05-23T07:17:45Z"
      },
      "spec": {
        "description": "Enables rendering retries for the reporting feature",
        "stage": "preview",
        "codeowner": "@grafana/sharing-squad",
        "requiresRestart": true
      }
    },
    {
      "metadata": {
        "name": "kubernetesPlaylists",
        "resourceVersion": "1716448665531",
        "creationTimestamp": "2024-05-23T07:17:45Z"
      },
      "spec": {
        "description": "Use the kubernetes API in the frontend for playlists, and route /api/playlist requests to k8s",
        "stage": "GA",
        "codeowner": "@grafana/grafana-app-platform-squad",
        "requiresRestart": true
      }
    },
    {
      "metadata": {
        "name": "ssoSettingsApi",
        "resourceVersion": "1716448665531",
        "creationTimestamp": "2024-05-23T07:17:45Z"
      },
      "spec": {
        "description": "Enables the SSO settings API and the OAuth configuration UIs in Grafana",
        "stage": "GA",
        "codeowner": "@grafana/identity-access-team",
        "allowSelfServe": true
      }
    },
    {
      "metadata": {
        "name": "cloudRBACRoles",
        "resourceVersion": "1716448665531",
        "creationTimestamp": "2024-05-23T07:17:45Z"
      },
      "spec": {
        "description": "Enabled grafana cloud specific RBAC roles",
        "stage": "experimental",
        "codeowner": "@grafana/identity-access-team",
        "requiresRestart": true,
        "hideFromDocs": true
      }
    },
    {
      "metadata": {
        "name": "grpcServer",
        "resourceVersion": "1716448665531",
        "creationTimestamp": "2024-05-23T07:17:45Z"
      },
      "spec": {
        "description": "Run the GRPC server",
        "stage": "preview",
        "codeowner": "@grafana/grafana-app-platform-squad",
        "hideFromAdminPage": true
      }
    },
    {
      "metadata": {
        "name": "alertingNoNormalState",
        "resourceVersion": "1716448665531",
        "creationTimestamp": "2024-05-23T07:17:45Z"
      },
      "spec": {
        "description": "Stop maintaining state of alerts that are not firing",
        "stage": "preview",
        "codeowner": "@grafana/alerting-squad",
        "hideFromAdminPage": true
      }
    },
    {
      "metadata": {
        "name": "vizAndWidgetSplit",
        "resourceVersion": "1716448665531",
        "creationTimestamp": "2024-05-23T07:17:45Z"
      },
      "spec": {
        "description": "Split panels between visualizations and widgets",
        "stage": "experimental",
        "codeowner": "@grafana/dashboards-squad",
        "frontend": true
      }
    },
    {
      "metadata": {
        "name": "nodeGraphDotLayout",
        "resourceVersion": "1716448665531",
        "creationTimestamp": "2024-05-23T07:17:45Z"
      },
      "spec": {
        "description": "Changed the layout algorithm for the node graph",
        "stage": "experimental",
        "codeowner": "@grafana/observability-traces-and-profiling",
        "frontend": true
      }
    },
    {
      "metadata": {
        "name": "groupByVariable",
        "resourceVersion": "1716448665531",
        "creationTimestamp": "2024-05-23T07:17:45Z"
      },
      "spec": {
        "description": "Enable groupBy variable support in scenes dashboards",
        "stage": "experimental",
        "codeowner": "@grafana/dashboards-squad",
        "hideFromAdminPage": true,
        "hideFromDocs": true
      }
    },
    {
      "metadata": {
        "name": "sqlExpressions",
        "resourceVersion": "1716448665531",
        "creationTimestamp": "2024-05-23T07:17:45Z"
      },
      "spec": {
        "description": "Enables using SQL and DuckDB functions as Expressions.",
        "stage": "experimental",
        "codeowner": "@grafana/grafana-app-platform-squad"
      }
    },
    {
      "metadata": {
        "name": "logsExploreTableDefaultVisualization",
        "resourceVersion": "1716448665531",
        "creationTimestamp": "2024-05-23T07:17:45Z"
      },
      "spec": {
        "description": "Sets the logs table as default visualisation in logs explore",
        "stage": "experimental",
        "codeowner": "@grafana/observability-logs",
        "frontend": true
      }
    },
    {
      "metadata": {
        "name": "lokiExperimentalStreaming",
        "resourceVersion": "1716448665531",
        "creationTimestamp": "2024-05-23T07:17:45Z"
      },
      "spec": {
        "description": "Support new streaming approach for loki (prototype, needs special loki build)",
        "stage": "experimental",
        "codeowner": "@grafana/observability-logs"
      }
    },
    {
      "metadata": {
        "name": "dashgpt",
        "resourceVersion": "1716448665531",
        "creationTimestamp": "2024-05-23T07:17:45Z"
      },
      "spec": {
        "description": "Enable AI powered features in dashboards",
        "stage": "GA",
        "codeowner": "@grafana/dashboards-squad",
        "frontend": true
      }
    },
    {
      "metadata": {
        "name": "sseGroupByDatasource",
        "resourceVersion": "1716448665531",
        "creationTimestamp": "2024-05-23T07:17:45Z"
      },
      "spec": {
        "description": "Send query to the same datasource in a single request when using server side expressions. The `cloudWatchBatchQueries` feature toggle should be enabled if this used with CloudWatch.",
        "stage": "experimental",
        "codeowner": "@grafana/observability-metrics"
      }
    },
    {
      "metadata": {
        "name": "lokiStructuredMetadata",
        "resourceVersion": "1716448665531",
        "creationTimestamp": "2024-05-23T07:17:45Z"
      },
      "spec": {
        "description": "Enables the loki data source to request structured metadata from the Loki server",
        "stage": "GA",
        "codeowner": "@grafana/observability-logs"
      }
    },
    {
      "metadata": {
        "name": "extractFieldsNameDeduplication",
        "resourceVersion": "1716448665531",
        "creationTimestamp": "2024-05-23T07:17:45Z"
      },
      "spec": {
        "description": "Make sure extracted field names are unique in the dataframe",
        "stage": "experimental",
        "codeowner": "@grafana/dataviz-squad",
        "frontend": true
      }
    },
    {
      "metadata": {
        "name": "dashboardSceneForViewers",
        "resourceVersion": "1716448665531",
        "creationTimestamp": "2024-05-23T07:17:45Z"
      },
      "spec": {
        "description": "Enables dashboard rendering using Scenes for viewer roles",
        "stage": "experimental",
        "codeowner": "@grafana/dashboards-squad",
        "frontend": true
      }
    },
    {
      "metadata": {
        "name": "flameGraphItemCollapsing",
        "resourceVersion": "1716448665531",
        "creationTimestamp": "2024-05-23T07:17:45Z"
      },
      "spec": {
        "description": "Allow collapsing of flame graph items",
        "stage": "experimental",
        "codeowner": "@grafana/observability-traces-and-profiling",
        "frontend": true
      }
    },
    {
      "metadata": {
        "name": "newFolderPicker",
        "resourceVersion": "1716448665531",
        "creationTimestamp": "2024-05-23T07:17:45Z"
      },
      "spec": {
        "description": "Enables the nested folder picker without having nested folders enabled",
        "stage": "experimental",
        "codeowner": "@grafana/grafana-frontend-platform",
        "frontend": true
      }
    },
    {
      "metadata": {
        "name": "dualWritePlaylistsMode2",
        "resourceVersion": "1716448665531",
        "creationTimestamp": "2024-05-23T07:17:45Z"
      },
      "spec": {
        "description": "Enables dual writing of playlists to both legacy and k8s storage in mode 2",
        "stage": "experimental",
        "codeowner": "@grafana/search-and-storage"
      }
    },
    {
      "metadata": {
        "name": "accessControlOnCall",
        "resourceVersion": "1716448665531",
        "creationTimestamp": "2024-05-23T07:17:45Z"
      },
      "spec": {
        "description": "Access control primitives for OnCall",
        "stage": "preview",
        "codeowner": "@grafana/identity-access-team",
        "hideFromAdminPage": true
      }
    },
    {
      "metadata": {
        "name": "lokiQuerySplittingConfig",
        "resourceVersion": "1716448665531",
        "creationTimestamp": "2024-05-23T07:17:45Z"
      },
      "spec": {
        "description": "Give users the option to configure split durations for Loki queries",
        "stage": "experimental",
        "codeowner": "@grafana/observability-logs",
        "frontend": true
      }
    },
    {
      "metadata": {
        "name": "awsDatasourcesTempCredentials",
        "resourceVersion": "1716448665531",
        "creationTimestamp": "2024-05-23T07:17:45Z"
      },
      "spec": {
        "description": "Support temporary security credentials in AWS plugins for Grafana Cloud customers",
        "stage": "experimental",
        "codeowner": "@grafana/aws-datasources"
      }
    },
    {
      "metadata": {
        "name": "grafanaAPIServerEnsureKubectlAccess",
        "resourceVersion": "1716448665531",
        "creationTimestamp": "2024-05-23T07:17:45Z"
      },
      "spec": {
        "description": "Start an additional https handler and write kubectl options",
        "stage": "experimental",
        "codeowner": "@grafana/grafana-app-platform-squad",
        "requiresDevMode": true,
        "requiresRestart": true
      }
    },
    {
      "metadata": {
        "name": "pluginsAPIMetrics",
        "resourceVersion": "1716448665531",
        "creationTimestamp": "2024-05-23T07:17:45Z"
      },
      "spec": {
        "description": "Sends metrics of public grafana packages usage by plugins",
        "stage": "experimental",
        "codeowner": "@grafana/plugins-platform-backend",
        "frontend": true
      }
    },
    {
      "metadata": {
        "name": "exploreContentOutline",
        "resourceVersion": "1716448665531",
        "creationTimestamp": "2024-05-23T07:17:45Z"
      },
      "spec": {
        "description": "Content outline sidebar",
        "stage": "GA",
        "codeowner": "@grafana/explore-squad",
        "frontend": true,
        "allowSelfServe": true
      }
    },
    {
      "metadata": {
        "name": "mysqlAnsiQuotes",
        "resourceVersion": "1716448665531",
        "creationTimestamp": "2024-05-23T07:17:45Z"
      },
      "spec": {
        "description": "Use double quotes to escape keyword in a MySQL query",
        "stage": "experimental",
        "codeowner": "@grafana/search-and-storage"
      }
    },
    {
      "metadata": {
        "name": "individualCookiePreferences",
        "resourceVersion": "1716448665531",
        "creationTimestamp": "2024-05-23T07:17:45Z"
      },
      "spec": {
        "description": "Support overriding cookie preferences per user",
        "stage": "experimental",
        "codeowner": "@grafana/grafana-backend-group"
      }
    },
    {
      "metadata": {
        "name": "alertingBacktesting",
        "resourceVersion": "1716448665531",
        "creationTimestamp": "2024-05-23T07:17:45Z"
      },
      "spec": {
        "description": "Rule backtesting API for alerting",
        "stage": "experimental",
        "codeowner": "@grafana/alerting-squad"
      }
    },
    {
      "metadata": {
        "name": "alertingSaveStatePeriodic",
        "resourceVersion": "1716448665531",
        "creationTimestamp": "2024-05-23T07:17:45Z"
      },
      "spec": {
        "description": "Writes the state periodically to the database, asynchronous to rule evaluation",
        "stage": "privatePreview",
        "codeowner": "@grafana/alerting-squad"
      }
    },
    {
      "metadata": {
        "name": "grafanaManagedRecordingRules",
        "resourceVersion": "1716448665531",
        "creationTimestamp": "2024-05-23T07:17:45Z"
      },
      "spec": {
        "description": "Enables Grafana-managed recording rules.",
        "stage": "experimental",
        "codeowner": "@grafana/alerting-squad",
        "hideFromAdminPage": true,
        "hideFromDocs": true
      }
    },
    {
      "metadata": {
        "name": "datasourceProxyDisableRBAC",
        "resourceVersion": "1716448665531",
        "creationTimestamp": "2024-05-23T07:17:45Z"
      },
      "spec": {
        "description": "Disables applying a plugin route's ReqAction field to authorization",
        "stage": "GA",
        "codeowner": "@grafana/identity-access-team",
        "hideFromDocs": true
      }
    },
    {
      "metadata": {
        "name": "panelTitleSearch",
        "resourceVersion": "1716448665531",
        "creationTimestamp": "2024-05-23T07:17:45Z"
      },
      "spec": {
        "description": "Search for dashboards using panel title",
        "stage": "preview",
        "codeowner": "@grafana/grafana-app-platform-squad",
        "hideFromAdminPage": true
      }
    },
    {
      "metadata": {
        "name": "correlations",
        "resourceVersion": "1716448665531",
        "creationTimestamp": "2024-05-23T07:17:45Z"
      },
      "spec": {
        "description": "Correlations page",
        "stage": "GA",
        "codeowner": "@grafana/explore-squad",
        "allowSelfServe": true
      }
    },
    {
      "metadata": {
        "name": "autoMigrateOldPanels",
        "resourceVersion": "1716448665531",
        "creationTimestamp": "2024-05-23T07:17:45Z"
      },
      "spec": {
        "description": "Migrate old angular panels to supported versions (graph, table-old, worldmap, etc)",
        "stage": "preview",
        "codeowner": "@grafana/dataviz-squad",
        "frontend": true
      }
    },
    {
      "metadata": {
        "name": "permissionsFilterRemoveSubquery",
        "resourceVersion": "1716448665531",
        "creationTimestamp": "2024-05-23T07:17:45Z"
      },
      "spec": {
        "description": "Alternative permission filter implementation that does not use subqueries for fetching the dashboard folder",
        "stage": "experimental",
        "codeowner": "@grafana/grafana-backend-group"
      }
    },
    {
      "metadata": {
        "name": "alertmanagerRemoteSecondary",
        "resourceVersion": "1716448665531",
        "creationTimestamp": "2024-05-23T07:17:45Z"
      },
      "spec": {
        "description": "Enable Grafana to sync configuration and state with a remote Alertmanager.",
        "stage": "experimental",
        "codeowner": "@grafana/alerting-squad"
      }
    },
    {
      "metadata": {
        "name": "betterPageScrolling",
        "resourceVersion": "1716448665531",
        "creationTimestamp": "2024-05-23T07:17:45Z"
      },
      "spec": {
        "description": "Removes CustomScrollbar from the UI, relying on native browser scrollbars",
        "stage": "GA",
        "codeowner": "@grafana/grafana-frontend-platform",
        "frontend": true
      }
    },
    {
      "metadata": {
        "name": "dualWritePlaylistsMode3",
        "resourceVersion": "1716448665531",
        "creationTimestamp": "2024-05-23T07:17:45Z"
      },
      "spec": {
        "description": "Enables dual writing of playlists to both legacy and k8s storage in mode 3",
        "stage": "experimental",
        "codeowner": "@grafana/search-and-storage"
      }
    },
    {
      "metadata": {
        "name": "influxdbRunQueriesInParallel",
        "resourceVersion": "1716448665531",
        "creationTimestamp": "2024-05-23T07:17:45Z"
      },
      "spec": {
        "description": "Enables running InfluxDB Influxql queries in parallel",
        "stage": "privatePreview",
        "codeowner": "@grafana/observability-metrics"
      }
    },
    {
      "metadata": {
        "name": "disableSSEDataplane",
        "resourceVersion": "1716448665531",
        "creationTimestamp": "2024-05-23T07:17:45Z"
      },
      "spec": {
        "description": "Disables dataplane specific processing in server side expressions.",
        "stage": "experimental",
        "codeowner": "@grafana/observability-metrics"
      }
    },
    {
      "metadata": {
<<<<<<< HEAD
        "name": "alertingListViewV2",
        "resourceVersion": "1716473873619",
        "creationTimestamp": "2024-05-23T14:17:53Z"
      },
      "spec": {
        "description": "Enables the new alert list view design",
        "stage": "experimental",
        "codeowner": "@grafana/alerting-squad",
        "frontend": true
=======
        "name": "datasourceQueryTypes",
        "resourceVersion": "1716473268430",
        "creationTimestamp": "2024-05-23T14:07:48Z"
      },
      "spec": {
        "description": "Show query type endpoints in datasource API servers (currently hardcoded for testdata, expressions, and prometheus)",
        "stage": "experimental",
        "codeowner": "@grafana/grafana-app-platform-squad",
        "requiresRestart": true
>>>>>>> 51e27200
      }
    }
  ]
}<|MERGE_RESOLUTION|>--- conflicted
+++ resolved
@@ -2227,17 +2227,6 @@
     },
     {
       "metadata": {
-<<<<<<< HEAD
-        "name": "alertingListViewV2",
-        "resourceVersion": "1716473873619",
-        "creationTimestamp": "2024-05-23T14:17:53Z"
-      },
-      "spec": {
-        "description": "Enables the new alert list view design",
-        "stage": "experimental",
-        "codeowner": "@grafana/alerting-squad",
-        "frontend": true
-=======
         "name": "datasourceQueryTypes",
         "resourceVersion": "1716473268430",
         "creationTimestamp": "2024-05-23T14:07:48Z"
@@ -2247,7 +2236,19 @@
         "stage": "experimental",
         "codeowner": "@grafana/grafana-app-platform-squad",
         "requiresRestart": true
->>>>>>> 51e27200
+      }
+    },
+    {
+      "metadata": {
+        "name": "alertingListViewV2",
+        "resourceVersion": "1716558084235",
+        "creationTimestamp": "2024-05-24T13:41:24Z"
+      },
+      "spec": {
+        "description": "Enables the new alert list view design",
+        "stage": "experimental",
+        "codeowner": "@grafana/alerting-squad",
+        "frontend": true
       }
     }
   ]
