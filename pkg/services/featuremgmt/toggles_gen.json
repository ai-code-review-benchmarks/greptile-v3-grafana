--- conflicted
+++ resolved
@@ -386,12 +386,8 @@
       "metadata": {
         "name": "appPlatformAccessTokens",
         "resourceVersion": "1725549369316",
-<<<<<<< HEAD
-        "creationTimestamp": "2024-09-05T16:18:44Z"
-=======
-        "creationTimestamp": "2024-09-05T15:16:09Z",
-        "deletionTimestamp": "2024-10-11T15:54:21Z"
->>>>>>> fcfa4aa7
+        "creationTimestamp": "2024-09-05T16:18:44Z",
+        "deletionTimestamp": "2024-10-14T13:14:46Z"
       },
       "spec": {
         "description": "Enables the use of access tokens for the App Platform",
