{
  "kind": "FeatureList",
  "apiVersion": "featuretoggle.grafana.app/v0alpha1",
  "metadata": {},
  "items": [
    {
      "metadata": {
        "name": "ABTestFeatureToggleA",
        "resourceVersion": "1736782112674",
        "creationTimestamp": "2025-01-13T21:13:13Z"
      },
      "spec": {
        "description": "Test feature toggle to see how cohorts could be set up AB testing",
        "stage": "experimental",
        "codeowner": "@grafana/sharing-squad",
        "hideFromDocs": true,
        "expression": "false"
      }
    },
    {
      "metadata": {
        "name": "ABTestFeatureToggleB",
        "resourceVersion": "1736782112674",
        "creationTimestamp": "2025-01-13T21:13:13Z"
      },
      "spec": {
        "description": "Test feature toggle to see how cohorts could be set up AB testing",
        "stage": "experimental",
        "codeowner": "@grafana/sharing-squad",
        "hideFromDocs": true,
        "expression": "false"
      }
    },
    {
      "metadata": {
        "name": "accessActionSets",
        "resourceVersion": "1731413707429",
        "creationTimestamp": "2024-04-12T16:19:25Z",
        "deletionTimestamp": "2025-03-11T16:34:55Z",
        "annotations": {
          "grafana.app/updatedTimestamp": "2024-11-12 12:15:07.42916 +0000 UTC"
        }
      },
      "spec": {
        "description": "Introduces action sets for resource permissions. Also ensures that all folder editors and admins can create subfolders without needing any additional permissions.",
        "stage": "GA",
        "codeowner": "@grafana/identity-access-team",
        "expression": "true"
      }
    },
    {
      "metadata": {
        "name": "accessControlOnCall",
        "resourceVersion": "1726562036211",
        "creationTimestamp": "2022-10-19T16:10:09Z",
        "deletionTimestamp": "2025-02-24T14:40:54Z",
        "annotations": {
          "grafana.app/updatedTimestamp": "2024-09-17 08:33:56.211355566 +0000 UTC"
        }
      },
      "spec": {
        "description": "Access control primitives for OnCall",
        "stage": "GA",
        "codeowner": "@grafana/identity-access-team",
        "hideFromAdminPage": true,
        "expression": "true"
      }
    },
    {
      "metadata": {
        "name": "addFieldFromCalculationStatFunctions",
        "resourceVersion": "1722289107837",
        "creationTimestamp": "2023-11-03T14:39:58Z",
        "annotations": {
          "grafana.app/updatedTimestamp": "2024-07-29 21:38:27.837976 +0000 UTC"
        }
      },
      "spec": {
        "description": "Add cumulative and window functions to the add field from calculation transformation",
        "stage": "GA",
        "codeowner": "@grafana/dataviz-squad",
        "frontend": true,
        "expression": "true"
      }
    },
    {
      "metadata": {
        "name": "adhocFilterOneOf",
        "resourceVersion": "1723119716623",
        "creationTimestamp": "2024-08-12T08:56:42Z",
        "deletionTimestamp": "2024-09-05T12:49:24Z"
      },
      "spec": {
        "description": "Exposes a new 'one of' operator for ad-hoc filters. This operator allows users to filter by multiple values in a single filter.",
        "stage": "experimental",
        "codeowner": "@grafana/dashboards-squad"
      }
    },
    {
      "metadata": {
        "name": "aiGeneratedDashboardChanges",
        "resourceVersion": "1718727528075",
        "creationTimestamp": "2024-03-05T12:01:31Z"
      },
      "spec": {
        "description": "Enable AI powered features for dashboards to auto-summary changes when saving",
        "stage": "experimental",
        "codeowner": "@grafana/dashboards-squad",
        "frontend": true
      }
    },
    {
      "metadata": {
        "name": "alertRuleRestore",
        "resourceVersion": "1741127758142",
        "creationTimestamp": "2025-03-04T22:29:36Z",
        "annotations": {
          "grafana.app/updatedTimestamp": "2025-03-04 22:35:58.1421143 +0000 UTC"
        }
      },
      "spec": {
        "description": "Enables the alert rule restore feature",
        "stage": "preview",
        "codeowner": "@grafana/alerting-squad",
        "expression": "true"
      }
    },
    {
      "metadata": {
        "name": "alertStateHistoryLokiOnly",
        "resourceVersion": "1718727528075",
        "creationTimestamp": "2023-03-30T18:53:21Z"
      },
      "spec": {
        "description": "Disable Grafana alerts from emitting annotations when a remote Loki instance is available.",
        "stage": "experimental",
        "codeowner": "@grafana/alerting-squad"
      }
    },
    {
      "metadata": {
        "name": "alertStateHistoryLokiPrimary",
        "resourceVersion": "1718727528075",
        "creationTimestamp": "2023-03-30T18:53:21Z"
      },
      "spec": {
        "description": "Enable a remote Loki instance as the primary source for state history reads.",
        "stage": "experimental",
        "codeowner": "@grafana/alerting-squad"
      }
    },
    {
      "metadata": {
        "name": "alertStateHistoryLokiSecondary",
        "resourceVersion": "1718727528075",
        "creationTimestamp": "2023-03-30T18:53:21Z"
      },
      "spec": {
        "description": "Enable Grafana to write alert state history to an external Loki instance in addition to Grafana annotations.",
        "stage": "experimental",
        "codeowner": "@grafana/alerting-squad"
      }
    },
    {
      "metadata": {
        "name": "alertingAlertmanagerExtraDedupStage",
        "resourceVersion": "1738251165994",
        "creationTimestamp": "2025-01-30T15:32:45Z"
      },
      "spec": {
        "description": "enables extra deduplication stage in alertmanager that checks that timestamps of the pipeline and the current state are matching",
        "stage": "experimental",
        "codeowner": "@grafana/alerting-squad",
        "requiresRestart": true,
        "hideFromAdminPage": true,
        "hideFromDocs": true
      }
    },
    {
      "metadata": {
        "name": "alertingAlertmanagerExtraDedupStageStopPipeline",
        "resourceVersion": "1738251165994",
        "creationTimestamp": "2025-01-30T15:32:45Z"
      },
      "spec": {
        "description": "works together with alertingAlertmanagerExtraDedupStage, if enabled, it will stop the pipeline if the timestamps are not matching. Otherwise, it will emit a warning",
        "stage": "experimental",
        "codeowner": "@grafana/alerting-squad",
        "requiresRestart": true,
        "hideFromAdminPage": true,
        "hideFromDocs": true
      }
    },
    {
      "metadata": {
        "name": "alertingApiServer",
        "resourceVersion": "1734627512749",
        "creationTimestamp": "2024-06-20T20:52:03Z",
        "annotations": {
          "grafana.app/updatedTimestamp": "2024-12-19 16:58:32.7498017 +0000 UTC"
        }
      },
      "spec": {
        "description": "Register Alerting APIs with the K8s API server",
        "stage": "GA",
        "codeowner": "@grafana/alerting-squad",
        "requiresRestart": true,
        "expression": "true"
      }
    },
    {
      "metadata": {
        "name": "alertingBacktesting",
        "resourceVersion": "1718727528075",
        "creationTimestamp": "2022-12-14T14:44:14Z"
      },
      "spec": {
        "description": "Rule backtesting API for alerting",
        "stage": "experimental",
        "codeowner": "@grafana/alerting-squad"
      }
    },
    {
      "metadata": {
        "name": "alertingCentralAlertHistory",
        "resourceVersion": "1718727528075",
        "creationTimestamp": "2024-05-29T15:01:38Z"
      },
      "spec": {
        "description": "Enables the new central alert history.",
        "stage": "experimental",
        "codeowner": "@grafana/alerting-squad",
        "frontend": true
      }
    },
    {
      "metadata": {
        "name": "alertingConversionAPI",
        "resourceVersion": "1739207762746",
        "creationTimestamp": "2025-02-10T17:16:02Z"
      },
      "spec": {
        "description": "Enable the alerting conversion API",
        "stage": "experimental",
        "codeowner": "@grafana/alerting-squad",
        "hideFromAdminPage": true,
        "hideFromDocs": true
      }
    },
    {
      "metadata": {
        "name": "alertingDisableSendAlertsExternal",
        "resourceVersion": "1718727528075",
        "creationTimestamp": "2024-05-23T12:29:19Z"
      },
      "spec": {
        "description": "Disables the ability to send alerts to an external Alertmanager datasource.",
        "stage": "experimental",
        "codeowner": "@grafana/alerting-squad",
        "hideFromAdminPage": true,
        "hideFromDocs": true
      }
    },
    {
      "metadata": {
        "name": "alertingFilterV2",
        "resourceVersion": "1723028774805",
        "creationTimestamp": "2024-09-11T11:29:26Z"
      },
      "spec": {
        "description": "Enable the new alerting search experience",
        "stage": "experimental",
        "codeowner": "@grafana/alerting-squad",
        "hideFromDocs": true
      }
    },
    {
      "metadata": {
        "name": "alertingInsights",
        "resourceVersion": "1720021873452",
        "creationTimestamp": "2023-09-14T12:58:04Z",
        "annotations": {
          "grafana.app/updatedTimestamp": "2024-07-03 15:51:13.452477 +0000 UTC"
        }
      },
      "spec": {
        "description": "Show the new alerting insights landing page",
        "stage": "GA",
        "codeowner": "@grafana/alerting-squad",
        "frontend": true,
        "hideFromAdminPage": true,
        "expression": "true"
      }
    },
    {
      "metadata": {
        "name": "alertingJiraIntegration",
        "resourceVersion": "1739362088655",
        "creationTimestamp": "2025-02-12T10:45:07Z",
        "annotations": {
          "grafana.app/updatedTimestamp": "2025-02-12 12:08:08.655259 +0000 UTC"
        }
      },
      "spec": {
        "description": "Enables the new Jira integration for contact points in cloud alert managers.",
        "stage": "experimental",
        "codeowner": "@grafana/alerting-squad",
        "frontend": true,
        "hideFromDocs": true
      }
    },
    {
      "metadata": {
        "name": "alertingListViewV2",
        "resourceVersion": "1718727528075",
        "creationTimestamp": "2024-05-24T14:40:49Z"
      },
      "spec": {
        "description": "Enables the new alert list view design",
        "stage": "experimental",
        "codeowner": "@grafana/alerting-squad",
        "frontend": true
      }
    },
    {
      "metadata": {
        "name": "alertingMigrationUI",
<<<<<<< HEAD
        "resourceVersion": "1741771863473",
        "creationTimestamp": "2025-03-12T09:27:13Z",
        "annotations": {
          "grafana.app/updatedTimestamp": "2025-03-12 09:31:03.473243 +0000 UTC"
        }
=======
        "resourceVersion": "1741968018953",
        "creationTimestamp": "2025-03-14T16:00:18Z"
>>>>>>> de6a48a2
      },
      "spec": {
        "description": "Enables the alerting migration UI, to migrate datasource-managed rules to Grafana-managed rules",
        "stage": "experimental",
        "codeowner": "@grafana/alerting-squad",
        "frontend": true,
        "hideFromAdminPage": true,
        "hideFromDocs": true
      }
    },
    {
      "metadata": {
        "name": "alertingNoDataErrorExecution",
        "resourceVersion": "1720021873452",
        "creationTimestamp": "2023-08-15T14:27:15Z",
        "deletionTimestamp": "2025-03-13T19:16:25Z",
        "annotations": {
          "grafana.app/updatedTimestamp": "2024-07-03 15:51:13.452477 +0000 UTC"
        }
      },
      "spec": {
        "description": "Changes how Alerting state manager handles execution of NoData/Error",
        "stage": "GA",
        "codeowner": "@grafana/alerting-squad",
        "requiresRestart": true,
        "expression": "true"
      }
    },
    {
      "metadata": {
        "name": "alertingNoNormalState",
        "resourceVersion": "1718727528075",
        "creationTimestamp": "2023-01-13T23:29:29Z",
        "deletionTimestamp": "2025-01-31T15:46:31Z"
      },
      "spec": {
        "description": "Stop maintaining state of alerts that are not firing",
        "stage": "preview",
        "codeowner": "@grafana/alerting-squad",
        "hideFromAdminPage": true
      }
    },
    {
      "metadata": {
        "name": "alertingNotificationsStepMode",
        "resourceVersion": "1737362059637",
        "creationTimestamp": "2024-11-22T11:07:45Z",
        "annotations": {
          "grafana.app/updatedTimestamp": "2025-01-20 08:34:19.63725 +0000 UTC"
        }
      },
      "spec": {
        "description": "Enables simplified step mode in the notifications section",
        "stage": "GA",
        "codeowner": "@grafana/alerting-squad",
        "frontend": true,
        "expression": "true"
      }
    },
    {
      "metadata": {
        "name": "alertingPrometheusRulesPrimary",
        "resourceVersion": "1727332930692",
        "creationTimestamp": "2024-09-27T12:27:16Z",
        "annotations": {
          "grafana.app/updatedTimestamp": "2024-09-26 06:42:10.692959 +0000 UTC"
        }
      },
      "spec": {
        "description": "Uses Prometheus rules as the primary source of truth for ruler-enabled data sources",
        "stage": "experimental",
        "codeowner": "@grafana/alerting-squad",
        "frontend": true
      }
    },
    {
      "metadata": {
        "name": "alertingQueryAndExpressionsStepMode",
        "resourceVersion": "1737362059637",
        "creationTimestamp": "2024-09-26T06:33:14Z",
        "annotations": {
          "grafana.app/updatedTimestamp": "2025-01-20 08:34:19.63725 +0000 UTC"
        }
      },
      "spec": {
        "description": "Enables step mode for alerting queries and expressions",
        "stage": "GA",
        "codeowner": "@grafana/alerting-squad",
        "frontend": true,
        "expression": "true"
      }
    },
    {
      "metadata": {
        "name": "alertingQueryOptimization",
        "resourceVersion": "1720021873452",
        "creationTimestamp": "2024-01-10T20:52:58Z",
        "annotations": {
          "grafana.app/updatedTimestamp": "2024-07-03 15:51:13.452477 +0000 UTC"
        }
      },
      "spec": {
        "description": "Optimizes eligible queries in order to reduce load on datasources",
        "stage": "GA",
        "codeowner": "@grafana/alerting-squad",
        "expression": "false"
      }
    },
    {
      "metadata": {
        "name": "alertingRuleVersionHistoryRestore",
        "resourceVersion": "1740740039764",
        "creationTimestamp": "2025-01-16T14:08:12Z",
        "annotations": {
          "grafana.app/updatedTimestamp": "2025-02-28 10:53:59.764894 +0000 UTC"
        }
      },
      "spec": {
        "description": "Enables the alert rule version history restore feature",
        "stage": "GA",
        "codeowner": "@grafana/alerting-squad",
        "frontend": true,
        "hideFromAdminPage": true,
        "hideFromDocs": true,
        "expression": "true"
      }
    },
    {
      "metadata": {
        "name": "alertingSaveStateCompressed",
        "resourceVersion": "1738604435531",
        "creationTimestamp": "2025-01-17T18:17:20Z",
        "annotations": {
          "grafana.app/updatedTimestamp": "2025-02-03 17:40:35.53174 +0000 UTC"
        }
      },
      "spec": {
        "description": "Enables the compressed protobuf-based alert state storage",
        "stage": "preview",
        "codeowner": "@grafana/alerting-squad",
        "expression": "false"
      }
    },
    {
      "metadata": {
        "name": "alertingSaveStatePeriodic",
        "resourceVersion": "1738604155684",
        "creationTimestamp": "2024-01-23T16:03:30Z",
        "annotations": {
          "grafana.app/updatedTimestamp": "2025-02-03 17:35:55.684572 +0000 UTC"
        }
      },
      "spec": {
        "description": "Writes the state periodically to the database, asynchronous to rule evaluation",
        "stage": "privatePreview",
        "codeowner": "@grafana/alerting-squad"
      }
    },
    {
      "metadata": {
        "name": "alertingSimplifiedRouting",
        "resourceVersion": "1720021873452",
        "creationTimestamp": "2023-11-10T13:14:39Z",
        "annotations": {
          "grafana.app/updatedTimestamp": "2024-07-03 15:51:13.452477 +0000 UTC"
        }
      },
      "spec": {
        "description": "Enables users to easily configure alert notifications by specifying a contact point directly when editing or creating an alert rule",
        "stage": "GA",
        "codeowner": "@grafana/alerting-squad",
        "expression": "true"
      }
    },
    {
      "metadata": {
        "name": "alertingUIOptimizeReducer",
        "resourceVersion": "1731923458730",
        "creationTimestamp": "2024-11-18T10:59:00Z",
        "annotations": {
          "grafana.app/updatedTimestamp": "2024-11-18 09:50:58.730825 +0000 UTC"
        }
      },
      "spec": {
        "description": "Enables removing the reducer from the alerting UI when creating a new alert rule and using instant query",
        "stage": "GA",
        "codeowner": "@grafana/alerting-squad",
        "frontend": true,
        "expression": "true"
      }
    },
    {
      "metadata": {
        "name": "alertmanagerRemoteOnly",
        "resourceVersion": "1718727528075",
        "creationTimestamp": "2023-10-30T16:27:08Z"
      },
      "spec": {
        "description": "Disable the internal Alertmanager and only use the external one defined.",
        "stage": "experimental",
        "codeowner": "@grafana/alerting-squad"
      }
    },
    {
      "metadata": {
        "name": "alertmanagerRemotePrimary",
        "resourceVersion": "1718727528075",
        "creationTimestamp": "2023-10-30T16:27:08Z"
      },
      "spec": {
        "description": "Enable Grafana to have a remote Alertmanager instance as the primary Alertmanager.",
        "stage": "experimental",
        "codeowner": "@grafana/alerting-squad"
      }
    },
    {
      "metadata": {
        "name": "alertmanagerRemoteSecondary",
        "resourceVersion": "1718727528075",
        "creationTimestamp": "2023-10-30T16:27:08Z"
      },
      "spec": {
        "description": "Enable Grafana to sync configuration and state with a remote Alertmanager.",
        "stage": "experimental",
        "codeowner": "@grafana/alerting-squad"
      }
    },
    {
      "metadata": {
        "name": "angularDeprecationUI",
        "resourceVersion": "1720021873452",
        "creationTimestamp": "2023-08-29T14:05:47Z",
        "annotations": {
          "grafana.app/updatedTimestamp": "2024-07-03 15:51:13.452477 +0000 UTC"
        }
      },
      "spec": {
        "description": "Display Angular warnings in dashboards and panels",
        "stage": "GA",
        "codeowner": "@grafana/plugins-platform-backend",
        "frontend": true,
        "expression": "true"
      }
    },
    {
      "metadata": {
        "name": "annotationPermissionUpdate",
        "resourceVersion": "1720021873452",
        "creationTimestamp": "2023-10-31T13:30:13Z",
        "annotations": {
          "grafana.app/updatedTimestamp": "2024-07-03 15:51:13.452477 +0000 UTC"
        }
      },
      "spec": {
        "description": "Change the way annotation permissions work by scoping them to folders and dashboards.",
        "stage": "GA",
        "codeowner": "@grafana/identity-access-team",
        "expression": "true"
      }
    },
    {
      "metadata": {
        "name": "appPlatformAccessTokens",
        "resourceVersion": "1725549369316",
        "creationTimestamp": "2024-09-05T16:18:44Z",
        "deletionTimestamp": "2024-10-14T10:47:18Z"
      },
      "spec": {
        "description": "Enables the use of access tokens for the App Platform",
        "stage": "experimental",
        "codeowner": "@grafana/identity-access-team",
        "hideFromAdminPage": true,
        "hideFromDocs": true
      }
    },
    {
      "metadata": {
        "name": "appPlatformGrpcClientAuth",
        "resourceVersion": "1728662061076",
        "creationTimestamp": "2024-10-14T10:47:18Z"
      },
      "spec": {
        "description": "Enables the gRPC client to authenticate with the App Platform by using ID \u0026 access tokens",
        "stage": "experimental",
        "codeowner": "@grafana/identity-access-team",
        "hideFromAdminPage": true,
        "hideFromDocs": true
      }
    },
    {
      "metadata": {
        "name": "appSidecar",
        "resourceVersion": "1731608393499",
        "creationTimestamp": "2024-09-09T12:45:05Z",
        "annotations": {
          "grafana.app/updatedTimestamp": "2024-11-14 18:19:53.499798 +0000 UTC"
        }
      },
      "spec": {
        "description": "Enable the app sidecar feature that allows rendering 2 apps at the same time",
        "stage": "experimental",
        "codeowner": "@grafana/grafana-frontend-platform"
      }
    },
    {
      "metadata": {
        "name": "assetSriChecks",
        "resourceVersion": "1739984409734",
        "creationTimestamp": "2025-02-19T15:56:59Z",
        "annotations": {
          "grafana.app/updatedTimestamp": "2025-02-19 17:00:09.734088 +0000 UTC"
        }
      },
      "spec": {
        "description": "Enables SRI checks for Grafana JavaScript assets",
        "stage": "experimental",
        "codeowner": "@grafana/frontend-ops",
        "frontend": true
      }
    },
    {
      "metadata": {
        "name": "authAPIAccessTokenAuth",
        "resourceVersion": "1718727528075",
        "creationTimestamp": "2024-04-02T15:45:15Z",
        "deletionTimestamp": "2025-02-04T14:58:33Z"
      },
      "spec": {
        "description": "Enables the use of Auth API access tokens for authentication",
        "stage": "experimental",
        "codeowner": "@grafana/identity-access-team",
        "hideFromAdminPage": true,
        "hideFromDocs": true
      }
    },
    {
      "metadata": {
        "name": "authZGRPCServer",
        "resourceVersion": "1718727528075",
        "creationTimestamp": "2024-06-13T09:41:35Z"
      },
      "spec": {
        "description": "Enables the gRPC server for authorization",
        "stage": "experimental",
        "codeowner": "@grafana/identity-access-team",
        "hideFromAdminPage": true,
        "hideFromDocs": true
      }
    },
    {
      "metadata": {
        "name": "autoMigrateGraphPanel",
        "resourceVersion": "1718727528075",
        "creationTimestamp": "2024-02-08T22:00:48Z"
      },
      "spec": {
        "description": "Migrate old graph panel to supported time series panel - broken out from autoMigrateOldPanels to enable granular tracking",
        "stage": "preview",
        "codeowner": "@grafana/dataviz-squad",
        "frontend": true
      }
    },
    {
      "metadata": {
        "name": "autoMigrateOldPanels",
        "resourceVersion": "1718727528075",
        "creationTimestamp": "2023-03-23T04:02:36Z"
      },
      "spec": {
        "description": "Migrate old angular panels to supported versions (graph, table-old, worldmap, etc)",
        "stage": "preview",
        "codeowner": "@grafana/dataviz-squad",
        "frontend": true
      }
    },
    {
      "metadata": {
        "name": "autoMigratePiechartPanel",
        "resourceVersion": "1718727528075",
        "creationTimestamp": "2024-02-14T16:06:25Z"
      },
      "spec": {
        "description": "Migrate old piechart panel to supported piechart panel - broken out from autoMigrateOldPanels to enable granular tracking",
        "stage": "preview",
        "codeowner": "@grafana/dataviz-squad",
        "frontend": true
      }
    },
    {
      "metadata": {
        "name": "autoMigrateStatPanel",
        "resourceVersion": "1718727528075",
        "creationTimestamp": "2024-02-14T16:06:25Z"
      },
      "spec": {
        "description": "Migrate old stat panel to supported stat panel - broken out from autoMigrateOldPanels to enable granular tracking",
        "stage": "preview",
        "codeowner": "@grafana/dataviz-squad",
        "frontend": true
      }
    },
    {
      "metadata": {
        "name": "autoMigrateTablePanel",
        "resourceVersion": "1718727528075",
        "creationTimestamp": "2024-02-14T16:06:25Z"
      },
      "spec": {
        "description": "Migrate old table panel to supported table panel - broken out from autoMigrateOldPanels to enable granular tracking",
        "stage": "preview",
        "codeowner": "@grafana/dataviz-squad",
        "frontend": true
      }
    },
    {
      "metadata": {
        "name": "autoMigrateWorldmapPanel",
        "resourceVersion": "1718727528075",
        "creationTimestamp": "2024-02-14T16:06:25Z"
      },
      "spec": {
        "description": "Migrate old worldmap panel to supported geomap panel - broken out from autoMigrateOldPanels to enable granular tracking",
        "stage": "preview",
        "codeowner": "@grafana/dataviz-squad",
        "frontend": true
      }
    },
    {
      "metadata": {
        "name": "autoMigrateXYChartPanel",
        "resourceVersion": "1722537244598",
        "creationTimestamp": "2024-03-22T15:44:37Z",
        "deletionTimestamp": "2024-11-14T16:36:18Z",
        "annotations": {
          "grafana.app/updatedTimestamp": "2024-08-01 18:34:04.598082 +0000 UTC"
        }
      },
      "spec": {
        "description": "Migrate old XYChart panel to new XYChart2 model",
        "stage": "GA",
        "codeowner": "@grafana/dataviz-squad",
        "frontend": true,
        "expression": "true"
      }
    },
    {
      "metadata": {
        "name": "autofixDSUID",
        "resourceVersion": "1717578796182",
        "creationTimestamp": "2024-05-03T11:32:07Z",
        "deletionTimestamp": "2024-06-20T10:56:39Z"
      },
      "spec": {
        "description": "Automatically migrates invalid datasource UIDs",
        "stage": "experimental",
        "codeowner": "@grafana/plugins-platform-backend"
      }
    },
    {
      "metadata": {
        "name": "awsAsyncQueryCaching",
        "resourceVersion": "1720021873452",
        "creationTimestamp": "2023-07-21T15:34:07Z",
        "annotations": {
          "grafana.app/updatedTimestamp": "2024-07-03 15:51:13.452477 +0000 UTC"
        }
      },
      "spec": {
        "description": "Enable caching for async queries for Redshift and Athena. Requires that the datasource has caching and async query support enabled",
        "stage": "GA",
        "codeowner": "@grafana/aws-datasources",
        "expression": "true"
      }
    },
    {
      "metadata": {
        "name": "awsDatasourcesNewFormStyling",
        "resourceVersion": "1720021873452",
        "creationTimestamp": "2023-10-12T08:59:10Z",
        "deletionTimestamp": "2024-07-22T12:48:17Z",
        "annotations": {
          "grafana.app/updatedTimestamp": "2024-07-03 15:51:13.452477 +0000 UTC"
        }
      },
      "spec": {
        "description": "Applies new form styling for configuration and query editors in AWS plugins",
        "stage": "GA",
        "codeowner": "@grafana/aws-datasources",
        "frontend": true,
        "expression": "true"
      }
    },
    {
      "metadata": {
        "name": "awsDatasourcesTempCredentials",
        "resourceVersion": "1718727528075",
        "creationTimestamp": "2023-07-06T15:06:11Z"
      },
      "spec": {
        "description": "Support temporary security credentials in AWS plugins for Grafana Cloud customers",
        "stage": "experimental",
        "codeowner": "@grafana/aws-datasources"
      }
    },
    {
      "metadata": {
        "name": "azureMonitorDisableLogLimit",
        "resourceVersion": "1727698096407",
        "creationTimestamp": "2024-10-24T13:32:09Z",
        "deletionTimestamp": "2024-10-22T09:44:12Z",
        "annotations": {
          "grafana.app/updatedTimestamp": "2024-09-30 12:08:16.407109 +0000 UTC"
        }
      },
      "spec": {
        "description": "Disables the log limit restriction for Azure Monitor when true. The limit is enabled by default.",
        "stage": "GA",
        "codeowner": "@grafana/partner-datasources",
        "expression": "false"
      }
    },
    {
      "metadata": {
        "name": "azureMonitorEnableUserAuth",
        "resourceVersion": "1732189410576",
        "creationTimestamp": "2024-11-27T14:01:54Z",
        "annotations": {
          "grafana.app/updatedTimestamp": "2024-11-21 11:43:30.576196 +0000 UTC"
        }
      },
      "spec": {
        "description": "Enables user auth for Azure Monitor datasource only",
        "stage": "GA",
        "codeowner": "@grafana/partner-datasources",
        "expression": "true"
      }
    },
    {
      "metadata": {
        "name": "azureMonitorLogLimit",
        "resourceVersion": "1727696791818",
        "creationTimestamp": "2024-09-30T11:45:45Z",
        "deletionTimestamp": "2024-09-30T11:51:51Z",
        "annotations": {
          "grafana.app/updatedTimestamp": "2024-09-30 11:46:31.818302 +0000 UTC"
        }
      },
      "spec": {
        "description": "Control the log limit restriction for Azure Monitor",
        "stage": "GA",
        "codeowner": "@grafana/partner-datasources"
      }
    },
    {
      "metadata": {
        "name": "azureMonitorPrometheusExemplars",
        "resourceVersion": "1723028568258",
        "creationTimestamp": "2024-06-06T16:53:17Z",
        "annotations": {
          "grafana.app/updatedTimestamp": "2024-08-07 11:02:48.258776 +0000 UTC"
        }
      },
      "spec": {
        "description": "Allows configuration of Azure Monitor as a data source that can provide Prometheus exemplars",
        "stage": "preview",
        "codeowner": "@grafana/partner-datasources"
      }
    },
    {
      "metadata": {
        "name": "backgroundPluginInstaller",
        "resourceVersion": "1723202510081",
        "creationTimestamp": "2024-08-12T14:39:31Z",
        "deletionTimestamp": "2024-09-23T13:49:18Z"
      },
      "spec": {
        "description": "Enable background plugin installer",
        "stage": "experimental",
        "codeowner": "@grafana/plugins-platform-backend",
        "requiresRestart": true
      }
    },
    {
      "metadata": {
        "name": "bodyScrolling",
        "resourceVersion": "1721723807004",
        "creationTimestamp": "2024-07-01T10:28:39Z",
        "deletionTimestamp": "2024-09-24T12:23:18Z",
        "annotations": {
          "grafana.app/updatedTimestamp": "2024-07-23 08:36:47.004393 +0000 UTC"
        }
      },
      "spec": {
        "description": "Adjusts Page to make body the scrollable element",
        "stage": "preview",
        "codeowner": "@grafana/grafana-frontend-platform",
        "frontend": true,
        "allowSelfServe": true,
        "hideFromDocs": true,
        "expression": "false"
      }
    },
    {
      "metadata": {
        "name": "cachingOptimizeSerializationMemoryUsage",
        "resourceVersion": "1718727528075",
        "creationTimestamp": "2023-10-12T16:56:49Z"
      },
      "spec": {
        "description": "If enabled, the caching backend gradually serializes query responses for the cache, comparing against the configured `[caching]max_value_mb` value as it goes. This can can help prevent Grafana from running out of memory while attempting to cache very large query responses.",
        "stage": "experimental",
        "codeowner": "@grafana/grafana-operator-experience-squad"
      }
    },
    {
      "metadata": {
        "name": "canvasPanelNesting",
        "resourceVersion": "1718727528075",
        "creationTimestamp": "2022-05-31T19:03:34Z"
      },
      "spec": {
        "description": "Allow elements nesting",
        "stage": "experimental",
        "codeowner": "@grafana/dataviz-squad",
        "frontend": true,
        "hideFromAdminPage": true
      }
    },
    {
      "metadata": {
        "name": "canvasPanelPanZoom",
        "resourceVersion": "1718727528075",
        "creationTimestamp": "2024-01-02T19:52:21Z"
      },
      "spec": {
        "description": "Allow pan and zoom in canvas panel",
        "stage": "preview",
        "codeowner": "@grafana/dataviz-squad",
        "frontend": true
      }
    },
    {
      "metadata": {
        "name": "cloudRBACRoles",
        "resourceVersion": "1721984527957",
        "creationTimestamp": "2024-01-10T13:19:01Z",
        "annotations": {
          "grafana.app/updatedTimestamp": "2024-07-26 09:02:07.957377 +0000 UTC"
        }
      },
      "spec": {
        "description": "Enabled grafana cloud specific RBAC roles",
        "stage": "preview",
        "codeowner": "@grafana/identity-access-team",
        "requiresRestart": true,
        "allowSelfServe": true,
        "hideFromAdminPage": true,
        "hideFromDocs": true
      }
    },
    {
      "metadata": {
        "name": "cloudWatchBatchQueries",
        "resourceVersion": "1718727528075",
        "creationTimestamp": "2023-10-20T19:09:41Z"
      },
      "spec": {
        "description": "Runs CloudWatch metrics queries as separate batches",
        "stage": "preview",
        "codeowner": "@grafana/aws-datasources"
      }
    },
    {
      "metadata": {
        "name": "cloudWatchCrossAccountQuerying",
        "resourceVersion": "1720021873452",
        "creationTimestamp": "2022-11-28T11:39:12Z",
        "annotations": {
          "grafana.app/updatedTimestamp": "2024-07-03 15:51:13.452477 +0000 UTC"
        }
      },
      "spec": {
        "description": "Enables cross-account querying in CloudWatch datasources",
        "stage": "GA",
        "codeowner": "@grafana/aws-datasources",
        "allowSelfServe": true,
        "expression": "true"
      }
    },
    {
      "metadata": {
        "name": "cloudWatchNewLabelParsing",
        "resourceVersion": "1720021873452",
        "creationTimestamp": "2024-04-05T15:57:56Z",
        "annotations": {
          "grafana.app/updatedTimestamp": "2024-07-03 15:51:13.452477 +0000 UTC"
        }
      },
      "spec": {
        "description": "Updates CloudWatch label parsing to be more accurate",
        "stage": "GA",
        "codeowner": "@grafana/aws-datasources",
        "expression": "true"
      }
    },
    {
      "metadata": {
        "name": "cloudWatchRoundUpEndTime",
        "resourceVersion": "1720021873452",
        "creationTimestamp": "2024-06-27T15:10:28Z",
        "annotations": {
          "grafana.app/updatedTimestamp": "2024-07-03 15:51:13.452477 +0000 UTC"
        }
      },
      "spec": {
        "description": "Round up end time for metric queries to the next minute to avoid missing data",
        "stage": "GA",
        "codeowner": "@grafana/aws-datasources",
        "expression": "true"
      }
    },
    {
      "metadata": {
        "name": "cloudwatchMetricInsightsCrossAccount",
        "resourceVersion": "1729265619643",
        "creationTimestamp": "2024-07-02T10:34:12Z",
        "deletionTimestamp": "2025-01-10T22:23:23Z",
        "annotations": {
          "grafana.app/updatedTimestamp": "2024-10-18 15:33:39.643165 +0000 UTC"
        }
      },
      "spec": {
        "description": "Enables cross account observability for Cloudwatch Metric Insights query builder",
        "stage": "GA",
        "codeowner": "@grafana/aws-datasources",
        "frontend": true,
        "expression": "true"
      }
    },
    {
      "metadata": {
        "name": "configurableSchedulerTick",
        "resourceVersion": "1718727528075",
        "creationTimestamp": "2023-07-26T16:44:12Z"
      },
      "spec": {
        "description": "Enable changing the scheduler base interval via configuration option unified_alerting.scheduler_tick_interval",
        "stage": "experimental",
        "codeowner": "@grafana/alerting-squad",
        "requiresRestart": true,
        "hideFromDocs": true
      }
    },
    {
      "metadata": {
        "name": "correlations",
        "resourceVersion": "1731608393499",
        "creationTimestamp": "2022-09-16T13:14:27Z",
        "annotations": {
          "grafana.app/updatedTimestamp": "2024-11-14 18:19:53.499798 +0000 UTC"
        }
      },
      "spec": {
        "description": "Correlations page",
        "stage": "GA",
        "codeowner": "@grafana/dataviz-squad",
        "allowSelfServe": true,
        "expression": "true"
      }
    },
    {
      "metadata": {
        "name": "crashDetection",
        "resourceVersion": "1730381712885",
        "creationTimestamp": "2024-11-12T15:07:27Z"
      },
      "spec": {
        "description": "Enables browser crash detection reporting to Faro.",
        "stage": "experimental",
        "codeowner": "@grafana/observability-traces-and-profiling",
        "frontend": true
      }
    },
    {
      "metadata": {
        "name": "dashboardNewLayouts",
        "resourceVersion": "1729671312626",
        "creationTimestamp": "2024-10-23T08:55:45Z",
        "annotations": {
          "grafana.app/updatedTimestamp": "2024-10-23 08:15:12.626632 +0000 UTC"
        }
      },
      "spec": {
        "description": "Enables experimental new dashboard layouts",
        "stage": "experimental",
        "codeowner": "@grafana/dashboards-squad",
        "frontend": true
      }
    },
    {
      "metadata": {
        "name": "dashboardRestore",
        "resourceVersion": "1728397491294",
        "creationTimestamp": "2024-05-16T17:36:26Z",
        "annotations": {
          "grafana.app/updatedTimestamp": "2024-10-08 14:24:51.294668 +0000 UTC"
        }
      },
      "spec": {
        "description": "Enables deleted dashboard restore feature",
        "stage": "experimental",
        "codeowner": "@grafana/search-and-storage",
        "hideFromAdminPage": true,
        "expression": "false"
      }
    },
    {
      "metadata": {
        "name": "dashboardRestoreUI",
        "resourceVersion": "1720021873452",
        "creationTimestamp": "2024-06-25T14:43:13Z",
        "deletionTimestamp": "2024-10-11T08:29:58Z",
        "annotations": {
          "grafana.app/updatedTimestamp": "2024-07-03 15:51:13.452477 +0000 UTC"
        }
      },
      "spec": {
        "description": "Enables the frontend to be able to restore a recently deleted dashboard",
        "stage": "experimental",
        "codeowner": "@grafana/grafana-frontend-platform",
        "expression": "false"
      }
    },
    {
      "metadata": {
        "name": "dashboardScene",
        "resourceVersion": "1729671397794",
        "creationTimestamp": "2023-11-13T08:51:21Z",
        "annotations": {
          "grafana.app/updatedTimestamp": "2024-10-23 08:16:37.794144 +0000 UTC"
        }
      },
      "spec": {
        "description": "Enables dashboard rendering using scenes for all roles",
        "stage": "GA",
        "codeowner": "@grafana/dashboards-squad",
        "frontend": true,
        "expression": "true"
      }
    },
    {
      "metadata": {
        "name": "dashboardSceneForViewers",
        "resourceVersion": "1727354524763",
        "creationTimestamp": "2023-11-02T19:02:25Z",
        "annotations": {
          "grafana.app/updatedTimestamp": "2024-09-26 12:42:04.763233 +0000 UTC"
        }
      },
      "spec": {
        "description": "Enables dashboard rendering using Scenes for viewer roles",
        "stage": "GA",
        "codeowner": "@grafana/dashboards-squad",
        "frontend": true,
        "expression": "true"
      }
    },
    {
      "metadata": {
        "name": "dashboardSceneSolo",
        "resourceVersion": "1727354524763",
        "creationTimestamp": "2024-02-11T08:08:47Z",
        "annotations": {
          "grafana.app/updatedTimestamp": "2024-09-26 12:42:04.763233 +0000 UTC"
        }
      },
      "spec": {
        "description": "Enables rendering dashboards using scenes for solo panels",
        "stage": "GA",
        "codeowner": "@grafana/dashboards-squad",
        "frontend": true,
        "expression": "true"
      }
    },
    {
      "metadata": {
        "name": "dashboardSchemaV2",
        "resourceVersion": "1730192092473",
        "creationTimestamp": "2024-10-29T10:35:18Z",
        "deletionTimestamp": "2024-12-19T12:28:20Z"
      },
      "spec": {
        "description": "Enables the new dashboard schema version 2, implementing changes necessary for dynamic dashboards and dashboards as code.",
        "stage": "experimental",
        "codeowner": "@grafana/dashboards-squad",
        "frontend": true
      }
    },
    {
      "metadata": {
        "name": "dashgpt",
        "resourceVersion": "1720021873452",
        "creationTimestamp": "2023-08-30T20:22:05Z",
        "annotations": {
          "grafana.app/updatedTimestamp": "2024-07-03 15:51:13.452477 +0000 UTC"
        }
      },
      "spec": {
        "description": "Enable AI powered features in dashboards",
        "stage": "GA",
        "codeowner": "@grafana/dashboards-squad",
        "frontend": true,
        "expression": "true"
      }
    },
    {
      "metadata": {
        "name": "databaseReadReplica",
        "resourceVersion": "1720021873452",
        "creationTimestamp": "2024-06-18T15:07:15Z",
        "deletionTimestamp": "2024-09-25T23:21:39Z",
        "annotations": {
          "grafana.app/updatedTimestamp": "2024-07-03 15:51:13.452477 +0000 UTC"
        }
      },
      "spec": {
        "description": "Use a read replica for some database queries.",
        "stage": "experimental",
        "codeowner": "@grafana/grafana-backend-services-squad",
        "expression": "false"
      }
    },
    {
      "metadata": {
        "name": "dataplaneAggregator",
        "resourceVersion": "1723151074613",
        "creationTimestamp": "2024-08-09T08:41:07Z"
      },
      "spec": {
        "description": "Enable grafana dataplane aggregator",
        "stage": "experimental",
        "codeowner": "@grafana/grafana-app-platform-squad",
        "requiresRestart": true
      }
    },
    {
      "metadata": {
        "name": "dataplaneFrontendFallback",
        "resourceVersion": "1720021873452",
        "creationTimestamp": "2023-04-07T21:13:19Z",
        "annotations": {
          "grafana.app/updatedTimestamp": "2024-07-03 15:51:13.452477 +0000 UTC"
        }
      },
      "spec": {
        "description": "Support dataplane contract field name change for transformations and field name matchers where the name is different",
        "stage": "GA",
        "codeowner": "@grafana/observability-metrics",
        "frontend": true,
        "allowSelfServe": true,
        "expression": "true"
      }
    },
    {
      "metadata": {
        "name": "datasourceAPIServers",
        "resourceVersion": "1726731672938",
        "creationTimestamp": "2024-09-19T08:28:27Z",
        "annotations": {
          "grafana.app/updatedTimestamp": "2024-09-19 07:41:12.938146 +0000 UTC"
        }
      },
      "spec": {
        "description": "Expose some datasources as apiservers.",
        "stage": "experimental",
        "codeowner": "@grafana/grafana-app-platform-squad",
        "requiresRestart": true
      }
    },
    {
      "metadata": {
        "name": "datasourceConnectionsTab",
        "resourceVersion": "1741961069415",
        "creationTimestamp": "2025-01-21T17:39:48Z",
        "annotations": {
          "grafana.app/updatedTimestamp": "2025-03-14 14:04:29.415154706 +0000 UTC"
        }
      },
      "spec": {
        "description": "Shows defined connections for a data source in the plugins detail page",
        "stage": "privatePreview",
        "codeowner": "@grafana/plugins-platform-backend",
        "frontend": true
      }
    },
    {
      "metadata": {
        "name": "datasourceProxyDisableRBAC",
        "resourceVersion": "1720021873452",
        "creationTimestamp": "2024-05-21T13:05:16Z",
        "deletionTimestamp": "2025-02-24T17:23:43Z",
        "annotations": {
          "grafana.app/updatedTimestamp": "2024-07-03 15:51:13.452477 +0000 UTC"
        }
      },
      "spec": {
        "description": "Disables applying a plugin route's ReqAction field to authorization",
        "stage": "GA",
        "codeowner": "@grafana/identity-access-team",
        "hideFromDocs": true,
        "expression": "false"
      }
    },
    {
      "metadata": {
        "name": "datasourceQueryMultiStatus",
        "resourceVersion": "1718727528075",
        "creationTimestamp": "2022-05-03T16:02:20Z",
        "deletionTimestamp": "2024-07-10T09:15:10Z"
      },
      "spec": {
        "description": "Introduce HTTP 207 Multi Status for api/ds/query",
        "stage": "experimental",
        "codeowner": "@grafana/plugins-platform-backend"
      }
    },
    {
      "metadata": {
        "name": "datasourceQueryTypes",
        "resourceVersion": "1718727528075",
        "creationTimestamp": "2024-05-23T16:46:28Z"
      },
      "spec": {
        "description": "Show query type endpoints in datasource API servers (currently hardcoded for testdata, expressions, and prometheus)",
        "stage": "experimental",
        "codeowner": "@grafana/grafana-app-platform-squad",
        "requiresRestart": true
      }
    },
    {
      "metadata": {
        "name": "disableAngular",
        "resourceVersion": "1718727528075",
        "creationTimestamp": "2023-03-23T15:43:45Z"
      },
      "spec": {
        "description": "Dynamic flag to disable angular at runtime. The preferred method is to set `angular_support_enabled` to `false` in the [security] settings, which allows you to change the state at runtime.",
        "stage": "preview",
        "codeowner": "@grafana/dataviz-squad",
        "frontend": true,
        "hideFromAdminPage": true
      }
    },
    {
      "metadata": {
        "name": "disableClassicHTTPHistogram",
        "resourceVersion": "1718727528075",
        "creationTimestamp": "2024-06-18T19:37:44Z"
      },
      "spec": {
        "description": "Disables classic HTTP Histogram (use with enableNativeHTTPHistogram)",
        "stage": "experimental",
        "codeowner": "@grafana/grafana-backend-services-squad",
        "requiresRestart": true,
        "hideFromAdminPage": true
      }
    },
    {
      "metadata": {
        "name": "disableEnvelopeEncryption",
        "resourceVersion": "1720021873452",
        "creationTimestamp": "2022-05-24T08:34:47Z",
        "annotations": {
          "grafana.app/updatedTimestamp": "2024-07-03 15:51:13.452477 +0000 UTC"
        }
      },
      "spec": {
        "description": "Disable envelope encryption (emergency only)",
        "stage": "GA",
        "codeowner": "@grafana/grafana-as-code",
        "hideFromAdminPage": true,
        "expression": "false"
      }
    },
    {
      "metadata": {
        "name": "disableNumericMetricsSortingInExpressions",
        "resourceVersion": "1735845919509",
        "creationTimestamp": "2024-04-16T14:52:47Z",
        "annotations": {
          "grafana.app/updatedTimestamp": "2025-01-02 19:25:19.509884 +0000 UTC"
        }
      },
      "spec": {
        "description": "In server-side expressions, disable the sorting of numeric-kind metrics by their metric name or labels.",
        "stage": "experimental",
        "codeowner": "@grafana/oss-big-tent",
        "requiresRestart": true
      }
    },
    {
      "metadata": {
        "name": "disableSSEDataplane",
        "resourceVersion": "1718727528075",
        "creationTimestamp": "2023-04-12T16:24:34Z"
      },
      "spec": {
        "description": "Disables dataplane specific processing in server side expressions.",
        "stage": "experimental",
        "codeowner": "@grafana/observability-metrics"
      }
    },
    {
      "metadata": {
        "name": "disableSecretsCompatibility",
        "resourceVersion": "1718727528075",
        "creationTimestamp": "2022-07-12T20:27:37Z"
      },
      "spec": {
        "description": "Disable duplicated secret storage in legacy tables",
        "stage": "experimental",
        "codeowner": "@grafana/hosted-grafana-team",
        "requiresRestart": true
      }
    },
    {
      "metadata": {
        "name": "easyIssueReportButton",
        "resourceVersion": "1733157534811",
        "creationTimestamp": "2024-12-02T16:38:54Z",
        "deletionTimestamp": "2024-12-02T16:46:56Z"
      },
      "spec": {
        "description": "Enables a button to send reports from the Grafana UI",
        "stage": "experimental",
        "codeowner": "@grafana/grafana-operator-experience-squad",
        "hideFromDocs": true
      }
    },
    {
      "metadata": {
        "name": "editPanelCSVDragAndDrop",
        "resourceVersion": "1718727528075",
        "creationTimestamp": "2023-01-24T09:43:44Z"
      },
      "spec": {
        "description": "Enables drag and drop for CSV and Excel files",
        "stage": "experimental",
        "codeowner": "@grafana/dataviz-squad",
        "frontend": true
      }
    },
    {
      "metadata": {
        "name": "elasticsearchCrossClusterSearch",
        "resourceVersion": "1733848475752",
        "creationTimestamp": "2024-12-12T22:20:04Z",
        "annotations": {
          "grafana.app/updatedTimestamp": "2024-12-10 16:34:35.752111 +0000 UTC"
        }
      },
      "spec": {
        "description": "Enables cross cluster search in the Elasticsearch datasource",
        "stage": "preview",
        "codeowner": "@grafana/aws-datasources"
      }
    },
    {
      "metadata": {
        "name": "elasticsearchImprovedParsing",
        "resourceVersion": "1736808262603",
        "creationTimestamp": "2025-01-15T17:05:54Z",
        "annotations": {
          "grafana.app/updatedTimestamp": "2025-01-13 22:44:22.603729 +0000 UTC"
        }
      },
      "spec": {
        "description": "Enables less memory intensive Elasticsearch result parsing",
        "stage": "experimental",
        "codeowner": "@grafana/aws-datasources"
      }
    },
    {
      "metadata": {
        "name": "enableDatagridEditing",
        "resourceVersion": "1718727528075",
        "creationTimestamp": "2023-04-24T14:46:31Z"
      },
      "spec": {
        "description": "Enables the edit functionality in the datagrid panel",
        "stage": "preview",
        "codeowner": "@grafana/dataviz-squad",
        "frontend": true
      }
    },
    {
      "metadata": {
        "name": "enableExtensionsAdminPage",
        "resourceVersion": "1730819353237",
        "creationTimestamp": "2024-11-05T15:55:10Z",
        "annotations": {
          "grafana.app/updatedTimestamp": "2024-11-05 15:09:13.237578 +0000 UTC"
        }
      },
      "spec": {
        "description": "Enables the extension admin page regardless of development mode",
        "stage": "experimental",
        "codeowner": "@grafana/plugins-platform-backend",
        "requiresRestart": true
      }
    },
    {
      "metadata": {
        "name": "enableNativeHTTPHistogram",
        "resourceVersion": "1718727528075",
        "creationTimestamp": "2023-10-03T18:23:55Z"
      },
      "spec": {
        "description": "Enables native HTTP Histograms",
        "stage": "experimental",
        "codeowner": "@grafana/grafana-backend-services-squad",
        "requiresRestart": true,
        "hideFromAdminPage": true
      }
    },
    {
      "metadata": {
        "name": "enableSCIM",
        "resourceVersion": "1730980484343",
        "creationTimestamp": "2024-11-07T14:38:46Z"
      },
      "spec": {
        "description": "Enables SCIM support for user and group management",
        "stage": "experimental",
        "codeowner": "@grafana/identity-access-team"
      }
    },
    {
      "metadata": {
        "name": "enableScopesInMetricsExplore",
        "resourceVersion": "1729765731452",
        "creationTimestamp": "2024-11-06T13:11:33Z"
      },
      "spec": {
        "description": "Enables the scopes usage in Metrics Explore",
        "stage": "experimental",
        "codeowner": "@grafana/dashboards-squad",
        "hideFromAdminPage": true,
        "hideFromDocs": true
      }
    },
    {
      "metadata": {
        "name": "exploreContentOutline",
        "resourceVersion": "1717578796182",
        "creationTimestamp": "2023-10-13T16:57:13Z",
        "deletionTimestamp": "2024-06-24T15:45:42Z"
      },
      "spec": {
        "description": "Content outline sidebar",
        "stage": "GA",
        "codeowner": "@grafana/explore-squad",
        "frontend": true,
        "allowSelfServe": true
      }
    },
    {
      "metadata": {
        "name": "exploreLogsAggregatedMetrics",
        "resourceVersion": "1740084492165",
        "creationTimestamp": "2024-08-29T13:55:59Z",
        "annotations": {
          "grafana.app/updatedTimestamp": "2025-02-20 20:48:12.165306 +0000 UTC"
        }
      },
      "spec": {
        "description": "Used in Logs Drilldown to query by aggregated metrics",
        "stage": "experimental",
        "codeowner": "@grafana/observability-logs",
        "frontend": true
      }
    },
    {
      "metadata": {
        "name": "exploreLogsLimitedTimeRange",
        "resourceVersion": "1740084492165",
        "creationTimestamp": "2024-08-29T13:55:59Z",
        "annotations": {
          "grafana.app/updatedTimestamp": "2025-02-20 20:48:12.165306 +0000 UTC"
        }
      },
      "spec": {
        "description": "Used in Logs Drilldown to limit the time range",
        "stage": "experimental",
        "codeowner": "@grafana/observability-logs",
        "frontend": true
      }
    },
    {
      "metadata": {
        "name": "exploreLogsShardSplitting",
        "resourceVersion": "1740084492165",
        "creationTimestamp": "2024-08-29T13:55:59Z",
        "annotations": {
          "grafana.app/updatedTimestamp": "2025-02-20 20:48:12.165306 +0000 UTC"
        }
      },
      "spec": {
        "description": "Used in Logs Drilldown to split queries into multiple queries based on the number of shards",
        "stage": "experimental",
        "codeowner": "@grafana/observability-logs",
        "frontend": true
      }
    },
    {
      "metadata": {
        "name": "exploreMetrics",
        "resourceVersion": "1740084233934",
        "creationTimestamp": "2024-04-09T18:15:18Z",
        "annotations": {
          "grafana.app/updatedTimestamp": "2025-02-20 20:43:53.934892 +0000 UTC"
        }
      },
      "spec": {
        "description": "Enables the new Grafana Metrics Drilldown core app",
        "stage": "GA",
        "codeowner": "@grafana/observability-metrics",
        "frontend": true,
        "expression": "true"
      }
    },
    {
      "metadata": {
        "name": "exploreMetricsRelatedLogs",
        "resourceVersion": "1740088730007",
        "creationTimestamp": "2024-11-05T16:28:43Z",
        "annotations": {
          "grafana.app/updatedTimestamp": "2025-02-20 21:58:50.007589 +0000 UTC"
        }
      },
      "spec": {
        "description": "Display Related Logs in Grafana Metrics Drilldown",
        "stage": "experimental",
        "codeowner": "@grafana/observability-metrics",
        "frontend": true
      }
    },
    {
      "metadata": {
        "name": "exploreMetricsUseExternalAppPlugin",
        "resourceVersion": "1741883352541",
        "creationTimestamp": "2025-01-21T23:24:50Z",
        "annotations": {
          "grafana.app/updatedTimestamp": "2025-03-13 16:29:12.541156 +0000 UTC"
        }
      },
      "spec": {
        "description": "Use the externalized Grafana Metrics Drilldown (formerly known as Explore Metrics) app plugin",
        "stage": "preview",
        "codeowner": "@grafana/observability-metrics",
        "frontend": true,
        "requiresRestart": true
      }
    },
    {
      "metadata": {
        "name": "expressionParser",
        "resourceVersion": "1718727528075",
        "creationTimestamp": "2024-02-17T00:59:11Z"
      },
      "spec": {
        "description": "Enable new expression parser",
        "stage": "experimental",
        "codeowner": "@grafana/grafana-app-platform-squad",
        "requiresRestart": true
      }
    },
    {
      "metadata": {
        "name": "externalCorePlugins",
        "resourceVersion": "1718727528075",
        "creationTimestamp": "2023-09-22T08:50:13Z"
      },
      "spec": {
        "description": "Allow core plugins to be loaded as external",
        "stage": "experimental",
        "codeowner": "@grafana/plugins-platform-backend"
      }
    },
    {
      "metadata": {
        "name": "externalServiceAccounts",
        "resourceVersion": "1718727528075",
        "creationTimestamp": "2023-09-28T07:26:37Z"
      },
      "spec": {
        "description": "Automatic service account and token setup for plugins",
        "stage": "preview",
        "codeowner": "@grafana/identity-access-team",
        "hideFromAdminPage": true
      }
    },
    {
      "metadata": {
        "name": "extraLanguages",
        "resourceVersion": "1741626708204",
        "creationTimestamp": "2025-03-10T17:11:48Z"
      },
      "spec": {
        "description": "Enables additional languages",
        "stage": "experimental",
        "codeowner": "@grafana/grafana-frontend-platform",
        "frontend": true
      }
    },
    {
      "metadata": {
        "name": "extraThemes",
        "resourceVersion": "1718727528075",
        "creationTimestamp": "2023-05-10T13:37:04Z"
      },
      "spec": {
        "description": "Enables extra themes",
        "stage": "experimental",
        "codeowner": "@grafana/grafana-frontend-platform",
        "frontend": true
      }
    },
    {
      "metadata": {
        "name": "extractFieldsNameDeduplication",
        "resourceVersion": "1718727528075",
        "creationTimestamp": "2023-11-02T15:47:42Z"
      },
      "spec": {
        "description": "Make sure extracted field names are unique in the dataframe",
        "stage": "experimental",
        "codeowner": "@grafana/dataviz-squad",
        "frontend": true
      }
    },
    {
      "metadata": {
        "name": "failWrongDSUID",
        "resourceVersion": "1718721033692",
        "creationTimestamp": "2024-06-20T10:56:39Z"
      },
      "spec": {
        "description": "Throws an error if a datasource has an invalid UIDs",
        "stage": "experimental",
        "codeowner": "@grafana/plugins-platform-backend"
      }
    },
    {
      "metadata": {
        "name": "faroDatasourceSelector",
        "resourceVersion": "1718727528075",
        "creationTimestamp": "2023-05-05T00:35:10Z"
      },
      "spec": {
        "description": "Enable the data source selector within the Frontend Apps section of the Frontend Observability",
        "stage": "preview",
        "codeowner": "@grafana/app-o11y",
        "frontend": true
      }
    },
    {
      "metadata": {
        "name": "featureHighlights",
        "resourceVersion": "1720021873452",
        "creationTimestamp": "2022-02-03T11:53:23Z",
        "annotations": {
          "grafana.app/updatedTimestamp": "2024-07-03 15:51:13.452477 +0000 UTC"
        }
      },
      "spec": {
        "description": "Highlight Grafana Enterprise features",
        "stage": "GA",
        "codeowner": "@grafana/grafana-as-code",
        "allowSelfServe": true,
        "expression": "false"
      }
    },
    {
      "metadata": {
        "name": "featureToggleAdminPage",
        "resourceVersion": "1718727528075",
        "creationTimestamp": "2023-07-18T20:43:32Z"
      },
      "spec": {
        "description": "Enable admin page for managing feature toggles from the Grafana front-end. Grafana Cloud only.",
        "stage": "experimental",
        "codeowner": "@grafana/grafana-operator-experience-squad",
        "requiresRestart": true,
        "hideFromDocs": true
      }
    },
    {
      "metadata": {
        "name": "feedbackButton",
        "resourceVersion": "1733158016122",
        "creationTimestamp": "2024-12-02T17:08:15Z"
      },
      "spec": {
        "description": "Enables a button to send feedback from the Grafana UI",
        "stage": "experimental",
        "codeowner": "@grafana/grafana-operator-experience-squad",
        "hideFromDocs": true
      }
    },
    {
      "metadata": {
        "name": "fetchRulesUsingPost",
        "resourceVersion": "1738148593383",
        "creationTimestamp": "2025-01-29T11:03:13Z"
      },
      "spec": {
        "description": "Use a POST request to list rules by passing down the namespaces user has access to",
        "stage": "experimental",
        "codeowner": "@grafana/alerting-squad",
        "hideFromAdminPage": true,
        "hideFromDocs": true
      }
    },
    {
      "metadata": {
        "name": "flameGraphItemCollapsing",
        "resourceVersion": "1718727528075",
        "creationTimestamp": "2023-11-09T14:31:07Z",
        "deletionTimestamp": "2024-07-15T12:45:41Z"
      },
      "spec": {
        "description": "Allow collapsing of flame graph items",
        "stage": "experimental",
        "codeowner": "@grafana/observability-traces-and-profiling",
        "frontend": true
      }
    },
    {
      "metadata": {
        "name": "folderCounts",
        "resourceVersion": "1734702013658",
        "creationTimestamp": "2024-12-20T13:40:13Z",
        "deletionTimestamp": "2024-12-27T10:19:54Z"
      },
      "spec": {
        "description": "Enable folder's api server counts",
        "stage": "experimental",
        "codeowner": "@grafana/search-and-storage",
        "expression": "false"
      }
    },
    {
      "metadata": {
        "name": "folderMove",
        "resourceVersion": "1734702013658",
        "creationTimestamp": "2024-12-20T13:40:13Z",
        "deletionTimestamp": "2024-12-27T10:19:54Z"
      },
      "spec": {
        "description": "Enable folder's api server move",
        "stage": "experimental",
        "codeowner": "@grafana/search-and-storage",
        "expression": "false"
      }
    },
    {
      "metadata": {
        "name": "formatString",
        "resourceVersion": "1722290290367",
        "creationTimestamp": "2023-10-13T18:17:12Z",
        "annotations": {
          "grafana.app/updatedTimestamp": "2024-07-29 21:58:10.367328 +0000 UTC"
        }
      },
      "spec": {
        "description": "Enable format string transformer",
        "stage": "GA",
        "codeowner": "@grafana/dataviz-squad",
        "frontend": true,
        "expression": "true"
      }
    },
    {
      "metadata": {
        "name": "frontendSandboxMonitorOnly",
        "resourceVersion": "1718727528075",
        "creationTimestamp": "2023-07-05T11:48:25Z"
      },
      "spec": {
        "description": "Enables monitor only in the plugin frontend sandbox (if enabled)",
        "stage": "experimental",
        "codeowner": "@grafana/plugins-platform-backend",
        "frontend": true
      }
    },
    {
      "metadata": {
        "name": "grafanaAPIServerEnsureKubectlAccess",
        "resourceVersion": "1718727528075",
        "creationTimestamp": "2023-12-06T20:21:21Z"
      },
      "spec": {
        "description": "Start an additional https handler and write kubectl options",
        "stage": "experimental",
        "codeowner": "@grafana/grafana-app-platform-squad",
        "requiresDevMode": true,
        "requiresRestart": true
      }
    },
    {
      "metadata": {
        "name": "grafanaAPIServerTestingWithExperimentalAPIs",
        "resourceVersion": "1727945615419",
        "creationTimestamp": "2024-10-03T10:11:40Z",
        "deletionTimestamp": "2025-01-22T20:53:53Z"
      },
      "spec": {
        "description": "Facilitate integration testing of experimental APIs",
        "stage": "experimental",
        "codeowner": "@grafana/search-and-storage"
      }
    },
    {
      "metadata": {
        "name": "grafanaAPIServerWithExperimentalAPIs",
        "resourceVersion": "1726731672938",
        "creationTimestamp": "2023-10-06T18:55:22Z",
        "annotations": {
          "grafana.app/updatedTimestamp": "2024-09-19 07:41:12.938146 +0000 UTC"
        }
      },
      "spec": {
        "description": "Register experimental APIs with the k8s API server, including all datasources",
        "stage": "experimental",
        "codeowner": "@grafana/grafana-app-platform-squad",
        "requiresDevMode": true,
        "requiresRestart": true
      }
    },
    {
      "metadata": {
        "name": "grafanaAdvisor",
        "resourceVersion": "1737365459765",
        "creationTimestamp": "2025-01-20T10:08:00Z"
      },
      "spec": {
        "description": "Enables Advisor app",
        "stage": "experimental",
        "codeowner": "@grafana/plugins-platform-backend"
      }
    },
    {
      "metadata": {
        "name": "grafanaManagedRecordingRules",
        "resourceVersion": "1718727528075",
        "creationTimestamp": "2024-04-22T17:53:16Z"
      },
      "spec": {
        "description": "Enables Grafana-managed recording rules.",
        "stage": "experimental",
        "codeowner": "@grafana/alerting-squad",
        "hideFromAdminPage": true,
        "hideFromDocs": true
      }
    },
    {
      "metadata": {
        "name": "grafanaManagedRecordingRulesDatasources",
        "resourceVersion": "1741291902441",
        "creationTimestamp": "2025-03-06T20:11:42Z"
      },
      "spec": {
        "description": "Enables writing to data sources for Grafana-managed recording rules.",
        "stage": "experimental",
        "codeowner": "@grafana/alerting-squad",
        "hideFromAdminPage": true,
        "hideFromDocs": true
      }
    },
    {
      "metadata": {
        "name": "grafanaconThemes",
        "resourceVersion": "1738661140740",
        "creationTimestamp": "2025-02-04T09:25:40Z"
      },
      "spec": {
        "description": "Enables the temporary themes for GrafanaCon",
        "stage": "experimental",
        "codeowner": "@grafana/grafana-frontend-platform",
        "requiresRestart": true,
        "hideFromAdminPage": true,
        "hideFromDocs": true
      }
    },
    {
      "metadata": {
        "name": "groupAttributeSync",
        "resourceVersion": "1731087176211",
        "creationTimestamp": "2024-09-09T15:29:43Z",
        "annotations": {
          "grafana.app/updatedTimestamp": "2024-11-08 17:32:56.21158 +0000 UTC"
        }
      },
      "spec": {
        "description": "Enable the groupsync extension for managing Group Attribute Sync feature",
        "stage": "privatePreview",
        "codeowner": "@grafana/identity-access-team",
        "hideFromDocs": true
      }
    },
    {
      "metadata": {
        "name": "groupByVariable",
        "resourceVersion": "1718727528075",
        "creationTimestamp": "2024-02-14T17:18:04Z"
      },
      "spec": {
        "description": "Enable groupBy variable support in scenes dashboards",
        "stage": "experimental",
        "codeowner": "@grafana/dashboards-squad",
        "hideFromAdminPage": true,
        "hideFromDocs": true
      }
    },
    {
      "metadata": {
        "name": "groupToNestedTableTransformation",
        "resourceVersion": "1720568606781",
        "creationTimestamp": "2024-02-07T14:28:26Z",
        "annotations": {
          "grafana.app/updatedTimestamp": "2024-07-09 23:43:26.781894 +0000 UTC"
        }
      },
      "spec": {
        "description": "Enables the group to nested table transformation",
        "stage": "GA",
        "codeowner": "@grafana/dataviz-squad",
        "frontend": true,
        "expression": "true"
      }
    },
    {
      "metadata": {
        "name": "grpcServer",
        "resourceVersion": "1724096690370",
        "creationTimestamp": "2022-09-26T20:25:34Z",
        "annotations": {
          "grafana.app/updatedTimestamp": "2024-08-19 19:44:50.370023815 +0000 UTC"
        }
      },
      "spec": {
        "description": "Run the GRPC server",
        "stage": "preview",
        "codeowner": "@grafana/search-and-storage",
        "hideFromAdminPage": true
      }
    },
    {
      "metadata": {
        "name": "homeSetupGuide",
        "resourceVersion": "1726258153467",
        "creationTimestamp": "2024-09-25T17:20:04Z",
        "annotations": {
          "grafana.app/updatedTimestamp": "2024-09-13 20:09:13.467989 +0000 UTC"
        }
      },
      "spec": {
        "description": "Used in Home for users who want to return to the onboarding flow or quickly find popular config pages",
        "stage": "experimental",
        "codeowner": "@grafana/growth-and-onboarding",
        "frontend": true
      }
    },
    {
      "metadata": {
        "name": "idForwarding",
        "resourceVersion": "1718727528075",
        "creationTimestamp": "2023-09-25T15:21:28Z",
        "deletionTimestamp": "2024-08-21T13:30:17Z"
      },
      "spec": {
        "description": "Generate signed id token for identity that can be forwarded to plugins and external services",
        "stage": "experimental",
        "codeowner": "@grafana/identity-access-team"
      }
    },
    {
      "metadata": {
        "name": "improvedExternalSessionHandling",
        "resourceVersion": "1737370880023",
        "creationTimestamp": "2024-09-17T10:54:39Z",
        "annotations": {
          "grafana.app/updatedTimestamp": "2025-01-20 11:01:20.02358 +0000 UTC"
        }
      },
      "spec": {
        "description": "Enables improved support for OAuth external sessions. After enabling this feature, users might need to re-authenticate themselves.",
        "stage": "preview",
        "codeowner": "@grafana/identity-access-team",
        "allowSelfServe": true
      }
    },
    {
      "metadata": {
        "name": "improvedExternalSessionHandlingSAML",
        "resourceVersion": "1737370880023",
        "creationTimestamp": "2025-01-09T17:02:49Z",
        "annotations": {
          "grafana.app/updatedTimestamp": "2025-01-20 11:01:20.02358 +0000 UTC"
        }
      },
      "spec": {
        "description": "Enables improved support for SAML external sessions. Ensure the NameID format is correctly configured in Grafana for SAML Single Logout to function properly.",
        "stage": "preview",
        "codeowner": "@grafana/identity-access-team",
        "allowSelfServe": true
      }
    },
    {
      "metadata": {
        "name": "individualCookiePreferences",
        "resourceVersion": "1718727528075",
        "creationTimestamp": "2023-02-21T10:19:07Z"
      },
      "spec": {
        "description": "Support overriding cookie preferences per user",
        "stage": "experimental",
        "codeowner": "@grafana/grafana-backend-group"
      }
    },
    {
      "metadata": {
        "name": "infinityRunQueriesInParallel",
        "resourceVersion": "1741881350055",
        "creationTimestamp": "2025-03-13T15:55:50Z"
      },
      "spec": {
        "description": "Enables running Infinity queries in parallel",
        "stage": "privatePreview",
        "codeowner": "@grafana/oss-big-tent"
      }
    },
    {
      "metadata": {
        "name": "influxdbBackendMigration",
        "resourceVersion": "1735845919509",
        "creationTimestamp": "2022-02-09T18:26:16Z",
        "deletionTimestamp": "2023-01-17T14:11:26Z",
        "annotations": {
          "grafana.app/updatedTimestamp": "2025-01-02 19:25:19.509884 +0000 UTC"
        }
      },
      "spec": {
        "description": "Query InfluxDB InfluxQL without the proxy",
        "stage": "GA",
        "codeowner": "@grafana/partner-datasources",
        "frontend": true,
        "expression": "true"
      }
    },
    {
      "metadata": {
        "name": "influxdbRunQueriesInParallel",
        "resourceVersion": "1735845919509",
        "creationTimestamp": "2024-02-01T10:58:24Z",
        "annotations": {
          "grafana.app/updatedTimestamp": "2025-01-02 19:25:19.509884 +0000 UTC"
        }
      },
      "spec": {
        "description": "Enables running InfluxDB Influxql queries in parallel",
        "stage": "privatePreview",
        "codeowner": "@grafana/partner-datasources"
      }
    },
    {
      "metadata": {
        "name": "influxqlStreamingParser",
        "resourceVersion": "1735845919509",
        "creationTimestamp": "2023-11-29T17:29:35Z",
        "annotations": {
          "grafana.app/updatedTimestamp": "2025-01-02 19:25:19.509884 +0000 UTC"
        }
      },
      "spec": {
        "description": "Enable streaming JSON parser for InfluxDB datasource InfluxQL query language",
        "stage": "experimental",
        "codeowner": "@grafana/partner-datasources"
      }
    },
    {
      "metadata": {
        "name": "investigationsBackend",
        "resourceVersion": "1734447689720",
        "creationTimestamp": "2024-12-18T08:31:03Z"
      },
      "spec": {
        "description": "Enable the investigations backend API",
        "stage": "experimental",
        "codeowner": "@grafana/grafana-app-platform-squad",
        "expression": "false"
      }
    },
    {
      "metadata": {
        "name": "investigationsWatcher",
        "resourceVersion": "1734443690044",
        "creationTimestamp": "2024-12-17T13:54:50Z",
        "deletionTimestamp": "2024-12-17T14:54:34Z"
      },
      "spec": {
        "description": "Enables experimental watcher for investigations",
        "stage": "experimental",
        "codeowner": "@grafana/grafana-app-platform-squad",
        "requiresRestart": true
      }
    },
    {
      "metadata": {
        "name": "inviteUserExperimental",
        "resourceVersion": "1741358664069",
        "creationTimestamp": "2025-03-07T14:44:24Z"
      },
      "spec": {
        "description": "Renders invite user button along the app",
        "stage": "experimental",
        "codeowner": "@grafana/sharing-squad",
        "frontend": true,
        "hideFromAdminPage": true,
        "hideFromDocs": true
      }
    },
    {
      "metadata": {
        "name": "jaegerBackendMigration",
        "resourceVersion": "1731599633815",
        "creationTimestamp": "2024-11-15T14:40:20Z"
      },
      "spec": {
        "description": "Enables querying the Jaeger data source without the proxy",
        "stage": "experimental",
        "codeowner": "@grafana/oss-big-tent"
      }
    },
    {
      "metadata": {
        "name": "jitterAlertRulesWithinGroups",
        "resourceVersion": "1718727528075",
        "creationTimestamp": "2024-01-18T18:48:11Z"
      },
      "spec": {
        "description": "Distributes alert rule evaluations more evenly over time, including spreading out rules within the same group",
        "stage": "preview",
        "codeowner": "@grafana/alerting-squad",
        "requiresRestart": true,
        "hideFromDocs": true
      }
    },
    {
      "metadata": {
        "name": "k8SFolderCounts",
        "resourceVersion": "1735294794086",
        "creationTimestamp": "2024-12-27T17:10:44Z"
      },
      "spec": {
        "description": "Enable folder's api server counts",
        "stage": "experimental",
        "codeowner": "@grafana/search-and-storage",
        "expression": "false"
      }
    },
    {
      "metadata": {
        "name": "k8SFolderMove",
        "resourceVersion": "1735294794086",
        "creationTimestamp": "2024-12-27T17:10:44Z"
      },
      "spec": {
        "description": "Enable folder's api server move",
        "stage": "experimental",
        "codeowner": "@grafana/search-and-storage",
        "expression": "false"
      }
    },
    {
      "metadata": {
        "name": "kuberenetesRestore",
        "resourceVersion": "1735880172453",
        "creationTimestamp": "2025-01-03T04:56:12Z",
        "deletionTimestamp": "2025-01-03T05:01:38Z"
      },
      "spec": {
        "description": "Allow restoring objects in k8s",
        "stage": "experimental",
        "codeowner": "@grafana/grafana-app-platform-squad"
      }
    },
    {
      "metadata": {
        "name": "kubernetesAggregator",
        "resourceVersion": "1723151074613",
        "creationTimestamp": "2024-02-12T20:59:35Z",
        "annotations": {
          "grafana.app/updatedTimestamp": "2024-08-08 21:04:34.613161685 +0000 UTC"
        }
      },
      "spec": {
        "description": "Enable grafana's embedded kube-aggregator",
        "stage": "experimental",
        "codeowner": "@grafana/grafana-app-platform-squad",
        "requiresRestart": true
      }
    },
    {
      "metadata": {
        "name": "kubernetesClientDashboardsFolders",
        "resourceVersion": "1739913583714",
        "creationTimestamp": "2025-02-18T21:15:35Z",
        "annotations": {
          "grafana.app/updatedTimestamp": "2025-02-18 21:19:43.714638 +0000 UTC"
        }
      },
      "spec": {
        "description": "Route the folder and dashboard service requests to k8s",
        "stage": "experimental",
        "codeowner": "@grafana/grafana-app-platform-squad"
      }
    },
    {
      "metadata": {
        "name": "kubernetesDashboards",
        "resourceVersion": "1718727528075",
        "creationTimestamp": "2024-06-05T14:34:23Z"
      },
      "spec": {
        "description": "Use the kubernetes API in the frontend for dashboards",
        "stage": "experimental",
        "codeowner": "@grafana/grafana-app-platform-squad",
        "frontend": true
      }
    },
    {
      "metadata": {
        "name": "kubernetesFeatureToggles",
        "resourceVersion": "1718727528075",
        "creationTimestamp": "2024-01-18T05:32:44Z"
      },
      "spec": {
        "description": "Use the kubernetes API for feature toggle management in the frontend",
        "stage": "experimental",
        "codeowner": "@grafana/grafana-operator-experience-squad",
        "frontend": true,
        "hideFromAdminPage": true
      }
    },
    {
      "metadata": {
        "name": "kubernetesPlaylists",
        "resourceVersion": "1720021873452",
        "creationTimestamp": "2023-10-05T19:00:36Z",
        "deletionTimestamp": "2024-08-13T08:03:28Z",
        "annotations": {
          "grafana.app/updatedTimestamp": "2024-07-03 15:51:13.452477 +0000 UTC"
        }
      },
      "spec": {
        "description": "Use the kubernetes API in the frontend for playlists, and route /api/playlist requests to k8s",
        "stage": "GA",
        "codeowner": "@grafana/grafana-app-platform-squad",
        "requiresRestart": true,
        "expression": "true"
      }
    },
    {
      "metadata": {
        "name": "kubernetesRestore",
        "resourceVersion": "1735880498698",
        "creationTimestamp": "2025-01-03T14:48:47Z"
      },
      "spec": {
        "description": "Allow restoring objects in k8s",
        "stage": "experimental",
        "codeowner": "@grafana/grafana-app-platform-squad"
      }
    },
    {
      "metadata": {
        "name": "kubernetesSnapshots",
        "resourceVersion": "1718727528075",
        "creationTimestamp": "2023-12-05T22:31:49Z"
      },
      "spec": {
        "description": "Routes snapshot requests from /api to the /apis endpoint",
        "stage": "experimental",
        "codeowner": "@grafana/grafana-app-platform-squad",
        "requiresRestart": true
      }
    },
    {
      "metadata": {
        "name": "libraryPanelRBAC",
        "resourceVersion": "1718727528075",
        "creationTimestamp": "2023-10-11T23:30:50Z"
      },
      "spec": {
        "description": "Enables RBAC support for library panels",
        "stage": "experimental",
        "codeowner": "@grafana/dashboards-squad",
        "requiresRestart": true
      }
    },
    {
      "metadata": {
        "name": "live-service-web-worker",
        "resourceVersion": "1727432782383",
        "creationTimestamp": "2022-01-26T17:44:20Z",
        "annotations": {
          "grafana.app/updatedTimestamp": "2024-09-27 10:26:22.38366 +0000 UTC"
        }
      },
      "spec": {
        "description": "This will use a webworker thread to processes events rather than the main thread",
        "stage": "experimental",
        "codeowner": "@grafana/dashboards-squad",
        "frontend": true
      }
    },
    {
      "metadata": {
        "name": "logQLScope",
        "resourceVersion": "1741643492217",
        "creationTimestamp": "2024-11-11T11:53:24Z",
        "annotations": {
          "grafana.app/updatedTimestamp": "2025-03-10 21:51:32.217697 +0000 UTC"
        }
      },
      "spec": {
        "description": "In-development feature that will allow injection of labels into loki queries.",
        "stage": "privatePreview",
        "codeowner": "@grafana/observability-logs",
        "hideFromAdminPage": true,
        "hideFromDocs": true,
        "expression": "false"
      }
    },
    {
      "metadata": {
        "name": "logRequestsInstrumentedAsUnknown",
        "resourceVersion": "1718727528075",
        "creationTimestamp": "2022-06-10T08:56:55Z"
      },
      "spec": {
        "description": "Logs the path for requests that are instrumented as unknown",
        "stage": "experimental",
        "codeowner": "@grafana/hosted-grafana-team"
      }
    },
    {
      "metadata": {
        "name": "logRowsPopoverMenu",
        "resourceVersion": "1720021873452",
        "creationTimestamp": "2023-11-16T09:48:10Z",
        "annotations": {
          "grafana.app/updatedTimestamp": "2024-07-03 15:51:13.452477 +0000 UTC"
        }
      },
      "spec": {
        "description": "Enable filtering menu displayed when text of a log line is selected",
        "stage": "GA",
        "codeowner": "@grafana/observability-logs",
        "frontend": true,
        "expression": "true"
      }
    },
    {
      "metadata": {
        "name": "logsContextDatasourceUi",
        "resourceVersion": "1720021873452",
        "creationTimestamp": "2023-01-27T14:12:01Z",
        "annotations": {
          "grafana.app/updatedTimestamp": "2024-07-03 15:51:13.452477 +0000 UTC"
        }
      },
      "spec": {
        "description": "Allow datasource to provide custom UI for context view",
        "stage": "GA",
        "codeowner": "@grafana/observability-logs",
        "frontend": true,
        "allowSelfServe": true,
        "expression": "true"
      }
    },
    {
      "metadata": {
        "name": "logsExploreTableDefaultVisualization",
        "resourceVersion": "1718727528075",
        "creationTimestamp": "2024-05-02T15:28:15Z"
      },
      "spec": {
        "description": "Sets the logs table as default visualisation in logs explore",
        "stage": "experimental",
        "codeowner": "@grafana/observability-logs",
        "frontend": true
      }
    },
    {
      "metadata": {
        "name": "logsExploreTableVisualisation",
        "resourceVersion": "1720021873452",
        "creationTimestamp": "2023-07-12T13:52:42Z",
        "annotations": {
          "grafana.app/updatedTimestamp": "2024-07-03 15:51:13.452477 +0000 UTC"
        }
      },
      "spec": {
        "description": "A table visualisation for logs in Explore",
        "stage": "GA",
        "codeowner": "@grafana/observability-logs",
        "frontend": true,
        "expression": "true"
      }
    },
    {
      "metadata": {
        "name": "logsInfiniteScrolling",
        "resourceVersion": "1720021873452",
        "creationTimestamp": "2023-11-09T10:54:03Z",
        "annotations": {
          "grafana.app/updatedTimestamp": "2024-07-03 15:51:13.452477 +0000 UTC"
        }
      },
      "spec": {
        "description": "Enables infinite scrolling for the Logs panel in Explore and Dashboards",
        "stage": "GA",
        "codeowner": "@grafana/observability-logs",
        "frontend": true,
        "expression": "true"
      }
    },
    {
      "metadata": {
        "name": "lokiExperimentalStreaming",
        "resourceVersion": "1718727528075",
        "creationTimestamp": "2023-06-19T10:03:51Z"
      },
      "spec": {
        "description": "Support new streaming approach for loki (prototype, needs special loki build)",
        "stage": "experimental",
        "codeowner": "@grafana/observability-logs"
      }
    },
    {
      "metadata": {
        "name": "lokiLabelNamesQueryApi",
        "resourceVersion": "1734096677730",
        "creationTimestamp": "2024-12-13T14:31:41Z"
      },
      "spec": {
        "description": "Defaults to using the Loki `/labels` API instead of `/series`",
        "stage": "GA",
        "codeowner": "@grafana/observability-logs",
        "expression": "true"
      }
    },
    {
      "metadata": {
        "name": "lokiLogsDataplane",
        "resourceVersion": "1718727528075",
        "creationTimestamp": "2023-07-13T07:58:00Z"
      },
      "spec": {
        "description": "Changes logs responses from Loki to be compliant with the dataplane specification.",
        "stage": "experimental",
        "codeowner": "@grafana/observability-logs"
      }
    },
    {
      "metadata": {
        "name": "lokiMetricDataplane",
        "resourceVersion": "1720021873452",
        "creationTimestamp": "2023-04-13T13:07:08Z",
        "deletionTimestamp": "2024-11-26T16:32:17Z",
        "annotations": {
          "grafana.app/updatedTimestamp": "2024-07-03 15:51:13.452477 +0000 UTC"
        }
      },
      "spec": {
        "description": "Changes metric responses from Loki to be compliant with the dataplane specification.",
        "stage": "GA",
        "codeowner": "@grafana/observability-logs",
        "allowSelfServe": true,
        "expression": "true"
      }
    },
    {
      "metadata": {
        "name": "lokiPredefinedOperations",
        "resourceVersion": "1718727528075",
        "creationTimestamp": "2023-06-02T10:52:36Z"
      },
      "spec": {
        "description": "Adds predefined query operations to Loki query editor",
        "stage": "experimental",
        "codeowner": "@grafana/observability-logs",
        "frontend": true
      }
    },
    {
      "metadata": {
        "name": "lokiQueryHints",
        "resourceVersion": "1720021873452",
        "creationTimestamp": "2023-12-18T20:43:16Z",
        "annotations": {
          "grafana.app/updatedTimestamp": "2024-07-03 15:51:13.452477 +0000 UTC"
        }
      },
      "spec": {
        "description": "Enables query hints for Loki",
        "stage": "GA",
        "codeowner": "@grafana/observability-logs",
        "frontend": true,
        "expression": "true"
      }
    },
    {
      "metadata": {
        "name": "lokiQuerySplitting",
        "resourceVersion": "1720021873452",
        "creationTimestamp": "2023-02-09T17:27:02Z",
        "annotations": {
          "grafana.app/updatedTimestamp": "2024-07-03 15:51:13.452477 +0000 UTC"
        }
      },
      "spec": {
        "description": "Split large interval queries into subqueries with smaller time intervals",
        "stage": "GA",
        "codeowner": "@grafana/observability-logs",
        "frontend": true,
        "allowSelfServe": true,
        "expression": "true"
      }
    },
    {
      "metadata": {
        "name": "lokiQuerySplittingConfig",
        "resourceVersion": "1718727528075",
        "creationTimestamp": "2023-03-20T15:51:36Z"
      },
      "spec": {
        "description": "Give users the option to configure split durations for Loki queries",
        "stage": "experimental",
        "codeowner": "@grafana/observability-logs",
        "frontend": true
      }
    },
    {
      "metadata": {
        "name": "lokiRunQueriesInParallel",
        "resourceVersion": "1718727528075",
        "creationTimestamp": "2023-09-19T09:34:01Z"
      },
      "spec": {
        "description": "Enables running Loki queries in parallel",
        "stage": "privatePreview",
        "codeowner": "@grafana/observability-logs"
      }
    },
    {
      "metadata": {
        "name": "lokiSendDashboardPanelNames",
        "resourceVersion": "1724089497989",
        "creationTimestamp": "2024-08-22T19:30:43Z",
        "annotations": {
          "grafana.app/updatedTimestamp": "2024-08-19 17:44:57.989565 +0000 UTC"
        }
      },
      "spec": {
        "description": "Send dashboard and panel names to Loki when querying",
        "stage": "experimental",
        "codeowner": "@grafana/observability-logs"
      }
    },
    {
      "metadata": {
        "name": "lokiShardSplitting",
        "resourceVersion": "1729678036788",
        "creationTimestamp": "2024-10-23T11:21:03Z",
        "annotations": {
          "grafana.app/updatedTimestamp": "2024-10-23 10:07:16.788828 +0000 UTC"
        }
      },
      "spec": {
        "description": "Use stream shards to split queries into smaller subqueries",
        "stage": "experimental",
        "codeowner": "@grafana/observability-logs",
        "frontend": true
      }
    },
    {
      "metadata": {
        "name": "lokiStructuredMetadata",
        "resourceVersion": "1720021873452",
        "creationTimestamp": "2023-11-16T16:06:14Z",
        "annotations": {
          "grafana.app/updatedTimestamp": "2024-07-03 15:51:13.452477 +0000 UTC"
        }
      },
      "spec": {
        "description": "Enables the loki data source to request structured metadata from the Loki server",
        "stage": "GA",
        "codeowner": "@grafana/observability-logs",
        "expression": "true"
      }
    },
    {
      "metadata": {
        "name": "managedDualWriter",
        "resourceVersion": "1739347092893",
        "creationTimestamp": "2025-02-12T07:58:12Z"
      },
      "spec": {
        "description": "Pick the dual write mode from database configs",
        "stage": "experimental",
        "codeowner": "@grafana/search-and-storage",
        "hideFromAdminPage": true,
        "hideFromDocs": true
      }
    },
    {
      "metadata": {
        "name": "managedPluginsInstall",
        "resourceVersion": "1720021873452",
        "creationTimestamp": "2023-10-18T13:17:03Z",
        "deletionTimestamp": "2025-02-11T11:13:57Z",
        "annotations": {
          "grafana.app/updatedTimestamp": "2024-07-03 15:51:13.452477 +0000 UTC"
        }
      },
      "spec": {
        "description": "Install managed plugins directly from plugins catalog",
        "stage": "GA",
        "codeowner": "@grafana/plugins-platform-backend",
        "expression": "true"
      }
    },
    {
      "metadata": {
        "name": "metricsSummary",
        "resourceVersion": "1718727528075",
        "creationTimestamp": "2023-08-28T14:02:12Z"
      },
      "spec": {
        "description": "Enables metrics summary queries in the Tempo data source",
        "stage": "experimental",
        "codeowner": "@grafana/observability-traces-and-profiling",
        "frontend": true
      }
    },
    {
      "metadata": {
        "name": "mlExpressions",
        "resourceVersion": "1718727528075",
        "creationTimestamp": "2023-07-13T17:37:50Z"
      },
      "spec": {
        "description": "Enable support for Machine Learning in server-side expressions",
        "stage": "experimental",
        "codeowner": "@grafana/alerting-squad"
      }
    },
    {
      "metadata": {
        "name": "mysqlAnsiQuotes",
        "resourceVersion": "1718727528075",
        "creationTimestamp": "2022-10-12T11:43:35Z"
      },
      "spec": {
        "description": "Use double quotes to escape keyword in a MySQL query",
        "stage": "experimental",
        "codeowner": "@grafana/search-and-storage"
      }
    },
    {
      "metadata": {
        "name": "nestedFolders",
        "resourceVersion": "1720021873452",
        "creationTimestamp": "2022-10-26T14:15:14Z",
        "annotations": {
          "grafana.app/updatedTimestamp": "2024-07-03 15:51:13.452477 +0000 UTC"
        }
      },
      "spec": {
        "description": "Enable folder nesting",
        "stage": "GA",
        "codeowner": "@grafana/search-and-storage",
        "expression": "true"
      }
    },
    {
      "metadata": {
        "name": "newDashboardSharingComponent",
        "resourceVersion": "1733231733564",
        "creationTimestamp": "2024-05-03T15:02:18Z",
        "annotations": {
          "grafana.app/updatedTimestamp": "2024-12-03 13:15:33.564083 +0000 UTC"
        }
      },
      "spec": {
        "description": "Enables the new sharing drawer design",
        "stage": "GA",
        "codeowner": "@grafana/sharing-squad",
        "frontend": true,
        "expression": "true"
      }
    },
    {
      "metadata": {
        "name": "newDashboardWithFiltersAndGroupBy",
        "resourceVersion": "1718727528075",
        "creationTimestamp": "2024-04-04T11:25:21Z"
      },
      "spec": {
        "description": "Enables filters and group by variables on all new dashboards. Variables are added only if default data source supports filtering.",
        "stage": "experimental",
        "codeowner": "@grafana/dashboards-squad",
        "hideFromAdminPage": true,
        "hideFromDocs": true
      }
    },
    {
      "metadata": {
        "name": "newFiltersUI",
        "resourceVersion": "1733391902652",
        "creationTimestamp": "2024-08-30T12:48:13Z",
        "annotations": {
          "grafana.app/updatedTimestamp": "2024-12-05 09:45:02.652078 +0000 UTC"
        }
      },
      "spec": {
        "description": "Enables new combobox style UI for the Ad hoc filters variable in scenes architecture",
        "stage": "GA",
        "codeowner": "@grafana/dashboards-squad",
        "expression": "true"
      }
    },
    {
      "metadata": {
        "name": "newFolderPicker",
        "resourceVersion": "1718727528075",
        "creationTimestamp": "2024-01-15T11:43:19Z"
      },
      "spec": {
        "description": "Enables the nested folder picker without having nested folders enabled",
        "stage": "experimental",
        "codeowner": "@grafana/grafana-frontend-platform",
        "frontend": true
      }
    },
    {
      "metadata": {
        "name": "newLogsPanel",
        "resourceVersion": "1738344859933",
        "creationTimestamp": "2025-01-31T17:34:19Z"
      },
      "spec": {
        "description": "Enables the new logs panel in Explore",
        "stage": "experimental",
        "codeowner": "@grafana/observability-logs",
        "frontend": true
      }
    },
    {
      "metadata": {
        "name": "newPDFRendering",
        "resourceVersion": "1735810618168",
        "creationTimestamp": "2024-02-08T12:09:34Z",
        "annotations": {
          "grafana.app/updatedTimestamp": "2025-01-02 09:36:58.168957157 +0000 UTC"
        }
      },
      "spec": {
        "description": "New implementation for the dashboard-to-PDF rendering",
        "stage": "GA",
        "codeowner": "@grafana/sharing-squad",
        "expression": "true"
      }
    },
    {
      "metadata": {
        "name": "newShareReportDrawer",
        "resourceVersion": "1739544763554",
        "creationTimestamp": "2025-02-14T14:52:43Z"
      },
      "spec": {
        "description": "Enables the report creation drawer in a dashboard",
        "stage": "experimental",
        "codeowner": "@grafana/sharing-squad",
        "hideFromAdminPage": true,
        "hideFromDocs": true
      }
    },
    {
      "metadata": {
        "name": "noBackdropBlur",
        "resourceVersion": "1741879106163",
        "creationTimestamp": "2025-03-13T15:18:26Z"
      },
      "spec": {
        "description": "Disables backdrop blur",
        "stage": "experimental",
        "codeowner": "@grafana/grafana-frontend-platform",
        "frontend": true,
        "hideFromAdminPage": true,
        "hideFromDocs": true
      }
    },
    {
      "metadata": {
        "name": "nodeGraphDotLayout",
        "resourceVersion": "1718727528075",
        "creationTimestamp": "2024-01-31T16:26:12Z"
      },
      "spec": {
        "description": "Changed the layout algorithm for the node graph",
        "stage": "experimental",
        "codeowner": "@grafana/observability-traces-and-profiling",
        "frontend": true
      }
    },
    {
      "metadata": {
        "name": "notificationBanner",
        "resourceVersion": "1727777007488",
        "creationTimestamp": "2024-05-13T09:32:34Z",
        "deletionTimestamp": "2025-01-10T10:18:43Z",
        "annotations": {
          "grafana.app/updatedTimestamp": "2024-10-01 10:03:27.48823 +0000 UTC"
        }
      },
      "spec": {
        "description": "Enables the notification banner UI and API",
        "stage": "GA",
        "codeowner": "@grafana/grafana-frontend-platform",
        "expression": "true"
      }
    },
    {
      "metadata": {
        "name": "oauthRequireSubClaim",
        "resourceVersion": "1718727528075",
        "creationTimestamp": "2024-03-25T13:22:24Z"
      },
      "spec": {
        "description": "Require that sub claims is present in oauth tokens.",
        "stage": "experimental",
        "codeowner": "@grafana/identity-access-team",
        "hideFromAdminPage": true,
        "hideFromDocs": true
      }
    },
    {
      "metadata": {
        "name": "onPremToCloudMigrations",
        "resourceVersion": "1736458171023",
        "creationTimestamp": "2024-01-22T16:09:08Z",
        "annotations": {
          "grafana.app/updatedTimestamp": "2025-01-09 21:29:31.023464 +0000 UTC"
        }
      },
      "spec": {
        "description": "Enable the Grafana Migration Assistant, which helps you easily migrate on-prem resources, such as dashboards, folders, and data source configurations, to your Grafana Cloud stack.",
        "stage": "preview",
        "codeowner": "@grafana/grafana-operator-experience-squad",
        "expression": "true"
      }
    },
    {
      "metadata": {
        "name": "onPremToCloudMigrationsAlerts",
        "resourceVersion": "1728048163201",
        "creationTimestamp": "2024-10-07T10:53:24Z",
        "deletionTimestamp": "2024-12-17T11:56:18Z"
      },
      "spec": {
        "description": "Enables the migration of alerts and its child resources to your Grafana Cloud stack. Requires `onPremToCloudMigrations` to be enabled in conjunction.",
        "stage": "experimental",
        "codeowner": "@grafana/grafana-operator-experience-squad"
      }
    },
    {
      "metadata": {
        "name": "onPremToCloudMigrationsAuthApiMig",
        "resourceVersion": "1732033809064",
        "creationTimestamp": "2024-11-21T18:46:06Z",
        "deletionTimestamp": "2025-01-22T11:00:18Z"
      },
      "spec": {
        "description": "Enables the use of auth api instead of gcom for internal token services. Requires `onPremToCloudMigrations` to be enabled in conjunction.",
        "stage": "experimental",
        "codeowner": "@grafana/grafana-operator-experience-squad"
      }
    },
    {
      "metadata": {
        "name": "openSearchBackendFlowEnabled",
        "resourceVersion": "1724141158995",
        "creationTimestamp": "2024-06-17T09:41:50Z",
        "deletionTimestamp": "2025-01-16T11:09:59Z",
        "annotations": {
          "grafana.app/updatedTimestamp": "2024-08-20 08:05:58.995762 +0000 UTC"
        }
      },
      "spec": {
        "description": "Enables the backend query flow for Open Search datasource plugin",
        "stage": "GA",
        "codeowner": "@grafana/aws-datasources",
        "expression": "true"
      }
    },
    {
      "metadata": {
        "name": "panelFilterVariable",
        "resourceVersion": "1718727528075",
        "creationTimestamp": "2023-11-03T12:15:54Z"
      },
      "spec": {
        "description": "Enables use of the `systemPanelFilterVar` variable to filter panels in a dashboard",
        "stage": "experimental",
        "codeowner": "@grafana/dashboards-squad",
        "frontend": true,
        "hideFromDocs": true
      }
    },
    {
      "metadata": {
        "name": "panelMonitoring",
        "resourceVersion": "1720021873452",
        "creationTimestamp": "2023-10-09T05:19:08Z",
        "annotations": {
          "grafana.app/updatedTimestamp": "2024-07-03 15:51:13.452477 +0000 UTC"
        }
      },
      "spec": {
        "description": "Enables panel monitoring through logs and measurements",
        "stage": "GA",
        "codeowner": "@grafana/dataviz-squad",
        "frontend": true,
        "expression": "true"
      }
    },
    {
      "metadata": {
        "name": "panelTitleSearch",
        "resourceVersion": "1724096690370",
        "creationTimestamp": "2022-02-15T18:26:03Z",
        "annotations": {
          "grafana.app/updatedTimestamp": "2024-08-19 19:44:50.370023815 +0000 UTC"
        }
      },
      "spec": {
        "description": "Search for dashboards using panel title",
        "stage": "preview",
        "codeowner": "@grafana/search-and-storage",
        "hideFromAdminPage": true
      }
    },
    {
      "metadata": {
        "name": "panelTitleSearchInV1",
        "resourceVersion": "1718727528075",
        "creationTimestamp": "2023-10-13T12:04:24Z",
        "deletionTimestamp": "2025-01-21T09:59:32Z"
      },
      "spec": {
        "description": "Enable searching for dashboards using panel title in search v1",
        "stage": "experimental",
        "codeowner": "@grafana/search-and-storage",
        "requiresDevMode": true
      }
    },
    {
      "metadata": {
        "name": "passScopeToDashboardApi",
        "resourceVersion": "1718290335877",
        "creationTimestamp": "2024-06-20T15:49:19Z",
        "deletionTimestamp": "2024-10-25T12:56:54Z"
      },
      "spec": {
        "description": "Enables the passing of scopes to dashboards fetching in Grafana",
        "stage": "experimental",
        "codeowner": "@grafana/dashboards-squad",
        "hideFromAdminPage": true,
        "hideFromDocs": true
      }
    },
    {
      "metadata": {
        "name": "passwordlessMagicLinkAuthentication",
        "resourceVersion": "1730232874003",
        "creationTimestamp": "2024-11-14T13:50:55Z"
      },
      "spec": {
        "description": "Enable passwordless login via magic link authentication",
        "stage": "experimental",
        "codeowner": "@grafana/identity-access-team",
        "hideFromAdminPage": true,
        "hideFromDocs": true
      }
    },
    {
      "metadata": {
        "name": "pdfTables",
        "resourceVersion": "1718727528075",
        "creationTimestamp": "2023-11-06T13:39:22Z"
      },
      "spec": {
        "description": "Enables generating table data as PDF in reporting",
        "stage": "preview",
        "codeowner": "@grafana/sharing-squad"
      }
    },
    {
      "metadata": {
        "name": "permissionsFilterRemoveSubquery",
        "resourceVersion": "1718727528075",
        "creationTimestamp": "2023-08-02T07:39:25Z"
      },
      "spec": {
        "description": "Alternative permission filter implementation that does not use subqueries for fetching the dashboard folder",
        "stage": "experimental",
        "codeowner": "@grafana/grafana-backend-group"
      }
    },
    {
      "metadata": {
        "name": "pinNavItems",
        "resourceVersion": "1727948775526",
        "creationTimestamp": "2024-06-10T11:40:03Z",
        "annotations": {
          "grafana.app/updatedTimestamp": "2024-10-03 09:46:15.526594 +0000 UTC"
        }
      },
      "spec": {
        "description": "Enables pinning of nav items",
        "stage": "GA",
        "codeowner": "@grafana/grafana-frontend-platform",
        "expression": "true"
      }
    },
    {
      "metadata": {
        "name": "playlistsReconciler",
        "resourceVersion": "1734463170112",
        "creationTimestamp": "2024-12-20T03:09:31Z",
        "deletionTimestamp": "2024-12-19T19:17:00Z",
        "annotations": {
          "grafana.app/updatedTimestamp": "2024-12-17 19:19:30.112629 +0000 UTC"
        }
      },
      "spec": {
        "description": "Enables experimental reconciler for playlists",
        "stage": "experimental",
        "codeowner": "@grafana/grafana-app-platform-squad",
        "requiresRestart": true
      }
    },
    {
      "metadata": {
        "name": "pluginProxyPreserveTrailingSlash",
        "resourceVersion": "1720021873452",
        "creationTimestamp": "2024-06-05T11:36:14Z",
        "annotations": {
          "grafana.app/updatedTimestamp": "2024-07-03 15:51:13.452477 +0000 UTC"
        }
      },
      "spec": {
        "description": "Preserve plugin proxy trailing slash.",
        "stage": "GA",
        "codeowner": "@grafana/plugins-platform-backend",
        "expression": "false"
      }
    },
    {
      "metadata": {
        "name": "pluginsAPIMetrics",
        "resourceVersion": "1718727528075",
        "creationTimestamp": "2023-09-21T11:36:32Z"
      },
      "spec": {
        "description": "Sends metrics of public grafana packages usage by plugins",
        "stage": "experimental",
        "codeowner": "@grafana/plugins-platform-backend",
        "frontend": true
      }
    },
    {
      "metadata": {
        "name": "pluginsCDNSyncLoader",
        "resourceVersion": "1737026684018",
        "creationTimestamp": "2025-01-16T11:24:44Z"
      },
      "spec": {
        "description": "Load plugins from CDN synchronously",
        "stage": "experimental",
        "codeowner": "@grafana/plugins-platform-backend"
      }
    },
    {
      "metadata": {
        "name": "pluginsDetailsRightPanel",
        "resourceVersion": "1720788722220",
        "creationTimestamp": "2024-08-13T09:55:30Z",
        "annotations": {
          "grafana.app/updatedTimestamp": "2024-07-12 12:52:02.22099 +0000 UTC"
        }
      },
      "spec": {
        "description": "Enables right panel for the plugins details page",
        "stage": "experimental",
        "codeowner": "@grafana/plugins-platform-backend",
        "frontend": true
      }
    },
    {
      "metadata": {
        "name": "pluginsFrontendSandbox",
        "resourceVersion": "1736502809108",
        "creationTimestamp": "2023-06-05T08:51:36Z",
        "annotations": {
          "grafana.app/updatedTimestamp": "2025-01-10 09:53:29.108375 +0000 UTC"
        }
      },
      "spec": {
        "description": "Enables the plugins frontend sandbox",
        "stage": "privatePreview",
        "codeowner": "@grafana/plugins-platform-backend"
      }
    },
    {
      "metadata": {
        "name": "pluginsSkipHostEnvVars",
        "resourceVersion": "1718727528075",
        "creationTimestamp": "2023-11-15T17:09:14Z"
      },
      "spec": {
        "description": "Disables passing host environment variable to plugin processes",
        "stage": "experimental",
        "codeowner": "@grafana/plugins-platform-backend"
      }
    },
    {
      "metadata": {
        "name": "pluginsSriChecks",
        "resourceVersion": "1727785264632",
        "creationTimestamp": "2024-10-04T12:55:09Z"
      },
      "spec": {
        "description": "Enables SRI checks for plugin assets",
        "stage": "experimental",
        "codeowner": "@grafana/plugins-platform-backend"
      }
    },
    {
      "metadata": {
        "name": "preinstallAutoUpdate",
        "resourceVersion": "1731581146864",
        "creationTimestamp": "2024-11-07T12:14:25Z",
        "annotations": {
          "grafana.app/updatedTimestamp": "2024-11-14 10:45:46.864585 +0000 UTC"
        }
      },
      "spec": {
        "description": "Enables automatic updates for pre-installed plugins",
        "stage": "GA",
        "codeowner": "@grafana/plugins-platform-backend",
        "expression": "true"
      }
    },
    {
      "metadata": {
        "name": "preserveDashboardStateWhenNavigating",
        "resourceVersion": "1718727528075",
        "creationTimestamp": "2024-05-27T12:28:06Z"
      },
      "spec": {
        "description": "Enables possibility to preserve dashboard variables and time range when navigating between dashboards",
        "stage": "experimental",
        "codeowner": "@grafana/dashboards-squad",
        "hideFromAdminPage": true,
        "hideFromDocs": true
      }
    },
    {
      "metadata": {
        "name": "promQLScope",
        "resourceVersion": "1741643492217",
        "creationTimestamp": "2024-01-29T20:22:17Z",
        "annotations": {
          "grafana.app/updatedTimestamp": "2025-03-10 21:51:32.217697 +0000 UTC"
        }
      },
      "spec": {
        "description": "In-development feature that will allow injection of labels into prometheus queries.",
        "stage": "GA",
        "codeowner": "@grafana/oss-big-tent",
        "hideFromAdminPage": true,
        "hideFromDocs": true,
        "expression": "true"
      }
    },
    {
      "metadata": {
        "name": "prometheusAzureOverrideAudience",
        "resourceVersion": "1721046541163",
        "creationTimestamp": "2022-05-30T15:43:32Z",
        "deletionTimestamp": "2023-07-16T21:30:14Z",
        "annotations": {
          "grafana.app/updatedTimestamp": "2024-07-15 12:29:01.163772 +0000 UTC"
        }
      },
      "spec": {
        "description": "Deprecated. Allow override default AAD audience for Azure Prometheus endpoint. Enabled by default. This feature should no longer be used and will be removed in the future.",
        "stage": "deprecated",
        "codeowner": "@grafana/partner-datasources",
        "expression": "true"
      }
    },
    {
      "metadata": {
        "name": "prometheusCodeModeMetricNamesSearch",
        "resourceVersion": "1735845919509",
        "creationTimestamp": "2024-04-04T20:38:23Z",
        "annotations": {
          "grafana.app/updatedTimestamp": "2025-01-02 19:25:19.509884 +0000 UTC"
        }
      },
      "spec": {
        "description": "Enables search for metric names in Code Mode, to improve performance when working with an enormous number of metric names",
        "stage": "experimental",
        "codeowner": "@grafana/oss-big-tent",
        "frontend": true
      }
    },
    {
      "metadata": {
        "name": "prometheusConfigOverhaulAuth",
        "resourceVersion": "1720021873452",
        "creationTimestamp": "2023-07-26T16:09:53Z",
        "deletionTimestamp": "2025-01-02T21:19:11Z",
        "annotations": {
          "grafana.app/updatedTimestamp": "2024-07-03 15:51:13.452477 +0000 UTC"
        }
      },
      "spec": {
        "description": "Update the Prometheus configuration page with the new auth component",
        "stage": "GA",
        "codeowner": "@grafana/observability-metrics",
        "expression": "true"
      }
    },
    {
      "metadata": {
        "name": "prometheusDataplane",
        "resourceVersion": "1720021873452",
        "creationTimestamp": "2023-03-29T15:26:32Z",
        "deletionTimestamp": "2024-08-26T12:53:38Z",
        "annotations": {
          "grafana.app/updatedTimestamp": "2024-07-03 15:51:13.452477 +0000 UTC"
        }
      },
      "spec": {
        "description": "Changes responses to from Prometheus to be compliant with the dataplane specification. In particular, when this feature toggle is active, the numeric `Field.Name` is set from 'Value' to the value of the `__name__` label.",
        "stage": "GA",
        "codeowner": "@grafana/observability-metrics",
        "allowSelfServe": true,
        "expression": "true"
      }
    },
    {
      "metadata": {
        "name": "prometheusIncrementalQueryInstrumentation",
        "resourceVersion": "1718727528075",
        "creationTimestamp": "2023-07-05T19:39:49Z",
        "deletionTimestamp": "2024-06-20T13:04:22Z"
      },
      "spec": {
        "description": "Adds RudderStack events to incremental queries",
        "stage": "experimental",
        "codeowner": "@grafana/observability-metrics",
        "frontend": true
      }
    },
    {
      "metadata": {
        "name": "prometheusMetricEncyclopedia",
        "resourceVersion": "1720021873452",
        "creationTimestamp": "2023-03-07T18:41:05Z",
        "deletionTimestamp": "2024-12-30T21:16:04Z",
        "annotations": {
          "grafana.app/updatedTimestamp": "2024-07-03 15:51:13.452477 +0000 UTC"
        }
      },
      "spec": {
        "description": "Adds the metrics explorer component to the Prometheus query builder as an option in metric select",
        "stage": "GA",
        "codeowner": "@grafana/observability-metrics",
        "frontend": true,
        "allowSelfServe": true,
        "expression": "true"
      }
    },
    {
      "metadata": {
        "name": "prometheusRunQueriesInParallel",
        "resourceVersion": "1735845919509",
        "creationTimestamp": "2024-08-12T12:31:39Z",
        "annotations": {
          "grafana.app/updatedTimestamp": "2025-01-02 19:25:19.509884 +0000 UTC"
        }
      },
      "spec": {
        "description": "Enables running Prometheus queries in parallel",
        "stage": "privatePreview",
        "codeowner": "@grafana/oss-big-tent"
      }
    },
    {
      "metadata": {
        "name": "prometheusSpecialCharsInLabelValues",
        "resourceVersion": "1735845919509",
        "creationTimestamp": "2024-12-18T21:31:08Z",
        "annotations": {
          "grafana.app/updatedTimestamp": "2025-01-02 19:25:19.509884 +0000 UTC"
        }
      },
      "spec": {
        "description": "Adds support for quotes and special characters in label values for Prometheus queries",
        "stage": "experimental",
        "codeowner": "@grafana/oss-big-tent",
        "frontend": true
      }
    },
    {
      "metadata": {
        "name": "prometheusUsesCombobox",
        "resourceVersion": "1735845919509",
        "creationTimestamp": "2024-10-23T11:18:33Z",
        "annotations": {
          "grafana.app/updatedTimestamp": "2025-01-02 19:25:19.509884 +0000 UTC"
        }
      },
      "spec": {
        "description": "Use new combobox component for Prometheus query editor",
        "stage": "experimental",
        "codeowner": "@grafana/oss-big-tent"
      }
    },
    {
      "metadata": {
        "name": "provisioning",
        "resourceVersion": "1732265054297",
        "creationTimestamp": "2024-11-22T09:03:50Z"
      },
      "spec": {
        "description": "Next generation provisioning... and git",
        "stage": "experimental",
        "codeowner": "@grafana/grafana-app-platform-squad",
        "requiresRestart": true
      }
    },
    {
      "metadata": {
        "name": "publicDashboards",
        "resourceVersion": "1720021873452",
        "creationTimestamp": "2022-04-07T18:30:19Z",
        "deletionTimestamp": "2024-11-20T14:36:19Z",
        "annotations": {
          "grafana.app/updatedTimestamp": "2024-07-03 15:51:13.452477 +0000 UTC"
        }
      },
      "spec": {
        "description": "[Deprecated] Public dashboards are now enabled by default; to disable them, use the configuration setting. This feature toggle will be removed in the next major version.",
        "stage": "GA",
        "codeowner": "@grafana/sharing-squad",
        "allowSelfServe": true,
        "expression": "true"
      }
    },
    {
      "metadata": {
        "name": "publicDashboardsEmailSharing",
        "resourceVersion": "1718727528075",
        "creationTimestamp": "2023-01-03T19:45:15Z"
      },
      "spec": {
        "description": "Enables public dashboard sharing to be restricted to only allowed emails",
        "stage": "preview",
        "codeowner": "@grafana/sharing-squad",
        "hideFromAdminPage": true,
        "hideFromDocs": true
      }
    },
    {
      "metadata": {
        "name": "publicDashboardsScene",
        "resourceVersion": "1727354524763",
        "creationTimestamp": "2024-03-22T14:48:21Z",
        "annotations": {
          "grafana.app/updatedTimestamp": "2024-09-26 12:42:04.763233 +0000 UTC"
        }
      },
      "spec": {
        "description": "Enables public dashboard rendering using scenes",
        "stage": "GA",
        "codeowner": "@grafana/sharing-squad",
        "frontend": true,
        "expression": "true"
      }
    },
    {
      "metadata": {
        "name": "queryLibrary",
        "resourceVersion": "1731609408207",
        "creationTimestamp": "2022-10-07T18:31:45Z",
        "deletionTimestamp": "2023-03-20T16:00:14Z",
        "annotations": {
          "grafana.app/updatedTimestamp": "2024-11-14 18:36:48.207329 +0000 UTC"
        }
      },
      "spec": {
        "description": "Enables Query Library feature in Explore",
        "stage": "experimental",
        "codeowner": "@grafana/grafana-frontend-platform"
      }
    },
    {
      "metadata": {
        "name": "queryLibraryDashboards",
        "resourceVersion": "1736850377404",
        "creationTimestamp": "2025-01-14T11:01:15Z",
        "deletionTimestamp": "2025-02-14T16:06:41Z",
        "annotations": {
          "grafana.app/updatedTimestamp": "2025-01-14 10:26:17.404592 +0000 UTC"
        }
      },
      "spec": {
        "description": "Enables Query Library feature in Dashboards",
        "stage": "experimental",
        "codeowner": "@grafana/grafana-frontend-platform"
      }
    },
    {
      "metadata": {
        "name": "queryOverLive",
        "resourceVersion": "1727432782383",
        "creationTimestamp": "2022-01-26T17:44:20Z",
        "annotations": {
          "grafana.app/updatedTimestamp": "2024-09-27 10:26:22.38366 +0000 UTC"
        }
      },
      "spec": {
        "description": "Use Grafana Live WebSocket to execute backend queries",
        "stage": "experimental",
        "codeowner": "@grafana/dashboards-squad",
        "frontend": true
      }
    },
    {
      "metadata": {
        "name": "queryService",
        "resourceVersion": "1718727528075",
        "creationTimestamp": "2024-04-19T09:26:21Z"
      },
      "spec": {
        "description": "Register /apis/query.grafana.app/ -- will eventually replace /api/ds/query",
        "stage": "experimental",
        "codeowner": "@grafana/grafana-app-platform-squad",
        "requiresRestart": true
      }
    },
    {
      "metadata": {
        "name": "queryServiceFromUI",
        "resourceVersion": "1718727528075",
        "creationTimestamp": "2024-04-19T09:26:21Z"
      },
      "spec": {
        "description": "Routes requests to the new query service",
        "stage": "experimental",
        "codeowner": "@grafana/grafana-app-platform-squad",
        "frontend": true
      }
    },
    {
      "metadata": {
        "name": "queryServiceRewrite",
        "resourceVersion": "1718727528075",
        "creationTimestamp": "2024-04-19T09:26:21Z"
      },
      "spec": {
        "description": "Rewrite requests targeting /ds/query to the query service",
        "stage": "experimental",
        "codeowner": "@grafana/grafana-app-platform-squad",
        "requiresRestart": true
      }
    },
    {
      "metadata": {
        "name": "recordedQueriesMulti",
        "resourceVersion": "1720021873452",
        "creationTimestamp": "2023-06-14T12:34:22Z",
        "annotations": {
          "grafana.app/updatedTimestamp": "2024-07-03 15:51:13.452477 +0000 UTC"
        }
      },
      "spec": {
        "description": "Enables writing multiple items from a single query within Recorded Queries",
        "stage": "GA",
        "codeowner": "@grafana/observability-metrics",
        "expression": "true"
      }
    },
    {
      "metadata": {
        "name": "recoveryThreshold",
        "resourceVersion": "1720021873452",
        "creationTimestamp": "2023-10-10T14:51:50Z",
        "annotations": {
          "grafana.app/updatedTimestamp": "2024-07-03 15:51:13.452477 +0000 UTC"
        }
      },
      "spec": {
        "description": "Enables feature recovery threshold (aka hysteresis) for threshold server-side expression",
        "stage": "GA",
        "codeowner": "@grafana/alerting-squad",
        "requiresRestart": true,
        "expression": "true"
      }
    },
    {
      "metadata": {
        "name": "refactorVariablesTimeRange",
        "resourceVersion": "1718727528075",
        "creationTimestamp": "2023-06-06T13:12:09Z"
      },
      "spec": {
        "description": "Refactor time range variables flow to reduce number of API calls made when query variables are chained",
        "stage": "preview",
        "codeowner": "@grafana/dashboards-squad",
        "hideFromAdminPage": true
      }
    },
    {
      "metadata": {
        "name": "regressionTransformation",
        "resourceVersion": "1718727528075",
        "creationTimestamp": "2023-11-24T14:49:16Z"
      },
      "spec": {
        "description": "Enables regression analysis transformation",
        "stage": "preview",
        "codeowner": "@grafana/dataviz-squad",
        "frontend": true
      }
    },
    {
      "metadata": {
        "name": "reloadDashboardsOnParamsChange",
        "resourceVersion": "1728903221522",
        "creationTimestamp": "2024-10-25T12:56:54Z"
      },
      "spec": {
        "description": "Enables reload of dashboards on scopes, time range and variables changes",
        "stage": "experimental",
        "codeowner": "@grafana/dashboards-squad",
        "hideFromAdminPage": true,
        "hideFromDocs": true
      }
    },
    {
      "metadata": {
        "name": "renderAuthJWT",
        "resourceVersion": "1718727528075",
        "creationTimestamp": "2023-04-03T16:53:38Z"
      },
      "spec": {
        "description": "Uses JWT-based auth for rendering instead of relying on remote cache",
        "stage": "preview",
        "codeowner": "@grafana/grafana-as-code",
        "hideFromAdminPage": true
      }
    },
    {
      "metadata": {
        "name": "rendererDisableAppPluginsPreload",
        "resourceVersion": "1740386710764",
        "creationTimestamp": "2025-02-24T08:45:10Z"
      },
      "spec": {
        "description": "Disable pre-loading app plugins when the request is coming from the renderer",
        "stage": "experimental",
        "codeowner": "@grafana/sharing-squad",
        "frontend": true,
        "hideFromAdminPage": true,
        "hideFromDocs": true
      }
    },
    {
      "metadata": {
        "name": "reportingRetries",
        "resourceVersion": "1718727528075",
        "creationTimestamp": "2023-08-31T07:47:47Z"
      },
      "spec": {
        "description": "Enables rendering retries for the reporting feature",
        "stage": "preview",
        "codeowner": "@grafana/sharing-squad",
        "requiresRestart": true
      }
    },
    {
      "metadata": {
        "name": "reportingUseRawTimeRange",
        "resourceVersion": "1735810729877",
        "creationTimestamp": "2024-11-14T20:08:03Z",
        "annotations": {
          "grafana.app/updatedTimestamp": "2025-01-02 09:38:49.877519888 +0000 UTC"
        }
      },
      "spec": {
        "description": "Uses the original report or dashboard time range instead of making an absolute transformation",
        "stage": "GA",
        "codeowner": "@grafana/sharing-squad",
        "expression": "true"
      }
    },
    {
      "metadata": {
        "name": "rolePickerDrawer",
        "resourceVersion": "1727337187819",
        "creationTimestamp": "2024-09-26T12:51:38Z"
      },
      "spec": {
        "description": "Enables the new role picker drawer design",
        "stage": "experimental",
        "codeowner": "@grafana/identity-access-team"
      }
    },
    {
      "metadata": {
        "name": "scenes",
        "resourceVersion": "1718727528075",
        "creationTimestamp": "2022-07-07T06:53:02Z",
        "deletionTimestamp": "2024-06-27T07:03:46Z"
      },
      "spec": {
        "description": "Experimental framework to build interactive dashboards",
        "stage": "experimental",
        "codeowner": "@grafana/dashboards-squad",
        "frontend": true
      }
    },
    {
      "metadata": {
        "name": "scopeApi",
        "resourceVersion": "1732690644377",
        "creationTimestamp": "2024-11-27T07:58:25Z"
      },
      "spec": {
        "description": "In-development feature flag for the scope api using the app platform.",
        "stage": "experimental",
        "codeowner": "@grafana/grafana-app-platform-squad",
        "hideFromAdminPage": true,
        "expression": "false"
      }
    },
    {
      "metadata": {
        "name": "scopeFilters",
        "resourceVersion": "1718727528075",
        "creationTimestamp": "2024-03-05T15:41:19Z"
      },
      "spec": {
        "description": "Enables the use of scope filters in Grafana",
        "stage": "experimental",
        "codeowner": "@grafana/dashboards-squad",
        "hideFromAdminPage": true,
        "hideFromDocs": true
      }
    },
    {
      "metadata": {
        "name": "showDashboardValidationWarnings",
        "resourceVersion": "1718727528075",
        "creationTimestamp": "2022-10-14T13:51:05Z"
      },
      "spec": {
        "description": "Show warnings when dashboards do not validate against the schema",
        "stage": "experimental",
        "codeowner": "@grafana/dashboards-squad"
      }
    },
    {
      "metadata": {
        "name": "singleTopNav",
        "resourceVersion": "1732104041490",
        "creationTimestamp": "2024-08-29T08:48:32Z",
        "deletionTimestamp": "2024-12-17T13:32:38Z",
        "annotations": {
          "grafana.app/updatedTimestamp": "2024-11-20 12:00:41.490792 +0000 UTC"
        }
      },
      "spec": {
        "description": "Unifies the top search bar and breadcrumb bar into one",
        "stage": "GA",
        "codeowner": "@grafana/grafana-frontend-platform",
        "frontend": true,
        "expression": "true"
      }
    },
    {
      "metadata": {
        "name": "sqlDatasourceDatabaseSelection",
        "resourceVersion": "1718727528075",
        "creationTimestamp": "2023-06-06T16:28:52Z"
      },
      "spec": {
        "description": "Enables previous SQL data source dataset dropdown behavior",
        "stage": "preview",
        "codeowner": "@grafana/dataviz-squad",
        "frontend": true,
        "hideFromAdminPage": true
      }
    },
    {
      "metadata": {
        "name": "sqlExpressions",
        "resourceVersion": "1738589190784",
        "creationTimestamp": "2024-02-27T21:16:00Z",
        "annotations": {
          "grafana.app/updatedTimestamp": "2025-02-03 13:26:30.784245615 +0000 UTC"
        }
      },
      "spec": {
        "description": "Enables SQL Expressions, which can execute SQL queries against data source results.",
        "stage": "experimental",
        "codeowner": "@grafana/grafana-datasources-core-services"
      }
    },
    {
      "metadata": {
        "name": "sqlQuerybuilderFunctionParameters",
        "resourceVersion": "1718487716739",
        "creationTimestamp": "2024-11-04T16:13:35Z",
        "deletionTimestamp": "2025-01-31T10:58:09Z"
      },
      "spec": {
        "description": "Enables SQL query builder function parameters",
        "stage": "experimental",
        "codeowner": "@grafana/oss-big-tent",
        "frontend": true
      }
    },
    {
      "metadata": {
        "name": "sseGroupByDatasource",
        "resourceVersion": "1718727528075",
        "creationTimestamp": "2023-09-07T20:02:07Z"
      },
      "spec": {
        "description": "Send query to the same datasource in a single request when using server side expressions. The `cloudWatchBatchQueries` feature toggle should be enabled if this used with CloudWatch.",
        "stage": "experimental",
        "codeowner": "@grafana/observability-metrics"
      }
    },
    {
      "metadata": {
        "name": "ssoSettingsApi",
        "resourceVersion": "1720021873452",
        "creationTimestamp": "2023-11-08T09:50:01Z",
        "annotations": {
          "grafana.app/updatedTimestamp": "2024-07-03 15:51:13.452477 +0000 UTC"
        }
      },
      "spec": {
        "description": "Enables the SSO settings API and the OAuth configuration UIs in Grafana",
        "stage": "GA",
        "codeowner": "@grafana/identity-access-team",
        "allowSelfServe": true,
        "expression": "true"
      }
    },
    {
      "metadata": {
        "name": "ssoSettingsLDAP",
        "resourceVersion": "1728034012257",
        "creationTimestamp": "2024-06-18T11:31:27Z",
        "annotations": {
          "grafana.app/updatedTimestamp": "2024-10-04 09:26:52.257203 +0000 UTC"
        }
      },
      "spec": {
        "description": "Use the new SSO Settings API to configure LDAP",
        "stage": "preview",
        "codeowner": "@grafana/identity-access-team",
        "requiresRestart": true,
        "allowSelfServe": true
      }
    },
    {
      "metadata": {
        "name": "ssoSettingsSAML",
        "resourceVersion": "1741342789814",
        "creationTimestamp": "2024-03-14T11:04:45Z",
        "annotations": {
          "grafana.app/updatedTimestamp": "2025-03-07 10:19:49.814084 +0000 UTC"
        }
      },
      "spec": {
        "description": "Use the new SSO Settings API to configure the SAML connector",
        "stage": "GA",
        "codeowner": "@grafana/identity-access-team",
        "allowSelfServe": true,
        "expression": "true"
      }
    },
    {
      "metadata": {
        "name": "storage",
        "resourceVersion": "1724096690370",
        "creationTimestamp": "2022-03-17T17:19:23Z",
        "annotations": {
          "grafana.app/updatedTimestamp": "2024-08-19 19:44:50.370023815 +0000 UTC"
        }
      },
      "spec": {
        "description": "Configurable storage for dashboards, datasources, and resources",
        "stage": "experimental",
        "codeowner": "@grafana/search-and-storage"
      }
    },
    {
      "metadata": {
        "name": "tableSharedCrosshair",
        "resourceVersion": "1718727528075",
        "creationTimestamp": "2023-12-13T09:33:14Z"
      },
      "spec": {
        "description": "Enables shared crosshair in table panel",
        "stage": "experimental",
        "codeowner": "@grafana/dataviz-squad",
        "frontend": true
      }
    },
    {
      "metadata": {
        "name": "teamHttpHeaders",
        "resourceVersion": "1738590709387",
        "creationTimestamp": "2023-10-17T10:23:54Z",
        "deletionTimestamp": "2025-02-19T10:48:55Z",
        "annotations": {
          "grafana.app/updatedTimestamp": "2025-02-03 13:51:49.3871 +0000 UTC"
        }
      },
      "spec": {
        "description": "Enables LBAC for datasources to apply LogQL filtering of logs to the client requests for users in teams",
        "stage": "preview",
        "codeowner": "@grafana/identity-access-team",
        "allowSelfServe": true,
        "expression": "true"
      }
    },
    {
      "metadata": {
        "name": "teamHttpHeadersMimir",
        "resourceVersion": "1736763800062",
        "creationTimestamp": "2025-01-13T10:42:47Z"
      },
      "spec": {
        "description": "Enables LBAC for datasources for Mimir to apply LBAC filtering of metrics to the client requests for users in teams",
        "stage": "experimental",
        "codeowner": "@grafana/identity-access-team"
      }
    },
    {
      "metadata": {
        "name": "templateVariablesUsesCombobox",
        "resourceVersion": "1738141787383",
        "creationTimestamp": "2025-01-29T09:09:47Z"
      },
      "spec": {
        "description": "Use new combobox component for template variables",
        "stage": "experimental",
        "codeowner": "@grafana/grafana-frontend-platform",
        "frontend": true
      }
    },
    {
      "metadata": {
        "name": "timeRangeProvider",
        "resourceVersion": "1728565214224",
        "creationTimestamp": "2024-10-22T10:52:33Z"
      },
      "spec": {
        "description": "Enables time pickers sync",
        "stage": "experimental",
        "codeowner": "@grafana/grafana-frontend-platform"
      }
    },
    {
      "metadata": {
        "name": "tlsMemcached",
        "resourceVersion": "1722608472573",
        "creationTimestamp": "2024-05-09T19:12:08Z",
        "annotations": {
          "grafana.app/updatedTimestamp": "2024-08-02 14:21:12.57399 +0000 UTC"
        }
      },
      "spec": {
        "description": "Use TLS-enabled memcached in the enterprise caching feature",
        "stage": "GA",
        "codeowner": "@grafana/grafana-operator-experience-squad",
        "expression": "true"
      }
    },
    {
      "metadata": {
        "name": "topnav",
        "resourceVersion": "1720021873452",
        "creationTimestamp": "2022-06-20T14:25:43Z",
        "deletionTimestamp": "2024-10-17T09:18:30Z",
        "annotations": {
          "grafana.app/updatedTimestamp": "2024-07-03 15:51:13.452477 +0000 UTC"
        }
      },
      "spec": {
        "description": "Enables topnav support in external plugins. The new Grafana navigation cannot be disabled.",
        "stage": "deprecated",
        "codeowner": "@grafana/grafana-frontend-platform",
        "expression": "true"
      }
    },
    {
      "metadata": {
        "name": "traceQLStreaming",
        "resourceVersion": "1720021873452",
        "creationTimestamp": "2023-07-26T13:33:16Z",
        "annotations": {
          "grafana.app/updatedTimestamp": "2024-07-03 15:51:13.452477 +0000 UTC"
        }
      },
      "spec": {
        "description": "Enables response streaming of TraceQL queries of the Tempo data source",
        "stage": "GA",
        "codeowner": "@grafana/observability-traces-and-profiling",
        "frontend": true,
        "expression": "false"
      }
    },
    {
      "metadata": {
        "name": "transformationsRedesign",
        "resourceVersion": "1720021873452",
        "creationTimestamp": "2023-07-12T16:35:49Z",
        "annotations": {
          "grafana.app/updatedTimestamp": "2024-07-03 15:51:13.452477 +0000 UTC"
        }
      },
      "spec": {
        "description": "Enables the transformations redesign",
        "stage": "GA",
        "codeowner": "@grafana/observability-metrics",
        "frontend": true,
        "allowSelfServe": true,
        "expression": "true"
      }
    },
    {
      "metadata": {
        "name": "transformationsVariableSupport",
        "resourceVersion": "1720021873452",
        "creationTimestamp": "2023-10-04T14:28:46Z",
        "deletionTimestamp": "2025-02-06T20:19:53Z",
        "annotations": {
          "grafana.app/updatedTimestamp": "2024-07-03 15:51:13.452477 +0000 UTC"
        }
      },
      "spec": {
        "description": "Allows using variables in transformations",
        "stage": "GA",
        "codeowner": "@grafana/dataviz-squad",
        "frontend": true,
        "expression": "true"
      }
    },
    {
      "metadata": {
        "name": "unifiedHistory",
        "resourceVersion": "1734085219453",
        "creationTimestamp": "2024-12-13T10:41:18Z"
      },
      "spec": {
        "description": "Displays the navigation history so the user can navigate back to previous pages",
        "stage": "experimental",
        "codeowner": "@grafana/grafana-frontend-platform",
        "frontend": true
      }
    },
    {
      "metadata": {
        "name": "unifiedRequestLog",
        "resourceVersion": "1731688509416",
        "creationTimestamp": "2023-03-31T13:38:09Z",
        "annotations": {
          "grafana.app/updatedTimestamp": "2024-11-15 16:35:09.416681 +0000 UTC"
        }
      },
      "spec": {
        "description": "Writes error logs to the request logger",
        "stage": "GA",
        "codeowner": "@grafana/grafana-backend-group",
        "hideFromAdminPage": true,
        "expression": "true"
      }
    },
    {
      "metadata": {
        "name": "unifiedStorage",
        "resourceVersion": "1724096690370",
        "creationTimestamp": "2023-12-06T20:21:21Z",
        "deletionTimestamp": "2024-08-21T16:28:30Z",
        "annotations": {
          "grafana.app/updatedTimestamp": "2024-08-19 19:44:50.370023815 +0000 UTC"
        }
      },
      "spec": {
        "description": "SQL-based k8s storage",
        "stage": "experimental",
        "codeowner": "@grafana/search-and-storage",
        "requiresRestart": true
      }
    },
    {
      "metadata": {
        "name": "unifiedStorageBigObjectSupport",
        "resourceVersion": "1728561321640",
        "creationTimestamp": "2024-10-10T11:55:21Z",
        "deletionTimestamp": "2024-10-15T12:09:18Z"
      },
      "spec": {
        "description": "Enables to save big objects in blob storage",
        "stage": "experimental",
        "codeowner": "@grafana/search-and-storage"
      }
    },
    {
      "metadata": {
        "name": "unifiedStorageBigObjectsSupport",
        "resourceVersion": "1728994158474",
        "creationTimestamp": "2024-10-17T10:18:29Z"
      },
      "spec": {
        "description": "Enables to save big objects in blob storage",
        "stage": "experimental",
        "codeowner": "@grafana/search-and-storage"
      }
    },
    {
      "metadata": {
        "name": "unifiedStorageSearch",
        "resourceVersion": "1726771421439",
        "creationTimestamp": "2024-09-30T19:46:14Z"
      },
      "spec": {
        "description": "Enable unified storage search",
        "stage": "experimental",
        "codeowner": "@grafana/search-and-storage",
        "hideFromAdminPage": true,
        "hideFromDocs": true
      }
    },
    {
      "metadata": {
        "name": "unifiedStorageSearch",
        "resourceVersion": "1726771421439",
        "creationTimestamp": "2024-09-30T19:46:14Z",
        "deletionTimestamp": "2024-10-11T14:56:04Z"
      },
      "spec": {
        "description": "Enable unified storage search",
        "stage": "experimental",
        "codeowner": "@grafana/search-and-storage",
        "hideFromAdminPage": true,
        "hideFromDocs": true
      }
    },
    {
      "metadata": {
        "name": "unifiedStorageSearchPermissionFiltering",
        "resourceVersion": "1737489629408",
        "creationTimestamp": "2025-01-22T11:38:37Z"
      },
      "spec": {
        "description": "Enable permission filtering on unified storage search",
        "stage": "experimental",
        "codeowner": "@grafana/search-and-storage",
        "hideFromAdminPage": true,
        "hideFromDocs": true
      }
    },
    {
      "metadata": {
        "name": "unifiedStorageSearchSprinkles",
        "resourceVersion": "1734563607668",
        "creationTimestamp": "2024-12-18T17:00:54Z"
      },
      "spec": {
        "description": "Enable sprinkles on unified storage search",
        "stage": "experimental",
        "codeowner": "@grafana/search-and-storage",
        "hideFromAdminPage": true,
        "hideFromDocs": true
      }
    },
    {
      "metadata": {
        "name": "unifiedStorageSearchUI",
        "resourceVersion": "1734563607668",
        "creationTimestamp": "2024-12-19T18:21:48Z",
        "annotations": {
          "grafana.app/updatedTimestamp": "2024-12-18 23:13:27.66802 +0000 UTC"
        }
      },
      "spec": {
        "description": "Enable unified storage search UI",
        "stage": "experimental",
        "codeowner": "@grafana/search-and-storage",
        "hideFromAdminPage": true,
        "hideFromDocs": true
      }
    },
    {
      "metadata": {
        "name": "useSeessionStorageForRedirection",
        "resourceVersion": "1727082170583",
        "creationTimestamp": "2024-09-23T09:02:50Z",
        "deletionTimestamp": "2024-09-23T09:10:18Z"
      },
      "spec": {
        "description": "Use session storage for handling the redirection after login",
        "stage": "preview",
        "codeowner": "@grafana/identity-access-team"
      }
    },
    {
      "metadata": {
        "name": "useSessionStorageForRedirection",
        "resourceVersion": "1734109542033",
        "creationTimestamp": "2024-09-23T09:31:23Z",
        "annotations": {
          "grafana.app/updatedTimestamp": "2024-12-13 17:05:42.033262 +0000 UTC"
        }
      },
      "spec": {
        "description": "Use session storage for handling the redirection after login",
        "stage": "GA",
        "codeowner": "@grafana/identity-access-team",
        "expression": "true"
      }
    },
    {
      "metadata": {
        "name": "useV2DashboardsAPI",
        "resourceVersion": "1732535420861",
        "creationTimestamp": "2024-12-17T21:17:09Z",
        "deletionTimestamp": "2025-03-04T10:50:39Z"
      },
      "spec": {
        "description": "Use the v2 kubernetes API in the frontend for dashboards",
        "stage": "experimental",
        "codeowner": "@grafana/dashboards-squad",
        "requiresRestart": true
      }
    },
    {
      "metadata": {
        "name": "userStorageAPI",
        "resourceVersion": "1736438999910",
        "creationTimestamp": "2024-11-12T11:56:41Z",
        "annotations": {
          "grafana.app/updatedTimestamp": "2025-01-09 16:09:59.910083 +0000 UTC"
        }
      },
      "spec": {
        "description": "Enables the user storage API",
        "stage": "GA",
        "codeowner": "@grafana/plugins-platform-backend",
        "expression": "true"
      }
    },
    {
      "metadata": {
        "name": "vizActions",
        "resourceVersion": "1722461779830",
        "creationTimestamp": "2024-09-09T14:11:55Z",
        "deletionTimestamp": "2025-02-07T18:50:26Z"
      },
      "spec": {
        "description": "Allow actions in visualizations",
        "stage": "experimental",
        "codeowner": "@grafana/dataviz-squad",
        "frontend": true,
        "hideFromAdminPage": true
      }
    },
    {
      "metadata": {
        "name": "vizAndWidgetSplit",
        "resourceVersion": "1718727528075",
        "creationTimestamp": "2023-06-27T10:22:13Z",
        "deletionTimestamp": "2024-10-30T16:12:03Z"
      },
      "spec": {
        "description": "Split panels between visualizations and widgets",
        "stage": "experimental",
        "codeowner": "@grafana/dashboards-squad",
        "frontend": true
      }
    },
    {
      "metadata": {
        "name": "wargamesTesting",
        "resourceVersion": "1718727528075",
        "creationTimestamp": "2023-09-13T18:32:01Z"
      },
      "spec": {
        "description": "Placeholder feature flag for internal testing",
        "stage": "experimental",
        "codeowner": "@grafana/hosted-grafana-team"
      }
    },
    {
      "metadata": {
        "name": "zanzana",
        "resourceVersion": "1718787304727",
        "creationTimestamp": "2024-06-19T13:59:47Z"
      },
      "spec": {
        "description": "Use openFGA as authorization engine.",
        "stage": "experimental",
        "codeowner": "@grafana/identity-access-team",
        "hideFromAdminPage": true,
        "hideFromDocs": true
      }
    },
    {
      "metadata": {
        "name": "zipkinBackendMigration",
        "resourceVersion": "1733846643829",
        "creationTimestamp": "2024-11-07T09:35:53Z",
        "deletionTimestamp": "2025-01-27T11:47:54Z",
        "annotations": {
          "grafana.app/updatedTimestamp": "2024-12-10 16:04:03.82919 +0000 UTC"
        }
      },
      "spec": {
        "description": "Enables querying Zipkin data source without the proxy",
        "stage": "GA",
        "codeowner": "@grafana/oss-big-tent",
        "expression": "true"
      }
    }
  ]
}<|MERGE_RESOLUTION|>--- conflicted
+++ resolved
@@ -325,16 +325,26 @@
     {
       "metadata": {
         "name": "alertingMigrationUI",
-<<<<<<< HEAD
+        "resourceVersion": "1741968018953",
+        "creationTimestamp": "2025-03-14T16:00:18Z"
+      },
+      "spec": {
+        "description": "Enables the alerting migration UI, to migrate datasource-managed rules to Grafana-managed rules",
+        "stage": "experimental",
+        "codeowner": "@grafana/alerting-squad",
+        "frontend": true,
+        "hideFromAdminPage": true,
+        "hideFromDocs": true
+      }
+    },
+    {
+      "metadata": {
+        "name": "alertingMigrationUI",
         "resourceVersion": "1741771863473",
         "creationTimestamp": "2025-03-12T09:27:13Z",
         "annotations": {
           "grafana.app/updatedTimestamp": "2025-03-12 09:31:03.473243 +0000 UTC"
         }
-=======
-        "resourceVersion": "1741968018953",
-        "creationTimestamp": "2025-03-14T16:00:18Z"
->>>>>>> de6a48a2
       },
       "spec": {
         "description": "Enables the alerting migration UI, to migrate datasource-managed rules to Grafana-managed rules",
