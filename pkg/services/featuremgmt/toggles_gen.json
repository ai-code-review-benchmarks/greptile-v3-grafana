--- conflicted
+++ resolved
@@ -456,7 +456,6 @@
     },
     {
       "metadata": {
-<<<<<<< HEAD
         "name": "alertingRulePermanentlyDelete",
         "resourceVersion": "1743604189392",
         "creationTimestamp": "2025-04-02T14:29:49Z"
@@ -473,8 +472,6 @@
     },
     {
       "metadata": {
-=======
->>>>>>> 50825a82
         "name": "alertingRuleRecoverDeleted",
         "resourceVersion": "1741351039908",
         "creationTimestamp": "2025-03-07T09:25:14Z",
