{
  "kind": "FeatureList",
  "apiVersion": "featuretoggle.grafana.app/v0alpha1",
  "metadata": {},
  "items": [
    {
      "metadata": {
        "name": "nestedFolderPicker",
        "resourceVersion": "1709648236447",
        "creationTimestamp": "2024-03-05T14:17:16Z"
      },
      "spec": {
        "description": "Enables the new folder picker to work with nested folders. Requires the nestedFolders feature toggle",
        "stage": "GA",
        "codeowner": "@grafana/grafana-frontend-platform",
        "frontend": true,
        "allowSelfServe": true
      }
    },
    {
      "metadata": {
        "name": "alertingBacktesting",
        "resourceVersion": "1709648236447",
        "creationTimestamp": "2024-03-05T14:17:16Z"
      },
      "spec": {
        "description": "Rule backtesting API for alerting",
        "stage": "experimental",
        "codeowner": "@grafana/alerting-squad"
      }
    },
    {
      "metadata": {
        "name": "featureToggleAdminPage",
        "resourceVersion": "1709648236447",
        "creationTimestamp": "2024-03-05T14:17:16Z"
      },
      "spec": {
        "description": "Enable admin page for managing feature toggles from the Grafana front-end",
        "stage": "experimental",
        "codeowner": "@grafana/grafana-operator-experience-squad",
        "requiresRestart": true
      }
    },
    {
      "metadata": {
        "name": "logsInfiniteScrolling",
        "resourceVersion": "1709648236447",
        "creationTimestamp": "2024-03-05T14:17:16Z"
      },
      "spec": {
        "description": "Enables infinite scrolling for the Logs panel in Explore and Dashboards",
        "stage": "experimental",
        "codeowner": "@grafana/observability-logs",
        "frontend": true
      }
    },
    {
      "metadata": {
        "name": "alertingPreviewUpgrade",
        "resourceVersion": "1709648236447",
        "creationTimestamp": "2024-03-05T14:17:16Z",
        "deletionTimestamp": "2024-03-11T16:22:16Z"
      },
      "spec": {
        "description": "Show Unified Alerting preview and upgrade page in legacy alerting",
        "stage": "GA",
        "codeowner": "@grafana/alerting-squad",
        "requiresRestart": true
      }
    },
    {
      "metadata": {
        "name": "cloudRBACRoles",
        "resourceVersion": "1709648236447",
        "creationTimestamp": "2024-03-05T14:17:16Z"
      },
      "spec": {
        "description": "Enabled grafana cloud specific RBAC roles",
        "stage": "experimental",
        "codeowner": "@grafana/identity-access-team",
        "requiresRestart": true,
        "hideFromDocs": true
      }
    },
    {
      "metadata": {
        "name": "awsDatasourcesTempCredentials",
        "resourceVersion": "1709648236447",
        "creationTimestamp": "2024-03-05T14:17:16Z"
      },
      "spec": {
        "description": "Support temporary security credentials in AWS plugins for Grafana Cloud customers",
        "stage": "experimental",
        "codeowner": "@grafana/aws-datasources"
      }
    },
    {
      "metadata": {
        "name": "externalServiceAccounts",
        "resourceVersion": "1709648236447",
        "creationTimestamp": "2024-03-05T14:17:16Z"
      },
      "spec": {
        "description": "Automatic service account and token setup for plugins",
        "stage": "preview",
        "codeowner": "@grafana/identity-access-team",
        "hideFromAdminPage": true
      }
    },
    {
      "metadata": {
        "name": "transformationsVariableSupport",
        "resourceVersion": "1709648236447",
        "creationTimestamp": "2024-03-05T14:17:16Z"
      },
      "spec": {
        "description": "Allows using variables in transformations",
        "stage": "preview",
        "codeowner": "@grafana/dataviz-squad",
        "frontend": true
      }
    },
    {
      "metadata": {
        "name": "panelTitleSearch",
        "resourceVersion": "1709648236447",
        "creationTimestamp": "2024-03-05T14:17:16Z"
      },
      "spec": {
        "description": "Search for dashboards using panel title",
        "stage": "preview",
        "codeowner": "@grafana/grafana-app-platform-squad",
        "hideFromAdminPage": true
      }
    },
    {
      "metadata": {
        "name": "enableDatagridEditing",
        "resourceVersion": "1709648236447",
        "creationTimestamp": "2024-03-05T14:17:16Z"
      },
      "spec": {
        "description": "Enables the edit functionality in the datagrid panel",
        "stage": "preview",
        "codeowner": "@grafana/dataviz-squad",
        "frontend": true
      }
    },
    {
      "metadata": {
        "name": "traceQLStreaming",
        "resourceVersion": "1710172794391",
        "creationTimestamp": "2024-03-05T14:17:16Z",
        "annotations": {
          "grafana.app/updatedTimestamp": "2024-03-11 15:59:54.391734 +0000 UTC"
        }
      },
      "spec": {
        "description": "Enables response streaming of TraceQL queries of the Tempo data source",
        "stage": "GA",
        "codeowner": "@grafana/observability-traces-and-profiling",
        "frontend": true
      }
    },
    {
      "metadata": {
        "name": "metricsSummary",
        "resourceVersion": "1709648236447",
        "creationTimestamp": "2024-03-05T14:17:16Z"
      },
      "spec": {
        "description": "Enables metrics summary queries in the Tempo data source",
        "stage": "experimental",
        "codeowner": "@grafana/observability-traces-and-profiling",
        "frontend": true
      }
    },
    {
      "metadata": {
        "name": "sseGroupByDatasource",
        "resourceVersion": "1709648236447",
        "creationTimestamp": "2024-03-05T14:17:16Z"
      },
      "spec": {
        "description": "Send query to the same datasource in a single request when using server side expressions. The `cloudWatchBatchQueries` feature toggle should be enabled if this used with CloudWatch.",
        "stage": "experimental",
        "codeowner": "@grafana/observability-metrics"
      }
    },
    {
      "metadata": {
        "name": "live-service-web-worker",
        "resourceVersion": "1709648236447",
        "creationTimestamp": "2024-03-05T14:17:16Z"
      },
      "spec": {
        "description": "This will use a webworker thread to processes events rather than the main thread",
        "stage": "experimental",
        "codeowner": "@grafana/grafana-app-platform-squad",
        "frontend": true
      }
    },
    {
      "metadata": {
        "name": "canvasPanelNesting",
        "resourceVersion": "1709648236447",
        "creationTimestamp": "2024-03-05T14:17:16Z"
      },
      "spec": {
        "description": "Allow elements nesting",
        "stage": "experimental",
        "codeowner": "@grafana/dataviz-squad",
        "frontend": true,
        "hideFromAdminPage": true
      }
    },
    {
      "metadata": {
        "name": "enableElasticsearchBackendQuerying",
        "resourceVersion": "1709648236447",
        "creationTimestamp": "2024-03-05T14:17:16Z"
      },
      "spec": {
        "description": "Enable the processing of queries and responses in the Elasticsearch data source through backend",
        "stage": "GA",
        "codeowner": "@grafana/observability-logs",
        "allowSelfServe": true
      }
    },
    {
      "metadata": {
        "name": "extractFieldsNameDeduplication",
        "resourceVersion": "1709648236447",
        "creationTimestamp": "2024-03-05T14:17:16Z"
      },
      "spec": {
        "description": "Make sure extracted field names are unique in the dataframe",
        "stage": "experimental",
        "codeowner": "@grafana/dataviz-squad",
        "frontend": true
      }
    },
    {
      "metadata": {
        "name": "alertStateHistoryLokiPrimary",
        "resourceVersion": "1709648236447",
        "creationTimestamp": "2024-03-05T14:17:16Z"
      },
      "spec": {
        "description": "Enable a remote Loki instance as the primary source for state history reads.",
        "stage": "experimental",
        "codeowner": "@grafana/alerting-squad"
      }
    },
    {
      "metadata": {
        "name": "dashboardEmbed",
        "resourceVersion": "1709648236447",
        "creationTimestamp": "2024-03-05T14:17:16Z"
      },
      "spec": {
        "description": "Allow embedding dashboard for external use in Code editors",
        "stage": "experimental",
        "codeowner": "@grafana/grafana-as-code",
        "frontend": true
      }
    },
    {
      "metadata": {
        "name": "sqlDatasourceDatabaseSelection",
        "resourceVersion": "1709648236447",
        "creationTimestamp": "2024-03-05T14:17:16Z"
      },
      "spec": {
        "description": "Enables previous SQL data source dataset dropdown behavior",
        "stage": "preview",
        "codeowner": "@grafana/dataviz-squad",
        "frontend": true,
        "hideFromAdminPage": true
      }
    },
    {
      "metadata": {
        "name": "permissionsFilterRemoveSubquery",
        "resourceVersion": "1709648236447",
        "creationTimestamp": "2024-03-05T14:17:16Z"
      },
      "spec": {
        "description": "Alternative permission filter implementation that does not use subqueries for fetching the dashboard folder",
        "stage": "experimental",
        "codeowner": "@grafana/backend-platform"
      }
    },
    {
      "metadata": {
        "name": "awsDatasourcesNewFormStyling",
        "resourceVersion": "1709648236447",
        "creationTimestamp": "2024-03-05T14:17:16Z"
      },
      "spec": {
        "description": "Applies new form styling for configuration and query editors in AWS plugins",
        "stage": "preview",
        "codeowner": "@grafana/aws-datasources",
        "frontend": true
      }
    },
    {
      "metadata": {
        "name": "prometheusPromQAIL",
        "resourceVersion": "1709648236447",
        "creationTimestamp": "2024-03-05T14:17:16Z"
      },
      "spec": {
        "description": "Prometheus and AI/ML to assist users in creating a query",
        "stage": "experimental",
        "codeowner": "@grafana/observability-metrics",
        "frontend": true
      }
    },
    {
      "metadata": {
        "name": "scopeFilters",
        "resourceVersion": "1709648534592",
        "creationTimestamp": "2024-03-05T14:17:16Z",
        "annotations": {
          "grafana.app/updatedTimestamp": "2024-03-05 14:22:14.592841 +0000 UTC"
        }
      },
      "spec": {
        "description": "Enables the use of scope filters in Grafana",
        "stage": "experimental",
        "codeowner": "@grafana/dashboards-squad",
        "hideFromAdminPage": true,
        "hideFromDocs": true
      }
    },
    {
      "metadata": {
        "name": "renderAuthJWT",
        "resourceVersion": "1709648236447",
        "creationTimestamp": "2024-03-05T14:17:16Z"
      },
      "spec": {
        "description": "Uses JWT-based auth for rendering instead of relying on remote cache",
        "stage": "preview",
        "codeowner": "@grafana/grafana-as-code",
        "hideFromAdminPage": true
      }
    },
    {
      "metadata": {
        "name": "groupToNestedTableTransformation",
        "resourceVersion": "1709648236447",
        "creationTimestamp": "2024-03-05T14:17:16Z"
      },
      "spec": {
        "description": "Enables the group to nested table transformation",
        "stage": "preview",
        "codeowner": "@grafana/dataviz-squad",
        "frontend": true
      }
    },
    {
      "metadata": {
        "name": "autoMigrateOldPanels",
        "resourceVersion": "1709648236447",
        "creationTimestamp": "2024-03-05T14:17:16Z"
      },
      "spec": {
        "description": "Migrate old angular panels to supported versions (graph, table-old, worldmap, etc)",
        "stage": "preview",
        "codeowner": "@grafana/dataviz-squad",
        "frontend": true
      }
    },
    {
      "metadata": {
        "name": "showDashboardValidationWarnings",
        "resourceVersion": "1709648236447",
        "creationTimestamp": "2024-03-05T14:17:16Z"
      },
      "spec": {
        "description": "Show warnings when dashboards do not validate against the schema",
        "stage": "experimental",
        "codeowner": "@grafana/dashboards-squad"
      }
    },
    {
      "metadata": {
        "name": "alertmanagerRemoteSecondary",
        "resourceVersion": "1709648236447",
        "creationTimestamp": "2024-03-05T14:17:16Z"
      },
      "spec": {
        "description": "Enable Grafana to sync configuration and state with a remote Alertmanager.",
        "stage": "experimental",
        "codeowner": "@grafana/alerting-squad"
      }
    },
    {
      "metadata": {
        "name": "disableAngular",
        "resourceVersion": "1709648236447",
        "creationTimestamp": "2024-03-05T14:17:16Z"
      },
      "spec": {
        "description": "Dynamic flag to disable angular at runtime. The preferred method is to set `angular_support_enabled` to `false` in the [security] settings, which allows you to change the state at runtime.",
        "stage": "preview",
        "codeowner": "@grafana/dataviz-squad",
        "frontend": true,
        "hideFromAdminPage": true
      }
    },
    {
      "metadata": {
        "name": "disableSecretsCompatibility",
        "resourceVersion": "1709648236447",
        "creationTimestamp": "2024-03-05T14:17:16Z"
      },
      "spec": {
        "description": "Disable duplicated secret storage in legacy tables",
        "stage": "experimental",
        "codeowner": "@grafana/hosted-grafana-team",
        "requiresRestart": true
      }
    },
    {
      "metadata": {
        "name": "alertingNoNormalState",
        "resourceVersion": "1709648236447",
        "creationTimestamp": "2024-03-05T14:17:16Z"
      },
      "spec": {
        "description": "Stop maintaining state of alerts that are not firing",
        "stage": "preview",
        "codeowner": "@grafana/alerting-squad",
        "hideFromAdminPage": true
      }
    },
    {
      "metadata": {
        "name": "pluginsDynamicAngularDetectionPatterns",
        "resourceVersion": "1709648236447",
        "creationTimestamp": "2024-03-05T14:17:16Z"
      },
      "spec": {
        "description": "Enables fetching Angular detection patterns for plugins from GCOM and fallback to hardcoded ones",
        "stage": "experimental",
        "codeowner": "@grafana/plugins-platform-backend"
      }
    },
    {
      "metadata": {
        "name": "jitterAlertRulesWithinGroups",
        "resourceVersion": "1709648236447",
        "creationTimestamp": "2024-03-05T14:17:16Z"
      },
      "spec": {
        "description": "Distributes alert rule evaluations more evenly over time, including spreading out rules within the same group",
        "stage": "preview",
        "codeowner": "@grafana/alerting-squad",
        "requiresRestart": true,
        "hideFromDocs": true
      }
    },
    {
      "metadata": {
        "name": "storage",
        "resourceVersion": "1709648236447",
        "creationTimestamp": "2024-03-05T14:17:16Z"
      },
      "spec": {
        "description": "Configurable storage for dashboards, datasources, and resources",
        "stage": "experimental",
        "codeowner": "@grafana/grafana-app-platform-squad"
      }
    },
    {
      "metadata": {
        "name": "autoMigratePiechartPanel",
        "resourceVersion": "1709648236447",
        "creationTimestamp": "2024-03-05T14:17:16Z"
      },
      "spec": {
        "description": "Migrate old piechart panel to supported piechart panel - broken out from autoMigrateOldPanels to enable granular tracking",
        "stage": "preview",
        "codeowner": "@grafana/dataviz-squad",
        "frontend": true
      }
    },
    {
      "metadata": {
        "name": "autoMigrateWorldmapPanel",
        "resourceVersion": "1709648236447",
        "creationTimestamp": "2024-03-05T14:17:16Z"
      },
      "spec": {
        "description": "Migrate old worldmap panel to supported geomap panel - broken out from autoMigrateOldPanels to enable granular tracking",
        "stage": "preview",
        "codeowner": "@grafana/dataviz-squad",
        "frontend": true
      }
    },
    {
      "metadata": {
        "name": "redshiftAsyncQueryDataSupport",
        "resourceVersion": "1709648236447",
        "creationTimestamp": "2024-03-05T14:17:16Z",
        "deletionTimestamp": "2024-03-18T12:15:18Z"
      },
      "spec": {
        "description": "Enable async query data support for Redshift",
        "stage": "GA",
        "codeowner": "@grafana/aws-datasources"
      }
    },
    {
      "metadata": {
        "name": "influxdbBackendMigration",
        "resourceVersion": "1709648236447",
        "creationTimestamp": "2024-03-05T14:17:16Z"
      },
      "spec": {
        "description": "Query InfluxDB InfluxQL without the proxy",
        "stage": "GA",
        "codeowner": "@grafana/observability-metrics",
        "frontend": true
      }
    },
    {
      "metadata": {
        "name": "lokiLogsDataplane",
        "resourceVersion": "1709648236447",
        "creationTimestamp": "2024-03-05T14:17:16Z"
      },
      "spec": {
        "description": "Changes logs responses from Loki to be compliant with the dataplane specification.",
        "stage": "experimental",
        "codeowner": "@grafana/observability-logs"
      }
    },
    {
      "metadata": {
        "name": "pluginsFrontendSandbox",
        "resourceVersion": "1709648236447",
        "creationTimestamp": "2024-03-05T14:17:16Z"
      },
      "spec": {
        "description": "Enables the plugins frontend sandbox",
        "stage": "experimental",
        "codeowner": "@grafana/plugins-platform-backend",
        "frontend": true
      }
    },
    {
      "metadata": {
        "name": "alertingNoDataErrorExecution",
        "resourceVersion": "1709648236447",
        "creationTimestamp": "2024-03-05T14:17:16Z"
      },
      "spec": {
        "description": "Changes how Alerting state manager handles execution of NoData/Error",
        "stage": "GA",
        "codeowner": "@grafana/alerting-squad",
        "requiresRestart": true
      }
    },
    {
      "metadata": {
        "name": "nodeGraphDotLayout",
        "resourceVersion": "1709648236447",
        "creationTimestamp": "2024-03-05T14:17:16Z"
      },
      "spec": {
        "description": "Changed the layout algorithm for the node graph",
        "stage": "experimental",
        "codeowner": "@grafana/observability-traces-and-profiling",
        "frontend": true
      }
    },
    {
      "metadata": {
        "name": "accessControlOnCall",
        "resourceVersion": "1709648236447",
        "creationTimestamp": "2024-03-05T14:17:16Z"
      },
      "spec": {
        "description": "Access control primitives for OnCall",
        "stage": "preview",
        "codeowner": "@grafana/identity-access-team",
        "hideFromAdminPage": true
      }
    },
    {
      "metadata": {
        "name": "prometheusDataplane",
        "resourceVersion": "1709648236447",
        "creationTimestamp": "2024-03-05T14:17:16Z"
      },
      "spec": {
        "description": "Changes responses to from Prometheus to be compliant with the dataplane specification. In particular, when this feature toggle is active, the numeric `Field.Name` is set from 'Value' to the value of the `__name__` label.",
        "stage": "GA",
        "codeowner": "@grafana/observability-metrics",
        "allowSelfServe": true
      }
    },
    {
      "metadata": {
        "name": "vizAndWidgetSplit",
        "resourceVersion": "1709648236447",
        "creationTimestamp": "2024-03-05T14:17:16Z"
      },
      "spec": {
        "description": "Split panels between visualizations and widgets",
        "stage": "experimental",
        "codeowner": "@grafana/dashboards-squad",
        "frontend": true
      }
    },
    {
      "metadata": {
        "name": "reportingRetries",
        "resourceVersion": "1709648236447",
        "creationTimestamp": "2024-03-05T14:17:16Z"
      },
      "spec": {
        "description": "Enables rendering retries for the reporting feature",
        "stage": "preview",
        "codeowner": "@grafana/sharing-squad",
        "requiresRestart": true
      }
    },
    {
      "metadata": {
        "name": "panelTitleSearchInV1",
        "resourceVersion": "1709648236447",
        "creationTimestamp": "2024-03-05T14:17:16Z"
      },
      "spec": {
        "description": "Enable searching for dashboards using panel title in search v1",
        "stage": "experimental",
        "codeowner": "@grafana/backend-platform",
        "requiresDevMode": true
      }
    },
    {
      "metadata": {
        "name": "alertingUpgradeDryrunOnStart",
        "resourceVersion": "1709648236447",
        "creationTimestamp": "2024-03-05T14:17:16Z",
        "deletionTimestamp": "2024-03-11T16:22:16Z"
      },
      "spec": {
        "description": "When activated in legacy alerting mode, this initiates a dry-run of the Unified Alerting upgrade during each startup. It logs any issues detected without implementing any actual changes.",
        "stage": "GA",
        "codeowner": "@grafana/alerting-squad",
        "requiresRestart": true
      }
    },
    {
      "metadata": {
        "name": "topnav",
        "resourceVersion": "1709648236447",
        "creationTimestamp": "2024-03-05T14:17:16Z"
      },
      "spec": {
        "description": "Enables topnav support in external plugins. The new Grafana navigation cannot be disabled.",
        "stage": "deprecated",
        "codeowner": "@grafana/grafana-frontend-platform"
      }
    },
    {
      "metadata": {
        "name": "grpcServer",
        "resourceVersion": "1709648236447",
        "creationTimestamp": "2024-03-05T14:17:16Z"
      },
      "spec": {
        "description": "Run the GRPC server",
        "stage": "preview",
        "codeowner": "@grafana/grafana-app-platform-squad",
        "hideFromAdminPage": true
      }
    },
    {
      "metadata": {
        "name": "influxdbRunQueriesInParallel",
        "resourceVersion": "1709648236447",
        "creationTimestamp": "2024-03-05T14:17:16Z"
      },
      "spec": {
        "description": "Enables running InfluxDB Influxql queries in parallel",
        "stage": "privatePreview",
        "codeowner": "@grafana/observability-metrics"
      }
    },
    {
      "metadata": {
        "name": "lokiPredefinedOperations",
        "resourceVersion": "1709648236447",
        "creationTimestamp": "2024-03-05T14:17:16Z"
      },
      "spec": {
        "description": "Adds predefined query operations to Loki query editor",
        "stage": "experimental",
        "codeowner": "@grafana/observability-logs",
        "frontend": true
      }
    },
    {
      "metadata": {
        "name": "kubernetesQueryServiceRewrite",
        "resourceVersion": "1709648236447",
        "creationTimestamp": "2024-03-05T14:17:16Z"
      },
      "spec": {
        "description": "Rewrite requests targeting /ds/query to the query service",
        "stage": "experimental",
        "codeowner": "@grafana/grafana-app-platform-squad",
        "requiresDevMode": true,
        "requiresRestart": true
      }
    },
    {
      "metadata": {
        "name": "alertmanagerRemoteOnly",
        "resourceVersion": "1709648236447",
        "creationTimestamp": "2024-03-05T14:17:16Z"
      },
      "spec": {
        "description": "Disable the internal Alertmanager and only use the external one defined.",
        "stage": "experimental",
        "codeowner": "@grafana/alerting-squad"
      }
    },
    {
      "metadata": {
        "name": "cloudWatchCrossAccountQuerying",
        "resourceVersion": "1709648236447",
        "creationTimestamp": "2024-03-05T14:17:16Z"
      },
      "spec": {
        "description": "Enables cross-account querying in CloudWatch datasources",
        "stage": "GA",
        "codeowner": "@grafana/aws-datasources",
        "allowSelfServe": true
      }
    },
    {
      "metadata": {
        "name": "prometheusMetricEncyclopedia",
        "resourceVersion": "1709648236447",
        "creationTimestamp": "2024-03-05T14:17:16Z"
      },
      "spec": {
        "description": "Adds the metrics explorer component to the Prometheus query builder as an option in metric select",
        "stage": "GA",
        "codeowner": "@grafana/observability-metrics",
        "frontend": true,
        "allowSelfServe": true
      }
    },
    {
      "metadata": {
        "name": "addFieldFromCalculationStatFunctions",
        "resourceVersion": "1709648236447",
        "creationTimestamp": "2024-03-05T14:17:16Z"
      },
      "spec": {
        "description": "Add cumulative and window functions to the add field from calculation transformation",
        "stage": "preview",
        "codeowner": "@grafana/dataviz-squad",
        "frontend": true
      }
    },
    {
      "metadata": {
        "name": "annotationPermissionUpdate",
        "resourceVersion": "1709648236447",
        "creationTimestamp": "2024-03-05T14:17:16Z"
      },
      "spec": {
        "description": "Separate annotation permissions from dashboard permissions to allow for more granular control.",
        "stage": "experimental",
        "codeowner": "@grafana/identity-access-team"
      }
    },
    {
      "metadata": {
        "name": "scenes",
        "resourceVersion": "1709648236447",
        "creationTimestamp": "2024-03-05T14:17:16Z"
      },
      "spec": {
        "description": "Experimental framework to build interactive dashboards",
        "stage": "experimental",
        "codeowner": "@grafana/dashboards-squad",
        "frontend": true
      }
    },
    {
      "metadata": {
        "name": "influxqlStreamingParser",
        "resourceVersion": "1709648236447",
        "creationTimestamp": "2024-03-05T14:17:16Z"
      },
      "spec": {
        "description": "Enable streaming JSON parser for InfluxDB datasource InfluxQL query language",
        "stage": "experimental",
        "codeowner": "@grafana/observability-metrics"
      }
    },
    {
      "metadata": {
        "name": "unifiedRequestLog",
        "resourceVersion": "1709648236447",
        "creationTimestamp": "2024-03-05T14:17:16Z"
      },
      "spec": {
        "description": "Writes error logs to the request logger",
        "stage": "experimental",
        "codeowner": "@grafana/backend-platform"
      }
    },
    {
      "metadata": {
        "name": "faroDatasourceSelector",
        "resourceVersion": "1709648236447",
        "creationTimestamp": "2024-03-05T14:17:16Z"
      },
      "spec": {
        "description": "Enable the data source selector within the Frontend Apps section of the Frontend Observability",
        "stage": "preview",
        "codeowner": "@grafana/app-o11y",
        "frontend": true
      }
    },
    {
      "metadata": {
        "name": "mlExpressions",
        "resourceVersion": "1709648236447",
        "creationTimestamp": "2024-03-05T14:17:16Z"
      },
      "spec": {
        "description": "Enable support for Machine Learning in server-side expressions",
        "stage": "experimental",
        "codeowner": "@grafana/alerting-squad"
      }
    },
    {
      "metadata": {
        "name": "prometheusConfigOverhaulAuth",
        "resourceVersion": "1709648236447",
        "creationTimestamp": "2024-03-05T14:17:16Z"
      },
      "spec": {
        "description": "Update the Prometheus configuration page with the new auth component",
        "stage": "GA",
        "codeowner": "@grafana/observability-metrics"
      }
    },
    {
      "metadata": {
        "name": "panelMonitoring",
        "resourceVersion": "1709648236447",
        "creationTimestamp": "2024-03-05T14:17:16Z"
      },
      "spec": {
        "description": "Enables panel monitoring through logs and measurements",
        "stage": "GA",
        "codeowner": "@grafana/dataviz-squad",
        "frontend": true
      }
    },
    {
      "metadata": {
        "name": "cachingOptimizeSerializationMemoryUsage",
        "resourceVersion": "1709648236447",
        "creationTimestamp": "2024-03-05T14:17:16Z"
      },
      "spec": {
        "description": "If enabled, the caching backend gradually serializes query responses for the cache, comparing against the configured `[caching]max_value_mb` value as it goes. This can can help prevent Grafana from running out of memory while attempting to cache very large query responses.",
        "stage": "experimental",
        "codeowner": "@grafana/grafana-operator-experience-squad"
      }
    },
    {
      "metadata": {
        "name": "kubernetesAggregator",
        "resourceVersion": "1709648236447",
        "creationTimestamp": "2024-03-05T14:17:16Z"
      },
      "spec": {
        "description": "Enable grafana aggregator",
        "stage": "experimental",
        "codeowner": "@grafana/grafana-app-platform-squad",
        "requiresRestart": true
      }
    },
    {
      "metadata": {
        "name": "refactorVariablesTimeRange",
        "resourceVersion": "1709648236447",
        "creationTimestamp": "2024-03-05T14:17:16Z"
      },
      "spec": {
        "description": "Refactor time range variables flow to reduce number of API calls made when query variables are chained",
        "stage": "preview",
        "codeowner": "@grafana/dashboards-squad",
        "hideFromAdminPage": true
      }
    },
    {
      "metadata": {
        "name": "recordedQueriesMulti",
        "resourceVersion": "1709648236447",
        "creationTimestamp": "2024-03-05T14:17:16Z"
      },
      "spec": {
        "description": "Enables writing multiple items from a single query within Recorded Queries",
        "stage": "GA",
        "codeowner": "@grafana/observability-metrics"
      }
    },
    {
      "metadata": {
        "name": "logsExploreTableVisualisation",
        "resourceVersion": "1709648236447",
        "creationTimestamp": "2024-03-05T14:17:16Z"
      },
      "spec": {
        "description": "A table visualisation for logs in Explore",
        "stage": "GA",
        "codeowner": "@grafana/observability-logs",
        "frontend": true
      }
    },
    {
      "metadata": {
        "name": "dashgpt",
        "resourceVersion": "1709648236447",
        "creationTimestamp": "2024-03-05T14:17:16Z"
      },
      "spec": {
        "description": "Enable AI powered features in dashboards",
        "stage": "preview",
        "codeowner": "@grafana/dashboards-squad",
        "frontend": true
      }
    },
    {
      "metadata": {
        "name": "wargamesTesting",
        "resourceVersion": "1709648236447",
        "creationTimestamp": "2024-03-05T14:17:16Z"
      },
      "spec": {
        "description": "Placeholder feature flag for internal testing",
        "stage": "experimental",
        "codeowner": "@grafana/hosted-grafana-team"
      }
    },
    {
      "metadata": {
        "name": "enablePluginsTracingByDefault",
        "resourceVersion": "1709648236447",
        "creationTimestamp": "2024-03-05T14:17:16Z"
      },
      "spec": {
        "description": "Enable plugin tracing for all external plugins",
        "stage": "experimental",
        "codeowner": "@grafana/plugins-platform-backend",
        "requiresRestart": true
      }
    },
    {
      "metadata": {
        "name": "mysqlAnsiQuotes",
        "resourceVersion": "1709648236447",
        "creationTimestamp": "2024-03-05T14:17:16Z"
      },
      "spec": {
        "description": "Use double quotes to escape keyword in a MySQL query",
        "stage": "experimental",
        "codeowner": "@grafana/backend-platform"
      }
    },
    {
      "metadata": {
        "name": "lokiStructuredMetadata",
        "resourceVersion": "1709648236447",
        "creationTimestamp": "2024-03-05T14:17:16Z"
      },
      "spec": {
        "description": "Enables the loki data source to request structured metadata from the Loki server",
        "stage": "GA",
        "codeowner": "@grafana/observability-logs"
      }
    },
    {
      "metadata": {
        "name": "alertingDetailsViewV2",
        "resourceVersion": "1709648236447",
        "creationTimestamp": "2024-03-05T14:17:16Z",
        "deletionTimestamp": "2024-03-12T12:33:03Z"
      },
      "spec": {
        "description": "Enables the preview of the new alert details view",
        "stage": "experimental",
        "codeowner": "@grafana/alerting-squad",
        "frontend": true,
        "hideFromDocs": true
      }
    },
    {
      "metadata": {
        "name": "regressionTransformation",
        "resourceVersion": "1709648236447",
        "creationTimestamp": "2024-03-05T14:17:16Z"
      },
      "spec": {
        "description": "Enables regression analysis transformation",
        "stage": "preview",
        "codeowner": "@grafana/dataviz-squad",
        "frontend": true
      }
    },
    {
      "metadata": {
        "name": "expressionParser",
        "resourceVersion": "1709648236447",
        "creationTimestamp": "2024-03-05T14:17:16Z"
      },
      "spec": {
        "description": "Enable new expression parser",
        "stage": "experimental",
        "codeowner": "@grafana/grafana-app-platform-squad",
        "requiresRestart": true
      }
    },
    {
      "metadata": {
        "name": "disableEnvelopeEncryption",
        "resourceVersion": "1709648236447",
        "creationTimestamp": "2024-03-05T14:17:16Z"
      },
      "spec": {
        "description": "Disable envelope encryption (emergency only)",
        "stage": "GA",
        "codeowner": "@grafana/grafana-as-code",
        "hideFromAdminPage": true
      }
    },
    {
      "metadata": {
        "name": "athenaAsyncQueryDataSupport",
        "resourceVersion": "1709648236447",
        "creationTimestamp": "2024-03-05T14:17:16Z",
        "deletionTimestamp": "2024-03-18T12:15:18Z"
      },
      "spec": {
        "description": "Enable async query data support for Athena",
        "stage": "GA",
        "codeowner": "@grafana/aws-datasources",
        "frontend": true
      }
    },
    {
      "metadata": {
        "name": "logRowsPopoverMenu",
        "resourceVersion": "1709648236447",
        "creationTimestamp": "2024-03-05T14:17:16Z"
      },
      "spec": {
        "description": "Enable filtering menu displayed when text of a log line is selected",
        "stage": "GA",
        "codeowner": "@grafana/observability-logs",
        "frontend": true
      }
    },
    {
      "metadata": {
        "name": "nestedFolders",
        "resourceVersion": "1709648236447",
        "creationTimestamp": "2024-03-05T14:17:16Z"
      },
      "spec": {
        "description": "Enable folder nesting",
        "stage": "preview",
        "codeowner": "@grafana/backend-platform"
      }
    },
    {
      "metadata": {
        "name": "ssoSettingsApi",
        "resourceVersion": "1709648236447",
        "creationTimestamp": "2024-03-05T14:17:16Z"
      },
      "spec": {
        "description": "Enables the SSO settings API and the OAuth configuration UIs in Grafana",
        "stage": "preview",
        "codeowner": "@grafana/identity-access-team",
        "allowSelfServe": true
      }
    },
    {
      "metadata": {
        "name": "alertingSaveStatePeriodic",
        "resourceVersion": "1709648236447",
        "creationTimestamp": "2024-03-05T14:17:16Z"
      },
      "spec": {
        "description": "Writes the state periodically to the database, asynchronous to rule evaluation",
        "stage": "privatePreview",
        "codeowner": "@grafana/alerting-squad"
      }
    },
    {
      "metadata": {
        "name": "unifiedStorage",
        "resourceVersion": "1709648236447",
        "creationTimestamp": "2024-03-05T14:17:16Z"
      },
      "spec": {
        "description": "SQL-based k8s storage",
        "stage": "experimental",
        "codeowner": "@grafana/grafana-app-platform-squad",
        "requiresDevMode": true,
        "requiresRestart": true
      }
    },
    {
      "metadata": {
        "name": "frontendSandboxMonitorOnly",
        "resourceVersion": "1709648236447",
        "creationTimestamp": "2024-03-05T14:17:16Z"
      },
      "spec": {
        "description": "Enables monitor only in the plugin frontend sandbox (if enabled)",
        "stage": "experimental",
        "codeowner": "@grafana/plugins-platform-backend",
        "frontend": true
      }
    },
    {
      "metadata": {
        "name": "lokiRunQueriesInParallel",
        "resourceVersion": "1709648236447",
        "creationTimestamp": "2024-03-05T14:17:16Z"
      },
      "spec": {
        "description": "Enables running Loki queries in parallel",
        "stage": "privatePreview",
        "codeowner": "@grafana/observability-logs"
      }
    },
    {
      "metadata": {
        "name": "queryOverLive",
        "resourceVersion": "1709648236447",
        "creationTimestamp": "2024-03-05T14:17:16Z"
      },
      "spec": {
        "description": "Use Grafana Live WebSocket to execute backend queries",
        "stage": "experimental",
        "codeowner": "@grafana/grafana-app-platform-squad",
        "frontend": true
      }
    },
    {
      "metadata": {
        "name": "logRequestsInstrumentedAsUnknown",
        "resourceVersion": "1709648236447",
        "creationTimestamp": "2024-03-05T14:17:16Z"
      },
      "spec": {
        "description": "Logs the path for requests that are instrumented as unknown",
        "stage": "experimental",
        "codeowner": "@grafana/hosted-grafana-team"
      }
    },
    {
      "metadata": {
        "name": "alertStateHistoryLokiOnly",
        "resourceVersion": "1709648236447",
        "creationTimestamp": "2024-03-05T14:17:16Z"
      },
      "spec": {
        "description": "Disable Grafana alerts from emitting annotations when a remote Loki instance is available.",
        "stage": "experimental",
        "codeowner": "@grafana/alerting-squad"
      }
    },
    {
      "metadata": {
        "name": "prometheusIncrementalQueryInstrumentation",
        "resourceVersion": "1709648236447",
        "creationTimestamp": "2024-03-05T14:17:16Z"
      },
      "spec": {
        "description": "Adds RudderStack events to incremental queries",
        "stage": "experimental",
        "codeowner": "@grafana/observability-metrics",
        "frontend": true
      }
    },
    {
      "metadata": {
        "name": "angularDeprecationUI",
        "resourceVersion": "1709648236447",
        "creationTimestamp": "2024-03-05T14:17:16Z"
      },
      "spec": {
        "description": "Display Angular warnings in dashboards and panels",
        "stage": "GA",
        "codeowner": "@grafana/plugins-platform-backend",
        "frontend": true
      }
    },
    {
      "metadata": {
        "name": "aiGeneratedDashboardChanges",
        "resourceVersion": "1709648236447",
        "creationTimestamp": "2024-03-05T14:17:16Z"
      },
      "spec": {
        "description": "Enable AI powered features for dashboards to auto-summary changes when saving",
        "stage": "experimental",
        "codeowner": "@grafana/dashboards-squad",
        "frontend": true
      }
    },
    {
      "metadata": {
        "name": "kubernetesPlaylists",
        "resourceVersion": "1709648236447",
        "creationTimestamp": "2024-03-05T14:17:16Z"
      },
      "spec": {
        "description": "Use the kubernetes API in the frontend for playlists, and route /api/playlist requests to k8s",
        "stage": "experimental",
        "codeowner": "@grafana/grafana-app-platform-squad",
        "requiresRestart": true
      }
    },
    {
      "metadata": {
        "name": "pdfTables",
        "resourceVersion": "1709648236447",
        "creationTimestamp": "2024-03-05T14:17:16Z"
      },
      "spec": {
        "description": "Enables generating table data as PDF in reporting",
        "stage": "preview",
        "codeowner": "@grafana/sharing-squad"
      }
    },
    {
      "metadata": {
        "name": "tableSharedCrosshair",
        "resourceVersion": "1709648236447",
        "creationTimestamp": "2024-03-05T14:17:16Z"
      },
      "spec": {
        "description": "Enables shared crosshair in table panel",
        "stage": "experimental",
        "codeowner": "@grafana/dataviz-squad",
        "frontend": true
      }
    },
    {
      "metadata": {
        "name": "featureHighlights",
        "resourceVersion": "1709648236447",
        "creationTimestamp": "2024-03-05T14:17:16Z"
      },
      "spec": {
        "description": "Highlight Grafana Enterprise features",
        "stage": "GA",
        "codeowner": "@grafana/grafana-as-code",
        "allowSelfServe": true
      }
    },
    {
      "metadata": {
        "name": "alertStateHistoryLokiSecondary",
        "resourceVersion": "1709648236447",
        "creationTimestamp": "2024-03-05T14:17:16Z"
      },
      "spec": {
        "description": "Enable Grafana to write alert state history to an external Loki instance in addition to Grafana annotations.",
        "stage": "experimental",
        "codeowner": "@grafana/alerting-squad"
      }
    },
    {
      "metadata": {
        "name": "transformationsRedesign",
        "resourceVersion": "1709648236447",
        "creationTimestamp": "2024-03-05T14:17:16Z"
      },
      "spec": {
        "description": "Enables the transformations redesign",
        "stage": "GA",
        "codeowner": "@grafana/observability-metrics",
        "frontend": true,
        "allowSelfServe": true
      }
    },
    {
      "metadata": {
        "name": "kubernetesSnapshots",
        "resourceVersion": "1709648236447",
        "creationTimestamp": "2024-03-05T14:17:16Z"
      },
      "spec": {
        "description": "Routes snapshot requests from /api to the /apis endpoint",
        "stage": "experimental",
        "codeowner": "@grafana/grafana-app-platform-squad",
        "requiresRestart": true
      }
    },
    {
      "metadata": {
        "name": "pluginsSkipHostEnvVars",
        "resourceVersion": "1709648236447",
        "creationTimestamp": "2024-03-05T14:17:16Z"
      },
      "spec": {
        "description": "Disables passing host environment variable to plugin processes",
        "stage": "experimental",
        "codeowner": "@grafana/plugins-platform-backend"
      }
    },
    {
      "metadata": {
        "name": "promQLScope",
        "resourceVersion": "1709648236447",
        "creationTimestamp": "2024-03-05T14:17:16Z"
      },
      "spec": {
        "description": "In-development feature that will allow injection of labels into prometheus queries.",
        "stage": "experimental",
        "codeowner": "@grafana/observability-metrics"
      }
    },
    {
      "metadata": {
        "name": "autoMigrateStatPanel",
        "resourceVersion": "1709648236447",
        "creationTimestamp": "2024-03-05T14:17:16Z"
      },
      "spec": {
        "description": "Migrate old stat panel to supported stat panel - broken out from autoMigrateOldPanels to enable granular tracking",
        "stage": "preview",
        "codeowner": "@grafana/dataviz-squad",
        "frontend": true
      }
    },
    {
      "metadata": {
        "name": "newVizTooltips",
        "resourceVersion": "1709648236447",
        "creationTimestamp": "2024-03-05T14:17:16Z"
      },
      "spec": {
        "description": "New visualizations tooltips UX",
        "stage": "preview",
        "codeowner": "@grafana/dataviz-squad",
        "frontend": true
      }
    },
    {
      "metadata": {
        "name": "editPanelCSVDragAndDrop",
        "resourceVersion": "1709648236447",
        "creationTimestamp": "2024-03-05T14:17:16Z"
      },
      "spec": {
        "description": "Enables drag and drop for CSV and Excel files",
        "stage": "experimental",
        "codeowner": "@grafana/dataviz-squad",
        "frontend": true
      }
    },
    {
      "metadata": {
        "name": "awsAsyncQueryCaching",
        "resourceVersion": "1709648236447",
        "creationTimestamp": "2024-03-05T14:17:16Z"
      },
      "spec": {
        "description": "Enable caching for async queries for Redshift and Athena. Requires that the datasource has caching and async query support enabled",
        "stage": "GA",
        "codeowner": "@grafana/aws-datasources"
      }
    },
    {
      "metadata": {
        "name": "canvasPanelPanZoom",
        "resourceVersion": "1709648236447",
        "creationTimestamp": "2024-03-05T14:17:16Z"
      },
      "spec": {
        "description": "Allow pan and zoom in canvas panel",
        "stage": "preview",
        "codeowner": "@grafana/dataviz-squad",
        "frontend": true
      }
    },
    {
      "metadata": {
        "name": "migrationLocking",
        "resourceVersion": "1709648236447",
        "creationTimestamp": "2024-03-05T14:17:16Z"
      },
      "spec": {
        "description": "Lock database during migrations",
        "stage": "preview",
        "codeowner": "@grafana/backend-platform"
      }
    },
    {
      "metadata": {
        "name": "exploreScrollableLogsContainer",
        "resourceVersion": "1709648236447",
        "creationTimestamp": "2024-03-05T14:17:16Z",
        "deletionTimestamp": "2024-03-12T14:02:07Z"
      },
      "spec": {
        "description": "Improves the scrolling behavior of logs in Explore",
        "stage": "experimental",
        "codeowner": "@grafana/observability-logs",
        "frontend": true
      }
    },
    {
      "metadata": {
        "name": "libraryPanelRBAC",
        "resourceVersion": "1709648236447",
        "creationTimestamp": "2024-03-05T14:17:16Z"
      },
      "spec": {
        "description": "Enables RBAC support for library panels",
        "stage": "experimental",
        "codeowner": "@grafana/dashboards-squad",
        "requiresRestart": true
      }
    },
    {
      "metadata": {
        "name": "newFolderPicker",
        "resourceVersion": "1709648236447",
        "creationTimestamp": "2024-03-05T14:17:16Z"
      },
      "spec": {
        "description": "Enables the nested folder picker without having nested folders enabled",
        "stage": "experimental",
        "codeowner": "@grafana/grafana-frontend-platform",
        "frontend": true
      }
    },
    {
      "metadata": {
        "name": "publicDashboardsEmailSharing",
        "resourceVersion": "1709648236447",
        "creationTimestamp": "2024-03-05T14:17:16Z"
      },
      "spec": {
        "description": "Enables public dashboard sharing to be restricted to only allowed emails",
        "stage": "preview",
        "codeowner": "@grafana/sharing-squad",
        "hideFromAdminPage": true,
        "hideFromDocs": true
      }
    },
    {
      "metadata": {
        "name": "lokiExperimentalStreaming",
        "resourceVersion": "1709648236447",
        "creationTimestamp": "2024-03-05T14:17:16Z"
      },
      "spec": {
        "description": "Support new streaming approach for loki (prototype, needs special loki build)",
        "stage": "experimental",
        "codeowner": "@grafana/observability-logs"
      }
    },
    {
      "metadata": {
        "name": "alertingInsights",
        "resourceVersion": "1709648236447",
        "creationTimestamp": "2024-03-05T14:17:16Z"
      },
      "spec": {
        "description": "Show the new alerting insights landing page",
        "stage": "GA",
        "codeowner": "@grafana/alerting-squad",
        "frontend": true,
        "hideFromAdminPage": true
      }
    },
    {
      "metadata": {
        "name": "cloudWatchWildCardDimensionValues",
        "resourceVersion": "1709648236447",
        "creationTimestamp": "2024-03-05T14:17:16Z",
        "deletionTimestamp": "2024-03-12T20:13:32Z"
      },
      "spec": {
        "description": "Fetches dimension values from CloudWatch to correctly label wildcard dimensions",
        "stage": "GA",
        "codeowner": "@grafana/aws-datasources",
        "allowSelfServe": true
      }
    },
    {
      "metadata": {
        "name": "dashboardScene",
        "resourceVersion": "1709648236447",
        "creationTimestamp": "2024-03-05T14:17:16Z"
      },
      "spec": {
        "description": "Enables dashboard rendering using scenes for all roles",
        "stage": "experimental",
        "codeowner": "@grafana/dashboards-squad",
        "frontend": true
      }
    },
    {
      "metadata": {
        "name": "alertingSimplifiedRouting",
        "resourceVersion": "1709648236447",
        "creationTimestamp": "2024-03-05T14:17:16Z"
      },
      "spec": {
        "description": "Enables users to easily configure alert notifications by specifying a contact point directly when editing or creating an alert rule",
        "stage": "preview",
        "codeowner": "@grafana/alerting-squad"
      }
    },
    {
      "metadata": {
        "name": "returnToPrevious",
        "resourceVersion": "1709648236447",
        "creationTimestamp": "2024-03-05T14:17:16Z"
      },
      "spec": {
        "description": "Enables the return to previous context functionality",
        "stage": "preview",
        "codeowner": "@grafana/grafana-frontend-platform",
        "frontend": true
      }
    },
    {
      "metadata": {
        "name": "cloudWatchLogsMonacoEditor",
        "resourceVersion": "1709648236447",
        "creationTimestamp": "2024-03-05T14:17:16Z",
        "deletionTimestamp": "2024-03-13T18:21:47Z"
      },
      "spec": {
        "description": "Enables the Monaco editor for CloudWatch Logs queries",
        "stage": "GA",
        "codeowner": "@grafana/aws-datasources",
        "frontend": true,
        "allowSelfServe": true
      }
    },
    {
      "metadata": {
        "name": "cloudWatchBatchQueries",
        "resourceVersion": "1709648236447",
        "creationTimestamp": "2024-03-05T14:17:16Z"
      },
      "spec": {
        "description": "Runs CloudWatch metrics queries as separate batches",
        "stage": "preview",
        "codeowner": "@grafana/aws-datasources"
      }
    },
    {
      "metadata": {
        "name": "lokiQueryHints",
        "resourceVersion": "1709648236447",
        "creationTimestamp": "2024-03-05T14:17:16Z"
      },
      "spec": {
        "description": "Enables query hints for Loki",
        "stage": "GA",
        "codeowner": "@grafana/observability-logs",
        "frontend": true
      }
    },
    {
      "metadata": {
        "name": "newPDFRendering",
        "resourceVersion": "1709648236447",
        "creationTimestamp": "2024-03-05T14:17:16Z"
      },
      "spec": {
        "description": "New implementation for the dashboard to PDF rendering",
        "stage": "experimental",
        "codeowner": "@grafana/sharing-squad"
      }
    },
    {
      "metadata": {
        "name": "logsContextDatasourceUi",
        "resourceVersion": "1709648236447",
        "creationTimestamp": "2024-03-05T14:17:16Z"
      },
      "spec": {
        "description": "Allow datasource to provide custom UI for context view",
        "stage": "GA",
        "codeowner": "@grafana/observability-logs",
        "frontend": true,
        "allowSelfServe": true
      }
    },
    {
      "metadata": {
        "name": "dataplaneFrontendFallback",
        "resourceVersion": "1709648236447",
        "creationTimestamp": "2024-03-05T14:17:16Z"
      },
      "spec": {
        "description": "Support dataplane contract field name change for transformations and field name matchers where the name is different",
        "stage": "GA",
        "codeowner": "@grafana/observability-metrics",
        "frontend": true,
        "allowSelfServe": true
      }
    },
    {
      "metadata": {
        "name": "grafanaAPIServerEnsureKubectlAccess",
        "resourceVersion": "1709648236447",
        "creationTimestamp": "2024-03-05T14:17:16Z"
      },
      "spec": {
        "description": "Start an additional https handler and write kubectl options",
        "stage": "experimental",
        "codeowner": "@grafana/grafana-app-platform-squad",
        "requiresDevMode": true,
        "requiresRestart": true
      }
    },
    {
      "metadata": {
        "name": "configurableSchedulerTick",
        "resourceVersion": "1709648236447",
        "creationTimestamp": "2024-03-05T14:17:16Z"
      },
      "spec": {
        "description": "Enable changing the scheduler base interval via configuration option unified_alerting.scheduler_tick_interval",
        "stage": "experimental",
        "codeowner": "@grafana/alerting-squad",
        "requiresRestart": true,
        "hideFromDocs": true
      }
    },
    {
      "metadata": {
        "name": "enableNativeHTTPHistogram",
        "resourceVersion": "1709648236447",
        "creationTimestamp": "2024-03-05T14:17:16Z"
      },
      "spec": {
        "description": "Enables native HTTP Histograms",
        "stage": "experimental",
        "codeowner": "@grafana/hosted-grafana-team"
      }
    },
    {
      "metadata": {
        "name": "formatString",
        "resourceVersion": "1709648236447",
        "creationTimestamp": "2024-03-05T14:17:16Z"
      },
      "spec": {
        "description": "Enable format string transformer",
        "stage": "preview",
        "codeowner": "@grafana/dataviz-squad",
        "frontend": true
      }
    },
    {
      "metadata": {
        "name": "flameGraphItemCollapsing",
        "resourceVersion": "1709648236447",
        "creationTimestamp": "2024-03-05T14:17:16Z"
      },
      "spec": {
        "description": "Allow collapsing of flame graph items",
        "stage": "experimental",
        "codeowner": "@grafana/observability-traces-and-profiling",
        "frontend": true
      }
    },
    {
      "metadata": {
        "name": "publicDashboards",
        "resourceVersion": "1709648236447",
        "creationTimestamp": "2024-03-05T14:17:16Z"
      },
      "spec": {
        "description": "[Deprecated] Public dashboards are now enabled by default; to disable them, use the configuration setting. This feature toggle will be removed in the next major version.",
        "stage": "GA",
        "codeowner": "@grafana/sharing-squad",
        "allowSelfServe": true
      }
    },
    {
      "metadata": {
        "name": "exploreContentOutline",
        "resourceVersion": "1709648236447",
        "creationTimestamp": "2024-03-05T14:17:16Z"
      },
      "spec": {
        "description": "Content outline sidebar",
        "stage": "GA",
        "codeowner": "@grafana/explore-squad",
        "frontend": true,
        "allowSelfServe": true
      }
    },
    {
      "metadata": {
        "name": "groupByVariable",
        "resourceVersion": "1709648236447",
        "creationTimestamp": "2024-03-05T14:17:16Z"
      },
      "spec": {
        "description": "Enable groupBy variable support in scenes dashboards",
        "stage": "experimental",
        "codeowner": "@grafana/dashboards-squad",
        "hideFromAdminPage": true,
        "hideFromDocs": true
      }
    },
    {
      "metadata": {
        "name": "extraThemes",
        "resourceVersion": "1709648236447",
        "creationTimestamp": "2024-03-05T14:17:16Z"
      },
      "spec": {
        "description": "Enables extra themes",
        "stage": "experimental",
        "codeowner": "@grafana/grafana-frontend-platform",
        "frontend": true
      }
    },
    {
      "metadata": {
        "name": "dashboardSceneForViewers",
        "resourceVersion": "1709648236447",
        "creationTimestamp": "2024-03-05T14:17:16Z"
      },
      "spec": {
        "description": "Enables dashboard rendering using Scenes for viewer roles",
        "stage": "experimental",
        "codeowner": "@grafana/dashboards-squad",
        "frontend": true
      }
    },
    {
      "metadata": {
        "name": "onPremToCloudMigrations",
        "resourceVersion": "1709648236447",
        "creationTimestamp": "2024-03-05T14:17:16Z"
      },
      "spec": {
        "description": "In-development feature that will allow users to easily migrate their on-prem Grafana instances to Grafana Cloud.",
        "stage": "experimental",
        "codeowner": "@grafana/grafana-operator-experience-squad"
      }
    },
    {
      "metadata": {
        "name": "lokiQuerySplittingConfig",
        "resourceVersion": "1709648236447",
        "creationTimestamp": "2024-03-05T14:17:16Z"
      },
      "spec": {
        "description": "Give users the option to configure split durations for Loki queries",
        "stage": "experimental",
        "codeowner": "@grafana/observability-logs",
        "frontend": true
      }
    },
    {
      "metadata": {
        "name": "lokiFormatQuery",
        "resourceVersion": "1709648236447",
        "creationTimestamp": "2024-03-05T14:17:16Z"
      },
      "spec": {
        "description": "Enables the ability to format Loki queries",
        "stage": "experimental",
        "codeowner": "@grafana/observability-logs",
        "frontend": true
      }
    },
    {
      "metadata": {
        "name": "grafanaAPIServerWithExperimentalAPIs",
        "resourceVersion": "1709648236447",
        "creationTimestamp": "2024-03-05T14:17:16Z"
      },
      "spec": {
        "description": "Register experimental APIs with the k8s API server",
        "stage": "experimental",
        "codeowner": "@grafana/grafana-app-platform-squad",
        "requiresDevMode": true,
        "requiresRestart": true
      }
    },
    {
      "metadata": {
        "name": "influxdbSqlSupport",
        "resourceVersion": "1709648236447",
        "creationTimestamp": "2024-03-05T14:17:16Z"
      },
      "spec": {
        "description": "Enable InfluxDB SQL query language support with new querying UI",
        "stage": "GA",
        "codeowner": "@grafana/observability-metrics",
        "requiresRestart": true,
        "allowSelfServe": true
      }
    },
    {
      "metadata": {
        "name": "recoveryThreshold",
        "resourceVersion": "1709648236447",
        "creationTimestamp": "2024-03-05T14:17:16Z"
      },
      "spec": {
        "description": "Enables feature recovery threshold (aka hysteresis) for threshold server-side expression",
        "stage": "GA",
        "codeowner": "@grafana/alerting-squad",
        "requiresRestart": true
      }
    },
    {
      "metadata": {
        "name": "panelFilterVariable",
        "resourceVersion": "1709648236447",
        "creationTimestamp": "2024-03-05T14:17:16Z"
      },
      "spec": {
        "description": "Enables use of the `systemPanelFilterVar` variable to filter panels in a dashboard",
        "stage": "experimental",
        "codeowner": "@grafana/dashboards-squad",
        "frontend": true,
        "hideFromDocs": true
      }
    },
    {
      "metadata": {
        "name": "lokiQuerySplitting",
        "resourceVersion": "1709648236447",
        "creationTimestamp": "2024-03-05T14:17:16Z"
      },
      "spec": {
        "description": "Split large interval queries into subqueries with smaller time intervals",
        "stage": "GA",
        "codeowner": "@grafana/observability-logs",
        "frontend": true,
        "allowSelfServe": true
      }
    },
    {
      "metadata": {
        "name": "lokiMetricDataplane",
        "resourceVersion": "1709648236447",
        "creationTimestamp": "2024-03-05T14:17:16Z"
      },
      "spec": {
        "description": "Changes metric responses from Loki to be compliant with the dataplane specification.",
        "stage": "GA",
        "codeowner": "@grafana/observability-logs",
        "allowSelfServe": true
      }
    },
    {
      "metadata": {
        "name": "idForwarding",
        "resourceVersion": "1709648236447",
        "creationTimestamp": "2024-03-05T14:17:16Z"
      },
      "spec": {
        "description": "Generate signed id token for identity that can be forwarded to plugins and external services",
        "stage": "experimental",
        "codeowner": "@grafana/identity-access-team"
      }
    },
    {
      "metadata": {
        "name": "teamHttpHeaders",
        "resourceVersion": "1709648236447",
        "creationTimestamp": "2024-03-05T14:17:16Z"
      },
      "spec": {
        "description": "Enables Team LBAC for datasources to apply team headers to the client requests",
        "stage": "preview",
        "codeowner": "@grafana/identity-access-team"
      }
    },
    {
      "metadata": {
        "name": "managedPluginsInstall",
        "resourceVersion": "1710846414600",
        "creationTimestamp": "2024-03-05T14:17:16Z",
        "annotations": {
          "grafana.app/updatedTimestamp": "2024-03-19 11:06:54.600063936 +0000 UTC"
        }
      },
      "spec": {
        "description": "Install managed plugins directly from plugins catalog",
        "stage": "GA",
        "codeowner": "@grafana/plugins-platform-backend"
      }
    },
    {
      "metadata": {
        "name": "alertmanagerRemotePrimary",
        "resourceVersion": "1709648236447",
        "creationTimestamp": "2024-03-05T14:17:16Z"
      },
      "spec": {
        "description": "Enable Grafana to have a remote Alertmanager instance as the primary Alertmanager.",
        "stage": "experimental",
        "codeowner": "@grafana/alerting-squad"
      }
    },
    {
      "metadata": {
        "name": "alertingQueryOptimization",
        "resourceVersion": "1709648236447",
        "creationTimestamp": "2024-03-05T14:17:16Z"
      },
      "spec": {
        "description": "Optimizes eligible queries in order to reduce load on datasources",
        "stage": "GA",
        "codeowner": "@grafana/alerting-squad"
      }
    },
    {
      "metadata": {
        "name": "correlations",
        "resourceVersion": "1709648236447",
        "creationTimestamp": "2024-03-05T14:17:16Z"
      },
      "spec": {
        "description": "Correlations page",
        "stage": "GA",
        "codeowner": "@grafana/explore-squad",
        "allowSelfServe": true
      }
    },
    {
      "metadata": {
        "name": "autoMigrateGraphPanel",
        "resourceVersion": "1709648236447",
        "creationTimestamp": "2024-03-05T14:17:16Z"
      },
      "spec": {
        "description": "Migrate old graph panel to supported time series panel - broken out from autoMigrateOldPanels to enable granular tracking",
        "stage": "preview",
        "codeowner": "@grafana/dataviz-squad",
        "frontend": true
      }
    },
    {
      "metadata": {
        "name": "autoMigrateTablePanel",
        "resourceVersion": "1709648236447",
        "creationTimestamp": "2024-03-05T14:17:16Z"
      },
      "spec": {
        "description": "Migrate old table panel to supported table panel - broken out from autoMigrateOldPanels to enable granular tracking",
        "stage": "preview",
        "codeowner": "@grafana/dataviz-squad",
        "frontend": true
      }
    },
    {
      "metadata": {
        "name": "individualCookiePreferences",
        "resourceVersion": "1709648236447",
        "creationTimestamp": "2024-03-05T14:17:16Z"
      },
      "spec": {
        "description": "Support overriding cookie preferences per user",
        "stage": "experimental",
        "codeowner": "@grafana/backend-platform"
      }
    },
    {
      "metadata": {
        "name": "disableSSEDataplane",
        "resourceVersion": "1709648236447",
        "creationTimestamp": "2024-03-05T14:17:16Z"
      },
      "spec": {
        "description": "Disables dataplane specific processing in server side expressions.",
        "stage": "experimental",
        "codeowner": "@grafana/observability-metrics"
      }
    },
    {
      "metadata": {
        "name": "externalCorePlugins",
        "resourceVersion": "1709648236447",
        "creationTimestamp": "2024-03-05T14:17:16Z"
      },
      "spec": {
        "description": "Allow core plugins to be loaded as external",
        "stage": "experimental",
        "codeowner": "@grafana/plugins-platform-backend"
      }
    },
    {
      "metadata": {
        "name": "pluginsAPIMetrics",
        "resourceVersion": "1709648236447",
        "creationTimestamp": "2024-03-05T14:17:16Z"
      },
      "spec": {
        "description": "Sends metrics of public grafana packages usage by plugins",
        "stage": "experimental",
        "codeowner": "@grafana/plugins-platform-backend",
        "frontend": true
      }
    },
    {
      "metadata": {
        "name": "dashboardSceneSolo",
        "resourceVersion": "1709648236447",
        "creationTimestamp": "2024-03-05T14:17:16Z"
      },
      "spec": {
        "description": "Enables rendering dashboards using scenes for solo panels",
        "stage": "experimental",
        "codeowner": "@grafana/dashboards-squad",
        "frontend": true
      }
    },
    {
      "metadata": {
        "name": "datasourceQueryMultiStatus",
        "resourceVersion": "1709648236447",
        "creationTimestamp": "2024-03-05T14:17:16Z"
      },
      "spec": {
        "description": "Introduce HTTP 207 Multi Status for api/ds/query",
        "stage": "experimental",
        "codeowner": "@grafana/plugins-platform-backend"
      }
    },
    {
      "metadata": {
        "name": "datatrails",
        "resourceVersion": "1709648236447",
        "creationTimestamp": "2024-03-05T14:17:16Z"
      },
      "spec": {
        "description": "Enables the new core app datatrails",
        "stage": "experimental",
        "codeowner": "@grafana/dashboards-squad",
        "frontend": true,
        "hideFromDocs": true
      }
    },
    {
      "metadata": {
        "name": "kubernetesFeatureToggles",
        "resourceVersion": "1709648236447",
        "creationTimestamp": "2024-03-05T14:17:16Z"
      },
      "spec": {
        "description": "Use the kubernetes API for feature toggle management in the frontend",
        "stage": "experimental",
        "codeowner": "@grafana/grafana-operator-experience-squad",
        "frontend": true,
        "hideFromAdminPage": true
      }
    },
    {
      "metadata": {
        "name": "sqlExpressions",
        "resourceVersion": "1709648236447",
        "creationTimestamp": "2024-03-05T14:17:16Z"
      },
      "spec": {
        "description": "Enables using SQL and DuckDB functions as Expressions.",
        "stage": "experimental",
        "codeowner": "@grafana/grafana-app-platform-squad"
      }
    },
    {
      "metadata": {
        "name": "betterPageScrolling",
        "resourceVersion": "1709583501630",
        "creationTimestamp": "2024-03-04T20:18:21Z"
      },
      "spec": {
        "description": "Removes CustomScrollbar from the UI, relying on native browser scrollbars",
        "stage": "GA",
        "codeowner": "@grafana/grafana-frontend-platform",
        "frontend": true
      }
    },
    {
      "metadata": {
        "name": "emailVerificationEnforcement",
        "resourceVersion": "1710164083965",
        "creationTimestamp": "2024-03-11T13:34:43Z"
      },
      "spec": {
        "description": "Force email verification for users, even when authenticating through sso.",
        "stage": "experimental",
        "codeowner": "@grafana/identity-access-team",
        "hideFromAdminPage": true,
        "hideFromDocs": true
      }
    },
    {
      "metadata": {
<<<<<<< HEAD
        "name": "publicDashboardsScene",
        "resourceVersion": "1710951139684",
        "creationTimestamp": "2024-03-20T16:12:19Z"
      },
      "spec": {
        "description": "Enables public dashboard rendering using scenes",
        "stage": "experimental",
        "codeowner": "@grafana/sharing-squad",
        "frontend": true
=======
        "name": "ssoSettingsSAML",
        "resourceVersion": "1710411764296",
        "creationTimestamp": "2024-03-14T09:41:17Z",
        "annotations": {
          "grafana.app/updatedTimestamp": "2024-03-14 10:22:44.296694 +0000 UTC"
        }
      },
      "spec": {
        "description": "Use the new SSO Settings API to configure the SAML connector",
        "stage": "experimental",
        "codeowner": "@grafana/identity-access-team",
        "hideFromAdminPage": true,
        "hideFromDocs": true
>>>>>>> 00d6e1d7
      }
    }
  ]
}<|MERGE_RESOLUTION|>--- conflicted
+++ resolved
@@ -2131,17 +2131,6 @@
     },
     {
       "metadata": {
-<<<<<<< HEAD
-        "name": "publicDashboardsScene",
-        "resourceVersion": "1710951139684",
-        "creationTimestamp": "2024-03-20T16:12:19Z"
-      },
-      "spec": {
-        "description": "Enables public dashboard rendering using scenes",
-        "stage": "experimental",
-        "codeowner": "@grafana/sharing-squad",
-        "frontend": true
-=======
         "name": "ssoSettingsSAML",
         "resourceVersion": "1710411764296",
         "creationTimestamp": "2024-03-14T09:41:17Z",
@@ -2155,7 +2144,19 @@
         "codeowner": "@grafana/identity-access-team",
         "hideFromAdminPage": true,
         "hideFromDocs": true
->>>>>>> 00d6e1d7
+      }
+    },
+    {
+      "metadata": {
+        "name": "publicDashboardsScene",
+        "resourceVersion": "1710951139684",
+        "creationTimestamp": "2024-03-20T16:12:19Z"
+      },
+      "spec": {
+        "description": "Enables public dashboard rendering using scenes",
+        "stage": "experimental",
+        "codeowner": "@grafana/sharing-squad",
+        "frontend": true
       }
     }
   ]
