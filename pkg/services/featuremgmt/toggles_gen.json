--- conflicted
+++ resolved
@@ -509,7 +509,7 @@
       "metadata": {
         "name": "bodyScrolling",
         "resourceVersion": "1720021873452",
-        "creationTimestamp": "2024-07-01T09:10:52Z",
+        "creationTimestamp": "2024-07-01T10:28:39Z",
         "annotations": {
           "grafana.app/updatedTimestamp": "2024-07-03 15:51:13.452477 +0000 UTC"
         }
@@ -626,7 +626,7 @@
       "metadata": {
         "name": "cloudWatchRoundUpEndTime",
         "resourceVersion": "1720021873452",
-        "creationTimestamp": "2024-06-25T14:02:23Z",
+        "creationTimestamp": "2024-06-27T15:10:28Z",
         "annotations": {
           "grafana.app/updatedTimestamp": "2024-07-03 15:51:13.452477 +0000 UTC"
         }
@@ -642,7 +642,7 @@
       "metadata": {
         "name": "cloudwatchMetricInsightsCrossAccount",
         "resourceVersion": "1719497905377",
-        "creationTimestamp": "2024-06-27T14:18:25Z"
+        "creationTimestamp": "2024-07-02T10:34:12Z"
       },
       "spec": {
         "description": "Enables cross account observability for Cloudwatch Metric Insights",
@@ -701,16 +701,11 @@
     {
       "metadata": {
         "name": "dashboardRestoreUI",
-<<<<<<< HEAD
-        "resourceVersion": "1719321338253",
-        "creationTimestamp": "2024-06-25T14:43:13Z"
-=======
-        "resourceVersion": "1720021873452",
-        "creationTimestamp": "2024-06-25T13:15:38Z",
-        "annotations": {
-          "grafana.app/updatedTimestamp": "2024-07-03 15:51:13.452477 +0000 UTC"
-        }
->>>>>>> edc1f50c
+        "resourceVersion": "1720021873452",
+        "creationTimestamp": "2024-06-25T14:43:13Z",
+        "annotations": {
+          "grafana.app/updatedTimestamp": "2024-07-03 15:51:13.452477 +0000 UTC"
+        }
       },
       "spec": {
         "description": "Enables the frontend to be able to restore a recently deleted dashboard",
@@ -778,16 +773,11 @@
     {
       "metadata": {
         "name": "databaseReadReplica",
-<<<<<<< HEAD
-        "resourceVersion": "1718727528075",
-        "creationTimestamp": "2024-06-18T15:07:15Z"
-=======
-        "resourceVersion": "1720021873452",
-        "creationTimestamp": "2024-06-18T16:18:48Z",
-        "annotations": {
-          "grafana.app/updatedTimestamp": "2024-07-03 15:51:13.452477 +0000 UTC"
-        }
->>>>>>> edc1f50c
+        "resourceVersion": "1720021873452",
+        "creationTimestamp": "2024-06-18T15:07:15Z",
+        "annotations": {
+          "grafana.app/updatedTimestamp": "2024-07-03 15:51:13.452477 +0000 UTC"
+        }
       },
       "spec": {
         "description": "Use a read replica for some database queries.",
@@ -2313,7 +2303,7 @@
         "name": "scenes",
         "resourceVersion": "1718727528075",
         "creationTimestamp": "2022-07-07T06:53:02Z",
-        "deletionTimestamp": "2024-06-26T11:58:18Z"
+        "deletionTimestamp": "2024-06-27T07:03:46Z"
       },
       "spec": {
         "description": "Experimental framework to build interactive dashboards",
