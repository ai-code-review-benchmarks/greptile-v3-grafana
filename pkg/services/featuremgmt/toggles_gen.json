{
  "kind": "FeatureList",
  "apiVersion": "featuretoggle.grafana.app/v0alpha1",
  "metadata": {},
  "items": [
    {
      "metadata": {
        "name": "disableEnvelopeEncryption",
        "resourceVersion": "1653393600000",
        "creationTimestamp": "2022-05-24T12:00:00Z"
      },
      "spec": {
        "description": "Disable envelope encryption (emergency only)",
        "stage": "GA",
        "codeowner": "@grafana/grafana-as-code",
        "hideFromAdminPage": true
      }
    },
    {
      "metadata": {
        "name": "live-service-web-worker",
        "resourceVersion": "1636459200000",
        "creationTimestamp": "2021-11-09T12:00:00Z"
      },
      "spec": {
        "description": "This will use a webworker thread to processes events rather than the main thread",
        "stage": "experimental",
        "codeowner": "@grafana/grafana-app-platform-squad",
        "frontend": true
      }
    },
    {
      "metadata": {
        "name": "queryOverLive",
        "resourceVersion": "1641384000000",
        "creationTimestamp": "2022-01-05T12:00:00Z"
      },
      "spec": {
        "description": "Use Grafana Live WebSocket to execute backend queries",
        "stage": "experimental",
        "codeowner": "@grafana/grafana-app-platform-squad",
        "frontend": true
      }
    },
    {
      "metadata": {
        "name": "panelTitleSearch",
        "resourceVersion": "1644926400000",
        "creationTimestamp": "2022-02-15T12:00:00Z"
      },
      "spec": {
        "description": "Search for dashboards using panel title",
        "stage": "preview",
        "codeowner": "@grafana/grafana-app-platform-squad",
        "hideFromAdminPage": true
      }
    },
    {
      "metadata": {
        "name": "publicDashboards",
        "resourceVersion": "1649332800000",
        "creationTimestamp": "2022-04-07T12:00:00Z"
      },
      "spec": {
        "description": "[Deprecated] Public dashboards are now enabled by default; to disable them, use the configuration setting. This feature toggle will be removed in the next major version.",
        "stage": "GA",
        "codeowner": "@grafana/sharing-squad",
        "allowSelfServe": true
      }
    },
    {
      "metadata": {
        "name": "publicDashboardsEmailSharing",
        "resourceVersion": "1671624000000",
        "creationTimestamp": "2022-12-21T12:00:00Z"
      },
      "spec": {
        "description": "Enables public dashboard sharing to be restricted to only allowed emails",
        "stage": "preview",
        "codeowner": "@grafana/sharing-squad",
        "hideFromAdminPage": true,
        "hideFromDocs": true
      }
    },
    {
      "metadata": {
        "name": "lokiExperimentalStreaming",
        "resourceVersion": "1687176000000",
        "creationTimestamp": "2023-06-19T12:00:00Z"
      },
      "spec": {
        "description": "Support new streaming approach for loki (prototype, needs special loki build)",
        "stage": "experimental",
        "codeowner": "@grafana/observability-logs"
      }
    },
    {
      "metadata": {
        "name": "featureHighlights",
        "resourceVersion": "1643889600000",
        "creationTimestamp": "2022-02-03T12:00:00Z"
      },
      "spec": {
        "description": "Highlight Grafana Enterprise features",
        "stage": "GA",
        "codeowner": "@grafana/grafana-as-code",
        "allowSelfServe": true
      }
    },
    {
      "metadata": {
        "name": "migrationLocking",
        "resourceVersion": "1644926400000",
        "creationTimestamp": "2022-02-15T12:00:00Z"
      },
      "spec": {
        "description": "Lock database during migrations",
        "stage": "preview",
        "codeowner": "@grafana/backend-platform"
      }
    },
    {
      "metadata": {
        "name": "storage",
        "resourceVersion": "1647518400000",
        "creationTimestamp": "2022-03-17T12:00:00Z"
      },
      "spec": {
        "description": "Configurable storage for dashboards, datasources, and resources",
        "stage": "experimental",
        "codeowner": "@grafana/grafana-app-platform-squad"
      }
    },
    {
      "metadata": {
        "name": "correlations",
        "resourceVersion": "1663329600000",
        "creationTimestamp": "2022-09-16T12:00:00Z"
      },
      "spec": {
        "description": "Correlations page",
        "stage": "GA",
        "codeowner": "@grafana/explore-squad",
        "allowSelfServe": true
      }
    },
    {
      "metadata": {
        "name": "exploreContentOutline",
        "resourceVersion": "1699012800000",
        "creationTimestamp": "2023-11-03T12:00:00Z"
      },
      "spec": {
        "description": "Content outline sidebar",
        "stage": "GA",
        "codeowner": "@grafana/explore-squad",
        "frontend": true,
        "allowSelfServe": true
      }
    },
    {
      "metadata": {
        "name": "datasourceQueryMultiStatus",
        "resourceVersion": "1651579200000",
        "creationTimestamp": "2022-05-03T12:00:00Z"
      },
      "spec": {
        "description": "Introduce HTTP 207 Multi Status for api/ds/query",
        "stage": "experimental",
        "codeowner": "@grafana/plugins-platform-backend"
      }
    },
    {
      "metadata": {
        "name": "traceToMetrics",
        "resourceVersion": "1646654400000",
        "creationTimestamp": "2022-03-07T12:00:00Z"
      },
      "spec": {
        "description": "Enable trace to metrics links",
        "stage": "experimental",
        "codeowner": "@grafana/observability-traces-and-profiling",
        "frontend": true
      }
    },
    {
      "metadata": {
        "name": "autoMigrateOldPanels",
        "resourceVersion": "1654948800000",
        "creationTimestamp": "2022-06-11T12:00:00Z"
      },
      "spec": {
        "description": "Migrate old angular panels to supported versions (graph, table-old, worldmap, etc)",
        "stage": "preview",
        "codeowner": "@grafana/dataviz-squad",
        "frontend": true
      }
    },
    {
      "metadata": {
        "name": "disableAngular",
        "resourceVersion": "1679572800000",
        "creationTimestamp": "2023-03-23T12:00:00Z"
      },
      "spec": {
        "description": "Dynamic flag to disable angular at runtime. The preferred method is to set `angular_support_enabled` to `false` in the [security] settings, which allows you to change the state at runtime.",
        "stage": "preview",
        "codeowner": "@grafana/dataviz-squad",
        "frontend": true,
        "hideFromAdminPage": true
      }
    },
    {
      "metadata": {
        "name": "canvasPanelNesting",
        "resourceVersion": "1653998400000",
        "creationTimestamp": "2022-05-31T12:00:00Z"
      },
      "spec": {
        "description": "Allow elements nesting",
        "stage": "experimental",
        "codeowner": "@grafana/dataviz-squad",
        "frontend": true,
        "hideFromAdminPage": true
      }
    },
    {
      "metadata": {
        "name": "newVizTooltips",
        "resourceVersion": "1699012800000",
        "creationTimestamp": "2023-11-03T12:00:00Z"
      },
      "spec": {
        "description": "New visualizations tooltips UX",
        "stage": "preview",
        "codeowner": "@grafana/dataviz-squad",
        "frontend": true
      }
    },
    {
      "metadata": {
        "name": "scenes",
        "resourceVersion": "1657195200000",
        "creationTimestamp": "2022-07-07T12:00:00Z"
      },
      "spec": {
        "description": "Experimental framework to build interactive dashboards",
        "stage": "experimental",
        "codeowner": "@grafana/dashboards-squad",
        "frontend": true
      }
    },
    {
      "metadata": {
        "name": "disableSecretsCompatibility",
        "resourceVersion": "1657713600000",
        "creationTimestamp": "2022-07-13T12:00:00Z"
      },
      "spec": {
        "description": "Disable duplicated secret storage in legacy tables",
        "stage": "experimental",
        "codeowner": "@grafana/hosted-grafana-team",
        "requiresRestart": true
      }
    },
    {
      "metadata": {
        "name": "logRequestsInstrumentedAsUnknown",
        "resourceVersion": "1654862400000",
        "creationTimestamp": "2022-06-10T12:00:00Z"
      },
      "spec": {
        "description": "Logs the path for requests that are instrumented as unknown",
        "stage": "experimental",
        "codeowner": "@grafana/hosted-grafana-team"
      }
    },
    {
      "metadata": {
        "name": "dataConnectionsConsole",
        "resourceVersion": "1654084800000",
        "creationTimestamp": "2022-06-01T12:00:00Z"
      },
      "spec": {
        "description": "Enables a new top-level page called Connections. This page is an experiment that provides a better experience when you install and configure data sources and other plugins.",
        "stage": "GA",
        "codeowner": "@grafana/plugins-platform-backend",
        "allowSelfServe": true
      }
    },
    {
      "metadata": {
        "name": "topnav",
        "resourceVersion": "1655726400000",
        "creationTimestamp": "2022-06-20T12:00:00Z"
      },
      "spec": {
        "description": "Enables topnav support in external plugins. The new Grafana navigation cannot be disabled.",
        "stage": "deprecated",
        "codeowner": "@grafana/grafana-frontend-platform"
      }
    },
    {
      "metadata": {
        "name": "returnToPrevious",
        "resourceVersion": "1704798000000",
        "creationTimestamp": "2024-01-09T11:00:00Z"
      },
      "spec": {
        "description": "Enables the return to previous context functionality",
        "stage": "experimental",
        "codeowner": "@grafana/grafana-frontend-platform",
        "frontend": true
      }
    },
    {
      "metadata": {
        "name": "grpcServer",
        "resourceVersion": "1664280000000",
        "creationTimestamp": "2022-09-27T12:00:00Z"
      },
      "spec": {
        "description": "Run the GRPC server",
        "stage": "preview",
        "codeowner": "@grafana/grafana-app-platform-squad",
        "hideFromAdminPage": true
      }
    },
    {
      "metadata": {
        "name": "unifiedStorage",
        "resourceVersion": "1669896000000",
        "creationTimestamp": "2022-12-01T12:00:00Z"
      },
      "spec": {
        "description": "SQL-based k8s storage",
        "stage": "experimental",
        "codeowner": "@grafana/grafana-app-platform-squad",
        "requiresDevMode": true,
        "requiresRestart": true
      }
    },
    {
      "metadata": {
        "name": "cloudWatchCrossAccountQuerying",
        "resourceVersion": "1669636800000",
        "creationTimestamp": "2022-11-28T12:00:00Z"
      },
      "spec": {
        "description": "Enables cross-account querying in CloudWatch datasources",
        "stage": "GA",
        "codeowner": "@grafana/aws-datasources",
        "allowSelfServe": true
      }
    },
    {
      "metadata": {
        "name": "redshiftAsyncQueryDataSupport",
        "resourceVersion": "1661601600000",
        "creationTimestamp": "2022-08-27T12:00:00Z"
      },
      "spec": {
        "description": "Enable async query data support for Redshift",
        "stage": "GA",
        "codeowner": "@grafana/aws-datasources"
      }
    },
    {
      "metadata": {
        "name": "athenaAsyncQueryDataSupport",
        "resourceVersion": "1661601600000",
        "creationTimestamp": "2022-08-27T12:00:00Z"
      },
      "spec": {
        "description": "Enable async query data support for Athena",
        "stage": "GA",
        "codeowner": "@grafana/aws-datasources",
        "frontend": true
      }
    },
    {
      "metadata": {
        "name": "showDashboardValidationWarnings",
        "resourceVersion": "1665748800000",
        "creationTimestamp": "2022-10-14T12:00:00Z"
      },
      "spec": {
        "description": "Show warnings when dashboards do not validate against the schema",
        "stage": "experimental",
        "codeowner": "@grafana/dashboards-squad"
      }
    },
    {
      "metadata": {
        "name": "mysqlAnsiQuotes",
        "resourceVersion": "1665576000000",
        "creationTimestamp": "2022-10-12T12:00:00Z"
      },
      "spec": {
        "description": "Use double quotes to escape keyword in a MySQL query",
        "stage": "experimental",
        "codeowner": "@grafana/backend-platform"
      }
    },
    {
      "metadata": {
        "name": "accessControlOnCall",
        "resourceVersion": "1666180800000",
        "creationTimestamp": "2022-10-19T12:00:00Z"
      },
      "spec": {
        "description": "Access control primitives for OnCall",
        "stage": "preview",
        "codeowner": "@grafana/identity-access-team",
        "hideFromAdminPage": true
      }
    },
    {
      "metadata": {
        "name": "nestedFolders",
        "resourceVersion": "1666440000000",
        "creationTimestamp": "2022-10-22T12:00:00Z"
      },
      "spec": {
        "description": "Enable folder nesting",
        "stage": "preview",
        "codeowner": "@grafana/backend-platform"
      }
    },
    {
      "metadata": {
        "name": "nestedFolderPicker",
        "resourceVersion": "1690200000000",
        "creationTimestamp": "2023-07-24T12:00:00Z"
      },
      "spec": {
        "description": "Enables the new folder picker to work with nested folders. Requires the nestedFolders feature toggle",
        "stage": "GA",
        "codeowner": "@grafana/grafana-frontend-platform",
        "frontend": true,
        "allowSelfServe": true
      }
    },
    {
      "metadata": {
        "name": "alertingBacktesting",
        "resourceVersion": "1666267200000",
        "creationTimestamp": "2022-10-20T12:00:00Z"
      },
      "spec": {
        "description": "Rule backtesting API for alerting",
        "stage": "experimental",
        "codeowner": "@grafana/alerting-squad"
      }
    },
    {
      "metadata": {
        "name": "editPanelCSVDragAndDrop",
        "resourceVersion": "1707523537136",
        "creationTimestamp": "2022-12-20T12:00:00Z",
        "annotations": {
          "grafana.app/updatedTimestamp": "2024-02-10 00:05:37.1362 +0000 UTC"
        }
      },
      "spec": {
        "description": "Enables drag and drop for CSV and Excel files",
        "stage": "experimental",
        "codeowner": "@grafana/dataviz-squad",
        "frontend": true
      }
    },
    {
      "metadata": {
        "name": "alertingNoNormalState",
        "resourceVersion": "1673697600000",
        "creationTimestamp": "2023-01-14T12:00:00Z"
      },
      "spec": {
        "description": "Stop maintaining state of alerts that are not firing",
        "stage": "preview",
        "codeowner": "@grafana/alerting-squad",
        "hideFromAdminPage": true
      }
    },
    {
      "metadata": {
        "name": "logsContextDatasourceUi",
        "resourceVersion": "1674820800000",
        "creationTimestamp": "2023-01-27T12:00:00Z"
      },
      "spec": {
        "description": "Allow datasource to provide custom UI for context view",
        "stage": "GA",
        "codeowner": "@grafana/observability-logs",
        "frontend": true,
        "allowSelfServe": true
      }
    },
    {
      "metadata": {
        "name": "lokiQuerySplitting",
        "resourceVersion": "1675944000000",
        "creationTimestamp": "2023-02-09T12:00:00Z"
      },
      "spec": {
        "description": "Split large interval queries into subqueries with smaller time intervals",
        "stage": "GA",
        "codeowner": "@grafana/observability-logs",
        "frontend": true,
        "allowSelfServe": true
      }
    },
    {
      "metadata": {
        "name": "lokiQuerySplittingConfig",
        "resourceVersion": "1679313600000",
        "creationTimestamp": "2023-03-20T12:00:00Z"
      },
      "spec": {
        "description": "Give users the option to configure split durations for Loki queries",
        "stage": "experimental",
        "codeowner": "@grafana/observability-logs",
        "frontend": true
      }
    },
    {
      "metadata": {
        "name": "individualCookiePreferences",
        "resourceVersion": "1677153600000",
        "creationTimestamp": "2023-02-23T12:00:00Z"
      },
      "spec": {
        "description": "Support overriding cookie preferences per user",
        "stage": "experimental",
        "codeowner": "@grafana/backend-platform"
      }
    },
    {
      "metadata": {
        "name": "prometheusMetricEncyclopedia",
        "resourceVersion": "1678190400000",
        "creationTimestamp": "2023-03-07T12:00:00Z"
      },
      "spec": {
        "description": "Adds the metrics explorer component to the Prometheus query builder as an option in metric select",
        "stage": "GA",
        "codeowner": "@grafana/observability-metrics",
        "frontend": true,
        "allowSelfServe": true
      }
    },
    {
      "metadata": {
        "name": "influxdbBackendMigration",
        "resourceVersion": "1678881600000",
        "creationTimestamp": "2023-03-15T12:00:00Z"
      },
      "spec": {
        "description": "Query InfluxDB InfluxQL without the proxy",
        "stage": "GA",
        "codeowner": "@grafana/observability-metrics",
        "frontend": true
      }
    },
    {
      "metadata": {
        "name": "influxqlStreamingParser",
        "resourceVersion": "1701259200000",
        "creationTimestamp": "2023-11-29T12:00:00Z"
      },
      "spec": {
        "description": "Enable streaming JSON parser for InfluxDB datasource InfluxQL query language",
        "stage": "experimental",
        "codeowner": "@grafana/observability-metrics"
      }
    },
    {
      "metadata": {
        "name": "influxdbRunQueriesInParallel",
        "resourceVersion": "1706529600000",
        "creationTimestamp": "2024-01-29T12:00:00Z"
      },
      "spec": {
        "description": "Enables running InfluxDB Influxql queries in parallel",
        "stage": "privatePreview",
        "codeowner": "@grafana/observability-metrics"
      }
    },
    {
      "metadata": {
        "name": "clientTokenRotation",
        "resourceVersion": "1679572800000",
        "creationTimestamp": "2023-03-23T12:00:00Z"
      },
      "spec": {
        "description": "Replaces the current in-request token rotation so that the client initiates the rotation",
        "stage": "GA",
        "codeowner": "@grafana/identity-access-team"
      }
    },
    {
      "metadata": {
        "name": "prometheusDataplane",
        "resourceVersion": "1680091200000",
        "creationTimestamp": "2023-03-29T12:00:00Z"
      },
      "spec": {
        "description": "Changes responses to from Prometheus to be compliant with the dataplane specification. In particular, when this feature toggle is active, the numeric `Field.Name` is set from 'Value' to the value of the `__name__` label.",
        "stage": "GA",
        "codeowner": "@grafana/observability-metrics",
        "allowSelfServe": true
      }
    },
    {
      "metadata": {
        "name": "lokiMetricDataplane",
        "resourceVersion": "1681387200000",
        "creationTimestamp": "2023-04-13T12:00:00Z"
      },
      "spec": {
        "description": "Changes metric responses from Loki to be compliant with the dataplane specification.",
        "stage": "GA",
        "codeowner": "@grafana/observability-logs",
        "allowSelfServe": true
      }
    },
    {
      "metadata": {
        "name": "lokiLogsDataplane",
        "resourceVersion": "1689249600000",
        "creationTimestamp": "2023-07-13T12:00:00Z"
      },
      "spec": {
        "description": "Changes logs responses from Loki to be compliant with the dataplane specification.",
        "stage": "experimental",
        "codeowner": "@grafana/observability-logs"
      }
    },
    {
      "metadata": {
        "name": "dataplaneFrontendFallback",
        "resourceVersion": "1682337600000",
        "creationTimestamp": "2023-04-24T12:00:00Z"
      },
      "spec": {
        "description": "Support dataplane contract field name change for transformations and field name matchers where the name is different",
        "stage": "GA",
        "codeowner": "@grafana/observability-metrics",
        "frontend": true,
        "allowSelfServe": true
      }
    },
    {
      "metadata": {
        "name": "disableSSEDataplane",
        "resourceVersion": "1682337600000",
        "creationTimestamp": "2023-04-24T12:00:00Z"
      },
      "spec": {
        "description": "Disables dataplane specific processing in server side expressions.",
        "stage": "experimental",
        "codeowner": "@grafana/observability-metrics"
      }
    },
    {
      "metadata": {
        "name": "alertStateHistoryLokiSecondary",
        "resourceVersion": "1680177600000",
        "creationTimestamp": "2023-03-30T12:00:00Z"
      },
      "spec": {
        "description": "Enable Grafana to write alert state history to an external Loki instance in addition to Grafana annotations.",
        "stage": "experimental",
        "codeowner": "@grafana/alerting-squad"
      }
    },
    {
      "metadata": {
        "name": "alertStateHistoryLokiPrimary",
        "resourceVersion": "1680177600000",
        "creationTimestamp": "2023-03-30T12:00:00Z"
      },
      "spec": {
        "description": "Enable a remote Loki instance as the primary source for state history reads.",
        "stage": "experimental",
        "codeowner": "@grafana/alerting-squad"
      }
    },
    {
      "metadata": {
        "name": "alertStateHistoryLokiOnly",
        "resourceVersion": "1680177600000",
        "creationTimestamp": "2023-03-30T12:00:00Z"
      },
      "spec": {
        "description": "Disable Grafana alerts from emitting annotations when a remote Loki instance is available.",
        "stage": "experimental",
        "codeowner": "@grafana/alerting-squad"
      }
    },
    {
      "metadata": {
        "name": "unifiedRequestLog",
        "resourceVersion": "1680264000000",
        "creationTimestamp": "2023-03-31T12:00:00Z"
      },
      "spec": {
        "description": "Writes error logs to the request logger",
        "stage": "experimental",
        "codeowner": "@grafana/backend-platform"
      }
    },
    {
      "metadata": {
        "name": "renderAuthJWT",
        "resourceVersion": "1680523200000",
        "creationTimestamp": "2023-04-03T12:00:00Z"
      },
      "spec": {
        "description": "Uses JWT-based auth for rendering instead of relying on remote cache",
        "stage": "preview",
        "codeowner": "@grafana/grafana-as-code",
        "hideFromAdminPage": true
      }
    },
    {
      "metadata": {
        "name": "externalServiceAuth",
        "resourceVersion": "1681214400000",
        "creationTimestamp": "2023-04-11T12:00:00Z"
      },
      "spec": {
        "description": "Starts an OAuth2 authentication provider for external services",
        "stage": "experimental",
        "codeowner": "@grafana/identity-access-team",
        "requiresDevMode": true
      }
    },
    {
      "metadata": {
        "name": "refactorVariablesTimeRange",
        "resourceVersion": "1686052800000",
        "creationTimestamp": "2023-06-06T12:00:00Z"
      },
      "spec": {
        "description": "Refactor time range variables flow to reduce number of API calls made when query variables are chained",
        "stage": "preview",
        "codeowner": "@grafana/dashboards-squad",
        "hideFromAdminPage": true
      }
    },
    {
      "metadata": {
        "name": "enableElasticsearchBackendQuerying",
        "resourceVersion": "1681473600000",
        "creationTimestamp": "2023-04-14T12:00:00Z"
      },
      "spec": {
        "description": "Enable the processing of queries and responses in the Elasticsearch data source through backend",
        "stage": "GA",
        "codeowner": "@grafana/observability-logs",
        "allowSelfServe": true
      }
    },
    {
      "metadata": {
        "name": "faroDatasourceSelector",
        "resourceVersion": "1683201600000",
        "creationTimestamp": "2023-05-04T12:00:00Z"
      },
      "spec": {
        "description": "Enable the data source selector within the Frontend Apps section of the Frontend Observability",
        "stage": "preview",
        "codeowner": "@grafana/app-o11y",
        "frontend": true
      }
    },
    {
      "metadata": {
        "name": "enableDatagridEditing",
        "resourceVersion": "1707523537136",
        "creationTimestamp": "2023-04-24T12:00:00Z",
        "annotations": {
          "grafana.app/updatedTimestamp": "2024-02-10 00:05:37.1362 +0000 UTC"
        }
      },
      "spec": {
        "description": "Enables the edit functionality in the datagrid panel",
        "stage": "preview",
        "codeowner": "@grafana/dataviz-squad",
        "frontend": true
      }
    },
    {
      "metadata": {
        "name": "extraThemes",
        "resourceVersion": "1683720000000",
        "creationTimestamp": "2023-05-10T12:00:00Z"
      },
      "spec": {
        "description": "Enables extra themes",
        "stage": "experimental",
        "codeowner": "@grafana/grafana-frontend-platform",
        "frontend": true
      }
    },
    {
      "metadata": {
        "name": "lokiPredefinedOperations",
        "resourceVersion": "1685707200000",
        "creationTimestamp": "2023-06-02T12:00:00Z"
      },
      "spec": {
        "description": "Adds predefined query operations to Loki query editor",
        "stage": "experimental",
        "codeowner": "@grafana/observability-logs",
        "frontend": true
      }
    },
    {
      "metadata": {
        "name": "pluginsFrontendSandbox",
        "resourceVersion": "1685966400000",
        "creationTimestamp": "2023-06-05T12:00:00Z"
      },
      "spec": {
        "description": "Enables the plugins frontend sandbox",
        "stage": "experimental",
        "codeowner": "@grafana/plugins-platform-backend",
        "frontend": true
      }
    },
    {
      "metadata": {
        "name": "dashboardEmbed",
        "resourceVersion": "1688644800000",
        "creationTimestamp": "2023-07-06T12:00:00Z"
      },
      "spec": {
        "description": "Allow embedding dashboard for external use in Code editors",
        "stage": "experimental",
        "codeowner": "@grafana/grafana-as-code",
        "frontend": true
      }
    },
    {
      "metadata": {
        "name": "frontendSandboxMonitorOnly",
        "resourceVersion": "1688558400000",
        "creationTimestamp": "2023-07-05T12:00:00Z"
      },
      "spec": {
        "description": "Enables monitor only in the plugin frontend sandbox (if enabled)",
        "stage": "experimental",
        "codeowner": "@grafana/plugins-platform-backend",
        "frontend": true
      }
    },
    {
      "metadata": {
        "name": "sqlDatasourceDatabaseSelection",
        "resourceVersion": "1707523537136",
        "creationTimestamp": "2023-06-06T12:00:00Z",
        "annotations": {
          "grafana.app/updatedTimestamp": "2024-02-10 00:05:37.1362 +0000 UTC"
        }
      },
      "spec": {
        "description": "Enables previous SQL data source dataset dropdown behavior",
        "stage": "preview",
        "codeowner": "@grafana/dataviz-squad",
        "frontend": true,
        "hideFromAdminPage": true
      }
    },
    {
      "metadata": {
        "name": "lokiFormatQuery",
        "resourceVersion": "1687348800000",
        "creationTimestamp": "2023-06-21T12:00:00Z"
      },
      "spec": {
        "description": "Enables the ability to format Loki queries",
        "stage": "experimental",
        "codeowner": "@grafana/observability-logs",
        "frontend": true
      }
    },
    {
      "metadata": {
        "name": "cloudWatchLogsMonacoEditor",
        "resourceVersion": "1686571200000",
        "creationTimestamp": "2023-06-12T12:00:00Z"
      },
      "spec": {
        "description": "Enables the Monaco editor for CloudWatch Logs queries",
        "stage": "GA",
        "codeowner": "@grafana/aws-datasources",
        "frontend": true,
        "allowSelfServe": true
      }
    },
    {
      "metadata": {
        "name": "exploreScrollableLogsContainer",
        "resourceVersion": "1686830400000",
        "creationTimestamp": "2023-06-15T12:00:00Z"
      },
      "spec": {
        "description": "Improves the scrolling behavior of logs in Explore",
        "stage": "experimental",
        "codeowner": "@grafana/observability-logs",
        "frontend": true
      }
    },
    {
      "metadata": {
        "name": "recordedQueriesMulti",
        "resourceVersion": "1686744000000",
        "creationTimestamp": "2023-06-14T12:00:00Z"
      },
      "spec": {
        "description": "Enables writing multiple items from a single query within Recorded Queries",
        "stage": "GA",
        "codeowner": "@grafana/observability-metrics"
      }
    },
    {
      "metadata": {
        "name": "pluginsDynamicAngularDetectionPatterns",
        "resourceVersion": "1687780800000",
        "creationTimestamp": "2023-06-26T12:00:00Z"
      },
      "spec": {
        "description": "Enables fetching Angular detection patterns for plugins from GCOM and fallback to hardcoded ones",
        "stage": "experimental",
        "codeowner": "@grafana/plugins-platform-backend"
      }
    },
    {
      "metadata": {
        "name": "vizAndWidgetSplit",
        "resourceVersion": "1687867200000",
        "creationTimestamp": "2023-06-27T12:00:00Z"
      },
      "spec": {
        "description": "Split panels between visualizations and widgets",
        "stage": "experimental",
        "codeowner": "@grafana/dashboards-squad",
        "frontend": true
      }
    },
    {
      "metadata": {
        "name": "prometheusIncrementalQueryInstrumentation",
        "resourceVersion": "1688558400000",
        "creationTimestamp": "2023-07-05T12:00:00Z"
      },
      "spec": {
        "description": "Adds RudderStack events to incremental queries",
        "stage": "experimental",
        "codeowner": "@grafana/observability-metrics",
        "frontend": true
      }
    },
    {
      "metadata": {
        "name": "logsExploreTableVisualisation",
        "resourceVersion": "1707747885704",
        "creationTimestamp": "2023-07-12T12:00:00Z",
        "annotations": {
          "grafana.app/updatedTimestamp": "2024-02-12 14:24:45.704022 +0000 UTC"
        }
      },
      "spec": {
        "description": "A table visualisation for logs in Explore",
        "stage": "GA",
        "codeowner": "@grafana/observability-logs",
        "frontend": true
      }
    },
    {
      "metadata": {
        "name": "awsDatasourcesTempCredentials",
        "resourceVersion": "1688644800000",
        "creationTimestamp": "2023-07-06T12:00:00Z"
      },
      "spec": {
        "description": "Support temporary security credentials in AWS plugins for Grafana Cloud customers",
        "stage": "experimental",
        "codeowner": "@grafana/aws-datasources"
      }
    },
    {
      "metadata": {
        "name": "transformationsRedesign",
        "resourceVersion": "1689163200000",
        "creationTimestamp": "2023-07-12T12:00:00Z"
      },
      "spec": {
        "description": "Enables the transformations redesign",
        "stage": "GA",
        "codeowner": "@grafana/observability-metrics",
        "frontend": true,
        "allowSelfServe": true
      }
    },
    {
      "metadata": {
        "name": "mlExpressions",
        "resourceVersion": "1689249600000",
        "creationTimestamp": "2023-07-13T12:00:00Z"
      },
      "spec": {
        "description": "Enable support for Machine Learning in server-side expressions",
        "stage": "experimental",
        "codeowner": "@grafana/alerting-squad"
      }
    },
    {
      "metadata": {
        "name": "traceQLStreaming",
        "resourceVersion": "1690372800000",
        "creationTimestamp": "2023-07-26T12:00:00Z"
      },
      "spec": {
        "description": "Enables response streaming of TraceQL queries of the Tempo data source",
        "stage": "experimental",
        "codeowner": "@grafana/observability-traces-and-profiling",
        "frontend": true
      }
    },
    {
      "metadata": {
        "name": "metricsSummary",
        "resourceVersion": "1693224000000",
        "creationTimestamp": "2023-08-28T12:00:00Z"
      },
      "spec": {
        "description": "Enables metrics summary queries in the Tempo data source",
        "stage": "experimental",
        "codeowner": "@grafana/observability-traces-and-profiling",
        "frontend": true
      }
    },
    {
      "metadata": {
        "name": "grafanaAPIServerWithExperimentalAPIs",
        "resourceVersion": "1696593600000",
        "creationTimestamp": "2023-10-06T12:00:00Z"
      },
      "spec": {
        "description": "Register experimental APIs with the k8s API server",
        "stage": "experimental",
        "codeowner": "@grafana/grafana-app-platform-squad",
        "requiresDevMode": true,
        "requiresRestart": true
      }
    },
    {
      "metadata": {
        "name": "grafanaAPIServerEnsureKubectlAccess",
        "resourceVersion": "1701864000000",
        "creationTimestamp": "2023-12-06T12:00:00Z"
      },
      "spec": {
        "description": "Start an additional https handler and write kubectl options",
        "stage": "experimental",
        "codeowner": "@grafana/grafana-app-platform-squad",
        "requiresDevMode": true,
        "requiresRestart": true
      }
    },
    {
      "metadata": {
        "name": "featureToggleAdminPage",
        "resourceVersion": "1689681600000",
        "creationTimestamp": "2023-07-18T12:00:00Z"
      },
      "spec": {
        "description": "Enable admin page for managing feature toggles from the Grafana front-end",
        "stage": "experimental",
        "codeowner": "@grafana/grafana-operator-experience-squad",
        "requiresRestart": true
      }
    },
    {
      "metadata": {
        "name": "awsAsyncQueryCaching",
        "resourceVersion": "1689940800000",
        "creationTimestamp": "2023-07-21T12:00:00Z"
      },
      "spec": {
        "description": "Enable caching for async queries for Redshift and Athena. Requires that the datasource has caching and async query support enabled",
        "stage": "GA",
        "codeowner": "@grafana/aws-datasources"
      }
    },
    {
      "metadata": {
        "name": "splitScopes",
        "resourceVersion": "1689940800000",
        "creationTimestamp": "2023-07-21T12:00:00Z"
      },
      "spec": {
        "description": "Support faster dashboard and folder search by splitting permission scopes into parts",
        "stage": "deprecated",
        "codeowner": "@grafana/identity-access-team",
        "requiresRestart": true,
        "hideFromAdminPage": true
      }
    },
    {
      "metadata": {
        "name": "permissionsFilterRemoveSubquery",
        "resourceVersion": "1690977600000",
        "creationTimestamp": "2023-08-02T12:00:00Z"
      },
      "spec": {
        "description": "Alternative permission filter implementation that does not use subqueries for fetching the dashboard folder",
        "stage": "experimental",
        "codeowner": "@grafana/backend-platform"
      }
    },
    {
      "metadata": {
        "name": "prometheusConfigOverhaulAuth",
        "resourceVersion": "1689940800000",
        "creationTimestamp": "2023-07-21T12:00:00Z"
      },
      "spec": {
        "description": "Update the Prometheus configuration page with the new auth component",
        "stage": "GA",
        "codeowner": "@grafana/observability-metrics"
      }
    },
    {
      "metadata": {
        "name": "configurableSchedulerTick",
        "resourceVersion": "1690372800000",
        "creationTimestamp": "2023-07-26T12:00:00Z"
      },
      "spec": {
        "description": "Enable changing the scheduler base interval via configuration option unified_alerting.scheduler_tick_interval",
        "stage": "experimental",
        "codeowner": "@grafana/alerting-squad",
        "requiresRestart": true,
        "hideFromDocs": true
      }
    },
    {
      "metadata": {
        "name": "influxdbSqlSupport",
        "resourceVersion": "1690977600000",
        "creationTimestamp": "2023-08-02T12:00:00Z"
      },
      "spec": {
        "description": "Enable InfluxDB SQL query language support with new querying UI",
        "stage": "GA",
        "codeowner": "@grafana/observability-metrics",
        "requiresRestart": true,
        "allowSelfServe": true
      }
    },
    {
      "metadata": {
        "name": "alertingNoDataErrorExecution",
        "resourceVersion": "1692100800000",
        "creationTimestamp": "2023-08-15T12:00:00Z"
      },
      "spec": {
        "description": "Changes how Alerting state manager handles execution of NoData/Error",
        "stage": "GA",
        "codeowner": "@grafana/alerting-squad",
        "requiresRestart": true
      }
    },
    {
      "metadata": {
        "name": "angularDeprecationUI",
        "resourceVersion": "1693310400000",
        "creationTimestamp": "2023-08-29T12:00:00Z"
      },
      "spec": {
        "description": "Display new Angular deprecation-related UI features",
        "stage": "experimental",
        "codeowner": "@grafana/plugins-platform-backend",
        "frontend": true
      }
    },
    {
      "metadata": {
        "name": "dashgpt",
        "resourceVersion": "1700222400000",
        "creationTimestamp": "2023-11-17T12:00:00Z"
      },
      "spec": {
        "description": "Enable AI powered features in dashboards",
        "stage": "preview",
        "codeowner": "@grafana/dashboards-squad",
        "frontend": true
      }
    },
    {
      "metadata": {
        "name": "reportingRetries",
        "resourceVersion": "1693483200000",
        "creationTimestamp": "2023-08-31T12:00:00Z"
      },
      "spec": {
        "description": "Enables rendering retries for the reporting feature",
        "stage": "preview",
        "codeowner": "@grafana/sharing-squad",
        "requiresRestart": true
      }
    },
    {
      "metadata": {
        "name": "sseGroupByDatasource",
        "resourceVersion": "1694088000000",
        "creationTimestamp": "2023-09-07T12:00:00Z"
      },
      "spec": {
        "description": "Send query to the same datasource in a single request when using server side expressions. The `cloudWatchBatchQueries` feature toggle should be enabled if this used with CloudWatch.",
        "stage": "experimental",
        "codeowner": "@grafana/observability-metrics"
      }
    },
    {
      "metadata": {
        "name": "libraryPanelRBAC",
        "resourceVersion": "1697025600000",
        "creationTimestamp": "2023-10-11T12:00:00Z"
      },
      "spec": {
        "description": "Enables RBAC support for library panels",
        "stage": "experimental",
        "codeowner": "@grafana/dashboards-squad",
        "requiresRestart": true
      }
    },
    {
      "metadata": {
        "name": "lokiRunQueriesInParallel",
        "resourceVersion": "1695124800000",
        "creationTimestamp": "2023-09-19T12:00:00Z"
      },
      "spec": {
        "description": "Enables running Loki queries in parallel",
        "stage": "privatePreview",
        "codeowner": "@grafana/observability-logs"
      }
    },
    {
      "metadata": {
        "name": "wargamesTesting",
        "resourceVersion": "1694606400000",
        "creationTimestamp": "2023-09-13T12:00:00Z"
      },
      "spec": {
        "description": "Placeholder feature flag for internal testing",
        "stage": "experimental",
        "codeowner": "@grafana/hosted-grafana-team"
      }
    },
    {
      "metadata": {
        "name": "alertingInsights",
        "resourceVersion": "1694692800000",
        "creationTimestamp": "2023-09-14T12:00:00Z"
      },
      "spec": {
        "description": "Show the new alerting insights landing page",
        "stage": "GA",
        "codeowner": "@grafana/alerting-squad",
        "frontend": true,
        "hideFromAdminPage": true
      }
    },
    {
      "metadata": {
        "name": "externalCorePlugins",
        "resourceVersion": "1695384000000",
        "creationTimestamp": "2023-09-22T12:00:00Z"
      },
      "spec": {
        "description": "Allow core plugins to be loaded as external",
        "stage": "experimental",
        "codeowner": "@grafana/plugins-platform-backend"
      }
    },
    {
      "metadata": {
        "name": "pluginsAPIMetrics",
        "resourceVersion": "1695297600000",
        "creationTimestamp": "2023-09-21T12:00:00Z"
      },
      "spec": {
        "description": "Sends metrics of public grafana packages usage by plugins",
        "stage": "experimental",
        "codeowner": "@grafana/plugins-platform-backend",
        "frontend": true
      }
    },
    {
      "metadata": {
        "name": "idForwarding",
        "resourceVersion": "1695643200000",
        "creationTimestamp": "2023-09-25T12:00:00Z"
      },
      "spec": {
        "description": "Generate signed id token for identity that can be forwarded to plugins and external services",
        "stage": "experimental",
        "codeowner": "@grafana/identity-access-team"
      }
    },
    {
      "metadata": {
        "name": "cloudWatchWildCardDimensionValues",
        "resourceVersion": "1695816000000",
        "creationTimestamp": "2023-09-27T12:00:00Z"
      },
      "spec": {
        "description": "Fetches dimension values from CloudWatch to correctly label wildcard dimensions",
        "stage": "GA",
        "codeowner": "@grafana/aws-datasources",
        "allowSelfServe": true
      }
    },
    {
      "metadata": {
        "name": "externalServiceAccounts",
        "resourceVersion": "1695902400000",
        "creationTimestamp": "2023-09-28T12:00:00Z"
      },
      "spec": {
        "description": "Automatic service account and token setup for plugins",
        "stage": "preview",
        "codeowner": "@grafana/identity-access-team",
        "hideFromAdminPage": true
      }
    },
    {
      "metadata": {
        "name": "panelMonitoring",
        "resourceVersion": "1696766400000",
        "creationTimestamp": "2023-10-08T12:00:00Z"
      },
      "spec": {
        "description": "Enables panel monitoring through logs and measurements",
        "stage": "experimental",
        "codeowner": "@grafana/dataviz-squad",
        "frontend": true
      }
    },
    {
      "metadata": {
        "name": "enableNativeHTTPHistogram",
        "resourceVersion": "1696334400000",
        "creationTimestamp": "2023-10-03T12:00:00Z"
      },
      "spec": {
        "description": "Enables native HTTP Histograms",
        "stage": "experimental",
        "codeowner": "@grafana/hosted-grafana-team"
      }
    },
    {
      "metadata": {
        "name": "formatString",
        "resourceVersion": "1707523537136",
        "creationTimestamp": "2023-10-13T12:00:00Z",
        "annotations": {
          "grafana.app/updatedTimestamp": "2024-02-10 00:05:37.1362 +0000 UTC"
        }
      },
      "spec": {
        "description": "Enable format string transformer",
        "stage": "preview",
        "codeowner": "@grafana/dataviz-squad",
        "frontend": true
      }
    },
    {
      "metadata": {
        "name": "transformationsVariableSupport",
        "resourceVersion": "1707523537136",
        "creationTimestamp": "2023-10-04T12:00:00Z",
        "annotations": {
          "grafana.app/updatedTimestamp": "2024-02-10 00:05:37.1362 +0000 UTC"
        }
      },
      "spec": {
        "description": "Allows using variables in transformations",
        "stage": "preview",
        "codeowner": "@grafana/dataviz-squad",
        "frontend": true
      }
    },
    {
      "metadata": {
        "name": "kubernetesPlaylists",
        "resourceVersion": "1699444800000",
        "creationTimestamp": "2023-11-08T12:00:00Z"
      },
      "spec": {
        "description": "Use the kubernetes API in the frontend for playlists, and route /api/playlist requests to k8s",
        "stage": "experimental",
        "codeowner": "@grafana/grafana-app-platform-squad",
        "requiresRestart": true
      }
    },
    {
      "metadata": {
        "name": "kubernetesSnapshots",
        "resourceVersion": "1707374669879",
        "creationTimestamp": "2023-12-04T12:00:00Z",
        "annotations": {
          "grafana.app/updatedTimestamp": "2024-02-08 06:44:29.879787 +0000 UTC"
        }
      },
      "spec": {
        "description": "Routes snapshot requests from /api to the /apis endpoint",
        "stage": "experimental",
        "codeowner": "@grafana/grafana-app-platform-squad",
        "requiresRestart": true
      }
    },
    {
      "metadata": {
        "name": "kubernetesQueryServiceRewrite",
        "resourceVersion": "1706443200000",
        "creationTimestamp": "2024-01-28T12:00:00Z"
      },
      "spec": {
        "description": "Rewrite requests targeting /ds/query to the query service",
        "stage": "experimental",
        "codeowner": "@grafana/grafana-app-platform-squad",
        "requiresDevMode": true,
        "requiresRestart": true
      }
    },
    {
      "metadata": {
        "name": "cloudWatchBatchQueries",
        "resourceVersion": "1697803200000",
        "creationTimestamp": "2023-10-20T12:00:00Z"
      },
      "spec": {
        "description": "Runs CloudWatch metrics queries as separate batches",
        "stage": "preview",
        "codeowner": "@grafana/aws-datasources"
      }
    },
    {
      "metadata": {
        "name": "recoveryThreshold",
        "resourceVersion": "1696939200000",
        "creationTimestamp": "2023-10-10T12:00:00Z"
      },
      "spec": {
        "description": "Enables feature recovery threshold (aka hysteresis) for threshold server-side expression",
        "stage": "GA",
        "codeowner": "@grafana/alerting-squad",
        "requiresRestart": true
      }
    },
    {
      "metadata": {
        "name": "lokiStructuredMetadata",
        "resourceVersion": "1700136000000",
        "creationTimestamp": "2023-11-16T12:00:00Z"
      },
      "spec": {
        "description": "Enables the loki data source to request structured metadata from the Loki server",
        "stage": "experimental",
        "codeowner": "@grafana/observability-logs"
      }
    },
    {
      "metadata": {
        "name": "teamHttpHeaders",
        "resourceVersion": "1697544000000",
        "creationTimestamp": "2023-10-17T12:00:00Z"
      },
      "spec": {
        "description": "Enables datasources to apply team headers to the client requests",
        "stage": "experimental",
        "codeowner": "@grafana/identity-access-team"
      }
    },
    {
      "metadata": {
        "name": "awsDatasourcesNewFormStyling",
        "resourceVersion": "1697112000000",
        "creationTimestamp": "2023-10-12T12:00:00Z"
      },
      "spec": {
        "description": "Applies new form styling for configuration and query editors in AWS plugins",
        "stage": "preview",
        "codeowner": "@grafana/aws-datasources",
        "frontend": true
      }
    },
    {
      "metadata": {
        "name": "cachingOptimizeSerializationMemoryUsage",
        "resourceVersion": "1697112000000",
        "creationTimestamp": "2023-10-12T12:00:00Z"
      },
      "spec": {
        "description": "If enabled, the caching backend gradually serializes query responses for the cache, comparing against the configured `[caching]max_value_mb` value as it goes. This can can help prevent Grafana from running out of memory while attempting to cache very large query responses.",
        "stage": "experimental",
        "codeowner": "@grafana/grafana-operator-experience-squad"
      }
    },
    {
      "metadata": {
        "name": "panelTitleSearchInV1",
        "resourceVersion": "1697198400000",
        "creationTimestamp": "2023-10-13T12:00:00Z"
      },
      "spec": {
        "description": "Enable searching for dashboards using panel title in search v1",
        "stage": "experimental",
        "codeowner": "@grafana/backend-platform",
        "requiresDevMode": true
      }
    },
    {
      "metadata": {
        "name": "pluginsInstrumentationStatusSource",
        "resourceVersion": "1697544000000",
        "creationTimestamp": "2023-10-17T12:00:00Z"
      },
      "spec": {
        "description": "Include a status source label for plugin request metrics and logs",
        "stage": "experimental",
        "codeowner": "@grafana/plugins-platform-backend"
      }
    },
    {
      "metadata": {
        "name": "managedPluginsInstall",
        "resourceVersion": "1697630400000",
        "creationTimestamp": "2023-10-18T12:00:00Z"
      },
      "spec": {
        "description": "Install managed plugins directly from plugins catalog",
        "stage": "preview",
        "codeowner": "@grafana/plugins-platform-backend"
      }
    },
    {
      "metadata": {
        "name": "prometheusPromQAIL",
        "resourceVersion": "1697716800000",
        "creationTimestamp": "2023-10-19T12:00:00Z"
      },
      "spec": {
        "description": "Prometheus and AI/ML to assist users in creating a query",
        "stage": "experimental",
        "codeowner": "@grafana/observability-metrics",
        "frontend": true
      }
    },
    {
      "metadata": {
        "name": "addFieldFromCalculationStatFunctions",
        "resourceVersion": "1707523537136",
        "creationTimestamp": "2023-11-03T12:00:00Z",
        "annotations": {
          "grafana.app/updatedTimestamp": "2024-02-10 00:05:37.1362 +0000 UTC"
        }
      },
      "spec": {
        "description": "Add cumulative and window functions to the add field from calculation transformation",
        "stage": "preview",
        "codeowner": "@grafana/dataviz-squad",
        "frontend": true
      }
    },
    {
      "metadata": {
        "name": "alertmanagerRemoteSecondary",
        "resourceVersion": "1698667200000",
        "creationTimestamp": "2023-10-30T12:00:00Z"
      },
      "spec": {
        "description": "Enable Grafana to sync configuration and state with a remote Alertmanager.",
        "stage": "experimental",
        "codeowner": "@grafana/alerting-squad"
      }
    },
    {
      "metadata": {
        "name": "alertmanagerRemotePrimary",
        "resourceVersion": "1698667200000",
        "creationTimestamp": "2023-10-30T12:00:00Z"
      },
      "spec": {
        "description": "Enable Grafana to have a remote Alertmanager instance as the primary Alertmanager.",
        "stage": "experimental",
        "codeowner": "@grafana/alerting-squad"
      }
    },
    {
      "metadata": {
        "name": "alertmanagerRemoteOnly",
        "resourceVersion": "1698667200000",
        "creationTimestamp": "2023-10-30T12:00:00Z"
      },
      "spec": {
        "description": "Disable the internal Alertmanager and only use the external one defined.",
        "stage": "experimental",
        "codeowner": "@grafana/alerting-squad"
      }
    },
    {
      "metadata": {
        "name": "annotationPermissionUpdate",
        "resourceVersion": "1698753600000",
        "creationTimestamp": "2023-10-31T12:00:00Z"
      },
      "spec": {
        "description": "Separate annotation permissions from dashboard permissions to allow for more granular control.",
        "stage": "experimental",
        "codeowner": "@grafana/identity-access-team"
      }
    },
    {
      "metadata": {
        "name": "extractFieldsNameDeduplication",
        "resourceVersion": "1707523537136",
        "creationTimestamp": "2023-11-02T12:00:00Z",
        "annotations": {
          "grafana.app/updatedTimestamp": "2024-02-10 00:05:37.1362 +0000 UTC"
        }
      },
      "spec": {
        "description": "Make sure extracted field names are unique in the dataframe",
        "stage": "experimental",
        "codeowner": "@grafana/dataviz-squad",
        "frontend": true
      }
    },
    {
      "metadata": {
        "name": "dashboardSceneForViewers",
        "resourceVersion": "1698926400000",
        "creationTimestamp": "2023-11-02T12:00:00Z"
      },
      "spec": {
        "description": "Enables dashboard rendering using Scenes for viewer roles",
        "stage": "experimental",
        "codeowner": "@grafana/dashboards-squad",
        "frontend": true
      }
    },
    {
      "metadata": {
        "name": "dashboardScene",
        "resourceVersion": "1699876800000",
        "creationTimestamp": "2023-11-13T12:00:00Z"
      },
      "spec": {
        "description": "Enables dashboard rendering using scenes for all roles",
        "stage": "experimental",
        "codeowner": "@grafana/dashboards-squad",
        "frontend": true
      }
    },
    {
      "metadata": {
        "name": "panelFilterVariable",
        "resourceVersion": "1699012800000",
        "creationTimestamp": "2023-11-03T12:00:00Z"
      },
      "spec": {
        "description": "Enables use of the `systemPanelFilterVar` variable to filter panels in a dashboard",
        "stage": "experimental",
        "codeowner": "@grafana/dashboards-squad",
        "frontend": true,
        "hideFromDocs": true
      }
    },
    {
      "metadata": {
        "name": "pdfTables",
        "resourceVersion": "1699272000000",
        "creationTimestamp": "2023-11-06T12:00:00Z"
      },
      "spec": {
        "description": "Enables generating table data as PDF in reporting",
        "stage": "preview",
        "codeowner": "@grafana/sharing-squad"
      }
    },
    {
      "metadata": {
        "name": "ssoSettingsApi",
        "resourceVersion": "1699444800000",
        "creationTimestamp": "2023-11-08T12:00:00Z"
      },
      "spec": {
        "description": "Enables the SSO settings API",
        "stage": "experimental",
        "codeowner": "@grafana/identity-access-team"
      }
    },
    {
      "metadata": {
        "name": "canvasPanelPanZoom",
        "resourceVersion": "1703678400000",
        "creationTimestamp": "2023-12-27T12:00:00Z"
      },
      "spec": {
        "description": "Allow pan and zoom in canvas panel",
        "stage": "preview",
        "codeowner": "@grafana/dataviz-squad",
        "frontend": true
      }
    },
    {
      "metadata": {
        "name": "logsInfiniteScrolling",
        "resourceVersion": "1699531200000",
        "creationTimestamp": "2023-11-09T12:00:00Z"
      },
      "spec": {
        "description": "Enables infinite scrolling for the Logs panel in Explore and Dashboards",
        "stage": "experimental",
        "codeowner": "@grafana/observability-logs",
        "frontend": true
      }
    },
    {
      "metadata": {
        "name": "flameGraphItemCollapsing",
        "resourceVersion": "1699531200000",
        "creationTimestamp": "2023-11-09T12:00:00Z"
      },
      "spec": {
        "description": "Allow collapsing of flame graph items",
        "stage": "experimental",
        "codeowner": "@grafana/observability-traces-and-profiling",
        "frontend": true
      }
    },
    {
      "metadata": {
        "name": "alertingDetailsViewV2",
        "resourceVersion": "1699531200000",
        "creationTimestamp": "2023-11-09T12:00:00Z"
      },
      "spec": {
        "description": "Enables the preview of the new alert details view",
        "stage": "experimental",
        "codeowner": "@grafana/alerting-squad",
        "frontend": true,
        "hideFromDocs": true
      }
    },
    {
      "metadata": {
        "name": "datatrails",
        "resourceVersion": "1700049600000",
        "creationTimestamp": "2023-11-15T12:00:00Z"
      },
      "spec": {
        "description": "Enables the new core app datatrails",
        "stage": "experimental",
        "codeowner": "@grafana/dashboards-squad",
        "frontend": true,
        "hideFromDocs": true
      }
    },
    {
      "metadata": {
        "name": "alertingSimplifiedRouting",
        "resourceVersion": "1699617600000",
        "creationTimestamp": "2023-11-10T12:00:00Z"
      },
      "spec": {
        "description": "Enables the simplified routing for alerting",
        "stage": "experimental",
        "codeowner": "@grafana/alerting-squad",
        "hideFromDocs": true
      }
    },
    {
      "metadata": {
        "name": "logRowsPopoverMenu",
        "resourceVersion": "1700136000000",
        "creationTimestamp": "2023-11-16T12:00:00Z"
      },
      "spec": {
        "description": "Enable filtering menu displayed when text of a log line is selected",
        "stage": "GA",
        "codeowner": "@grafana/observability-logs",
        "frontend": true
      }
    },
    {
      "metadata": {
        "name": "pluginsSkipHostEnvVars",
        "resourceVersion": "1700049600000",
        "creationTimestamp": "2023-11-15T12:00:00Z"
      },
      "spec": {
        "description": "Disables passing host environment variable to plugin processes",
        "stage": "experimental",
        "codeowner": "@grafana/plugins-platform-backend"
      }
    },
    {
      "metadata": {
        "name": "tableSharedCrosshair",
        "resourceVersion": "1707523537136",
        "creationTimestamp": "2023-12-12T12:00:00Z",
        "annotations": {
          "grafana.app/updatedTimestamp": "2024-02-10 00:05:37.1362 +0000 UTC"
        }
      },
      "spec": {
        "description": "Enables shared crosshair in table panel",
        "stage": "experimental",
        "codeowner": "@grafana/dataviz-squad",
        "frontend": true
      }
    },
    {
      "metadata": {
        "name": "regressionTransformation",
        "resourceVersion": "1707523537136",
        "creationTimestamp": "2023-11-24T12:00:00Z",
        "annotations": {
          "grafana.app/updatedTimestamp": "2024-02-10 00:05:37.1362 +0000 UTC"
        }
      },
      "spec": {
        "description": "Enables regression analysis transformation",
        "stage": "preview",
        "codeowner": "@grafana/dataviz-squad",
        "frontend": true
      }
    },
    {
      "metadata": {
        "name": "displayAnonymousStats",
        "resourceVersion": "1701259200000",
        "creationTimestamp": "2023-11-29T12:00:00Z"
      },
      "spec": {
        "description": "Enables anonymous stats to be shown in the UI for Grafana",
        "stage": "GA",
        "codeowner": "@grafana/identity-access-team",
        "frontend": true
      }
    },
    {
      "metadata": {
        "name": "lokiQueryHints",
        "resourceVersion": "1702900800000",
        "creationTimestamp": "2023-12-18T12:00:00Z"
      },
      "spec": {
        "description": "Enables query hints for Loki",
        "stage": "GA",
        "codeowner": "@grafana/observability-logs",
        "frontend": true
      }
    },
    {
      "metadata": {
        "name": "kubernetesFeatureToggles",
        "resourceVersion": "1703216580000",
        "creationTimestamp": "2023-12-22T03:43:00Z"
      },
      "spec": {
        "description": "Use the kubernetes API for feature toggle management in the frontend",
        "stage": "experimental",
        "codeowner": "@grafana/grafana-operator-experience-squad",
        "frontend": true,
        "hideFromAdminPage": true
      }
    },
    {
      "metadata": {
        "name": "alertingPreviewUpgrade",
        "resourceVersion": "1707425412785",
        "creationTimestamp": "2024-01-03T12:00:00Z",
        "annotations": {
          "grafana.app/updatedTimestamp": "2024-02-08 20:50:12.785364 +0000 UTC"
        }
      },
      "spec": {
        "description": "Show Unified Alerting preview and upgrade page in legacy alerting",
        "stage": "GA",
        "codeowner": "@grafana/alerting-squad",
        "requiresRestart": true
      }
    },
    {
      "metadata": {
        "name": "enablePluginsTracingByDefault",
        "resourceVersion": "1704801600000",
        "creationTimestamp": "2024-01-09T12:00:00Z"
      },
      "spec": {
        "description": "Enable plugin tracing for all external plugins",
        "stage": "experimental",
        "codeowner": "@grafana/plugins-platform-backend",
        "requiresRestart": true
      }
    },
    {
      "metadata": {
        "name": "cloudRBACRoles",
        "resourceVersion": "1704888000000",
        "creationTimestamp": "2024-01-10T12:00:00Z"
      },
      "spec": {
        "description": "Enabled grafana cloud specific RBAC roles",
        "stage": "experimental",
        "codeowner": "@grafana/identity-access-team",
        "requiresRestart": true,
        "hideFromDocs": true
      }
    },
    {
      "metadata": {
        "name": "alertingQueryOptimization",
        "resourceVersion": "1704888000000",
        "creationTimestamp": "2024-01-10T12:00:00Z"
      },
      "spec": {
        "description": "Optimizes eligible queries in order to reduce load on datasources",
        "stage": "GA",
        "codeowner": "@grafana/alerting-squad"
      }
    },
    {
      "metadata": {
        "name": "newFolderPicker",
        "resourceVersion": "1705060800000",
        "creationTimestamp": "2024-01-12T12:00:00Z"
      },
      "spec": {
        "description": "Enables the nested folder picker without having nested folders enabled",
        "stage": "experimental",
        "codeowner": "@grafana/grafana-frontend-platform",
        "frontend": true
      }
    },
    {
      "metadata": {
        "name": "jitterAlertRulesWithinGroups",
        "resourceVersion": "1705492800000",
        "creationTimestamp": "2024-01-17T12:00:00Z"
      },
      "spec": {
        "description": "Distributes alert rule evaluations more evenly over time, including spreading out rules within the same group",
        "stage": "preview",
        "codeowner": "@grafana/alerting-squad",
        "requiresRestart": true,
        "hideFromDocs": true
      }
    },
    {
      "metadata": {
        "name": "onPremToCloudMigrations",
        "resourceVersion": "1705894200000",
        "creationTimestamp": "2024-01-22T03:30:00Z"
      },
      "spec": {
        "description": "In-development feature that will allow users to easily migrate their on-prem Grafana instances to Grafana Cloud.",
        "stage": "experimental",
        "codeowner": "@grafana/grafana-operator-experience-squad"
      }
    },
    {
      "metadata": {
        "name": "alertingSaveStatePeriodic",
        "resourceVersion": "1705924800000",
        "creationTimestamp": "2024-01-22T12:00:00Z"
      },
      "spec": {
        "description": "Writes the state periodically to the database, asynchronous to rule evaluation",
        "stage": "privatePreview",
        "codeowner": "@grafana/alerting-squad"
      }
    },
    {
      "metadata": {
        "name": "promQLScope",
        "resourceVersion": "1706486400000",
        "creationTimestamp": "2024-01-29T00:00:00Z"
      },
      "spec": {
        "description": "In-development feature that will allow injection of labels into prometheus queries.",
        "stage": "experimental",
        "codeowner": "@grafana/observability-metrics"
      }
    },
    {
      "metadata": {
        "name": "nodeGraphDotLayout",
        "resourceVersion": "1704196800000",
        "creationTimestamp": "2024-01-02T12:00:00Z"
      },
      "spec": {
        "description": "Changed the layout algorithm for the node graph",
        "stage": "experimental",
        "codeowner": "@grafana/observability-traces-and-profiling",
        "frontend": true
      }
    },
    {
      "metadata": {
        "name": "groupToNestedTableTransformation",
        "resourceVersion": "1707134400000",
        "creationTimestamp": "2024-02-05T12:00:00Z"
      },
      "spec": {
        "description": "Enables the group to nested table transformation",
        "stage": "preview",
        "codeowner": "@grafana/dataviz-squad",
        "frontend": true
      }
    },
    {
      "metadata": {
        "name": "newPDFRendering",
        "resourceVersion": "1707425412785",
        "creationTimestamp": "2024-02-08T20:50:12Z"
      },
      "spec": {
        "description": "New implementation for the dashboard to PDF rendering",
        "stage": "experimental",
        "codeowner": "@grafana/sharing-squad"
      }
    },
    {
      "metadata": {
        "name": "autoMigrateGraphPanel",
        "resourceVersion": "1707433170195",
        "creationTimestamp": "2024-02-08T22:59:30Z"
      },
      "spec": {
        "description": "Migrate old graph panel to supported time series panel - broken out from autoMigrateOldPanels to enable granular tracking",
        "stage": "preview",
        "codeowner": "@grafana/dataviz-squad",
        "frontend": true
      }
    },
    {
      "metadata": {
        "name": "dashboardSceneSolo",
        "resourceVersion": "1707577534071",
        "creationTimestamp": "2024-02-10T15:05:34Z"
      },
      "spec": {
        "description": "Enables rendering dashboards using scenes for solo panels",
        "stage": "experimental",
        "codeowner": "@grafana/dashboards-squad",
        "frontend": true
      }
    },
    {
      "metadata": {
<<<<<<< HEAD
        "name": "passwordPolicy",
        "resourceVersion": "1707666700494",
        "creationTimestamp": "2024-02-11T15:51:40Z",
        "deletionTimestamp": "2024-02-12T14:49:36Z"
      },
      "spec": {
        "description": "Enables password policy for Grafana basic auth users.",
        "stage": "experimental",
        "codeowner": "@grafana/identity-access-team"
=======
        "name": "kubernetesAggregator",
        "resourceVersion": "1707775742552",
        "creationTimestamp": "2024-02-12T22:09:02Z"
      },
      "spec": {
        "description": "Enable grafana aggregator",
        "stage": "experimental",
        "codeowner": "@grafana/grafana-app-platform-squad",
        "requiresRestart": true
>>>>>>> 0c6e4093
      }
    }
  ]
}<|MERGE_RESOLUTION|>--- conflicted
+++ resolved
@@ -2069,17 +2069,6 @@
     },
     {
       "metadata": {
-<<<<<<< HEAD
-        "name": "passwordPolicy",
-        "resourceVersion": "1707666700494",
-        "creationTimestamp": "2024-02-11T15:51:40Z",
-        "deletionTimestamp": "2024-02-12T14:49:36Z"
-      },
-      "spec": {
-        "description": "Enables password policy for Grafana basic auth users.",
-        "stage": "experimental",
-        "codeowner": "@grafana/identity-access-team"
-=======
         "name": "kubernetesAggregator",
         "resourceVersion": "1707775742552",
         "creationTimestamp": "2024-02-12T22:09:02Z"
@@ -2089,7 +2078,6 @@
         "stage": "experimental",
         "codeowner": "@grafana/grafana-app-platform-squad",
         "requiresRestart": true
->>>>>>> 0c6e4093
       }
     }
   ]
