package featuremgmt

// codeowner string that references a GH team or user
// the value must match the format used in the CODEOWNERS file
type codeowner string

const (
	grafanaAppPlatformSquad                     codeowner = "@grafana/grafana-app-platform-squad"
	grafanaDashboardsSquad                      codeowner = "@grafana/dashboards-squad"
	grafanaExploreSquad                         codeowner = "@grafana/explore-squad"
	grafanaDatavizSquad                         codeowner = "@grafana/dataviz-squad"
	grafanaFrontendPlatformSquad                codeowner = "@grafana/grafana-frontend-platform"
	grafanaBackendGroup                         codeowner = "@grafana/grafana-backend-group"
	grafanaBackendServicesSquad                 codeowner = "@grafana/grafana-backend-services-squad"
	grafanaSearchAndStorageSquad                codeowner = "@grafana/search-and-storage"
	grafanaPluginsPlatformSquad                 codeowner = "@grafana/plugins-platform-backend"
	grafanaAsCodeSquad                          codeowner = "@grafana/grafana-as-code"
	identityAccessTeam                          codeowner = "@grafana/identity-access-team"
	grafanaObservabilityLogsSquad               codeowner = "@grafana/observability-logs"
	grafanaObservabilityTracesAndProfilingSquad codeowner = "@grafana/observability-traces-and-profiling"
	grafanaObservabilityMetricsSquad            codeowner = "@grafana/observability-metrics"
	grafanaAlertingSquad                        codeowner = "@grafana/alerting-squad"
	hostedGrafanaTeam                           codeowner = "@grafana/hosted-grafana-team"
	awsDatasourcesSquad                         codeowner = "@grafana/aws-datasources"
	appO11ySquad                                codeowner = "@grafana/app-o11y"
	grafanaPartnerPluginsSquad                  codeowner = "@grafana/partner-datasources"
	grafanaOperatorExperienceSquad              codeowner = "@grafana/grafana-operator-experience-squad"
	enterpriseDatasourcesSquad                  codeowner = "@grafana/enterprise-datasources"
	grafanaSharingSquad                         codeowner = "@grafana/sharing-squad"
	grafanaDatabasesFrontend                    codeowner = "@grafana/databases-frontend"
<<<<<<< HEAD
	grafanaOSSBigTent                           codeowner = "@grafana/oss-big-tent"
=======
	growthAndOnboarding                         codeowner = "@grafana/growth-and-onboarding"
>>>>>>> 4092741f
)<|MERGE_RESOLUTION|>--- conflicted
+++ resolved
@@ -28,9 +28,6 @@
 	enterpriseDatasourcesSquad                  codeowner = "@grafana/enterprise-datasources"
 	grafanaSharingSquad                         codeowner = "@grafana/sharing-squad"
 	grafanaDatabasesFrontend                    codeowner = "@grafana/databases-frontend"
-<<<<<<< HEAD
 	grafanaOSSBigTent                           codeowner = "@grafana/oss-big-tent"
-=======
 	growthAndOnboarding                         codeowner = "@grafana/growth-and-onboarding"
->>>>>>> 4092741f
 )