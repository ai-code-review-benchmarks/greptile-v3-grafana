package featuremgmt

import (
	"context"
	"fmt"
	"reflect"

	"github.com/grafana/grafana/pkg/infra/log"
	"github.com/grafana/grafana/pkg/services/licensing"
)

var (
	_ FeatureToggles = (*FeatureManager)(nil)
)

type FeatureManager struct {
	isDevMod        bool
	restartRequired bool
	allowEditing    bool
	licensing       licensing.Licensing
	flags           map[string]*FeatureFlag
	enabled         map[string]bool // only the "on" values
<<<<<<< HEAD
=======
	config          string          // path to config file
	vars            map[string]any
	startup         map[string]bool   // the explicit values registered at startup
	warnings        map[string]string // potential warnings about the flag
>>>>>>> 85d68b88
	log             log.Logger
}

// This will merge the flags with the current configuration
func (fm *FeatureManager) registerFlags(flags ...FeatureFlag) {
	for _, add := range flags {
		if add.Name == "" {
			continue // skip it with warning?
		}
		flag, ok := fm.flags[add.Name]
		if !ok {
			f := add // make a copy
			fm.flags[add.Name] = &f
			continue
		}

		// Selectively update properties
		if add.Description != "" {
			flag.Description = add.Description
		}
		if add.DocsURL != "" {
			flag.DocsURL = add.DocsURL
		}
		if add.Expression != "" {
			flag.Expression = add.Expression
		}

		// The most recently defined state
		if add.Stage != FeatureStageUnknown {
			flag.Stage = add.Stage
		}

		// Only gets more restrictive
		if add.RequiresDevMode {
			flag.RequiresDevMode = true
		}

		if add.RequiresLicense {
			flag.RequiresLicense = true
		}

		if add.RequiresRestart {
			flag.RequiresRestart = true
		}
	}

	// This will evaluate all flags
	fm.update()
}

// meetsRequirements checks if grafana is able to run the given feature due to dev mode or licensing requirements
func (fm *FeatureManager) meetsRequirements(ff *FeatureFlag) (bool, string) {
	if ff.RequiresDevMode && !fm.isDevMod {
		return false, "requires dev mode"
	}

	if ff.RequiresLicense && (fm.licensing == nil || !fm.licensing.FeatureEnabled(ff.Name)) {
		return false, "license requirement"
	}

	return true, ""
}

// Update
func (fm *FeatureManager) update() {
	enabled := make(map[string]bool)
	for _, flag := range fm.flags {
		// if grafana cannot run the feature, omit metrics around it
		ok, reason := fm.meetsRequirements(flag)
		if !ok {
			fm.warnings[flag.Name] = reason
			continue
		}

		// Update the registry
		track := 0.0

		if flag.Expression == "true" || (fm.startup[flag.Name]) {
			track = 1
			enabled[flag.Name] = true
		}

		// Register value with prometheus metric
		featureToggleInfo.WithLabelValues(flag.Name).Set(track)
	}
	fm.enabled = enabled
}

// IsEnabled checks if a feature is enabled
func (fm *FeatureManager) IsEnabled(ctx context.Context, flag string) bool {
	return fm.enabled[flag]
}

// IsEnabledGlobally checks if a feature is for all tenants
func (fm *FeatureManager) IsEnabledGlobally(flag string) bool {
	return fm.enabled[flag]
}

// GetEnabled returns a map containing only the features that are enabled
func (fm *FeatureManager) GetEnabled(ctx context.Context) map[string]bool {
	enabled := make(map[string]bool, len(fm.enabled))
	for key, val := range fm.enabled {
		if val {
			enabled[key] = true
		}
	}
	return enabled
}

// GetFlags returns all flag definitions
func (fm *FeatureManager) GetFlags() []FeatureFlag {
	v := make([]FeatureFlag, 0, len(fm.flags))
	for _, value := range fm.flags {
		v = append(v, *value)
	}
	return v
}

func (fm *FeatureManager) GetState() *FeatureManagerState {
	return &FeatureManagerState{RestartRequired: fm.restartRequired, AllowEditing: fm.allowEditing}
}

func (fm *FeatureManager) SetRestartRequired() {
	fm.restartRequired = true
}

// Check to see if a feature toggle exists by name
func (fm *FeatureManager) LookupFlag(name string) (FeatureFlag, bool) {
	f, ok := fm.flags[name]
	if !ok {
		return FeatureFlag{}, false
	}
	return *f, true
}

// ############# Test Functions #############

func WithFeatures(spec ...any) FeatureToggles {
	return WithManager(spec...)
}

// WithFeatures is used to define feature toggles for testing.
// The arguments are a list of strings that are optionally followed by a boolean value for example:
// WithFeatures([]any{"my_feature", "other_feature"}) or WithFeatures([]any{"my_feature", true})
func WithManager(spec ...any) *FeatureManager {
	count := len(spec)
	features := make(map[string]*FeatureFlag, count)
	enabled := make(map[string]bool, count)

	idx := 0
	for idx < count {
		key := fmt.Sprintf("%v", spec[idx])
		val := true
		idx++
		if idx < count && reflect.TypeOf(spec[idx]).Kind() == reflect.Bool {
			val = spec[idx].(bool)
			idx++
		}

		features[key] = &FeatureFlag{Name: key}
		if val {
			enabled[key] = true
		}
	}

	return &FeatureManager{enabled: enabled, flags: features, startup: enabled, warnings: map[string]string{}}
}

// WithFeatureManager is used to define feature toggle manager for testing.
// It should be used when your test feature toggles require metadata beyond `Name` and `Enabled`.
// You should provide a feature toggle Name at a minimum.
func WithFeatureManager(flags []*FeatureFlag, disabled ...string) *FeatureManager {
	count := len(flags)
	features := make(map[string]*FeatureFlag, count)
	enabled := make(map[string]bool, count)

	dis := make(map[string]bool)
	for _, v := range disabled {
		dis[v] = true
	}

	for _, f := range flags {
		if f.Name == "" {
			continue
		}
		features[f.Name] = f
		enabled[f.Name] = !dis[f.Name]
	}

	return &FeatureManager{enabled: enabled, flags: features, startup: enabled, warnings: map[string]string{}}
}<|MERGE_RESOLUTION|>--- conflicted
+++ resolved
@@ -19,14 +19,9 @@
 	allowEditing    bool
 	licensing       licensing.Licensing
 	flags           map[string]*FeatureFlag
-	enabled         map[string]bool // only the "on" values
-<<<<<<< HEAD
-=======
-	config          string          // path to config file
-	vars            map[string]any
+	enabled         map[string]bool   // only the "on" values
 	startup         map[string]bool   // the explicit values registered at startup
 	warnings        map[string]string // potential warnings about the flag
->>>>>>> 85d68b88
 	log             log.Logger
 }
 
