// NOTE: This file was auto generated.  DO NOT EDIT DIRECTLY!
// To change feature flags, edit:
//  pkg/services/featuremgmt/registry.go
// Then run tests in:
//  pkg/services/featuremgmt/toggles_gen_test.go

package featuremgmt

const (
	// FlagDisableEnvelopeEncryption
	// Disable envelope encryption (emergency only)
	FlagDisableEnvelopeEncryption = "disableEnvelopeEncryption"

	// FlagLiveServiceWebWorker
	// This will use a webworker thread to processes events rather than the main thread
	FlagLiveServiceWebWorker = "live-service-web-worker"

	// FlagQueryOverLive
	// Use Grafana Live WebSocket to execute backend queries
	FlagQueryOverLive = "queryOverLive"

	// FlagPanelTitleSearch
	// Search for dashboards using panel title
	FlagPanelTitleSearch = "panelTitleSearch"

	// FlagPublicDashboardsEmailSharing
	// Enables public dashboard sharing to be restricted to only allowed emails
	FlagPublicDashboardsEmailSharing = "publicDashboardsEmailSharing"

	// FlagPublicDashboardsScene
	// Enables public dashboard rendering using scenes
	FlagPublicDashboardsScene = "publicDashboardsScene"

	// FlagLokiExperimentalStreaming
	// Support new streaming approach for loki (prototype, needs special loki build)
	FlagLokiExperimentalStreaming = "lokiExperimentalStreaming"

	// FlagFeatureHighlights
	// Highlight Grafana Enterprise features
	FlagFeatureHighlights = "featureHighlights"

	// FlagStorage
	// Configurable storage for dashboards, datasources, and resources
	FlagStorage = "storage"

	// FlagCorrelations
	// Correlations page
	FlagCorrelations = "correlations"

	// FlagAutoMigrateOldPanels
	// Migrate old angular panels to supported versions (graph, table-old, worldmap, etc)
	FlagAutoMigrateOldPanels = "autoMigrateOldPanels"

	// FlagAutoMigrateGraphPanel
	// Migrate old graph panel to supported time series panel - broken out from autoMigrateOldPanels to enable granular tracking
	FlagAutoMigrateGraphPanel = "autoMigrateGraphPanel"

	// FlagAutoMigrateTablePanel
	// Migrate old table panel to supported table panel - broken out from autoMigrateOldPanels to enable granular tracking
	FlagAutoMigrateTablePanel = "autoMigrateTablePanel"

	// FlagAutoMigratePiechartPanel
	// Migrate old piechart panel to supported piechart panel - broken out from autoMigrateOldPanels to enable granular tracking
	FlagAutoMigratePiechartPanel = "autoMigratePiechartPanel"

	// FlagAutoMigrateWorldmapPanel
	// Migrate old worldmap panel to supported geomap panel - broken out from autoMigrateOldPanels to enable granular tracking
	FlagAutoMigrateWorldmapPanel = "autoMigrateWorldmapPanel"

	// FlagAutoMigrateStatPanel
	// Migrate old stat panel to supported stat panel - broken out from autoMigrateOldPanels to enable granular tracking
	FlagAutoMigrateStatPanel = "autoMigrateStatPanel"

	// FlagDisableAngular
	// Dynamic flag to disable angular at runtime. The preferred method is to set `angular_support_enabled` to `false` in the [security] settings, which allows you to change the state at runtime.
	FlagDisableAngular = "disableAngular"

	// FlagCanvasPanelNesting
	// Allow elements nesting
	FlagCanvasPanelNesting = "canvasPanelNesting"

	// FlagVizActions
	// Allow actions in visualizations
	FlagVizActions = "vizActions"

	// FlagDisableSecretsCompatibility
	// Disable duplicated secret storage in legacy tables
	FlagDisableSecretsCompatibility = "disableSecretsCompatibility"

	// FlagLogRequestsInstrumentedAsUnknown
	// Logs the path for requests that are instrumented as unknown
	FlagLogRequestsInstrumentedAsUnknown = "logRequestsInstrumentedAsUnknown"

	// FlagGrpcServer
	// Run the GRPC server
	FlagGrpcServer = "grpcServer"

	// FlagCloudWatchCrossAccountQuerying
	// Enables cross-account querying in CloudWatch datasources
	FlagCloudWatchCrossAccountQuerying = "cloudWatchCrossAccountQuerying"

	// FlagShowDashboardValidationWarnings
	// Show warnings when dashboards do not validate against the schema
	FlagShowDashboardValidationWarnings = "showDashboardValidationWarnings"

	// FlagMysqlAnsiQuotes
	// Use double quotes to escape keyword in a MySQL query
	FlagMysqlAnsiQuotes = "mysqlAnsiQuotes"

	// FlagAccessControlOnCall
	// Access control primitives for OnCall
	FlagAccessControlOnCall = "accessControlOnCall"

	// FlagNestedFolders
	// Enable folder nesting
	FlagNestedFolders = "nestedFolders"

	// FlagAlertingBacktesting
	// Rule backtesting API for alerting
	FlagAlertingBacktesting = "alertingBacktesting"

	// FlagEditPanelCSVDragAndDrop
	// Enables drag and drop for CSV and Excel files
	FlagEditPanelCSVDragAndDrop = "editPanelCSVDragAndDrop"

	// FlagAlertingNoNormalState
	// Stop maintaining state of alerts that are not firing
	FlagAlertingNoNormalState = "alertingNoNormalState"

	// FlagLogsContextDatasourceUi
	// Allow datasource to provide custom UI for context view
	FlagLogsContextDatasourceUi = "logsContextDatasourceUi"

	// FlagLokiShardSplitting
	// Use stream shards to split queries into smaller subqueries
	FlagLokiShardSplitting = "lokiShardSplitting"

	// FlagLokiQuerySplitting
	// Split large interval queries into subqueries with smaller time intervals
	FlagLokiQuerySplitting = "lokiQuerySplitting"

	// FlagLokiQuerySplittingConfig
	// Give users the option to configure split durations for Loki queries
	FlagLokiQuerySplittingConfig = "lokiQuerySplittingConfig"

	// FlagIndividualCookiePreferences
	// Support overriding cookie preferences per user
	FlagIndividualCookiePreferences = "individualCookiePreferences"

	// FlagInfluxdbBackendMigration
	// Query InfluxDB InfluxQL without the proxy
	FlagInfluxdbBackendMigration = "influxdbBackendMigration"

	// FlagInfluxqlStreamingParser
	// Enable streaming JSON parser for InfluxDB datasource InfluxQL query language
	FlagInfluxqlStreamingParser = "influxqlStreamingParser"

	// FlagInfluxdbRunQueriesInParallel
	// Enables running InfluxDB Influxql queries in parallel
	FlagInfluxdbRunQueriesInParallel = "influxdbRunQueriesInParallel"

	// FlagPrometheusRunQueriesInParallel
	// Enables running Prometheus queries in parallel
	FlagPrometheusRunQueriesInParallel = "prometheusRunQueriesInParallel"

	// FlagLokiLogsDataplane
	// Changes logs responses from Loki to be compliant with the dataplane specification.
	FlagLokiLogsDataplane = "lokiLogsDataplane"

	// FlagDataplaneFrontendFallback
	// Support dataplane contract field name change for transformations and field name matchers where the name is different
	FlagDataplaneFrontendFallback = "dataplaneFrontendFallback"

	// FlagDisableSSEDataplane
	// Disables dataplane specific processing in server side expressions.
	FlagDisableSSEDataplane = "disableSSEDataplane"

	// FlagAlertStateHistoryLokiSecondary
	// Enable Grafana to write alert state history to an external Loki instance in addition to Grafana annotations.
	FlagAlertStateHistoryLokiSecondary = "alertStateHistoryLokiSecondary"

	// FlagAlertStateHistoryLokiPrimary
	// Enable a remote Loki instance as the primary source for state history reads.
	FlagAlertStateHistoryLokiPrimary = "alertStateHistoryLokiPrimary"

	// FlagAlertStateHistoryLokiOnly
	// Disable Grafana alerts from emitting annotations when a remote Loki instance is available.
	FlagAlertStateHistoryLokiOnly = "alertStateHistoryLokiOnly"

	// FlagUnifiedRequestLog
	// Writes error logs to the request logger
	FlagUnifiedRequestLog = "unifiedRequestLog"

	// FlagRenderAuthJWT
	// Uses JWT-based auth for rendering instead of relying on remote cache
	FlagRenderAuthJWT = "renderAuthJWT"

	// FlagRefactorVariablesTimeRange
	// Refactor time range variables flow to reduce number of API calls made when query variables are chained
	FlagRefactorVariablesTimeRange = "refactorVariablesTimeRange"

	// FlagFaroDatasourceSelector
	// Enable the data source selector within the Frontend Apps section of the Frontend Observability
	FlagFaroDatasourceSelector = "faroDatasourceSelector"

	// FlagEnableDatagridEditing
	// Enables the edit functionality in the datagrid panel
	FlagEnableDatagridEditing = "enableDatagridEditing"

	// FlagExtraThemes
	// Enables extra themes
	FlagExtraThemes = "extraThemes"

	// FlagLokiPredefinedOperations
	// Adds predefined query operations to Loki query editor
	FlagLokiPredefinedOperations = "lokiPredefinedOperations"

	// FlagPluginsFrontendSandbox
	// Enables the plugins frontend sandbox
	FlagPluginsFrontendSandbox = "pluginsFrontendSandbox"

	// FlagFrontendSandboxMonitorOnly
	// Enables monitor only in the plugin frontend sandbox (if enabled)
	FlagFrontendSandboxMonitorOnly = "frontendSandboxMonitorOnly"

	// FlagPluginsDetailsRightPanel
	// Enables right panel for the plugins details page
	FlagPluginsDetailsRightPanel = "pluginsDetailsRightPanel"

	// FlagSqlDatasourceDatabaseSelection
	// Enables previous SQL data source dataset dropdown behavior
	FlagSqlDatasourceDatabaseSelection = "sqlDatasourceDatabaseSelection"

	// FlagRecordedQueriesMulti
	// Enables writing multiple items from a single query within Recorded Queries
	FlagRecordedQueriesMulti = "recordedQueriesMulti"

	// FlagLogsExploreTableVisualisation
	// A table visualisation for logs in Explore
	FlagLogsExploreTableVisualisation = "logsExploreTableVisualisation"

	// FlagAwsDatasourcesTempCredentials
	// Support temporary security credentials in AWS plugins for Grafana Cloud customers
	FlagAwsDatasourcesTempCredentials = "awsDatasourcesTempCredentials"

	// FlagTransformationsRedesign
	// Enables the transformations redesign
	FlagTransformationsRedesign = "transformationsRedesign"

	// FlagMlExpressions
	// Enable support for Machine Learning in server-side expressions
	FlagMlExpressions = "mlExpressions"

	// FlagTraceQLStreaming
	// Enables response streaming of TraceQL queries of the Tempo data source
	FlagTraceQLStreaming = "traceQLStreaming"

	// FlagMetricsSummary
	// Enables metrics summary queries in the Tempo data source
	FlagMetricsSummary = "metricsSummary"

	// FlagDatasourceAPIServers
	// Expose some datasources as apiservers.
	FlagDatasourceAPIServers = "datasourceAPIServers"

	// FlagGrafanaAPIServerWithExperimentalAPIs
	// Register experimental APIs with the k8s API server, including all datasources
	FlagGrafanaAPIServerWithExperimentalAPIs = "grafanaAPIServerWithExperimentalAPIs"

	// FlagProvisioning
	// Next generation provisioning... and git
	FlagProvisioning = "provisioning"

	// FlagGrafanaAPIServerEnsureKubectlAccess
	// Start an additional https handler and write kubectl options
	FlagGrafanaAPIServerEnsureKubectlAccess = "grafanaAPIServerEnsureKubectlAccess"

	// FlagFeatureToggleAdminPage
	// Enable admin page for managing feature toggles from the Grafana front-end. Grafana Cloud only.
	FlagFeatureToggleAdminPage = "featureToggleAdminPage"

	// FlagAwsAsyncQueryCaching
	// Enable caching for async queries for Redshift and Athena. Requires that the datasource has caching and async query support enabled
	FlagAwsAsyncQueryCaching = "awsAsyncQueryCaching"

	// FlagPermissionsFilterRemoveSubquery
	// Alternative permission filter implementation that does not use subqueries for fetching the dashboard folder
	FlagPermissionsFilterRemoveSubquery = "permissionsFilterRemoveSubquery"

	// FlagConfigurableSchedulerTick
	// Enable changing the scheduler base interval via configuration option unified_alerting.scheduler_tick_interval
	FlagConfigurableSchedulerTick = "configurableSchedulerTick"

	// FlagAlertingNoDataErrorExecution
	// Changes how Alerting state manager handles execution of NoData/Error
	FlagAlertingNoDataErrorExecution = "alertingNoDataErrorExecution"

	// FlagAngularDeprecationUI
	// Display Angular warnings in dashboards and panels
	FlagAngularDeprecationUI = "angularDeprecationUI"

	// FlagDashgpt
	// Enable AI powered features in dashboards
	FlagDashgpt = "dashgpt"

	// FlagAiGeneratedDashboardChanges
	// Enable AI powered features for dashboards to auto-summary changes when saving
	FlagAiGeneratedDashboardChanges = "aiGeneratedDashboardChanges"

	// FlagReportingRetries
	// Enables rendering retries for the reporting feature
	FlagReportingRetries = "reportingRetries"

	// FlagSseGroupByDatasource
	// Send query to the same datasource in a single request when using server side expressions. The `cloudWatchBatchQueries` feature toggle should be enabled if this used with CloudWatch.
	FlagSseGroupByDatasource = "sseGroupByDatasource"

	// FlagLibraryPanelRBAC
	// Enables RBAC support for library panels
	FlagLibraryPanelRBAC = "libraryPanelRBAC"

	// FlagLokiRunQueriesInParallel
	// Enables running Loki queries in parallel
	FlagLokiRunQueriesInParallel = "lokiRunQueriesInParallel"

	// FlagWargamesTesting
	// Placeholder feature flag for internal testing
	FlagWargamesTesting = "wargamesTesting"

	// FlagAlertingInsights
	// Show the new alerting insights landing page
	FlagAlertingInsights = "alertingInsights"

	// FlagExternalCorePlugins
	// Allow core plugins to be loaded as external
	FlagExternalCorePlugins = "externalCorePlugins"

	// FlagPluginsAPIMetrics
	// Sends metrics of public grafana packages usage by plugins
	FlagPluginsAPIMetrics = "pluginsAPIMetrics"

	// FlagExternalServiceAccounts
	// Automatic service account and token setup for plugins
	FlagExternalServiceAccounts = "externalServiceAccounts"

	// FlagPanelMonitoring
	// Enables panel monitoring through logs and measurements
	FlagPanelMonitoring = "panelMonitoring"

	// FlagEnableNativeHTTPHistogram
	// Enables native HTTP Histograms
	FlagEnableNativeHTTPHistogram = "enableNativeHTTPHistogram"

	// FlagDisableClassicHTTPHistogram
	// Disables classic HTTP Histogram (use with enableNativeHTTPHistogram)
	FlagDisableClassicHTTPHistogram = "disableClassicHTTPHistogram"

	// FlagFormatString
	// Enable format string transformer
	FlagFormatString = "formatString"

	// FlagTransformationsVariableSupport
	// Allows using variables in transformations
	FlagTransformationsVariableSupport = "transformationsVariableSupport"

	// FlagKubernetesPlaylists
	// Use the kubernetes API in the frontend for playlists, and route /api/playlist requests to k8s
	FlagKubernetesPlaylists = "kubernetesPlaylists"

	// FlagKubernetesSnapshots
	// Routes snapshot requests from /api to the /apis endpoint
	FlagKubernetesSnapshots = "kubernetesSnapshots"

	// FlagKubernetesDashboards
	// Use the kubernetes API in the frontend for dashboards
	FlagKubernetesDashboards = "kubernetesDashboards"

	// FlagKubernetesCliDashboards
	// Use the k8s client to retrieve dashboards internally
	FlagKubernetesCliDashboards = "kubernetesCliDashboards"

	// FlagKubernetesRestore
	// Allow restoring objects in k8s
	FlagKubernetesRestore = "kubernetesRestore"

	// FlagKubernetesFolders
	// Use the kubernetes API in the frontend for folders, and route /api/folders requests to k8s
	FlagKubernetesFolders = "kubernetesFolders"

	// FlagKubernetesFoldersServiceV2
	// Use the Folders Service V2, and route Folder Service requests to k8s
	FlagKubernetesFoldersServiceV2 = "kubernetesFoldersServiceV2"

	// FlagGrafanaAPIServerTestingWithExperimentalAPIs
	// Facilitate integration testing of experimental APIs
	FlagGrafanaAPIServerTestingWithExperimentalAPIs = "grafanaAPIServerTestingWithExperimentalAPIs"

	// FlagDatasourceQueryTypes
	// Show query type endpoints in datasource API servers (currently hardcoded for testdata, expressions, and prometheus)
	FlagDatasourceQueryTypes = "datasourceQueryTypes"

	// FlagQueryService
	// Register /apis/query.grafana.app/ -- will eventually replace /api/ds/query
	FlagQueryService = "queryService"

	// FlagQueryServiceRewrite
	// Rewrite requests targeting /ds/query to the query service
	FlagQueryServiceRewrite = "queryServiceRewrite"

	// FlagQueryServiceFromUI
	// Routes requests to the new query service
	FlagQueryServiceFromUI = "queryServiceFromUI"

	// FlagCloudWatchBatchQueries
	// Runs CloudWatch metrics queries as separate batches
	FlagCloudWatchBatchQueries = "cloudWatchBatchQueries"

	// FlagRecoveryThreshold
	// Enables feature recovery threshold (aka hysteresis) for threshold server-side expression
	FlagRecoveryThreshold = "recoveryThreshold"

	// FlagLokiStructuredMetadata
	// Enables the loki data source to request structured metadata from the Loki server
	FlagLokiStructuredMetadata = "lokiStructuredMetadata"

	// FlagTeamHttpHeaders
	// Enables LBAC for datasources to apply LogQL filtering of logs to the client requests for users in teams
	FlagTeamHttpHeaders = "teamHttpHeaders"

	// FlagCachingOptimizeSerializationMemoryUsage
	// If enabled, the caching backend gradually serializes query responses for the cache, comparing against the configured `[caching]max_value_mb` value as it goes. This can can help prevent Grafana from running out of memory while attempting to cache very large query responses.
	FlagCachingOptimizeSerializationMemoryUsage = "cachingOptimizeSerializationMemoryUsage"

	// FlagPanelTitleSearchInV1
	// Enable searching for dashboards using panel title in search v1
	FlagPanelTitleSearchInV1 = "panelTitleSearchInV1"

	// FlagManagedPluginsInstall
	// Install managed plugins directly from plugins catalog
	FlagManagedPluginsInstall = "managedPluginsInstall"

	// FlagPrometheusPromQAIL
	// Prometheus and AI/ML to assist users in creating a query
	FlagPrometheusPromQAIL = "prometheusPromQAIL"

	// FlagPrometheusCodeModeMetricNamesSearch
	// Enables search for metric names in Code Mode, to improve performance when working with an enormous number of metric names
	FlagPrometheusCodeModeMetricNamesSearch = "prometheusCodeModeMetricNamesSearch"

	// FlagAddFieldFromCalculationStatFunctions
	// Add cumulative and window functions to the add field from calculation transformation
	FlagAddFieldFromCalculationStatFunctions = "addFieldFromCalculationStatFunctions"

	// FlagAlertmanagerRemoteSecondary
	// Enable Grafana to sync configuration and state with a remote Alertmanager.
	FlagAlertmanagerRemoteSecondary = "alertmanagerRemoteSecondary"

	// FlagAlertmanagerRemotePrimary
	// Enable Grafana to have a remote Alertmanager instance as the primary Alertmanager.
	FlagAlertmanagerRemotePrimary = "alertmanagerRemotePrimary"

	// FlagAlertmanagerRemoteOnly
	// Disable the internal Alertmanager and only use the external one defined.
	FlagAlertmanagerRemoteOnly = "alertmanagerRemoteOnly"

	// FlagAnnotationPermissionUpdate
	// Change the way annotation permissions work by scoping them to folders and dashboards.
	FlagAnnotationPermissionUpdate = "annotationPermissionUpdate"

	// FlagExtractFieldsNameDeduplication
	// Make sure extracted field names are unique in the dataframe
	FlagExtractFieldsNameDeduplication = "extractFieldsNameDeduplication"

	// FlagDashboardSceneForViewers
	// Enables dashboard rendering using Scenes for viewer roles
	FlagDashboardSceneForViewers = "dashboardSceneForViewers"

	// FlagDashboardSceneSolo
	// Enables rendering dashboards using scenes for solo panels
	FlagDashboardSceneSolo = "dashboardSceneSolo"

	// FlagDashboardScene
	// Enables dashboard rendering using scenes for all roles
	FlagDashboardScene = "dashboardScene"

	// FlagDashboardNewLayouts
	// Enables experimental new dashboard layouts
	FlagDashboardNewLayouts = "dashboardNewLayouts"

	// FlagPanelFilterVariable
	// Enables use of the `systemPanelFilterVar` variable to filter panels in a dashboard
	FlagPanelFilterVariable = "panelFilterVariable"

	// FlagPdfTables
	// Enables generating table data as PDF in reporting
	FlagPdfTables = "pdfTables"

	// FlagSsoSettingsApi
	// Enables the SSO settings API and the OAuth configuration UIs in Grafana
	FlagSsoSettingsApi = "ssoSettingsApi"

	// FlagCanvasPanelPanZoom
	// Allow pan and zoom in canvas panel
	FlagCanvasPanelPanZoom = "canvasPanelPanZoom"

	// FlagLogsInfiniteScrolling
	// Enables infinite scrolling for the Logs panel in Explore and Dashboards
	FlagLogsInfiniteScrolling = "logsInfiniteScrolling"

	// FlagExploreMetrics
	// Enables the new Explore Metrics core app
	FlagExploreMetrics = "exploreMetrics"

	// FlagAlertingSimplifiedRouting
	// Enables users to easily configure alert notifications by specifying a contact point directly when editing or creating an alert rule
	FlagAlertingSimplifiedRouting = "alertingSimplifiedRouting"

	// FlagLogRowsPopoverMenu
	// Enable filtering menu displayed when text of a log line is selected
	FlagLogRowsPopoverMenu = "logRowsPopoverMenu"

	// FlagPluginsSkipHostEnvVars
	// Disables passing host environment variable to plugin processes
	FlagPluginsSkipHostEnvVars = "pluginsSkipHostEnvVars"

	// FlagTableSharedCrosshair
	// Enables shared crosshair in table panel
	FlagTableSharedCrosshair = "tableSharedCrosshair"

	// FlagRegressionTransformation
	// Enables regression analysis transformation
	FlagRegressionTransformation = "regressionTransformation"

	// FlagLokiQueryHints
	// Enables query hints for Loki
	FlagLokiQueryHints = "lokiQueryHints"

	// FlagKubernetesFeatureToggles
	// Use the kubernetes API for feature toggle management in the frontend
	FlagKubernetesFeatureToggles = "kubernetesFeatureToggles"

	// FlagCloudRBACRoles
	// Enabled grafana cloud specific RBAC roles
	FlagCloudRBACRoles = "cloudRBACRoles"

	// FlagAlertingQueryOptimization
	// Optimizes eligible queries in order to reduce load on datasources
	FlagAlertingQueryOptimization = "alertingQueryOptimization"

	// FlagNewFolderPicker
	// Enables the nested folder picker without having nested folders enabled
	FlagNewFolderPicker = "newFolderPicker"

	// FlagJitterAlertRulesWithinGroups
	// Distributes alert rule evaluations more evenly over time, including spreading out rules within the same group
	FlagJitterAlertRulesWithinGroups = "jitterAlertRulesWithinGroups"

	// FlagOnPremToCloudMigrations
	// Enable the Grafana Migration Assistant, which helps you easily migrate on-prem resources, such as dashboards, folders, and data source configurations, to your Grafana Cloud stack.
	FlagOnPremToCloudMigrations = "onPremToCloudMigrations"

	// FlagOnPremToCloudMigrationsAuthApiMig
	// Enables the use of auth api instead of gcom for internal token services. Requires `onPremToCloudMigrations` to be enabled in conjunction.
	FlagOnPremToCloudMigrationsAuthApiMig = "onPremToCloudMigrationsAuthApiMig"

	// FlagAlertingSaveStatePeriodic
	// Writes the state periodically to the database, asynchronous to rule evaluation
	FlagAlertingSaveStatePeriodic = "alertingSaveStatePeriodic"

	// FlagScopeApi
	// In-development feature flag for the scope api using the app platform.
	FlagScopeApi = "scopeApi"

	// FlagPromQLScope
	// In-development feature that will allow injection of labels into prometheus queries.
	FlagPromQLScope = "promQLScope"

	// FlagLogQLScope
	// In-development feature that will allow injection of labels into loki queries.
	FlagLogQLScope = "logQLScope"

	// FlagSqlExpressions
	// Enables using SQL and DuckDB functions as Expressions.
	FlagSqlExpressions = "sqlExpressions"

	// FlagNodeGraphDotLayout
	// Changed the layout algorithm for the node graph
	FlagNodeGraphDotLayout = "nodeGraphDotLayout"

	// FlagGroupToNestedTableTransformation
	// Enables the group to nested table transformation
	FlagGroupToNestedTableTransformation = "groupToNestedTableTransformation"

	// FlagNewPDFRendering
	// New implementation for the dashboard-to-PDF rendering
	FlagNewPDFRendering = "newPDFRendering"

	// FlagTlsMemcached
	// Use TLS-enabled memcached in the enterprise caching feature
	FlagTlsMemcached = "tlsMemcached"

	// FlagKubernetesAggregator
	// Enable grafana&#39;s embedded kube-aggregator
	FlagKubernetesAggregator = "kubernetesAggregator"

	// FlagExpressionParser
	// Enable new expression parser
	FlagExpressionParser = "expressionParser"

	// FlagGroupByVariable
	// Enable groupBy variable support in scenes dashboards
	FlagGroupByVariable = "groupByVariable"

	// FlagAuthAPIAccessTokenAuth
	// Enables the use of Auth API access tokens for authentication
	FlagAuthAPIAccessTokenAuth = "authAPIAccessTokenAuth"

	// FlagScopeFilters
	// Enables the use of scope filters in Grafana
	FlagScopeFilters = "scopeFilters"

	// FlagSsoSettingsSAML
	// Use the new SSO Settings API to configure the SAML connector
	FlagSsoSettingsSAML = "ssoSettingsSAML"

	// FlagOauthRequireSubClaim
	// Require that sub claims is present in oauth tokens.
	FlagOauthRequireSubClaim = "oauthRequireSubClaim"

	// FlagNewDashboardWithFiltersAndGroupBy
	// Enables filters and group by variables on all new dashboards. Variables are added only if default data source supports filtering.
	FlagNewDashboardWithFiltersAndGroupBy = "newDashboardWithFiltersAndGroupBy"

	// FlagCloudWatchNewLabelParsing
	// Updates CloudWatch label parsing to be more accurate
	FlagCloudWatchNewLabelParsing = "cloudWatchNewLabelParsing"

	// FlagAccessActionSets
	// Introduces action sets for resource permissions. Also ensures that all folder editors and admins can create subfolders without needing any additional permissions.
	FlagAccessActionSets = "accessActionSets"

	// FlagDisableNumericMetricsSortingInExpressions
	// In server-side expressions, disable the sorting of numeric-kind metrics by their metric name or labels.
	FlagDisableNumericMetricsSortingInExpressions = "disableNumericMetricsSortingInExpressions"

	// FlagGrafanaManagedRecordingRules
	// Enables Grafana-managed recording rules.
	FlagGrafanaManagedRecordingRules = "grafanaManagedRecordingRules"

	// FlagQueryLibrary
	// Enables Query Library feature in Explore
	FlagQueryLibrary = "queryLibrary"

	// FlagLogsExploreTableDefaultVisualization
	// Sets the logs table as default visualisation in logs explore
	FlagLogsExploreTableDefaultVisualization = "logsExploreTableDefaultVisualization"

	// FlagNewDashboardSharingComponent
	// Enables the new sharing drawer design
	FlagNewDashboardSharingComponent = "newDashboardSharingComponent"

	// FlagAlertingListViewV2
	// Enables the new alert list view design
	FlagAlertingListViewV2 = "alertingListViewV2"

	// FlagDashboardRestore
	// Enables deleted dashboard restore feature
	FlagDashboardRestore = "dashboardRestore"

	// FlagDatasourceProxyDisableRBAC
	// Disables applying a plugin route&#39;s ReqAction field to authorization
	FlagDatasourceProxyDisableRBAC = "datasourceProxyDisableRBAC"

	// FlagAlertingDisableSendAlertsExternal
	// Disables the ability to send alerts to an external Alertmanager datasource.
	FlagAlertingDisableSendAlertsExternal = "alertingDisableSendAlertsExternal"

	// FlagPreserveDashboardStateWhenNavigating
	// Enables possibility to preserve dashboard variables and time range when navigating between dashboards
	FlagPreserveDashboardStateWhenNavigating = "preserveDashboardStateWhenNavigating"

	// FlagAlertingCentralAlertHistory
	// Enables the new central alert history.
	FlagAlertingCentralAlertHistory = "alertingCentralAlertHistory"

	// FlagPluginProxyPreserveTrailingSlash
	// Preserve plugin proxy trailing slash.
	FlagPluginProxyPreserveTrailingSlash = "pluginProxyPreserveTrailingSlash"

	// FlagSqlQuerybuilderFunctionParameters
	// Enables SQL query builder function parameters
	FlagSqlQuerybuilderFunctionParameters = "sqlQuerybuilderFunctionParameters"

	// FlagAzureMonitorPrometheusExemplars
	// Allows configuration of Azure Monitor as a data source that can provide Prometheus exemplars
	FlagAzureMonitorPrometheusExemplars = "azureMonitorPrometheusExemplars"

	// FlagPinNavItems
	// Enables pinning of nav items
	FlagPinNavItems = "pinNavItems"

	// FlagAuthZGRPCServer
	// Enables the gRPC server for authorization
	FlagAuthZGRPCServer = "authZGRPCServer"

	// FlagOpenSearchBackendFlowEnabled
	// Enables the backend query flow for Open Search datasource plugin
	FlagOpenSearchBackendFlowEnabled = "openSearchBackendFlowEnabled"

	// FlagSsoSettingsLDAP
	// Use the new SSO Settings API to configure LDAP
	FlagSsoSettingsLDAP = "ssoSettingsLDAP"

	// FlagFailWrongDSUID
	// Throws an error if a datasource has an invalid UIDs
	FlagFailWrongDSUID = "failWrongDSUID"

	// FlagZanzana
	// Use openFGA as authorization engine.
	FlagZanzana = "zanzana"

	// FlagReloadDashboardsOnParamsChange
	// Enables reload of dashboards on scopes, time range and variables changes
	FlagReloadDashboardsOnParamsChange = "reloadDashboardsOnParamsChange"

	// FlagEnableScopesInMetricsExplore
	// Enables the scopes usage in Metrics Explore
	FlagEnableScopesInMetricsExplore = "enableScopesInMetricsExplore"

	// FlagAlertingApiServer
	// Register Alerting APIs with the K8s API server
	FlagAlertingApiServer = "alertingApiServer"

	// FlagCloudWatchRoundUpEndTime
	// Round up end time for metric queries to the next minute to avoid missing data
	FlagCloudWatchRoundUpEndTime = "cloudWatchRoundUpEndTime"

	// FlagPrometheusAzureOverrideAudience
	// Deprecated. Allow override default AAD audience for Azure Prometheus endpoint. Enabled by default. This feature should no longer be used and will be removed in the future.
	FlagPrometheusAzureOverrideAudience = "prometheusAzureOverrideAudience"

	// FlagAlertingFilterV2
	// Enable the new alerting search experience
	FlagAlertingFilterV2 = "alertingFilterV2"

	// FlagDataplaneAggregator
	// Enable grafana dataplane aggregator
	FlagDataplaneAggregator = "dataplaneAggregator"

	// FlagNewFiltersUI
	// Enables new combobox style UI for the Ad hoc filters variable in scenes architecture
	FlagNewFiltersUI = "newFiltersUI"

	// FlagLokiSendDashboardPanelNames
	// Send dashboard and panel names to Loki when querying
	FlagLokiSendDashboardPanelNames = "lokiSendDashboardPanelNames"

	// FlagAlertingPrometheusRulesPrimary
	// Uses Prometheus rules as the primary source of truth for ruler-enabled data sources
	FlagAlertingPrometheusRulesPrimary = "alertingPrometheusRulesPrimary"

	// FlagExploreLogsShardSplitting
	// Used in Explore Logs to split queries into multiple queries based on the number of shards
	FlagExploreLogsShardSplitting = "exploreLogsShardSplitting"

	// FlagExploreLogsAggregatedMetrics
	// Used in Explore Logs to query by aggregated metrics
	FlagExploreLogsAggregatedMetrics = "exploreLogsAggregatedMetrics"

	// FlagExploreLogsLimitedTimeRange
	// Used in Explore Logs to limit the time range
	FlagExploreLogsLimitedTimeRange = "exploreLogsLimitedTimeRange"

	// FlagHomeSetupGuide
	// Used in Home for users who want to return to the onboarding flow or quickly find popular config pages
	FlagHomeSetupGuide = "homeSetupGuide"

	// FlagAppPlatformGrpcClientAuth
	// Enables the gRPC client to authenticate with the App Platform by using ID &amp; access tokens
	FlagAppPlatformGrpcClientAuth = "appPlatformGrpcClientAuth"

	// FlagAppSidecar
	// Enable the app sidecar feature that allows rendering 2 apps at the same time
	FlagAppSidecar = "appSidecar"

	// FlagGroupAttributeSync
	// Enable the groupsync extension for managing Group Attribute Sync feature
	FlagGroupAttributeSync = "groupAttributeSync"

	// FlagAlertingQueryAndExpressionsStepMode
	// Enables step mode for alerting queries and expressions
	FlagAlertingQueryAndExpressionsStepMode = "alertingQueryAndExpressionsStepMode"

	// FlagImprovedExternalSessionHandling
	// Enables improved support for OAuth external sessions. After enabling this feature, users might need to re-authenticate themselves.
	FlagImprovedExternalSessionHandling = "improvedExternalSessionHandling"

	// FlagUseSessionStorageForRedirection
	// Use session storage for handling the redirection after login
	FlagUseSessionStorageForRedirection = "useSessionStorageForRedirection"

	// FlagRolePickerDrawer
	// Enables the new role picker drawer design
	FlagRolePickerDrawer = "rolePickerDrawer"

	// FlagUnifiedStorageSearch
	// Enable unified storage search
	FlagUnifiedStorageSearch = "unifiedStorageSearch"

	// FlagUnifiedStorageSearchSprinkles
	// Enable sprinkles on unified storage search
	FlagUnifiedStorageSearchSprinkles = "unifiedStorageSearchSprinkles"

	// FlagPluginsSriChecks
	// Enables SRI checks for plugin assets
	FlagPluginsSriChecks = "pluginsSriChecks"

	// FlagUnifiedStorageBigObjectsSupport
	// Enables to save big objects in blob storage
	FlagUnifiedStorageBigObjectsSupport = "unifiedStorageBigObjectsSupport"

	// FlagTimeRangeProvider
	// Enables time pickers sync
	FlagTimeRangeProvider = "timeRangeProvider"

	// FlagPrometheusUsesCombobox
	// Use new combobox component for Prometheus query editor
	FlagPrometheusUsesCombobox = "prometheusUsesCombobox"

	// FlagUserStorageAPI
	// Enables the user storage API
	FlagUserStorageAPI = "userStorageAPI"

	// FlagAzureMonitorDisableLogLimit
	// Disables the log limit restriction for Azure Monitor when true. The limit is enabled by default.
	FlagAzureMonitorDisableLogLimit = "azureMonitorDisableLogLimit"

	// FlagPreinstallAutoUpdate
	// Enables automatic updates for pre-installed plugins
	FlagPreinstallAutoUpdate = "preinstallAutoUpdate"

	// FlagPlaylistsReconciler
	// Enables experimental reconciler for playlists
	FlagPlaylistsReconciler = "playlistsReconciler"

	// FlagPasswordlessMagicLinkAuthentication
	// Enable passwordless login via magic link authentication
	FlagPasswordlessMagicLinkAuthentication = "passwordlessMagicLinkAuthentication"

	// FlagExploreMetricsRelatedLogs
	// Display Related Logs in Explore Metrics
	FlagExploreMetricsRelatedLogs = "exploreMetricsRelatedLogs"

	// FlagPrometheusSpecialCharsInLabelValues
	// Adds support for quotes and special characters in label values for Prometheus queries
	FlagPrometheusSpecialCharsInLabelValues = "prometheusSpecialCharsInLabelValues"

	// FlagEnableExtensionsAdminPage
	// Enables the extension admin page regardless of development mode
	FlagEnableExtensionsAdminPage = "enableExtensionsAdminPage"

	// FlagZipkinBackendMigration
	// Enables querying Zipkin data source without the proxy
	FlagZipkinBackendMigration = "zipkinBackendMigration"

	// FlagEnableSCIM
	// Enables SCIM support for user and group management
	FlagEnableSCIM = "enableSCIM"

	// FlagCrashDetection
	// Enables browser crash detection reporting to Faro.
	FlagCrashDetection = "crashDetection"

	// FlagJaegerBackendMigration
	// Enables querying the Jaeger data source without the proxy
	FlagJaegerBackendMigration = "jaegerBackendMigration"

	// FlagReportingUseRawTimeRange
	// Uses the original report or dashboard time range instead of making an absolute transformation
	FlagReportingUseRawTimeRange = "reportingUseRawTimeRange"

	// FlagAlertingUIOptimizeReducer
	// Enables removing the reducer from the alerting UI when creating a new alert rule and using instant query
	FlagAlertingUIOptimizeReducer = "alertingUIOptimizeReducer"

	// FlagAzureMonitorEnableUserAuth
	// Enables user auth for Azure Monitor datasource only
	FlagAzureMonitorEnableUserAuth = "azureMonitorEnableUserAuth"

	// FlagAlertingNotificationsStepMode
	// Enables simplified step mode in the notifications section
	FlagAlertingNotificationsStepMode = "alertingNotificationsStepMode"

	// FlagUseV2DashboardsAPI
	// Use the v2 kubernetes API in the frontend for dashboards
	FlagUseV2DashboardsAPI = "useV2DashboardsAPI"

	// FlagFeedbackButton
	// Enables a button to send feedback from the Grafana UI
	FlagFeedbackButton = "feedbackButton"

	// FlagUnifiedStorageSearchUI
	// Enable unified storage search UI
	FlagUnifiedStorageSearchUI = "unifiedStorageSearchUI"

	// FlagElasticsearchCrossClusterSearch
	// Enables cross cluster search in the Elasticsearch datasource
	FlagElasticsearchCrossClusterSearch = "elasticsearchCrossClusterSearch"

	// FlagUnifiedHistory
	// Displays the navigation history so the user can navigate back to previous pages
	FlagUnifiedHistory = "unifiedHistory"

	// FlagLokiLabelNamesQueryApi
	// Defaults to using the Loki `/labels` API instead of `/series`
	FlagLokiLabelNamesQueryApi = "lokiLabelNamesQueryApi"

	// FlagInvestigationsBackend
	// Enable the investigations backend API
	FlagInvestigationsBackend = "investigationsBackend"

	// FlagK8SFolderCounts
	// Enable folder&#39;s api server counts
	FlagK8SFolderCounts = "k8SFolderCounts"

	// FlagK8SFolderMove
	// Enable folder&#39;s api server move
	FlagK8SFolderMove = "k8SFolderMove"

<<<<<<< HEAD
	// FlagElasticsearchImprovedParsing
	// Enables less memory intensive Elasticsearch result parsing
	FlagElasticsearchImprovedParsing = "elasticsearchImprovedParsing"
=======
	// FlagImprovedExternalSessionHandlingSAML
	// Enables improved support for SAML external sessions. Ensure the NameID format is correctly configured in Grafana for SAML Single Logout to function properly.
	FlagImprovedExternalSessionHandlingSAML = "improvedExternalSessionHandlingSAML"

	// FlagTeamHttpHeadersMimir
	// Enables LBAC for datasources for Mimir to apply LBAC filtering of metrics to the client requests for users in teams
	FlagTeamHttpHeadersMimir = "teamHttpHeadersMimir"

	// FlagABTestFeatureToggleA
	// Test feature toggle to see how cohorts could be set up AB testing
	FlagABTestFeatureToggleA = "ABTestFeatureToggleA"

	// FlagABTestFeatureToggleB
	// Test feature toggle to see how cohorts could be set up AB testing
	FlagABTestFeatureToggleB = "ABTestFeatureToggleB"
>>>>>>> 766d645d
)<|MERGE_RESOLUTION|>--- conflicted
+++ resolved
@@ -927,25 +927,23 @@
 	// Enable folder&#39;s api server move
 	FlagK8SFolderMove = "k8SFolderMove"
 
-<<<<<<< HEAD
+	// FlagImprovedExternalSessionHandlingSAML
+	// Enables improved support for SAML external sessions. Ensure the NameID format is correctly configured in Grafana for SAML Single Logout to function properly.
+	FlagImprovedExternalSessionHandlingSAML = "improvedExternalSessionHandlingSAML"
+
+	// FlagTeamHttpHeadersMimir
+	// Enables LBAC for datasources for Mimir to apply LBAC filtering of metrics to the client requests for users in teams
+	FlagTeamHttpHeadersMimir = "teamHttpHeadersMimir"
+
+	// FlagABTestFeatureToggleA
+	// Test feature toggle to see how cohorts could be set up AB testing
+	FlagABTestFeatureToggleA = "ABTestFeatureToggleA"
+
+	// FlagABTestFeatureToggleB
+	// Test feature toggle to see how cohorts could be set up AB testing
+	FlagABTestFeatureToggleB = "ABTestFeatureToggleB"
+
 	// FlagElasticsearchImprovedParsing
 	// Enables less memory intensive Elasticsearch result parsing
 	FlagElasticsearchImprovedParsing = "elasticsearchImprovedParsing"
-=======
-	// FlagImprovedExternalSessionHandlingSAML
-	// Enables improved support for SAML external sessions. Ensure the NameID format is correctly configured in Grafana for SAML Single Logout to function properly.
-	FlagImprovedExternalSessionHandlingSAML = "improvedExternalSessionHandlingSAML"
-
-	// FlagTeamHttpHeadersMimir
-	// Enables LBAC for datasources for Mimir to apply LBAC filtering of metrics to the client requests for users in teams
-	FlagTeamHttpHeadersMimir = "teamHttpHeadersMimir"
-
-	// FlagABTestFeatureToggleA
-	// Test feature toggle to see how cohorts could be set up AB testing
-	FlagABTestFeatureToggleA = "ABTestFeatureToggleA"
-
-	// FlagABTestFeatureToggleB
-	// Test feature toggle to see how cohorts could be set up AB testing
-	FlagABTestFeatureToggleB = "ABTestFeatureToggleB"
->>>>>>> 766d645d
 )