// NOTE: This file was auto generated.  DO NOT EDIT DIRECTLY!
// To change feature flags, edit:
//  pkg/services/featuremgmt/registry.go
// Then run tests in:
//  pkg/services/featuremgmt/toggles_gen_test.go

package featuremgmt

const (
	// FlagTrimDefaults
	// Use cue schema to remove values that will be applied automatically
	FlagTrimDefaults = "trimDefaults"

	// FlagDisableEnvelopeEncryption
	// Disable envelope encryption (emergency only)
	FlagDisableEnvelopeEncryption = "disableEnvelopeEncryption"

	// FlagLiveServiceWebWorker
	// This will use a webworker thread to processes events rather than the main thread
	FlagLiveServiceWebWorker = "live-service-web-worker"

	// FlagQueryOverLive
	// Use Grafana Live WebSocket to execute backend queries
	FlagQueryOverLive = "queryOverLive"

	// FlagPanelTitleSearch
	// Search for dashboards using panel title
	FlagPanelTitleSearch = "panelTitleSearch"

	// FlagPublicDashboards
	// Enables public access to dashboards
	FlagPublicDashboards = "publicDashboards"

	// FlagPublicDashboardsEmailSharing
	// Enables public dashboard sharing to be restricted to only allowed emails
	FlagPublicDashboardsEmailSharing = "publicDashboardsEmailSharing"

	// FlagLokiExperimentalStreaming
	// Support new streaming approach for loki (prototype, needs special loki build)
	FlagLokiExperimentalStreaming = "lokiExperimentalStreaming"

	// FlagFeatureHighlights
	// Highlight Grafana Enterprise features
	FlagFeatureHighlights = "featureHighlights"

	// FlagMigrationLocking
	// Lock database during migrations
	FlagMigrationLocking = "migrationLocking"

	// FlagStorage
	// Configurable storage for dashboards, datasources, and resources
	FlagStorage = "storage"

	// FlagCorrelations
	// Correlations page
	FlagCorrelations = "correlations"

	// FlagDatasourceQueryMultiStatus
	// Introduce HTTP 207 Multi Status for api/ds/query
	FlagDatasourceQueryMultiStatus = "datasourceQueryMultiStatus"

	// FlagTraceToMetrics
	// Enable trace to metrics links
	FlagTraceToMetrics = "traceToMetrics"

	// FlagNewDBLibrary
	// Use jmoiron/sqlx rather than xorm for a few backend services
	FlagNewDBLibrary = "newDBLibrary"

	// FlagValidateDashboardsOnSave
	// Validate dashboard JSON POSTed to api/dashboards/db
	FlagValidateDashboardsOnSave = "validateDashboardsOnSave"

	// FlagAutoMigrateOldPanels
	// Migrate old angular panels to supported versions (graph, table-old, worldmap, etc)
	FlagAutoMigrateOldPanels = "autoMigrateOldPanels"

	// FlagDisableAngular
	// Dynamic flag to disable angular at runtime. The preferred method is to set `angular_support_enabled` to `false` in the [security] settings, which allows you to change the state at runtime.
	FlagDisableAngular = "disableAngular"

	// FlagPrometheusWideSeries
	// Enable wide series responses in the Prometheus datasource
	FlagPrometheusWideSeries = "prometheusWideSeries"

	// FlagCanvasPanelNesting
	// Allow elements nesting
	FlagCanvasPanelNesting = "canvasPanelNesting"

	// FlagScenes
	// Experimental framework to build interactive dashboards
	FlagScenes = "scenes"

	// FlagDisableSecretsCompatibility
	// Disable duplicated secret storage in legacy tables
	FlagDisableSecretsCompatibility = "disableSecretsCompatibility"

	// FlagLogRequestsInstrumentedAsUnknown
	// Logs the path for requests that are instrumented as unknown
	FlagLogRequestsInstrumentedAsUnknown = "logRequestsInstrumentedAsUnknown"

	// FlagDataConnectionsConsole
	// Enables a new top-level page called Connections. This page is an experiment that provides a better experience when you install and configure data sources and other plugins.
	FlagDataConnectionsConsole = "dataConnectionsConsole"

	// FlagTopnav
	// Enables topnav support in external plugins. The new Grafana navigation cannot be disabled.
	FlagTopnav = "topnav"

	// FlagGrpcServer
	// Run the GRPC server
	FlagGrpcServer = "grpcServer"

	// FlagEntityStore
	// SQL-based entity store (requires storage flag also)
	FlagEntityStore = "entityStore"

	// FlagCloudWatchCrossAccountQuerying
	// Enables cross-account querying in CloudWatch datasources
	FlagCloudWatchCrossAccountQuerying = "cloudWatchCrossAccountQuerying"

	// FlagRedshiftAsyncQueryDataSupport
	// Enable async query data support for Redshift
	FlagRedshiftAsyncQueryDataSupport = "redshiftAsyncQueryDataSupport"

	// FlagAthenaAsyncQueryDataSupport
	// Enable async query data support for Athena
	FlagAthenaAsyncQueryDataSupport = "athenaAsyncQueryDataSupport"

	// FlagNewPanelChromeUI
	// Show updated look and feel of grafana-ui PanelChrome: panel header, icons, and menu
	FlagNewPanelChromeUI = "newPanelChromeUI"

	// FlagShowDashboardValidationWarnings
	// Show warnings when dashboards do not validate against the schema
	FlagShowDashboardValidationWarnings = "showDashboardValidationWarnings"

	// FlagMysqlAnsiQuotes
	// Use double quotes to escape keyword in a MySQL query
	FlagMysqlAnsiQuotes = "mysqlAnsiQuotes"

	// FlagAccessControlOnCall
	// Access control primitives for OnCall
	FlagAccessControlOnCall = "accessControlOnCall"

	// FlagNestedFolders
	// Enable folder nesting
	FlagNestedFolders = "nestedFolders"

	// FlagNestedFolderPicker
	// Enables the new folder picker to work with nested folders. Requires the folderPicker feature flag
	FlagNestedFolderPicker = "nestedFolderPicker"

	// FlagAccessTokenExpirationCheck
	// Enable OAuth access_token expiration check and token refresh using the refresh_token
	FlagAccessTokenExpirationCheck = "accessTokenExpirationCheck"

	// FlagEmptyDashboardPage
	// Enable the redesigned user interface of a dashboard page that includes no panels
	FlagEmptyDashboardPage = "emptyDashboardPage"

	// FlagDisablePrometheusExemplarSampling
	// Disable Prometheus exemplar sampling
	FlagDisablePrometheusExemplarSampling = "disablePrometheusExemplarSampling"

	// FlagAlertingBacktesting
	// Rule backtesting API for alerting
	FlagAlertingBacktesting = "alertingBacktesting"

	// FlagEditPanelCSVDragAndDrop
	// Enables drag and drop for CSV and Excel files
	FlagEditPanelCSVDragAndDrop = "editPanelCSVDragAndDrop"

	// FlagAlertingNoNormalState
	// Stop maintaining state of alerts that are not firing
	FlagAlertingNoNormalState = "alertingNoNormalState"

	// FlagLogsContextDatasourceUi
	// Allow datasource to provide custom UI for context view
	FlagLogsContextDatasourceUi = "logsContextDatasourceUi"

	// FlagLokiQuerySplitting
	// Split large interval queries into subqueries with smaller time intervals
	FlagLokiQuerySplitting = "lokiQuerySplitting"

	// FlagLokiQuerySplittingConfig
	// Give users the option to configure split durations for Loki queries
	FlagLokiQuerySplittingConfig = "lokiQuerySplittingConfig"

	// FlagIndividualCookiePreferences
	// Support overriding cookie preferences per user
	FlagIndividualCookiePreferences = "individualCookiePreferences"

	// FlagGcomOnlyExternalOrgRoleSync
	// Prohibits a user from changing organization roles synced with Grafana Cloud auth provider
	FlagGcomOnlyExternalOrgRoleSync = "gcomOnlyExternalOrgRoleSync"

	// FlagPrometheusMetricEncyclopedia
	// Adds the metrics explorer component to the Prometheus query builder as an option in metric select
	FlagPrometheusMetricEncyclopedia = "prometheusMetricEncyclopedia"

	// FlagTimeSeriesTable
	// Enable time series table transformer &amp; sparkline cell type
	FlagTimeSeriesTable = "timeSeriesTable"

	// FlagPrometheusResourceBrowserCache
	// Displays browser caching options in Prometheus data source configuration
	FlagPrometheusResourceBrowserCache = "prometheusResourceBrowserCache"

	// FlagInfluxdbBackendMigration
	// Query InfluxDB InfluxQL without the proxy
	FlagInfluxdbBackendMigration = "influxdbBackendMigration"

	// FlagClientTokenRotation
	// Replaces the current in-request token rotation so that the client initiates the rotation
	FlagClientTokenRotation = "clientTokenRotation"

	// FlagPrometheusDataplane
	// Changes responses to from Prometheus to be compliant with the dataplane specification. In particular it sets the numeric Field.Name from &#39;Value&#39; to the value of the `__name__` label when present.
	FlagPrometheusDataplane = "prometheusDataplane"

	// FlagLokiMetricDataplane
	// Changes metric responses from Loki to be compliant with the dataplane specification.
	FlagLokiMetricDataplane = "lokiMetricDataplane"

	// FlagLokiLogsDataplane
	// Changes logs responses from Loki to be compliant with the dataplane specification.
	FlagLokiLogsDataplane = "lokiLogsDataplane"

	// FlagDataplaneFrontendFallback
	// Support dataplane contract field name change for transformations and field name matchers where the name is different
	FlagDataplaneFrontendFallback = "dataplaneFrontendFallback"

	// FlagDisableSSEDataplane
	// Disables dataplane specific processing in server side expressions.
	FlagDisableSSEDataplane = "disableSSEDataplane"

	// FlagAlertStateHistoryLokiSecondary
	// Enable Grafana to write alert state history to an external Loki instance in addition to Grafana annotations.
	FlagAlertStateHistoryLokiSecondary = "alertStateHistoryLokiSecondary"

	// FlagAlertingNotificationsPoliciesMatchingInstances
	// Enables the preview of matching instances for notification policies
	FlagAlertingNotificationsPoliciesMatchingInstances = "alertingNotificationsPoliciesMatchingInstances"

	// FlagAlertStateHistoryLokiPrimary
	// Enable a remote Loki instance as the primary source for state history reads.
	FlagAlertStateHistoryLokiPrimary = "alertStateHistoryLokiPrimary"

	// FlagAlertStateHistoryLokiOnly
	// Disable Grafana alerts from emitting annotations when a remote Loki instance is available.
	FlagAlertStateHistoryLokiOnly = "alertStateHistoryLokiOnly"

	// FlagUnifiedRequestLog
	// Writes error logs to the request logger
	FlagUnifiedRequestLog = "unifiedRequestLog"

	// FlagRenderAuthJWT
	// Uses JWT-based auth for rendering instead of relying on remote cache
	FlagRenderAuthJWT = "renderAuthJWT"

	// FlagExternalServiceAuth
	// Starts an OAuth2 authentication provider for external services
	FlagExternalServiceAuth = "externalServiceAuth"

	// FlagRefactorVariablesTimeRange
	// Refactor time range variables flow to reduce number of API calls made when query variables are chained
	FlagRefactorVariablesTimeRange = "refactorVariablesTimeRange"

	// FlagUseCachingService
	// When turned on, the new query and resource caching implementation using a wire service inject will be used in place of the previous middleware implementation
	FlagUseCachingService = "useCachingService"

	// FlagEnableElasticsearchBackendQuerying
	// Enable the processing of queries and responses in the Elasticsearch data source through backend
	FlagEnableElasticsearchBackendQuerying = "enableElasticsearchBackendQuerying"

	// FlagAdvancedDataSourcePicker
	// Enable a new data source picker with contextual information, recently used order and advanced mode
	FlagAdvancedDataSourcePicker = "advancedDataSourcePicker"

	// FlagFaroDatasourceSelector
	// Enable the data source selector within the Frontend Apps section of the Frontend Observability
	FlagFaroDatasourceSelector = "faroDatasourceSelector"

	// FlagEnableDatagridEditing
	// Enables the edit functionality in the datagrid panel
	FlagEnableDatagridEditing = "enableDatagridEditing"

	// FlagDataSourcePageHeader
	// Apply new pageHeader UI in data source edit page
	FlagDataSourcePageHeader = "dataSourcePageHeader"

	// FlagExtraThemes
	// Enables extra themes
	FlagExtraThemes = "extraThemes"

	// FlagLokiPredefinedOperations
	// Adds predefined query operations to Loki query editor
	FlagLokiPredefinedOperations = "lokiPredefinedOperations"

	// FlagPluginsFrontendSandbox
	// Enables the plugins frontend sandbox
	FlagPluginsFrontendSandbox = "pluginsFrontendSandbox"

	// FlagDashboardEmbed
	// Allow embedding dashboard for external use in Code editors
	FlagDashboardEmbed = "dashboardEmbed"

	// FlagFrontendSandboxMonitorOnly
	// Enables monitor only in the plugin frontend sandbox (if enabled)
	FlagFrontendSandboxMonitorOnly = "frontendSandboxMonitorOnly"

	// FlagSqlDatasourceDatabaseSelection
	// Enables previous SQL data source dataset dropdown behavior
	FlagSqlDatasourceDatabaseSelection = "sqlDatasourceDatabaseSelection"

	// FlagLokiFormatQuery
	// Enables the ability to format Loki queries
	FlagLokiFormatQuery = "lokiFormatQuery"

	// FlagCloudWatchLogsMonacoEditor
	// Enables the Monaco editor for CloudWatch Logs queries
	FlagCloudWatchLogsMonacoEditor = "cloudWatchLogsMonacoEditor"

	// FlagExploreScrollableLogsContainer
	// Improves the scrolling behavior of logs in Explore
	FlagExploreScrollableLogsContainer = "exploreScrollableLogsContainer"

	// FlagRecordedQueriesMulti
	// Enables writing multiple items from a single query within Recorded Queries
	FlagRecordedQueriesMulti = "recordedQueriesMulti"

	// FlagPluginsDynamicAngularDetectionPatterns
	// Enables fetching Angular detection patterns for plugins from GCOM and fallback to hardcoded ones
	FlagPluginsDynamicAngularDetectionPatterns = "pluginsDynamicAngularDetectionPatterns"

	// FlagAlertingLokiRangeToInstant
	// Rewrites eligible loki range queries to instant queries
	FlagAlertingLokiRangeToInstant = "alertingLokiRangeToInstant"

	// FlagVizAndWidgetSplit
	// Split panels between vizualizations and widgets
	FlagVizAndWidgetSplit = "vizAndWidgetSplit"

	// FlagPrometheusIncrementalQueryInstrumentation
	// Adds RudderStack events to incremental queries
	FlagPrometheusIncrementalQueryInstrumentation = "prometheusIncrementalQueryInstrumentation"

	// FlagLogsExploreTableVisualisation
	// A table visualisation for logs in Explore
	FlagLogsExploreTableVisualisation = "logsExploreTableVisualisation"

	// FlagAwsDatasourcesTempCredentials
	// Support temporary security credentials in AWS plugins for Grafana Cloud customers
	FlagAwsDatasourcesTempCredentials = "awsDatasourcesTempCredentials"

	// FlagTransformationsRedesign
	// Enables the transformations redesign
	FlagTransformationsRedesign = "transformationsRedesign"

	// FlagToggleLabelsInLogsUI
	// Enable toggleable filters in log details view
	FlagToggleLabelsInLogsUI = "toggleLabelsInLogsUI"

	// FlagMlExpressions
	// Enable support for Machine Learning in server-side expressions
	FlagMlExpressions = "mlExpressions"

	// FlagTraceQLStreaming
	// Enables response streaming of TraceQL queries of the Tempo data source
	FlagTraceQLStreaming = "traceQLStreaming"

	// FlagGrafanaAPIServer
	// Enable Kubernetes API Server for Grafana resources
	FlagGrafanaAPIServer = "grafanaAPIServer"

	// FlagFeatureToggleAdminPage
	// Enable admin page for managing feature toggles from the Grafana front-end
	FlagFeatureToggleAdminPage = "featureToggleAdminPage"

	// FlagAwsAsyncQueryCaching
	// Enable caching for async queries for Redshift and Athena. Requires that the `useCachingService` feature toggle is enabled and the datasource has caching and async query support enabled
	FlagAwsAsyncQueryCaching = "awsAsyncQueryCaching"

	// FlagSplitScopes
	// Support faster dashboard and folder search by splitting permission scopes into parts
	FlagSplitScopes = "splitScopes"

	// FlagAzureMonitorDataplane
	// Adds dataplane compliant frame metadata in the Azure Monitor datasource
	FlagAzureMonitorDataplane = "azureMonitorDataplane"

	// FlagPermissionsFilterRemoveSubquery
	// Alternative permission filter implementation that does not use subqueries for fetching the dashboard folder
	FlagPermissionsFilterRemoveSubquery = "permissionsFilterRemoveSubquery"

	// FlagPrometheusConfigOverhaulAuth
	// Update the Prometheus configuration page with the new auth component
	FlagPrometheusConfigOverhaulAuth = "prometheusConfigOverhaulAuth"

	// FlagConfigurableSchedulerTick
	// Enable changing the scheduler base interval via configuration option unified_alerting.scheduler_tick_interval
	FlagConfigurableSchedulerTick = "configurableSchedulerTick"

<<<<<<< HEAD
	// FlagAngularDeprecationUI
	// Display new Angular deprecation-related UI features
	FlagAngularDeprecationUI = "angularDeprecationUI"
=======
	// FlagInfluxdbSqlSupport
	// Enable InfluxDB SQL query language support with new querying UI
	FlagInfluxdbSqlSupport = "influxdbSqlSupport"
>>>>>>> 2ef334de
)<|MERGE_RESOLUTION|>--- conflicted
+++ resolved
@@ -403,13 +403,7 @@
 	// Enable changing the scheduler base interval via configuration option unified_alerting.scheduler_tick_interval
 	FlagConfigurableSchedulerTick = "configurableSchedulerTick"
 
-<<<<<<< HEAD
-	// FlagAngularDeprecationUI
-	// Display new Angular deprecation-related UI features
-	FlagAngularDeprecationUI = "angularDeprecationUI"
-=======
 	// FlagInfluxdbSqlSupport
 	// Enable InfluxDB SQL query language support with new querying UI
 	FlagInfluxdbSqlSupport = "influxdbSqlSupport"
->>>>>>> 2ef334de
 )