// NOTE: This file was auto generated.  DO NOT EDIT DIRECTLY!
// To change feature flags, edit:
//  pkg/services/featuremgmt/registry.go
// Then run tests in:
//  pkg/services/featuremgmt/toggles_gen_test.go

package featuremgmt

const (
	// FlagTrimDefaults
	// Use cue schema to remove values that will be applied automatically
	FlagTrimDefaults = "trimDefaults"

	// FlagDisableEnvelopeEncryption
	// Disable envelope encryption (emergency only)
	FlagDisableEnvelopeEncryption = "disableEnvelopeEncryption"

	// FlagLiveServiceWebWorker
	// This will use a webworker thread to processes events rather than the main thread
	FlagLiveServiceWebWorker = "live-service-web-worker"

	// FlagQueryOverLive
	// Use Grafana Live WebSocket to execute backend queries
	FlagQueryOverLive = "queryOverLive"

	// FlagPanelTitleSearch
	// Search for dashboards using panel title
	FlagPanelTitleSearch = "panelTitleSearch"

	// FlagPublicDashboards
	// Enables public access to dashboards
	FlagPublicDashboards = "publicDashboards"

	// FlagPublicDashboardsEmailSharing
	// Enables public dashboard sharing to be restricted to only allowed emails
	FlagPublicDashboardsEmailSharing = "publicDashboardsEmailSharing"

	// FlagLokiExperimentalStreaming
	// Support new streaming approach for loki (prototype, needs special loki build)
	FlagLokiExperimentalStreaming = "lokiExperimentalStreaming"

	// FlagFeatureHighlights
	// Highlight Grafana Enterprise features
	FlagFeatureHighlights = "featureHighlights"

	// FlagMigrationLocking
	// Lock database during migrations
	FlagMigrationLocking = "migrationLocking"

	// FlagStorage
	// Configurable storage for dashboards, datasources, and resources
	FlagStorage = "storage"

	// FlagCorrelations
	// Correlations page
	FlagCorrelations = "correlations"

	// FlagDatasourceQueryMultiStatus
	// Introduce HTTP 207 Multi Status for api/ds/query
	FlagDatasourceQueryMultiStatus = "datasourceQueryMultiStatus"

	// FlagTraceToMetrics
	// Enable trace to metrics links
	FlagTraceToMetrics = "traceToMetrics"

	// FlagNewDBLibrary
	// Use jmoiron/sqlx rather than xorm for a few backend services
	FlagNewDBLibrary = "newDBLibrary"

	// FlagAutoMigrateOldPanels
	// Migrate old angular panels to supported versions (graph, table-old, worldmap, etc)
	FlagAutoMigrateOldPanels = "autoMigrateOldPanels"

	// FlagDisableAngular
	// Dynamic flag to disable angular at runtime. The preferred method is to set `angular_support_enabled` to `false` in the [security] settings, which allows you to change the state at runtime.
	FlagDisableAngular = "disableAngular"

	// FlagCanvasPanelNesting
	// Allow elements nesting
	FlagCanvasPanelNesting = "canvasPanelNesting"

	// FlagScenes
	// Experimental framework to build interactive dashboards
	FlagScenes = "scenes"

	// FlagDisableSecretsCompatibility
	// Disable duplicated secret storage in legacy tables
	FlagDisableSecretsCompatibility = "disableSecretsCompatibility"

	// FlagLogRequestsInstrumentedAsUnknown
	// Logs the path for requests that are instrumented as unknown
	FlagLogRequestsInstrumentedAsUnknown = "logRequestsInstrumentedAsUnknown"

	// FlagDataConnectionsConsole
	// Enables a new top-level page called Connections. This page is an experiment that provides a better experience when you install and configure data sources and other plugins.
	FlagDataConnectionsConsole = "dataConnectionsConsole"

	// FlagTopnav
	// Enables topnav support in external plugins. The new Grafana navigation cannot be disabled.
	FlagTopnav = "topnav"

	// FlagDockedMegaMenu
	// Enable support for a persistent (docked) navigation menu
	FlagDockedMegaMenu = "dockedMegaMenu"

	// FlagGrpcServer
	// Run the GRPC server
	FlagGrpcServer = "grpcServer"

	// FlagEntityStore
	// SQL-based entity store (requires storage flag also)
	FlagEntityStore = "entityStore"

	// FlagCloudWatchCrossAccountQuerying
	// Enables cross-account querying in CloudWatch datasources
	FlagCloudWatchCrossAccountQuerying = "cloudWatchCrossAccountQuerying"

	// FlagRedshiftAsyncQueryDataSupport
	// Enable async query data support for Redshift
	FlagRedshiftAsyncQueryDataSupport = "redshiftAsyncQueryDataSupport"

	// FlagAthenaAsyncQueryDataSupport
	// Enable async query data support for Athena
	FlagAthenaAsyncQueryDataSupport = "athenaAsyncQueryDataSupport"

	// FlagCloudwatchNewRegionsHandler
	// Refactor of /regions endpoint, no user-facing changes
	FlagCloudwatchNewRegionsHandler = "cloudwatchNewRegionsHandler"

	// FlagShowDashboardValidationWarnings
	// Show warnings when dashboards do not validate against the schema
	FlagShowDashboardValidationWarnings = "showDashboardValidationWarnings"

	// FlagMysqlAnsiQuotes
	// Use double quotes to escape keyword in a MySQL query
	FlagMysqlAnsiQuotes = "mysqlAnsiQuotes"

	// FlagAccessControlOnCall
	// Access control primitives for OnCall
	FlagAccessControlOnCall = "accessControlOnCall"

	// FlagNestedFolders
	// Enable folder nesting
	FlagNestedFolders = "nestedFolders"

	// FlagNestedFolderPicker
	// Enables the new folder picker to work with nested folders. Requires the nestedFolders feature flag
	FlagNestedFolderPicker = "nestedFolderPicker"

	// FlagAccessTokenExpirationCheck
	// Enable OAuth access_token expiration check and token refresh using the refresh_token
	FlagAccessTokenExpirationCheck = "accessTokenExpirationCheck"

	// FlagEmptyDashboardPage
	// Enable the redesigned user interface of a dashboard page that includes no panels
	FlagEmptyDashboardPage = "emptyDashboardPage"

	// FlagDisablePrometheusExemplarSampling
	// Disable Prometheus exemplar sampling
	FlagDisablePrometheusExemplarSampling = "disablePrometheusExemplarSampling"

	// FlagAlertingBacktesting
	// Rule backtesting API for alerting
	FlagAlertingBacktesting = "alertingBacktesting"

	// FlagEditPanelCSVDragAndDrop
	// Enables drag and drop for CSV and Excel files
	FlagEditPanelCSVDragAndDrop = "editPanelCSVDragAndDrop"

	// FlagAlertingNoNormalState
	// Stop maintaining state of alerts that are not firing
	FlagAlertingNoNormalState = "alertingNoNormalState"

	// FlagLogsContextDatasourceUi
	// Allow datasource to provide custom UI for context view
	FlagLogsContextDatasourceUi = "logsContextDatasourceUi"

	// FlagLokiQuerySplitting
	// Split large interval queries into subqueries with smaller time intervals
	FlagLokiQuerySplitting = "lokiQuerySplitting"

	// FlagLokiQuerySplittingConfig
	// Give users the option to configure split durations for Loki queries
	FlagLokiQuerySplittingConfig = "lokiQuerySplittingConfig"

	// FlagIndividualCookiePreferences
	// Support overriding cookie preferences per user
	FlagIndividualCookiePreferences = "individualCookiePreferences"

	// FlagGcomOnlyExternalOrgRoleSync
	// Prohibits a user from changing organization roles synced with Grafana Cloud auth provider
	FlagGcomOnlyExternalOrgRoleSync = "gcomOnlyExternalOrgRoleSync"

	// FlagPrometheusMetricEncyclopedia
	// Adds the metrics explorer component to the Prometheus query builder as an option in metric select
	FlagPrometheusMetricEncyclopedia = "prometheusMetricEncyclopedia"

	// FlagTimeSeriesTable
	// Enable time series table transformer &amp; sparkline cell type
	FlagTimeSeriesTable = "timeSeriesTable"

	// FlagPrometheusResourceBrowserCache
	// Displays browser caching options in Prometheus data source configuration
	FlagPrometheusResourceBrowserCache = "prometheusResourceBrowserCache"

	// FlagInfluxdbBackendMigration
	// Query InfluxDB InfluxQL without the proxy
	FlagInfluxdbBackendMigration = "influxdbBackendMigration"

	// FlagClientTokenRotation
	// Replaces the current in-request token rotation so that the client initiates the rotation
	FlagClientTokenRotation = "clientTokenRotation"

	// FlagPrometheusDataplane
	// Changes responses to from Prometheus to be compliant with the dataplane specification. In particular it sets the numeric Field.Name from &#39;Value&#39; to the value of the `__name__` label when present.
	FlagPrometheusDataplane = "prometheusDataplane"

	// FlagLokiMetricDataplane
	// Changes metric responses from Loki to be compliant with the dataplane specification.
	FlagLokiMetricDataplane = "lokiMetricDataplane"

	// FlagLokiLogsDataplane
	// Changes logs responses from Loki to be compliant with the dataplane specification.
	FlagLokiLogsDataplane = "lokiLogsDataplane"

	// FlagDataplaneFrontendFallback
	// Support dataplane contract field name change for transformations and field name matchers where the name is different
	FlagDataplaneFrontendFallback = "dataplaneFrontendFallback"

	// FlagDisableSSEDataplane
	// Disables dataplane specific processing in server side expressions.
	FlagDisableSSEDataplane = "disableSSEDataplane"

	// FlagAlertStateHistoryLokiSecondary
	// Enable Grafana to write alert state history to an external Loki instance in addition to Grafana annotations.
	FlagAlertStateHistoryLokiSecondary = "alertStateHistoryLokiSecondary"

	// FlagAlertingNotificationsPoliciesMatchingInstances
	// Enables the preview of matching instances for notification policies
	FlagAlertingNotificationsPoliciesMatchingInstances = "alertingNotificationsPoliciesMatchingInstances"

	// FlagAlertStateHistoryLokiPrimary
	// Enable a remote Loki instance as the primary source for state history reads.
	FlagAlertStateHistoryLokiPrimary = "alertStateHistoryLokiPrimary"

	// FlagAlertStateHistoryLokiOnly
	// Disable Grafana alerts from emitting annotations when a remote Loki instance is available.
	FlagAlertStateHistoryLokiOnly = "alertStateHistoryLokiOnly"

	// FlagUnifiedRequestLog
	// Writes error logs to the request logger
	FlagUnifiedRequestLog = "unifiedRequestLog"

	// FlagRenderAuthJWT
	// Uses JWT-based auth for rendering instead of relying on remote cache
	FlagRenderAuthJWT = "renderAuthJWT"

	// FlagExternalServiceAuth
	// Starts an OAuth2 authentication provider for external services
	FlagExternalServiceAuth = "externalServiceAuth"

	// FlagRefactorVariablesTimeRange
	// Refactor time range variables flow to reduce number of API calls made when query variables are chained
	FlagRefactorVariablesTimeRange = "refactorVariablesTimeRange"

	// FlagUseCachingService
	// When turned on, the new query and resource caching implementation using a wire service inject will be used in place of the previous middleware implementation
	FlagUseCachingService = "useCachingService"

	// FlagEnableElasticsearchBackendQuerying
	// Enable the processing of queries and responses in the Elasticsearch data source through backend
	FlagEnableElasticsearchBackendQuerying = "enableElasticsearchBackendQuerying"

	// FlagAdvancedDataSourcePicker
	// Enable a new data source picker with contextual information, recently used order and advanced mode
	FlagAdvancedDataSourcePicker = "advancedDataSourcePicker"

	// FlagFaroDatasourceSelector
	// Enable the data source selector within the Frontend Apps section of the Frontend Observability
	FlagFaroDatasourceSelector = "faroDatasourceSelector"

	// FlagEnableDatagridEditing
	// Enables the edit functionality in the datagrid panel
	FlagEnableDatagridEditing = "enableDatagridEditing"

	// FlagDataSourcePageHeader
	// Apply new pageHeader UI in data source edit page
	FlagDataSourcePageHeader = "dataSourcePageHeader"

	// FlagExtraThemes
	// Enables extra themes
	FlagExtraThemes = "extraThemes"

	// FlagLokiPredefinedOperations
	// Adds predefined query operations to Loki query editor
	FlagLokiPredefinedOperations = "lokiPredefinedOperations"

	// FlagPluginsFrontendSandbox
	// Enables the plugins frontend sandbox
	FlagPluginsFrontendSandbox = "pluginsFrontendSandbox"

	// FlagDashboardEmbed
	// Allow embedding dashboard for external use in Code editors
	FlagDashboardEmbed = "dashboardEmbed"

	// FlagFrontendSandboxMonitorOnly
	// Enables monitor only in the plugin frontend sandbox (if enabled)
	FlagFrontendSandboxMonitorOnly = "frontendSandboxMonitorOnly"

	// FlagSqlDatasourceDatabaseSelection
	// Enables previous SQL data source dataset dropdown behavior
	FlagSqlDatasourceDatabaseSelection = "sqlDatasourceDatabaseSelection"

	// FlagLokiFormatQuery
	// Enables the ability to format Loki queries
	FlagLokiFormatQuery = "lokiFormatQuery"

	// FlagCloudWatchLogsMonacoEditor
	// Enables the Monaco editor for CloudWatch Logs queries
	FlagCloudWatchLogsMonacoEditor = "cloudWatchLogsMonacoEditor"

	// FlagExploreScrollableLogsContainer
	// Improves the scrolling behavior of logs in Explore
	FlagExploreScrollableLogsContainer = "exploreScrollableLogsContainer"

	// FlagRecordedQueriesMulti
	// Enables writing multiple items from a single query within Recorded Queries
	FlagRecordedQueriesMulti = "recordedQueriesMulti"

	// FlagPluginsDynamicAngularDetectionPatterns
	// Enables fetching Angular detection patterns for plugins from GCOM and fallback to hardcoded ones
	FlagPluginsDynamicAngularDetectionPatterns = "pluginsDynamicAngularDetectionPatterns"

	// FlagVizAndWidgetSplit
	// Split panels between visualizations and widgets
	FlagVizAndWidgetSplit = "vizAndWidgetSplit"

	// FlagPrometheusIncrementalQueryInstrumentation
	// Adds RudderStack events to incremental queries
	FlagPrometheusIncrementalQueryInstrumentation = "prometheusIncrementalQueryInstrumentation"

	// FlagLogsExploreTableVisualisation
	// A table visualisation for logs in Explore
	FlagLogsExploreTableVisualisation = "logsExploreTableVisualisation"

	// FlagAwsDatasourcesTempCredentials
	// Support temporary security credentials in AWS plugins for Grafana Cloud customers
	FlagAwsDatasourcesTempCredentials = "awsDatasourcesTempCredentials"

	// FlagTransformationsRedesign
	// Enables the transformations redesign
	FlagTransformationsRedesign = "transformationsRedesign"

	// FlagToggleLabelsInLogsUI
	// Enable toggleable filters in log details view
	FlagToggleLabelsInLogsUI = "toggleLabelsInLogsUI"

	// FlagMlExpressions
	// Enable support for Machine Learning in server-side expressions
	FlagMlExpressions = "mlExpressions"

	// FlagTraceQLStreaming
	// Enables response streaming of TraceQL queries of the Tempo data source
	FlagTraceQLStreaming = "traceQLStreaming"

	// FlagMetricsSummary
	// Enables metrics summary queries in the Tempo data source
	FlagMetricsSummary = "metricsSummary"

	// FlagGrafanaAPIServer
	// Enable Kubernetes API Server for Grafana resources
	FlagGrafanaAPIServer = "grafanaAPIServer"

	// FlagFeatureToggleAdminPage
	// Enable admin page for managing feature toggles from the Grafana front-end
	FlagFeatureToggleAdminPage = "featureToggleAdminPage"

	// FlagAwsAsyncQueryCaching
	// Enable caching for async queries for Redshift and Athena. Requires that the `useCachingService` feature toggle is enabled and the datasource has caching and async query support enabled
	FlagAwsAsyncQueryCaching = "awsAsyncQueryCaching"

	// FlagSplitScopes
	// Support faster dashboard and folder search by splitting permission scopes into parts
	FlagSplitScopes = "splitScopes"

	// FlagAzureMonitorDataplane
	// Adds dataplane compliant frame metadata in the Azure Monitor datasource
	FlagAzureMonitorDataplane = "azureMonitorDataplane"

	// FlagPermissionsFilterRemoveSubquery
	// Alternative permission filter implementation that does not use subqueries for fetching the dashboard folder
	FlagPermissionsFilterRemoveSubquery = "permissionsFilterRemoveSubquery"

	// FlagPrometheusConfigOverhaulAuth
	// Update the Prometheus configuration page with the new auth component
	FlagPrometheusConfigOverhaulAuth = "prometheusConfigOverhaulAuth"

	// FlagConfigurableSchedulerTick
	// Enable changing the scheduler base interval via configuration option unified_alerting.scheduler_tick_interval
	FlagConfigurableSchedulerTick = "configurableSchedulerTick"

	// FlagInfluxdbSqlSupport
	// Enable InfluxDB SQL query language support with new querying UI
	FlagInfluxdbSqlSupport = "influxdbSqlSupport"

	// FlagNoBasicRole
	// Enables a new role that has no permissions by default
	FlagNoBasicRole = "noBasicRole"

	// FlagAlertingNoDataErrorExecution
	// Changes how Alerting state manager handles execution of NoData/Error
	FlagAlertingNoDataErrorExecution = "alertingNoDataErrorExecution"

	// FlagAngularDeprecationUI
	// Display new Angular deprecation-related UI features
	FlagAngularDeprecationUI = "angularDeprecationUI"

	// FlagDashgpt
	// Enable AI powered features in dashboards
	FlagDashgpt = "dashgpt"

	// FlagReportingRetries
	// Enables rendering retries for the reporting feature
	FlagReportingRetries = "reportingRetries"

	// FlagNewBrowseDashboards
	// New browse/manage dashboards UI
	FlagNewBrowseDashboards = "newBrowseDashboards"

	// FlagSseGroupByDatasource
	// Send query to the same datasource in a single request when using server side expressions
	FlagSseGroupByDatasource = "sseGroupByDatasource"

	// FlagRequestInstrumentationStatusSource
	// Include a status source label for request metrics and logs
	FlagRequestInstrumentationStatusSource = "requestInstrumentationStatusSource"

	// FlagLokiRunQueriesInParallel
	// Enables running Loki queries in parallel
	FlagLokiRunQueriesInParallel = "lokiRunQueriesInParallel"

	// FlagWargamesTesting
	// Placeholder feature flag for internal testing
	FlagWargamesTesting = "wargamesTesting"

	// FlagAlertingInsights
	// Show the new alerting insights landing page
	FlagAlertingInsights = "alertingInsights"

	// FlagExternalCorePlugins
	// Allow core plugins to be loaded as external
	FlagExternalCorePlugins = "externalCorePlugins"

	// FlagPluginsAPIMetrics
	// Sends metrics of public grafana packages usage by plugins
	FlagPluginsAPIMetrics = "pluginsAPIMetrics"

	// FlagHttpSLOLevels
	// Adds SLO level to http request metrics
	FlagHttpSLOLevels = "httpSLOLevels"

	// FlagIdForwarding
	// Generate signed id token for identity that can be forwarded to plugins and external services
	FlagIdForwarding = "idForwarding"

	// FlagCloudWatchWildCardDimensionValues
	// Fetches dimension values from CloudWatch to correctly label wildcard dimensions
	FlagCloudWatchWildCardDimensionValues = "cloudWatchWildCardDimensionValues"

	// FlagExternalServiceAccounts
	// Automatic service account and token setup for plugins
	FlagExternalServiceAccounts = "externalServiceAccounts"

	// FlagAlertingModifiedExport
	// Enables using UI for provisioned rules modification and export
	FlagAlertingModifiedExport = "alertingModifiedExport"

<<<<<<< HEAD
	// FlagTransformationsVariableSupport
	// Allows using variables in transformations
	FlagTransformationsVariableSupport = "transformationsVariableSupport"
=======
	// FlagEnableNativeHTTPHistogram
	// Enables native HTTP Histograms
	FlagEnableNativeHTTPHistogram = "enableNativeHTTPHistogram"
>>>>>>> 09e638cd
)<|MERGE_RESOLUTION|>--- conflicted
+++ resolved
@@ -475,13 +475,11 @@
 	// Enables using UI for provisioned rules modification and export
 	FlagAlertingModifiedExport = "alertingModifiedExport"
 
-<<<<<<< HEAD
+	// FlagEnableNativeHTTPHistogram
+	// Enables native HTTP Histograms
+	FlagEnableNativeHTTPHistogram = "enableNativeHTTPHistogram"
+
 	// FlagTransformationsVariableSupport
 	// Allows using variables in transformations
 	FlagTransformationsVariableSupport = "transformationsVariableSupport"
-=======
-	// FlagEnableNativeHTTPHistogram
-	// Enables native HTTP Histograms
-	FlagEnableNativeHTTPHistogram = "enableNativeHTTPHistogram"
->>>>>>> 09e638cd
 )