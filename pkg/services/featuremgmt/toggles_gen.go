// NOTE: This file was auto generated.  DO NOT EDIT DIRECTLY!
// To change feature flags, edit:
//  pkg/services/featuremgmt/registry.go
// Then run tests in:
//  pkg/services/featuremgmt/toggles_gen_test.go

package featuremgmt

const (
	// FlagDisableEnvelopeEncryption
	// Disable envelope encryption (emergency only)
	FlagDisableEnvelopeEncryption = "disableEnvelopeEncryption"

	// FlagLiveServiceWebWorker
	// This will use a webworker thread to processes events rather than the main thread
	FlagLiveServiceWebWorker = "live-service-web-worker"

	// FlagQueryOverLive
	// Use Grafana Live WebSocket to execute backend queries
	FlagQueryOverLive = "queryOverLive"

	// FlagPanelTitleSearch
	// Search for dashboards using panel title
	FlagPanelTitleSearch = "panelTitleSearch"

	// FlagPublicDashboards
	// [Deprecated] Public dashboards are now enabled by default; to disable them, use the configuration setting. This feature toggle will be removed in the next major version.
	FlagPublicDashboards = "publicDashboards"

	// FlagPublicDashboardsEmailSharing
	// Enables public dashboard sharing to be restricted to only allowed emails
	FlagPublicDashboardsEmailSharing = "publicDashboardsEmailSharing"

	// FlagPublicDashboardsScene
	// Enables public dashboard rendering using scenes
	FlagPublicDashboardsScene = "publicDashboardsScene"

	// FlagLokiExperimentalStreaming
	// Support new streaming approach for loki (prototype, needs special loki build)
	FlagLokiExperimentalStreaming = "lokiExperimentalStreaming"

	// FlagFeatureHighlights
	// Highlight Grafana Enterprise features
	FlagFeatureHighlights = "featureHighlights"

	// FlagStorage
	// Configurable storage for dashboards, datasources, and resources
	FlagStorage = "storage"

	// FlagCorrelations
	// Correlations page
	FlagCorrelations = "correlations"

	// FlagAutoMigrateOldPanels
	// Migrate old angular panels to supported versions (graph, table-old, worldmap, etc)
	FlagAutoMigrateOldPanels = "autoMigrateOldPanels"

	// FlagAutoMigrateGraphPanel
	// Migrate old graph panel to supported time series panel - broken out from autoMigrateOldPanels to enable granular tracking
	FlagAutoMigrateGraphPanel = "autoMigrateGraphPanel"

	// FlagAutoMigrateTablePanel
	// Migrate old table panel to supported table panel - broken out from autoMigrateOldPanels to enable granular tracking
	FlagAutoMigrateTablePanel = "autoMigrateTablePanel"

	// FlagAutoMigratePiechartPanel
	// Migrate old piechart panel to supported piechart panel - broken out from autoMigrateOldPanels to enable granular tracking
	FlagAutoMigratePiechartPanel = "autoMigratePiechartPanel"

	// FlagAutoMigrateWorldmapPanel
	// Migrate old worldmap panel to supported geomap panel - broken out from autoMigrateOldPanels to enable granular tracking
	FlagAutoMigrateWorldmapPanel = "autoMigrateWorldmapPanel"

	// FlagAutoMigrateStatPanel
	// Migrate old stat panel to supported stat panel - broken out from autoMigrateOldPanels to enable granular tracking
	FlagAutoMigrateStatPanel = "autoMigrateStatPanel"

	// FlagAutoMigrateXYChartPanel
	// Migrate old XYChart panel to new XYChart2 model
	FlagAutoMigrateXYChartPanel = "autoMigrateXYChartPanel"

	// FlagDisableAngular
	// Dynamic flag to disable angular at runtime. The preferred method is to set `angular_support_enabled` to `false` in the [security] settings, which allows you to change the state at runtime.
	FlagDisableAngular = "disableAngular"

	// FlagCanvasPanelNesting
	// Allow elements nesting
	FlagCanvasPanelNesting = "canvasPanelNesting"

	// FlagVizActions
	// Allow actions in visualizations
	FlagVizActions = "vizActions"

	// FlagDisableSecretsCompatibility
	// Disable duplicated secret storage in legacy tables
	FlagDisableSecretsCompatibility = "disableSecretsCompatibility"

	// FlagLogRequestsInstrumentedAsUnknown
	// Logs the path for requests that are instrumented as unknown
	FlagLogRequestsInstrumentedAsUnknown = "logRequestsInstrumentedAsUnknown"

	// FlagGrpcServer
	// Run the GRPC server
	FlagGrpcServer = "grpcServer"

	// FlagCloudWatchCrossAccountQuerying
	// Enables cross-account querying in CloudWatch datasources
	FlagCloudWatchCrossAccountQuerying = "cloudWatchCrossAccountQuerying"

	// FlagShowDashboardValidationWarnings
	// Show warnings when dashboards do not validate against the schema
	FlagShowDashboardValidationWarnings = "showDashboardValidationWarnings"

	// FlagMysqlAnsiQuotes
	// Use double quotes to escape keyword in a MySQL query
	FlagMysqlAnsiQuotes = "mysqlAnsiQuotes"

	// FlagMysqlParseTime
	// Ensure the parseTime flag is set for MySQL driver
	FlagMysqlParseTime = "mysqlParseTime"

	// FlagAccessControlOnCall
	// Access control primitives for OnCall
	FlagAccessControlOnCall = "accessControlOnCall"

	// FlagNestedFolders
	// Enable folder nesting
	FlagNestedFolders = "nestedFolders"

	// FlagAlertingBacktesting
	// Rule backtesting API for alerting
	FlagAlertingBacktesting = "alertingBacktesting"

	// FlagEditPanelCSVDragAndDrop
	// Enables drag and drop for CSV and Excel files
	FlagEditPanelCSVDragAndDrop = "editPanelCSVDragAndDrop"

	// FlagAlertingNoNormalState
	// Stop maintaining state of alerts that are not firing
	FlagAlertingNoNormalState = "alertingNoNormalState"

	// FlagLogsContextDatasourceUi
	// Allow datasource to provide custom UI for context view
	FlagLogsContextDatasourceUi = "logsContextDatasourceUi"

	// FlagLokiShardSplitting
	// Use stream shards to split queries into smaller subqueries
	FlagLokiShardSplitting = "lokiShardSplitting"

	// FlagLokiQuerySplitting
	// Split large interval queries into subqueries with smaller time intervals
	FlagLokiQuerySplitting = "lokiQuerySplitting"

	// FlagLokiQuerySplittingConfig
	// Give users the option to configure split durations for Loki queries
	FlagLokiQuerySplittingConfig = "lokiQuerySplittingConfig"

	// FlagIndividualCookiePreferences
	// Support overriding cookie preferences per user
	FlagIndividualCookiePreferences = "individualCookiePreferences"

	// FlagPrometheusMetricEncyclopedia
	// Adds the metrics explorer component to the Prometheus query builder as an option in metric select
	FlagPrometheusMetricEncyclopedia = "prometheusMetricEncyclopedia"

	// FlagInfluxdbBackendMigration
	// Query InfluxDB InfluxQL without the proxy
	FlagInfluxdbBackendMigration = "influxdbBackendMigration"

	// FlagInfluxqlStreamingParser
	// Enable streaming JSON parser for InfluxDB datasource InfluxQL query language
	FlagInfluxqlStreamingParser = "influxqlStreamingParser"

	// FlagInfluxdbRunQueriesInParallel
	// Enables running InfluxDB Influxql queries in parallel
	FlagInfluxdbRunQueriesInParallel = "influxdbRunQueriesInParallel"

	// FlagPrometheusRunQueriesInParallel
	// Enables running Prometheus queries in parallel
	FlagPrometheusRunQueriesInParallel = "prometheusRunQueriesInParallel"

	// FlagLokiMetricDataplane
	// Changes metric responses from Loki to be compliant with the dataplane specification.
	FlagLokiMetricDataplane = "lokiMetricDataplane"

	// FlagLokiLogsDataplane
	// Changes logs responses from Loki to be compliant with the dataplane specification.
	FlagLokiLogsDataplane = "lokiLogsDataplane"

	// FlagDataplaneFrontendFallback
	// Support dataplane contract field name change for transformations and field name matchers where the name is different
	FlagDataplaneFrontendFallback = "dataplaneFrontendFallback"

	// FlagDisableSSEDataplane
	// Disables dataplane specific processing in server side expressions.
	FlagDisableSSEDataplane = "disableSSEDataplane"

	// FlagAlertStateHistoryLokiSecondary
	// Enable Grafana to write alert state history to an external Loki instance in addition to Grafana annotations.
	FlagAlertStateHistoryLokiSecondary = "alertStateHistoryLokiSecondary"

	// FlagAlertStateHistoryLokiPrimary
	// Enable a remote Loki instance as the primary source for state history reads.
	FlagAlertStateHistoryLokiPrimary = "alertStateHistoryLokiPrimary"

	// FlagAlertStateHistoryLokiOnly
	// Disable Grafana alerts from emitting annotations when a remote Loki instance is available.
	FlagAlertStateHistoryLokiOnly = "alertStateHistoryLokiOnly"

	// FlagUnifiedRequestLog
	// Writes error logs to the request logger
	FlagUnifiedRequestLog = "unifiedRequestLog"

	// FlagRenderAuthJWT
	// Uses JWT-based auth for rendering instead of relying on remote cache
	FlagRenderAuthJWT = "renderAuthJWT"

	// FlagRefactorVariablesTimeRange
	// Refactor time range variables flow to reduce number of API calls made when query variables are chained
	FlagRefactorVariablesTimeRange = "refactorVariablesTimeRange"

	// FlagFaroDatasourceSelector
	// Enable the data source selector within the Frontend Apps section of the Frontend Observability
	FlagFaroDatasourceSelector = "faroDatasourceSelector"

	// FlagEnableDatagridEditing
	// Enables the edit functionality in the datagrid panel
	FlagEnableDatagridEditing = "enableDatagridEditing"

	// FlagExtraThemes
	// Enables extra themes
	FlagExtraThemes = "extraThemes"

	// FlagLokiPredefinedOperations
	// Adds predefined query operations to Loki query editor
	FlagLokiPredefinedOperations = "lokiPredefinedOperations"

	// FlagPluginsFrontendSandbox
	// Enables the plugins frontend sandbox
	FlagPluginsFrontendSandbox = "pluginsFrontendSandbox"

	// FlagFrontendSandboxMonitorOnly
	// Enables monitor only in the plugin frontend sandbox (if enabled)
	FlagFrontendSandboxMonitorOnly = "frontendSandboxMonitorOnly"

	// FlagPluginsDetailsRightPanel
	// Enables right panel for the plugins details page
	FlagPluginsDetailsRightPanel = "pluginsDetailsRightPanel"

	// FlagSqlDatasourceDatabaseSelection
	// Enables previous SQL data source dataset dropdown behavior
	FlagSqlDatasourceDatabaseSelection = "sqlDatasourceDatabaseSelection"

	// FlagRecordedQueriesMulti
	// Enables writing multiple items from a single query within Recorded Queries
	FlagRecordedQueriesMulti = "recordedQueriesMulti"

	// FlagLogsExploreTableVisualisation
	// A table visualisation for logs in Explore
	FlagLogsExploreTableVisualisation = "logsExploreTableVisualisation"

	// FlagAwsDatasourcesTempCredentials
	// Support temporary security credentials in AWS plugins for Grafana Cloud customers
	FlagAwsDatasourcesTempCredentials = "awsDatasourcesTempCredentials"

	// FlagTransformationsRedesign
	// Enables the transformations redesign
	FlagTransformationsRedesign = "transformationsRedesign"

	// FlagMlExpressions
	// Enable support for Machine Learning in server-side expressions
	FlagMlExpressions = "mlExpressions"

	// FlagTraceQLStreaming
	// Enables response streaming of TraceQL queries of the Tempo data source
	FlagTraceQLStreaming = "traceQLStreaming"

	// FlagMetricsSummary
	// Enables metrics summary queries in the Tempo data source
	FlagMetricsSummary = "metricsSummary"

	// FlagDatasourceAPIServers
	// Expose some datasources as apiservers.
	FlagDatasourceAPIServers = "datasourceAPIServers"

	// FlagGrafanaAPIServerWithExperimentalAPIs
	// Register experimental APIs with the k8s API server, including all datasources
	FlagGrafanaAPIServerWithExperimentalAPIs = "grafanaAPIServerWithExperimentalAPIs"

	// FlagGrafanaAPIServerEnsureKubectlAccess
	// Start an additional https handler and write kubectl options
	FlagGrafanaAPIServerEnsureKubectlAccess = "grafanaAPIServerEnsureKubectlAccess"

	// FlagFeatureToggleAdminPage
	// Enable admin page for managing feature toggles from the Grafana front-end. Grafana Cloud only.
	FlagFeatureToggleAdminPage = "featureToggleAdminPage"

	// FlagAwsAsyncQueryCaching
	// Enable caching for async queries for Redshift and Athena. Requires that the datasource has caching and async query support enabled
	FlagAwsAsyncQueryCaching = "awsAsyncQueryCaching"

	// FlagPermissionsFilterRemoveSubquery
	// Alternative permission filter implementation that does not use subqueries for fetching the dashboard folder
	FlagPermissionsFilterRemoveSubquery = "permissionsFilterRemoveSubquery"

	// FlagPrometheusConfigOverhaulAuth
	// Update the Prometheus configuration page with the new auth component
	FlagPrometheusConfigOverhaulAuth = "prometheusConfigOverhaulAuth"

	// FlagConfigurableSchedulerTick
	// Enable changing the scheduler base interval via configuration option unified_alerting.scheduler_tick_interval
	FlagConfigurableSchedulerTick = "configurableSchedulerTick"

	// FlagAlertingNoDataErrorExecution
	// Changes how Alerting state manager handles execution of NoData/Error
	FlagAlertingNoDataErrorExecution = "alertingNoDataErrorExecution"

	// FlagAngularDeprecationUI
	// Display Angular warnings in dashboards and panels
	FlagAngularDeprecationUI = "angularDeprecationUI"

	// FlagDashgpt
	// Enable AI powered features in dashboards
	FlagDashgpt = "dashgpt"

	// FlagAiGeneratedDashboardChanges
	// Enable AI powered features for dashboards to auto-summary changes when saving
	FlagAiGeneratedDashboardChanges = "aiGeneratedDashboardChanges"

	// FlagReportingRetries
	// Enables rendering retries for the reporting feature
	FlagReportingRetries = "reportingRetries"

	// FlagSseGroupByDatasource
	// Send query to the same datasource in a single request when using server side expressions. The `cloudWatchBatchQueries` feature toggle should be enabled if this used with CloudWatch.
	FlagSseGroupByDatasource = "sseGroupByDatasource"

	// FlagLibraryPanelRBAC
	// Enables RBAC support for library panels
	FlagLibraryPanelRBAC = "libraryPanelRBAC"

	// FlagLokiRunQueriesInParallel
	// Enables running Loki queries in parallel
	FlagLokiRunQueriesInParallel = "lokiRunQueriesInParallel"

	// FlagWargamesTesting
	// Placeholder feature flag for internal testing
	FlagWargamesTesting = "wargamesTesting"

	// FlagAlertingInsights
	// Show the new alerting insights landing page
	FlagAlertingInsights = "alertingInsights"

	// FlagExternalCorePlugins
	// Allow core plugins to be loaded as external
	FlagExternalCorePlugins = "externalCorePlugins"

	// FlagPluginsAPIMetrics
	// Sends metrics of public grafana packages usage by plugins
	FlagPluginsAPIMetrics = "pluginsAPIMetrics"

	// FlagExternalServiceAccounts
	// Automatic service account and token setup for plugins
	FlagExternalServiceAccounts = "externalServiceAccounts"

	// FlagPanelMonitoring
	// Enables panel monitoring through logs and measurements
	FlagPanelMonitoring = "panelMonitoring"

	// FlagEnableNativeHTTPHistogram
	// Enables native HTTP Histograms
	FlagEnableNativeHTTPHistogram = "enableNativeHTTPHistogram"

	// FlagDisableClassicHTTPHistogram
	// Disables classic HTTP Histogram (use with enableNativeHTTPHistogram)
	FlagDisableClassicHTTPHistogram = "disableClassicHTTPHistogram"

	// FlagFormatString
	// Enable format string transformer
	FlagFormatString = "formatString"

	// FlagTransformationsVariableSupport
	// Allows using variables in transformations
	FlagTransformationsVariableSupport = "transformationsVariableSupport"

	// FlagKubernetesPlaylists
	// Use the kubernetes API in the frontend for playlists, and route /api/playlist requests to k8s
	FlagKubernetesPlaylists = "kubernetesPlaylists"

	// FlagKubernetesSnapshots
	// Routes snapshot requests from /api to the /apis endpoint
	FlagKubernetesSnapshots = "kubernetesSnapshots"

	// FlagKubernetesDashboards
	// Use the kubernetes API in the frontend for dashboards
	FlagKubernetesDashboards = "kubernetesDashboards"

	// FlagKubernetesDashboardsAPI
	// Use the kubernetes API in the backend for dashboards
	FlagKubernetesDashboardsAPI = "kubernetesDashboardsAPI"

	// FlagKubernetesFolders
	// Use the kubernetes API in the frontend for folders, and route /api/folders requests to k8s
	FlagKubernetesFolders = "kubernetesFolders"

	// FlagGrafanaAPIServerTestingWithExperimentalAPIs
	// Facilitate integration testing of experimental APIs
	FlagGrafanaAPIServerTestingWithExperimentalAPIs = "grafanaAPIServerTestingWithExperimentalAPIs"

	// FlagDatasourceQueryTypes
	// Show query type endpoints in datasource API servers (currently hardcoded for testdata, expressions, and prometheus)
	FlagDatasourceQueryTypes = "datasourceQueryTypes"

	// FlagQueryService
	// Register /apis/query.grafana.app/ -- will eventually replace /api/ds/query
	FlagQueryService = "queryService"

	// FlagQueryServiceRewrite
	// Rewrite requests targeting /ds/query to the query service
	FlagQueryServiceRewrite = "queryServiceRewrite"

	// FlagQueryServiceFromUI
	// Routes requests to the new query service
	FlagQueryServiceFromUI = "queryServiceFromUI"

	// FlagCloudWatchBatchQueries
	// Runs CloudWatch metrics queries as separate batches
	FlagCloudWatchBatchQueries = "cloudWatchBatchQueries"

	// FlagRecoveryThreshold
	// Enables feature recovery threshold (aka hysteresis) for threshold server-side expression
	FlagRecoveryThreshold = "recoveryThreshold"

	// FlagLokiStructuredMetadata
	// Enables the loki data source to request structured metadata from the Loki server
	FlagLokiStructuredMetadata = "lokiStructuredMetadata"

	// FlagTeamHttpHeaders
	// Enables LBAC for datasources to apply LogQL filtering of logs to the client requests for users in teams
	FlagTeamHttpHeaders = "teamHttpHeaders"

	// FlagCachingOptimizeSerializationMemoryUsage
	// If enabled, the caching backend gradually serializes query responses for the cache, comparing against the configured `[caching]max_value_mb` value as it goes. This can can help prevent Grafana from running out of memory while attempting to cache very large query responses.
	FlagCachingOptimizeSerializationMemoryUsage = "cachingOptimizeSerializationMemoryUsage"

	// FlagPanelTitleSearchInV1
	// Enable searching for dashboards using panel title in search v1
	FlagPanelTitleSearchInV1 = "panelTitleSearchInV1"

	// FlagManagedPluginsInstall
	// Install managed plugins directly from plugins catalog
	FlagManagedPluginsInstall = "managedPluginsInstall"

	// FlagPrometheusPromQAIL
	// Prometheus and AI/ML to assist users in creating a query
	FlagPrometheusPromQAIL = "prometheusPromQAIL"

	// FlagPrometheusCodeModeMetricNamesSearch
	// Enables search for metric names in Code Mode, to improve performance when working with an enormous number of metric names
	FlagPrometheusCodeModeMetricNamesSearch = "prometheusCodeModeMetricNamesSearch"

	// FlagAddFieldFromCalculationStatFunctions
	// Add cumulative and window functions to the add field from calculation transformation
	FlagAddFieldFromCalculationStatFunctions = "addFieldFromCalculationStatFunctions"

	// FlagAlertmanagerRemoteSecondary
	// Enable Grafana to sync configuration and state with a remote Alertmanager.
	FlagAlertmanagerRemoteSecondary = "alertmanagerRemoteSecondary"

	// FlagAlertmanagerRemotePrimary
	// Enable Grafana to have a remote Alertmanager instance as the primary Alertmanager.
	FlagAlertmanagerRemotePrimary = "alertmanagerRemotePrimary"

	// FlagAlertmanagerRemoteOnly
	// Disable the internal Alertmanager and only use the external one defined.
	FlagAlertmanagerRemoteOnly = "alertmanagerRemoteOnly"

	// FlagAnnotationPermissionUpdate
	// Change the way annotation permissions work by scoping them to folders and dashboards.
	FlagAnnotationPermissionUpdate = "annotationPermissionUpdate"

	// FlagExtractFieldsNameDeduplication
	// Make sure extracted field names are unique in the dataframe
	FlagExtractFieldsNameDeduplication = "extractFieldsNameDeduplication"

	// FlagDashboardSceneForViewers
	// Enables dashboard rendering using Scenes for viewer roles
	FlagDashboardSceneForViewers = "dashboardSceneForViewers"

	// FlagDashboardSceneSolo
	// Enables rendering dashboards using scenes for solo panels
	FlagDashboardSceneSolo = "dashboardSceneSolo"

	// FlagDashboardScene
	// Enables dashboard rendering using scenes for all roles
	FlagDashboardScene = "dashboardScene"

	// FlagDashboardNewLayouts
	// Enables experimental new dashboard layouts
	FlagDashboardNewLayouts = "dashboardNewLayouts"

	// FlagPanelFilterVariable
	// Enables use of the `systemPanelFilterVar` variable to filter panels in a dashboard
	FlagPanelFilterVariable = "panelFilterVariable"

	// FlagPdfTables
	// Enables generating table data as PDF in reporting
	FlagPdfTables = "pdfTables"

	// FlagSsoSettingsApi
	// Enables the SSO settings API and the OAuth configuration UIs in Grafana
	FlagSsoSettingsApi = "ssoSettingsApi"

	// FlagCanvasPanelPanZoom
	// Allow pan and zoom in canvas panel
	FlagCanvasPanelPanZoom = "canvasPanelPanZoom"

	// FlagLogsInfiniteScrolling
	// Enables infinite scrolling for the Logs panel in Explore and Dashboards
	FlagLogsInfiniteScrolling = "logsInfiniteScrolling"

	// FlagExploreMetrics
	// Enables the new Explore Metrics core app
	FlagExploreMetrics = "exploreMetrics"

	// FlagAlertingSimplifiedRouting
	// Enables users to easily configure alert notifications by specifying a contact point directly when editing or creating an alert rule
	FlagAlertingSimplifiedRouting = "alertingSimplifiedRouting"

	// FlagLogRowsPopoverMenu
	// Enable filtering menu displayed when text of a log line is selected
	FlagLogRowsPopoverMenu = "logRowsPopoverMenu"

	// FlagPluginsSkipHostEnvVars
	// Disables passing host environment variable to plugin processes
	FlagPluginsSkipHostEnvVars = "pluginsSkipHostEnvVars"

	// FlagTableSharedCrosshair
	// Enables shared crosshair in table panel
	FlagTableSharedCrosshair = "tableSharedCrosshair"

	// FlagRegressionTransformation
	// Enables regression analysis transformation
	FlagRegressionTransformation = "regressionTransformation"

	// FlagLokiQueryHints
	// Enables query hints for Loki
	FlagLokiQueryHints = "lokiQueryHints"

	// FlagKubernetesFeatureToggles
	// Use the kubernetes API for feature toggle management in the frontend
	FlagKubernetesFeatureToggles = "kubernetesFeatureToggles"

	// FlagCloudRBACRoles
	// Enabled grafana cloud specific RBAC roles
	FlagCloudRBACRoles = "cloudRBACRoles"

	// FlagAlertingQueryOptimization
	// Optimizes eligible queries in order to reduce load on datasources
	FlagAlertingQueryOptimization = "alertingQueryOptimization"

	// FlagNewFolderPicker
	// Enables the nested folder picker without having nested folders enabled
	FlagNewFolderPicker = "newFolderPicker"

	// FlagJitterAlertRulesWithinGroups
	// Distributes alert rule evaluations more evenly over time, including spreading out rules within the same group
	FlagJitterAlertRulesWithinGroups = "jitterAlertRulesWithinGroups"

	// FlagOnPremToCloudMigrations
	// Enable the Grafana Migration Assistant, which helps you easily migrate on-prem dashboards, folders, and data source configurations to your Grafana Cloud stack.
	FlagOnPremToCloudMigrations = "onPremToCloudMigrations"

	// FlagOnPremToCloudMigrationsAlerts
	// Enables the migration of alerts and its child resources to your Grafana Cloud stack. Requires `onPremToCloudMigrations` to be enabled in conjunction.
	FlagOnPremToCloudMigrationsAlerts = "onPremToCloudMigrationsAlerts"

	// FlagAlertingSaveStatePeriodic
	// Writes the state periodically to the database, asynchronous to rule evaluation
	FlagAlertingSaveStatePeriodic = "alertingSaveStatePeriodic"

	// FlagPromQLScope
	// In-development feature that will allow injection of labels into prometheus queries.
	FlagPromQLScope = "promQLScope"

	// FlagSqlExpressions
	// Enables using SQL and DuckDB functions as Expressions.
	FlagSqlExpressions = "sqlExpressions"

	// FlagNodeGraphDotLayout
	// Changed the layout algorithm for the node graph
	FlagNodeGraphDotLayout = "nodeGraphDotLayout"

	// FlagGroupToNestedTableTransformation
	// Enables the group to nested table transformation
	FlagGroupToNestedTableTransformation = "groupToNestedTableTransformation"

	// FlagNewPDFRendering
	// New implementation for the dashboard-to-PDF rendering
	FlagNewPDFRendering = "newPDFRendering"

	// FlagTlsMemcached
	// Use TLS-enabled memcached in the enterprise caching feature
	FlagTlsMemcached = "tlsMemcached"

	// FlagKubernetesAggregator
	// Enable grafana&#39;s embedded kube-aggregator
	FlagKubernetesAggregator = "kubernetesAggregator"

	// FlagExpressionParser
	// Enable new expression parser
	FlagExpressionParser = "expressionParser"

	// FlagGroupByVariable
	// Enable groupBy variable support in scenes dashboards
	FlagGroupByVariable = "groupByVariable"

	// FlagAuthAPIAccessTokenAuth
	// Enables the use of Auth API access tokens for authentication
	FlagAuthAPIAccessTokenAuth = "authAPIAccessTokenAuth"

	// FlagScopeFilters
	// Enables the use of scope filters in Grafana
	FlagScopeFilters = "scopeFilters"

	// FlagSsoSettingsSAML
	// Use the new SSO Settings API to configure the SAML connector
	FlagSsoSettingsSAML = "ssoSettingsSAML"

	// FlagOauthRequireSubClaim
	// Require that sub claims is present in oauth tokens.
	FlagOauthRequireSubClaim = "oauthRequireSubClaim"

	// FlagNewDashboardWithFiltersAndGroupBy
	// Enables filters and group by variables on all new dashboards. Variables are added only if default data source supports filtering.
	FlagNewDashboardWithFiltersAndGroupBy = "newDashboardWithFiltersAndGroupBy"

	// FlagCloudWatchNewLabelParsing
	// Updates CloudWatch label parsing to be more accurate
	FlagCloudWatchNewLabelParsing = "cloudWatchNewLabelParsing"

	// FlagAccessActionSets
	// Introduces action sets for resource permissions. Also ensures that all folder editors and admins can create subfolders without needing any additional permissions.
	FlagAccessActionSets = "accessActionSets"

	// FlagDisableNumericMetricsSortingInExpressions
	// In server-side expressions, disable the sorting of numeric-kind metrics by their metric name or labels.
	FlagDisableNumericMetricsSortingInExpressions = "disableNumericMetricsSortingInExpressions"

	// FlagGrafanaManagedRecordingRules
	// Enables Grafana-managed recording rules.
	FlagGrafanaManagedRecordingRules = "grafanaManagedRecordingRules"

	// FlagQueryLibrary
	// Enables Query Library feature in Explore
	FlagQueryLibrary = "queryLibrary"

	// FlagLogsExploreTableDefaultVisualization
	// Sets the logs table as default visualisation in logs explore
	FlagLogsExploreTableDefaultVisualization = "logsExploreTableDefaultVisualization"

	// FlagNewDashboardSharingComponent
	// Enables the new sharing drawer design
	FlagNewDashboardSharingComponent = "newDashboardSharingComponent"

	// FlagAlertingListViewV2
	// Enables the new alert list view design
	FlagAlertingListViewV2 = "alertingListViewV2"

	// FlagNotificationBanner
	// Enables the notification banner UI and API
	FlagNotificationBanner = "notificationBanner"

	// FlagDashboardRestore
	// Enables deleted dashboard restore feature
	FlagDashboardRestore = "dashboardRestore"

	// FlagDatasourceProxyDisableRBAC
	// Disables applying a plugin route&#39;s ReqAction field to authorization
	FlagDatasourceProxyDisableRBAC = "datasourceProxyDisableRBAC"

	// FlagAlertingDisableSendAlertsExternal
	// Disables the ability to send alerts to an external Alertmanager datasource.
	FlagAlertingDisableSendAlertsExternal = "alertingDisableSendAlertsExternal"

	// FlagPreserveDashboardStateWhenNavigating
	// Enables possibility to preserve dashboard variables and time range when navigating between dashboards
	FlagPreserveDashboardStateWhenNavigating = "preserveDashboardStateWhenNavigating"

	// FlagAlertingCentralAlertHistory
	// Enables the new central alert history.
	FlagAlertingCentralAlertHistory = "alertingCentralAlertHistory"

	// FlagPluginProxyPreserveTrailingSlash
	// Preserve plugin proxy trailing slash.
	FlagPluginProxyPreserveTrailingSlash = "pluginProxyPreserveTrailingSlash"

	// FlagSqlQuerybuilderFunctionParameters
	// Enables SQL query builder function parameters
	FlagSqlQuerybuilderFunctionParameters = "sqlQuerybuilderFunctionParameters"

	// FlagAzureMonitorPrometheusExemplars
	// Allows configuration of Azure Monitor as a data source that can provide Prometheus exemplars
	FlagAzureMonitorPrometheusExemplars = "azureMonitorPrometheusExemplars"

	// FlagPinNavItems
	// Enables pinning of nav items
	FlagPinNavItems = "pinNavItems"

	// FlagAuthZGRPCServer
	// Enables the gRPC server for authorization
	FlagAuthZGRPCServer = "authZGRPCServer"

	// FlagOpenSearchBackendFlowEnabled
	// Enables the backend query flow for Open Search datasource plugin
	FlagOpenSearchBackendFlowEnabled = "openSearchBackendFlowEnabled"

	// FlagSsoSettingsLDAP
	// Use the new SSO Settings API to configure LDAP
	FlagSsoSettingsLDAP = "ssoSettingsLDAP"

	// FlagFailWrongDSUID
	// Throws an error if a datasource has an invalid UIDs
	FlagFailWrongDSUID = "failWrongDSUID"

	// FlagZanzana
	// Use openFGA as authorization engine.
	FlagZanzana = "zanzana"

	// FlagReloadDashboardsOnParamsChange
	// Enables reload of dashboards on scopes, time range and variables changes
	FlagReloadDashboardsOnParamsChange = "reloadDashboardsOnParamsChange"

	// FlagEnableScopesInMetricsExplore
	// Enables the scopes usage in Metrics Explore
	FlagEnableScopesInMetricsExplore = "enableScopesInMetricsExplore"

	// FlagAlertingApiServer
	// Register Alerting APIs with the K8s API server
	FlagAlertingApiServer = "alertingApiServer"

	// FlagCloudWatchRoundUpEndTime
	// Round up end time for metric queries to the next minute to avoid missing data
	FlagCloudWatchRoundUpEndTime = "cloudWatchRoundUpEndTime"

	// FlagCloudwatchMetricInsightsCrossAccount
	// Enables cross account observability for Cloudwatch Metric Insights query builder
	FlagCloudwatchMetricInsightsCrossAccount = "cloudwatchMetricInsightsCrossAccount"

	// FlagPrometheusAzureOverrideAudience
	// Deprecated. Allow override default AAD audience for Azure Prometheus endpoint. Enabled by default. This feature should no longer be used and will be removed in the future.
	FlagPrometheusAzureOverrideAudience = "prometheusAzureOverrideAudience"

	// FlagAlertingFilterV2
	// Enable the new alerting search experience
	FlagAlertingFilterV2 = "alertingFilterV2"

	// FlagDataplaneAggregator
	// Enable grafana dataplane aggregator
	FlagDataplaneAggregator = "dataplaneAggregator"

	// FlagNewFiltersUI
	// Enables new combobox style UI for the Ad hoc filters variable in scenes architecture
	FlagNewFiltersUI = "newFiltersUI"

	// FlagLokiSendDashboardPanelNames
	// Send dashboard and panel names to Loki when querying
	FlagLokiSendDashboardPanelNames = "lokiSendDashboardPanelNames"

	// FlagAlertingPrometheusRulesPrimary
	// Uses Prometheus rules as the primary source of truth for ruler-enabled data sources
	FlagAlertingPrometheusRulesPrimary = "alertingPrometheusRulesPrimary"

	// FlagSingleTopNav
	// Unifies the top search bar and breadcrumb bar into one
	FlagSingleTopNav = "singleTopNav"

	// FlagExploreLogsShardSplitting
	// Used in Explore Logs to split queries into multiple queries based on the number of shards
	FlagExploreLogsShardSplitting = "exploreLogsShardSplitting"

	// FlagExploreLogsAggregatedMetrics
	// Used in Explore Logs to query by aggregated metrics
	FlagExploreLogsAggregatedMetrics = "exploreLogsAggregatedMetrics"

	// FlagExploreLogsLimitedTimeRange
	// Used in Explore Logs to limit the time range
	FlagExploreLogsLimitedTimeRange = "exploreLogsLimitedTimeRange"

	// FlagHomeSetupGuide
	// Used in Home for users who want to return to the onboarding flow or quickly find popular config pages
	FlagHomeSetupGuide = "homeSetupGuide"

	// FlagAppPlatformGrpcClientAuth
	// Enables the gRPC client to authenticate with the App Platform by using ID &amp; access tokens
	FlagAppPlatformGrpcClientAuth = "appPlatformGrpcClientAuth"

	// FlagAppSidecar
	// Enable the app sidecar feature that allows rendering 2 apps at the same time
	FlagAppSidecar = "appSidecar"

	// FlagGroupAttributeSync
	// Enable the groupsync extension for managing Group Attribute Sync feature
	FlagGroupAttributeSync = "groupAttributeSync"

	// FlagAlertingQueryAndExpressionsStepMode
	// Enables step mode for alerting queries and expressions
	FlagAlertingQueryAndExpressionsStepMode = "alertingQueryAndExpressionsStepMode"

	// FlagImprovedExternalSessionHandling
	// Enable improved support for external sessions in Grafana
	FlagImprovedExternalSessionHandling = "improvedExternalSessionHandling"

	// FlagUseSessionStorageForRedirection
	// Use session storage for handling the redirection after login
	FlagUseSessionStorageForRedirection = "useSessionStorageForRedirection"

	// FlagRolePickerDrawer
	// Enables the new role picker drawer design
	FlagRolePickerDrawer = "rolePickerDrawer"

	// FlagUnifiedStorageSearch
	// Enable unified storage search
	FlagUnifiedStorageSearch = "unifiedStorageSearch"

	// FlagPluginsSriChecks
	// Enables SRI checks for plugin assets
	FlagPluginsSriChecks = "pluginsSriChecks"

	// FlagUnifiedStorageBigObjectsSupport
	// Enables to save big objects in blob storage
	FlagUnifiedStorageBigObjectsSupport = "unifiedStorageBigObjectsSupport"

	// FlagTimeRangeProvider
	// Enables time pickers sync
	FlagTimeRangeProvider = "timeRangeProvider"

	// FlagPrometheusUsesCombobox
	// Use new combobox component for Prometheus query editor
	FlagPrometheusUsesCombobox = "prometheusUsesCombobox"

	// FlagAzureMonitorDisableLogLimit
	// Disables the log limit restriction for Azure Monitor when true. The limit is enabled by default.
	FlagAzureMonitorDisableLogLimit = "azureMonitorDisableLogLimit"

	// FlagPreinstallAutoUpdate
	// Enables automatic updates for pre-installed plugins
	FlagPreinstallAutoUpdate = "preinstallAutoUpdate"

	// FlagDashboardSchemaV2
	// Enables the new dashboard schema version 2, implementing changes necessary for dynamic dashboards and dashboards as code.
	FlagDashboardSchemaV2 = "dashboardSchemaV2"

	// FlagPlaylistsWatcher
	// Enables experimental watcher for playlists
	FlagPlaylistsWatcher = "playlistsWatcher"

	// FlagExploreMetricsRelatedLogs
	// Display Related Logs in Explore Metrics
	FlagExploreMetricsRelatedLogs = "exploreMetricsRelatedLogs"

	// FlagEnableExtensionsAdminPage
	// Enables the extension admin page regardless of development mode
	FlagEnableExtensionsAdminPage = "enableExtensionsAdminPage"

<<<<<<< HEAD
	// FlagUseReportRawTimeRange
	// Uses the original report time range instead of making an absolute transformation
	FlagUseReportRawTimeRange = "useReportRawTimeRange"
=======
	// FlagZipkinBackendMigration
	// Enables querying Zipkin data source without the proxy
	FlagZipkinBackendMigration = "zipkinBackendMigration"

	// FlagEnableSCIM
	// Enables SCIM support for user and group management
	FlagEnableSCIM = "enableSCIM"
>>>>>>> 6bfb24c7
)<|MERGE_RESOLUTION|>--- conflicted
+++ resolved
@@ -863,17 +863,15 @@
 	// Enables the extension admin page regardless of development mode
 	FlagEnableExtensionsAdminPage = "enableExtensionsAdminPage"
 
-<<<<<<< HEAD
+	// FlagZipkinBackendMigration
+	// Enables querying Zipkin data source without the proxy
+	FlagZipkinBackendMigration = "zipkinBackendMigration"
+
+	// FlagEnableSCIM
+	// Enables SCIM support for user and group management
+	FlagEnableSCIM = "enableSCIM"
+
 	// FlagUseReportRawTimeRange
 	// Uses the original report time range instead of making an absolute transformation
 	FlagUseReportRawTimeRange = "useReportRawTimeRange"
-=======
-	// FlagZipkinBackendMigration
-	// Enables querying Zipkin data source without the proxy
-	FlagZipkinBackendMigration = "zipkinBackendMigration"
-
-	// FlagEnableSCIM
-	// Enables SCIM support for user and group management
-	FlagEnableSCIM = "enableSCIM"
->>>>>>> 6bfb24c7
 )