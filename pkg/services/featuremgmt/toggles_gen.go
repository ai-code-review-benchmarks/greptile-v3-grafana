--- conflicted
+++ resolved
@@ -743,29 +743,27 @@
 	// Exposes a new &#39;one of&#39; operator for ad-hoc filters. This operator allows users to filter by multiple values in a single filter.
 	FlagAdhocFilterOneOf = "adhocFilterOneOf"
 
-<<<<<<< HEAD
+	// FlagLokiSendDashboardPanelNames
+	// Send dashboard and panel names to Loki when querying
+	FlagLokiSendDashboardPanelNames = "lokiSendDashboardPanelNames"
+
+	// FlagSingleTopNav
+	// Unifies the top search bar and breadcrumb bar into one
+	FlagSingleTopNav = "singleTopNav"
+
+	// FlagExploreLogsShardSplitting
+	// Used in Explore Logs to split queries into multiple queries based on the number of shards
+	FlagExploreLogsShardSplitting = "exploreLogsShardSplitting"
+
+	// FlagExploreLogsAggregatedMetrics
+	// Used in Explore Logs to query by aggregated metrics
+	FlagExploreLogsAggregatedMetrics = "exploreLogsAggregatedMetrics"
+
+	// FlagExploreLogsLimitedTimeRange
+	// Used in Explore Logs to limit the time range
+	FlagExploreLogsLimitedTimeRange = "exploreLogsLimitedTimeRange"
+
 	// FlagAppSidecar
 	// Enable the app sidecar feature that allows rendering 2 apps at the same time
 	FlagAppSidecar = "appSidecar"
-=======
-	// FlagLokiSendDashboardPanelNames
-	// Send dashboard and panel names to Loki when querying
-	FlagLokiSendDashboardPanelNames = "lokiSendDashboardPanelNames"
-
-	// FlagSingleTopNav
-	// Unifies the top search bar and breadcrumb bar into one
-	FlagSingleTopNav = "singleTopNav"
-
-	// FlagExploreLogsShardSplitting
-	// Used in Explore Logs to split queries into multiple queries based on the number of shards
-	FlagExploreLogsShardSplitting = "exploreLogsShardSplitting"
-
-	// FlagExploreLogsAggregatedMetrics
-	// Used in Explore Logs to query by aggregated metrics
-	FlagExploreLogsAggregatedMetrics = "exploreLogsAggregatedMetrics"
-
-	// FlagExploreLogsLimitedTimeRange
-	// Used in Explore Logs to limit the time range
-	FlagExploreLogsLimitedTimeRange = "exploreLogsLimitedTimeRange"
->>>>>>> f670cf79
 )