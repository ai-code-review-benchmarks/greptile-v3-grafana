// NOTE: This file was auto generated.  DO NOT EDIT DIRECTLY!
// To change feature flags, edit:
//  pkg/services/featuremgmt/registry.go
// Then run tests in:
//  pkg/services/featuremgmt/toggles_gen_test.go

package featuremgmt

const (
	// FlagDisableEnvelopeEncryption
	// Disable envelope encryption (emergency only)
	FlagDisableEnvelopeEncryption = "disableEnvelopeEncryption"

	// FlagLiveServiceWebWorker
	// This will use a webworker thread to processes events rather than the main thread
	FlagLiveServiceWebWorker = "live-service-web-worker"

	// FlagQueryOverLive
	// Use Grafana Live WebSocket to execute backend queries
	FlagQueryOverLive = "queryOverLive"

	// FlagPanelTitleSearch
	// Search for dashboards using panel title
	FlagPanelTitleSearch = "panelTitleSearch"

	// FlagPublicDashboards
	// [Deprecated] Public dashboards are now enabled by default; to disable them, use the configuration setting. This feature toggle will be removed in the next major version.
	FlagPublicDashboards = "publicDashboards"

	// FlagPublicDashboardsEmailSharing
	// Enables public dashboard sharing to be restricted to only allowed emails
	FlagPublicDashboardsEmailSharing = "publicDashboardsEmailSharing"

	// FlagPublicDashboardsScene
	// Enables public dashboard rendering using scenes
	FlagPublicDashboardsScene = "publicDashboardsScene"

	// FlagLokiExperimentalStreaming
	// Support new streaming approach for loki (prototype, needs special loki build)
	FlagLokiExperimentalStreaming = "lokiExperimentalStreaming"

	// FlagFeatureHighlights
	// Highlight Grafana Enterprise features
	FlagFeatureHighlights = "featureHighlights"

	// FlagStorage
	// Configurable storage for dashboards, datasources, and resources
	FlagStorage = "storage"

	// FlagCorrelations
	// Correlations page
	FlagCorrelations = "correlations"

	// FlagAutoMigrateOldPanels
	// Migrate old angular panels to supported versions (graph, table-old, worldmap, etc)
	FlagAutoMigrateOldPanels = "autoMigrateOldPanels"

	// FlagAutoMigrateGraphPanel
	// Migrate old graph panel to supported time series panel - broken out from autoMigrateOldPanels to enable granular tracking
	FlagAutoMigrateGraphPanel = "autoMigrateGraphPanel"

	// FlagAutoMigrateTablePanel
	// Migrate old table panel to supported table panel - broken out from autoMigrateOldPanels to enable granular tracking
	FlagAutoMigrateTablePanel = "autoMigrateTablePanel"

	// FlagAutoMigratePiechartPanel
	// Migrate old piechart panel to supported piechart panel - broken out from autoMigrateOldPanels to enable granular tracking
	FlagAutoMigratePiechartPanel = "autoMigratePiechartPanel"

	// FlagAutoMigrateWorldmapPanel
	// Migrate old worldmap panel to supported geomap panel - broken out from autoMigrateOldPanels to enable granular tracking
	FlagAutoMigrateWorldmapPanel = "autoMigrateWorldmapPanel"

	// FlagAutoMigrateStatPanel
	// Migrate old stat panel to supported stat panel - broken out from autoMigrateOldPanels to enable granular tracking
	FlagAutoMigrateStatPanel = "autoMigrateStatPanel"

	// FlagAutoMigrateXYChartPanel
	// Migrate old XYChart panel to new XYChart2 model
	FlagAutoMigrateXYChartPanel = "autoMigrateXYChartPanel"

	// FlagDisableAngular
	// Dynamic flag to disable angular at runtime. The preferred method is to set `angular_support_enabled` to `false` in the [security] settings, which allows you to change the state at runtime.
	FlagDisableAngular = "disableAngular"

	// FlagCanvasPanelNesting
	// Allow elements nesting
	FlagCanvasPanelNesting = "canvasPanelNesting"

	// FlagVizActions
	// Allow actions in visualizations
	FlagVizActions = "vizActions"

	// FlagDisableSecretsCompatibility
	// Disable duplicated secret storage in legacy tables
	FlagDisableSecretsCompatibility = "disableSecretsCompatibility"

	// FlagLogRequestsInstrumentedAsUnknown
	// Logs the path for requests that are instrumented as unknown
	FlagLogRequestsInstrumentedAsUnknown = "logRequestsInstrumentedAsUnknown"

	// FlagTopnav
	// Enables topnav support in external plugins. The new Grafana navigation cannot be disabled.
	FlagTopnav = "topnav"

	// FlagGrpcServer
	// Run the GRPC server
	FlagGrpcServer = "grpcServer"

	// FlagCloudWatchCrossAccountQuerying
	// Enables cross-account querying in CloudWatch datasources
	FlagCloudWatchCrossAccountQuerying = "cloudWatchCrossAccountQuerying"

	// FlagShowDashboardValidationWarnings
	// Show warnings when dashboards do not validate against the schema
	FlagShowDashboardValidationWarnings = "showDashboardValidationWarnings"

	// FlagMysqlAnsiQuotes
	// Use double quotes to escape keyword in a MySQL query
	FlagMysqlAnsiQuotes = "mysqlAnsiQuotes"

	// FlagMysqlParseTime
	// Ensure the parseTime flag is set for MySQL driver
	FlagMysqlParseTime = "mysqlParseTime"

	// FlagAccessControlOnCall
	// Access control primitives for OnCall
	FlagAccessControlOnCall = "accessControlOnCall"

	// FlagNestedFolders
	// Enable folder nesting
	FlagNestedFolders = "nestedFolders"

	// FlagAlertingBacktesting
	// Rule backtesting API for alerting
	FlagAlertingBacktesting = "alertingBacktesting"

	// FlagEditPanelCSVDragAndDrop
	// Enables drag and drop for CSV and Excel files
	FlagEditPanelCSVDragAndDrop = "editPanelCSVDragAndDrop"

	// FlagAlertingNoNormalState
	// Stop maintaining state of alerts that are not firing
	FlagAlertingNoNormalState = "alertingNoNormalState"

	// FlagLogsContextDatasourceUi
	// Allow datasource to provide custom UI for context view
	FlagLogsContextDatasourceUi = "logsContextDatasourceUi"

	// FlagLokiQuerySplitting
	// Split large interval queries into subqueries with smaller time intervals
	FlagLokiQuerySplitting = "lokiQuerySplitting"

	// FlagLokiQuerySplittingConfig
	// Give users the option to configure split durations for Loki queries
	FlagLokiQuerySplittingConfig = "lokiQuerySplittingConfig"

	// FlagIndividualCookiePreferences
	// Support overriding cookie preferences per user
	FlagIndividualCookiePreferences = "individualCookiePreferences"

	// FlagPrometheusMetricEncyclopedia
	// Adds the metrics explorer component to the Prometheus query builder as an option in metric select
	FlagPrometheusMetricEncyclopedia = "prometheusMetricEncyclopedia"

	// FlagInfluxdbBackendMigration
	// Query InfluxDB InfluxQL without the proxy
	FlagInfluxdbBackendMigration = "influxdbBackendMigration"

	// FlagInfluxqlStreamingParser
	// Enable streaming JSON parser for InfluxDB datasource InfluxQL query language
	FlagInfluxqlStreamingParser = "influxqlStreamingParser"

	// FlagInfluxdbRunQueriesInParallel
	// Enables running InfluxDB Influxql queries in parallel
	FlagInfluxdbRunQueriesInParallel = "influxdbRunQueriesInParallel"

	// FlagPrometheusRunQueriesInParallel
	// Enables running Prometheus queries in parallel
	FlagPrometheusRunQueriesInParallel = "prometheusRunQueriesInParallel"

	// FlagLokiMetricDataplane
	// Changes metric responses from Loki to be compliant with the dataplane specification.
	FlagLokiMetricDataplane = "lokiMetricDataplane"

	// FlagLokiLogsDataplane
	// Changes logs responses from Loki to be compliant with the dataplane specification.
	FlagLokiLogsDataplane = "lokiLogsDataplane"

	// FlagDataplaneFrontendFallback
	// Support dataplane contract field name change for transformations and field name matchers where the name is different
	FlagDataplaneFrontendFallback = "dataplaneFrontendFallback"

	// FlagDisableSSEDataplane
	// Disables dataplane specific processing in server side expressions.
	FlagDisableSSEDataplane = "disableSSEDataplane"

	// FlagAlertStateHistoryLokiSecondary
	// Enable Grafana to write alert state history to an external Loki instance in addition to Grafana annotations.
	FlagAlertStateHistoryLokiSecondary = "alertStateHistoryLokiSecondary"

	// FlagAlertStateHistoryLokiPrimary
	// Enable a remote Loki instance as the primary source for state history reads.
	FlagAlertStateHistoryLokiPrimary = "alertStateHistoryLokiPrimary"

	// FlagAlertStateHistoryLokiOnly
	// Disable Grafana alerts from emitting annotations when a remote Loki instance is available.
	FlagAlertStateHistoryLokiOnly = "alertStateHistoryLokiOnly"

	// FlagUnifiedRequestLog
	// Writes error logs to the request logger
	FlagUnifiedRequestLog = "unifiedRequestLog"

	// FlagRenderAuthJWT
	// Uses JWT-based auth for rendering instead of relying on remote cache
	FlagRenderAuthJWT = "renderAuthJWT"

	// FlagRefactorVariablesTimeRange
	// Refactor time range variables flow to reduce number of API calls made when query variables are chained
	FlagRefactorVariablesTimeRange = "refactorVariablesTimeRange"

	// FlagFaroDatasourceSelector
	// Enable the data source selector within the Frontend Apps section of the Frontend Observability
	FlagFaroDatasourceSelector = "faroDatasourceSelector"

	// FlagEnableDatagridEditing
	// Enables the edit functionality in the datagrid panel
	FlagEnableDatagridEditing = "enableDatagridEditing"

	// FlagExtraThemes
	// Enables extra themes
	FlagExtraThemes = "extraThemes"

	// FlagLokiPredefinedOperations
	// Adds predefined query operations to Loki query editor
	FlagLokiPredefinedOperations = "lokiPredefinedOperations"

	// FlagPluginsFrontendSandbox
	// Enables the plugins frontend sandbox
	FlagPluginsFrontendSandbox = "pluginsFrontendSandbox"

	// FlagFrontendSandboxMonitorOnly
	// Enables monitor only in the plugin frontend sandbox (if enabled)
	FlagFrontendSandboxMonitorOnly = "frontendSandboxMonitorOnly"

	// FlagPluginsDetailsRightPanel
	// Enables right panel for the plugins details page
	FlagPluginsDetailsRightPanel = "pluginsDetailsRightPanel"

	// FlagSqlDatasourceDatabaseSelection
	// Enables previous SQL data source dataset dropdown behavior
	FlagSqlDatasourceDatabaseSelection = "sqlDatasourceDatabaseSelection"

	// FlagRecordedQueriesMulti
	// Enables writing multiple items from a single query within Recorded Queries
	FlagRecordedQueriesMulti = "recordedQueriesMulti"

	// FlagVizAndWidgetSplit
	// Split panels between visualizations and widgets
	FlagVizAndWidgetSplit = "vizAndWidgetSplit"

	// FlagLogsExploreTableVisualisation
	// A table visualisation for logs in Explore
	FlagLogsExploreTableVisualisation = "logsExploreTableVisualisation"

	// FlagAwsDatasourcesTempCredentials
	// Support temporary security credentials in AWS plugins for Grafana Cloud customers
	FlagAwsDatasourcesTempCredentials = "awsDatasourcesTempCredentials"

	// FlagTransformationsRedesign
	// Enables the transformations redesign
	FlagTransformationsRedesign = "transformationsRedesign"

	// FlagMlExpressions
	// Enable support for Machine Learning in server-side expressions
	FlagMlExpressions = "mlExpressions"

	// FlagTraceQLStreaming
	// Enables response streaming of TraceQL queries of the Tempo data source
	FlagTraceQLStreaming = "traceQLStreaming"

	// FlagMetricsSummary
	// Enables metrics summary queries in the Tempo data source
	FlagMetricsSummary = "metricsSummary"

	// FlagDatasourceAPIServers
	// Expose some datasources as apiservers.
	FlagDatasourceAPIServers = "datasourceAPIServers"

	// FlagGrafanaAPIServerWithExperimentalAPIs
	// Register experimental APIs with the k8s API server, including all datasources
	FlagGrafanaAPIServerWithExperimentalAPIs = "grafanaAPIServerWithExperimentalAPIs"

	// FlagGrafanaAPIServerEnsureKubectlAccess
	// Start an additional https handler and write kubectl options
	FlagGrafanaAPIServerEnsureKubectlAccess = "grafanaAPIServerEnsureKubectlAccess"

	// FlagFeatureToggleAdminPage
	// Enable admin page for managing feature toggles from the Grafana front-end. Grafana Cloud only.
	FlagFeatureToggleAdminPage = "featureToggleAdminPage"

	// FlagAwsAsyncQueryCaching
	// Enable caching for async queries for Redshift and Athena. Requires that the datasource has caching and async query support enabled
	FlagAwsAsyncQueryCaching = "awsAsyncQueryCaching"

	// FlagPermissionsFilterRemoveSubquery
	// Alternative permission filter implementation that does not use subqueries for fetching the dashboard folder
	FlagPermissionsFilterRemoveSubquery = "permissionsFilterRemoveSubquery"

	// FlagPrometheusConfigOverhaulAuth
	// Update the Prometheus configuration page with the new auth component
	FlagPrometheusConfigOverhaulAuth = "prometheusConfigOverhaulAuth"

	// FlagConfigurableSchedulerTick
	// Enable changing the scheduler base interval via configuration option unified_alerting.scheduler_tick_interval
	FlagConfigurableSchedulerTick = "configurableSchedulerTick"

	// FlagAlertingNoDataErrorExecution
	// Changes how Alerting state manager handles execution of NoData/Error
	FlagAlertingNoDataErrorExecution = "alertingNoDataErrorExecution"

	// FlagAngularDeprecationUI
	// Display Angular warnings in dashboards and panels
	FlagAngularDeprecationUI = "angularDeprecationUI"

	// FlagDashgpt
	// Enable AI powered features in dashboards
	FlagDashgpt = "dashgpt"

	// FlagAiGeneratedDashboardChanges
	// Enable AI powered features for dashboards to auto-summary changes when saving
	FlagAiGeneratedDashboardChanges = "aiGeneratedDashboardChanges"

	// FlagReportingRetries
	// Enables rendering retries for the reporting feature
	FlagReportingRetries = "reportingRetries"

	// FlagSseGroupByDatasource
	// Send query to the same datasource in a single request when using server side expressions. The `cloudWatchBatchQueries` feature toggle should be enabled if this used with CloudWatch.
	FlagSseGroupByDatasource = "sseGroupByDatasource"

	// FlagLibraryPanelRBAC
	// Enables RBAC support for library panels
	FlagLibraryPanelRBAC = "libraryPanelRBAC"

	// FlagLokiRunQueriesInParallel
	// Enables running Loki queries in parallel
	FlagLokiRunQueriesInParallel = "lokiRunQueriesInParallel"

	// FlagWargamesTesting
	// Placeholder feature flag for internal testing
	FlagWargamesTesting = "wargamesTesting"

	// FlagAlertingInsights
	// Show the new alerting insights landing page
	FlagAlertingInsights = "alertingInsights"

	// FlagExternalCorePlugins
	// Allow core plugins to be loaded as external
	FlagExternalCorePlugins = "externalCorePlugins"

	// FlagPluginsAPIMetrics
	// Sends metrics of public grafana packages usage by plugins
	FlagPluginsAPIMetrics = "pluginsAPIMetrics"

	// FlagExternalServiceAccounts
	// Automatic service account and token setup for plugins
	FlagExternalServiceAccounts = "externalServiceAccounts"

	// FlagPanelMonitoring
	// Enables panel monitoring through logs and measurements
	FlagPanelMonitoring = "panelMonitoring"

	// FlagEnableNativeHTTPHistogram
	// Enables native HTTP Histograms
	FlagEnableNativeHTTPHistogram = "enableNativeHTTPHistogram"

	// FlagDisableClassicHTTPHistogram
	// Disables classic HTTP Histogram (use with enableNativeHTTPHistogram)
	FlagDisableClassicHTTPHistogram = "disableClassicHTTPHistogram"

	// FlagFormatString
	// Enable format string transformer
	FlagFormatString = "formatString"

	// FlagTransformationsVariableSupport
	// Allows using variables in transformations
	FlagTransformationsVariableSupport = "transformationsVariableSupport"

	// FlagKubernetesPlaylists
	// Use the kubernetes API in the frontend for playlists, and route /api/playlist requests to k8s
	FlagKubernetesPlaylists = "kubernetesPlaylists"

	// FlagKubernetesSnapshots
	// Routes snapshot requests from /api to the /apis endpoint
	FlagKubernetesSnapshots = "kubernetesSnapshots"

	// FlagKubernetesDashboards
	// Use the kubernetes API in the frontend for dashboards
	FlagKubernetesDashboards = "kubernetesDashboards"

	// FlagKubernetesFolders
	// Use the kubernetes API in the frontend for folders, and route /api/folders requests to k8s
	FlagKubernetesFolders = "kubernetesFolders"

	// FlagDatasourceQueryTypes
	// Show query type endpoints in datasource API servers (currently hardcoded for testdata, expressions, and prometheus)
	FlagDatasourceQueryTypes = "datasourceQueryTypes"

	// FlagQueryService
	// Register /apis/query.grafana.app/ -- will eventually replace /api/ds/query
	FlagQueryService = "queryService"

	// FlagQueryServiceRewrite
	// Rewrite requests targeting /ds/query to the query service
	FlagQueryServiceRewrite = "queryServiceRewrite"

	// FlagQueryServiceFromUI
	// Routes requests to the new query service
	FlagQueryServiceFromUI = "queryServiceFromUI"

	// FlagCloudWatchBatchQueries
	// Runs CloudWatch metrics queries as separate batches
	FlagCloudWatchBatchQueries = "cloudWatchBatchQueries"

	// FlagRecoveryThreshold
	// Enables feature recovery threshold (aka hysteresis) for threshold server-side expression
	FlagRecoveryThreshold = "recoveryThreshold"

	// FlagLokiStructuredMetadata
	// Enables the loki data source to request structured metadata from the Loki server
	FlagLokiStructuredMetadata = "lokiStructuredMetadata"

	// FlagTeamHttpHeaders
	// Enables LBAC for datasources to apply LogQL filtering of logs to the client requests for users in teams
	FlagTeamHttpHeaders = "teamHttpHeaders"

	// FlagCachingOptimizeSerializationMemoryUsage
	// If enabled, the caching backend gradually serializes query responses for the cache, comparing against the configured `[caching]max_value_mb` value as it goes. This can can help prevent Grafana from running out of memory while attempting to cache very large query responses.
	FlagCachingOptimizeSerializationMemoryUsage = "cachingOptimizeSerializationMemoryUsage"

	// FlagPanelTitleSearchInV1
	// Enable searching for dashboards using panel title in search v1
	FlagPanelTitleSearchInV1 = "panelTitleSearchInV1"

	// FlagManagedPluginsInstall
	// Install managed plugins directly from plugins catalog
	FlagManagedPluginsInstall = "managedPluginsInstall"

	// FlagPrometheusPromQAIL
	// Prometheus and AI/ML to assist users in creating a query
	FlagPrometheusPromQAIL = "prometheusPromQAIL"

	// FlagPrometheusCodeModeMetricNamesSearch
	// Enables search for metric names in Code Mode, to improve performance when working with an enormous number of metric names
	FlagPrometheusCodeModeMetricNamesSearch = "prometheusCodeModeMetricNamesSearch"

	// FlagAddFieldFromCalculationStatFunctions
	// Add cumulative and window functions to the add field from calculation transformation
	FlagAddFieldFromCalculationStatFunctions = "addFieldFromCalculationStatFunctions"

	// FlagAlertmanagerRemoteSecondary
	// Enable Grafana to sync configuration and state with a remote Alertmanager.
	FlagAlertmanagerRemoteSecondary = "alertmanagerRemoteSecondary"

	// FlagAlertmanagerRemotePrimary
	// Enable Grafana to have a remote Alertmanager instance as the primary Alertmanager.
	FlagAlertmanagerRemotePrimary = "alertmanagerRemotePrimary"

	// FlagAlertmanagerRemoteOnly
	// Disable the internal Alertmanager and only use the external one defined.
	FlagAlertmanagerRemoteOnly = "alertmanagerRemoteOnly"

	// FlagAnnotationPermissionUpdate
	// Change the way annotation permissions work by scoping them to folders and dashboards.
	FlagAnnotationPermissionUpdate = "annotationPermissionUpdate"

	// FlagExtractFieldsNameDeduplication
	// Make sure extracted field names are unique in the dataframe
	FlagExtractFieldsNameDeduplication = "extractFieldsNameDeduplication"

	// FlagDashboardSceneForViewers
	// Enables dashboard rendering using Scenes for viewer roles
	FlagDashboardSceneForViewers = "dashboardSceneForViewers"

	// FlagDashboardSceneSolo
	// Enables rendering dashboards using scenes for solo panels
	FlagDashboardSceneSolo = "dashboardSceneSolo"

	// FlagDashboardScene
	// Enables dashboard rendering using scenes for all roles
	FlagDashboardScene = "dashboardScene"

	// FlagPanelFilterVariable
	// Enables use of the `systemPanelFilterVar` variable to filter panels in a dashboard
	FlagPanelFilterVariable = "panelFilterVariable"

	// FlagPdfTables
	// Enables generating table data as PDF in reporting
	FlagPdfTables = "pdfTables"

	// FlagSsoSettingsApi
	// Enables the SSO settings API and the OAuth configuration UIs in Grafana
	FlagSsoSettingsApi = "ssoSettingsApi"

	// FlagCanvasPanelPanZoom
	// Allow pan and zoom in canvas panel
	FlagCanvasPanelPanZoom = "canvasPanelPanZoom"

	// FlagLogsInfiniteScrolling
	// Enables infinite scrolling for the Logs panel in Explore and Dashboards
	FlagLogsInfiniteScrolling = "logsInfiniteScrolling"

	// FlagExploreMetrics
	// Enables the new Explore Metrics core app
	FlagExploreMetrics = "exploreMetrics"

	// FlagAlertingSimplifiedRouting
	// Enables users to easily configure alert notifications by specifying a contact point directly when editing or creating an alert rule
	FlagAlertingSimplifiedRouting = "alertingSimplifiedRouting"

	// FlagLogRowsPopoverMenu
	// Enable filtering menu displayed when text of a log line is selected
	FlagLogRowsPopoverMenu = "logRowsPopoverMenu"

	// FlagPluginsSkipHostEnvVars
	// Disables passing host environment variable to plugin processes
	FlagPluginsSkipHostEnvVars = "pluginsSkipHostEnvVars"

	// FlagTableSharedCrosshair
	// Enables shared crosshair in table panel
	FlagTableSharedCrosshair = "tableSharedCrosshair"

	// FlagRegressionTransformation
	// Enables regression analysis transformation
	FlagRegressionTransformation = "regressionTransformation"

	// FlagLokiQueryHints
	// Enables query hints for Loki
	FlagLokiQueryHints = "lokiQueryHints"

	// FlagKubernetesFeatureToggles
	// Use the kubernetes API for feature toggle management in the frontend
	FlagKubernetesFeatureToggles = "kubernetesFeatureToggles"

	// FlagCloudRBACRoles
	// Enabled grafana cloud specific RBAC roles
	FlagCloudRBACRoles = "cloudRBACRoles"

	// FlagAlertingQueryOptimization
	// Optimizes eligible queries in order to reduce load on datasources
	FlagAlertingQueryOptimization = "alertingQueryOptimization"

	// FlagNewFolderPicker
	// Enables the nested folder picker without having nested folders enabled
	FlagNewFolderPicker = "newFolderPicker"

	// FlagJitterAlertRulesWithinGroups
	// Distributes alert rule evaluations more evenly over time, including spreading out rules within the same group
	FlagJitterAlertRulesWithinGroups = "jitterAlertRulesWithinGroups"

	// FlagOnPremToCloudMigrations
	// Enable the Grafana Migration Assistant, which helps you easily migrate on-prem dashboards, folders, and data source configurations to your Grafana Cloud stack.
	FlagOnPremToCloudMigrations = "onPremToCloudMigrations"

	// FlagAlertingSaveStatePeriodic
	// Writes the state periodically to the database, asynchronous to rule evaluation
	FlagAlertingSaveStatePeriodic = "alertingSaveStatePeriodic"

	// FlagPromQLScope
	// In-development feature that will allow injection of labels into prometheus queries.
	FlagPromQLScope = "promQLScope"

	// FlagSqlExpressions
	// Enables using SQL and DuckDB functions as Expressions.
	FlagSqlExpressions = "sqlExpressions"

	// FlagNodeGraphDotLayout
	// Changed the layout algorithm for the node graph
	FlagNodeGraphDotLayout = "nodeGraphDotLayout"

	// FlagGroupToNestedTableTransformation
	// Enables the group to nested table transformation
	FlagGroupToNestedTableTransformation = "groupToNestedTableTransformation"

	// FlagNewPDFRendering
	// New implementation for the dashboard-to-PDF rendering
	FlagNewPDFRendering = "newPDFRendering"

	// FlagTlsMemcached
	// Use TLS-enabled memcached in the enterprise caching feature
	FlagTlsMemcached = "tlsMemcached"

	// FlagKubernetesAggregator
	// Enable grafana&#39;s embedded kube-aggregator
	FlagKubernetesAggregator = "kubernetesAggregator"

	// FlagExpressionParser
	// Enable new expression parser
	FlagExpressionParser = "expressionParser"

	// FlagGroupByVariable
	// Enable groupBy variable support in scenes dashboards
	FlagGroupByVariable = "groupByVariable"

	// FlagAuthAPIAccessTokenAuth
	// Enables the use of Auth API access tokens for authentication
	FlagAuthAPIAccessTokenAuth = "authAPIAccessTokenAuth"

	// FlagScopeFilters
	// Enables the use of scope filters in Grafana
	FlagScopeFilters = "scopeFilters"

	// FlagSsoSettingsSAML
	// Use the new SSO Settings API to configure the SAML connector
	FlagSsoSettingsSAML = "ssoSettingsSAML"

	// FlagOauthRequireSubClaim
	// Require that sub claims is present in oauth tokens.
	FlagOauthRequireSubClaim = "oauthRequireSubClaim"

	// FlagNewDashboardWithFiltersAndGroupBy
	// Enables filters and group by variables on all new dashboards. Variables are added only if default data source supports filtering.
	FlagNewDashboardWithFiltersAndGroupBy = "newDashboardWithFiltersAndGroupBy"

	// FlagCloudWatchNewLabelParsing
	// Updates CloudWatch label parsing to be more accurate
	FlagCloudWatchNewLabelParsing = "cloudWatchNewLabelParsing"

	// FlagAccessActionSets
	// Introduces action sets for resource permissions. Also ensures that all folder editors and admins can create subfolders without needing any additional permissions.
	FlagAccessActionSets = "accessActionSets"

	// FlagDisableNumericMetricsSortingInExpressions
	// In server-side expressions, disable the sorting of numeric-kind metrics by their metric name or labels.
	FlagDisableNumericMetricsSortingInExpressions = "disableNumericMetricsSortingInExpressions"

	// FlagGrafanaManagedRecordingRules
	// Enables Grafana-managed recording rules.
	FlagGrafanaManagedRecordingRules = "grafanaManagedRecordingRules"

	// FlagQueryLibrary
	// Enables Query Library feature in Explore
	FlagQueryLibrary = "queryLibrary"

	// FlagLogsExploreTableDefaultVisualization
	// Sets the logs table as default visualisation in logs explore
	FlagLogsExploreTableDefaultVisualization = "logsExploreTableDefaultVisualization"

	// FlagNewDashboardSharingComponent
	// Enables the new sharing drawer design
	FlagNewDashboardSharingComponent = "newDashboardSharingComponent"

	// FlagAlertingListViewV2
	// Enables the new alert list view design
	FlagAlertingListViewV2 = "alertingListViewV2"

	// FlagNotificationBanner
	// Enables the notification banner UI and API
	FlagNotificationBanner = "notificationBanner"

	// FlagDashboardRestore
	// Enables deleted dashboard restore feature (backend only)
	FlagDashboardRestore = "dashboardRestore"

	// FlagDatasourceProxyDisableRBAC
	// Disables applying a plugin route&#39;s ReqAction field to authorization
	FlagDatasourceProxyDisableRBAC = "datasourceProxyDisableRBAC"

	// FlagAlertingDisableSendAlertsExternal
	// Disables the ability to send alerts to an external Alertmanager datasource.
	FlagAlertingDisableSendAlertsExternal = "alertingDisableSendAlertsExternal"

	// FlagPreserveDashboardStateWhenNavigating
	// Enables possibility to preserve dashboard variables and time range when navigating between dashboards
	FlagPreserveDashboardStateWhenNavigating = "preserveDashboardStateWhenNavigating"

	// FlagAlertingCentralAlertHistory
	// Enables the new central alert history.
	FlagAlertingCentralAlertHistory = "alertingCentralAlertHistory"

	// FlagPluginProxyPreserveTrailingSlash
	// Preserve plugin proxy trailing slash.
	FlagPluginProxyPreserveTrailingSlash = "pluginProxyPreserveTrailingSlash"

	// FlagAzureMonitorPrometheusExemplars
	// Allows configuration of Azure Monitor as a data source that can provide Prometheus exemplars
	FlagAzureMonitorPrometheusExemplars = "azureMonitorPrometheusExemplars"

	// FlagPinNavItems
	// Enables pinning of nav items
	FlagPinNavItems = "pinNavItems"

	// FlagAuthZGRPCServer
	// Enables the gRPC server for authorization
	FlagAuthZGRPCServer = "authZGRPCServer"

	// FlagOpenSearchBackendFlowEnabled
	// Enables the backend query flow for Open Search datasource plugin
	FlagOpenSearchBackendFlowEnabled = "openSearchBackendFlowEnabled"

	// FlagSsoSettingsLDAP
	// Use the new SSO Settings API to configure LDAP
	FlagSsoSettingsLDAP = "ssoSettingsLDAP"

	// FlagFailWrongDSUID
	// Throws an error if a datasource has an invalid UIDs
	FlagFailWrongDSUID = "failWrongDSUID"

	// FlagZanzana
	// Use openFGA as authorization engine.
	FlagZanzana = "zanzana"

	// FlagPassScopeToDashboardApi
	// Enables the passing of scopes to dashboards fetching in Grafana
	FlagPassScopeToDashboardApi = "passScopeToDashboardApi"

	// FlagAlertingApiServer
	// Register Alerting APIs with the K8s API server
	FlagAlertingApiServer = "alertingApiServer"

	// FlagDashboardRestoreUI
	// Enables the frontend to be able to restore a recently deleted dashboard
	FlagDashboardRestoreUI = "dashboardRestoreUI"

	// FlagCloudWatchRoundUpEndTime
	// Round up end time for metric queries to the next minute to avoid missing data
	FlagCloudWatchRoundUpEndTime = "cloudWatchRoundUpEndTime"

	// FlagCloudwatchMetricInsightsCrossAccount
	// Enables cross account observability for Cloudwatch Metric Insights query builder
	FlagCloudwatchMetricInsightsCrossAccount = "cloudwatchMetricInsightsCrossAccount"

	// FlagPrometheusAzureOverrideAudience
	// Deprecated. Allow override default AAD audience for Azure Prometheus endpoint. Enabled by default. This feature should no longer be used and will be removed in the future.
	FlagPrometheusAzureOverrideAudience = "prometheusAzureOverrideAudience"

	// FlagAlertingFilterV2
	// Enable the new alerting search experience
	FlagAlertingFilterV2 = "alertingFilterV2"

	// FlagDataplaneAggregator
	// Enable grafana dataplane aggregator
	FlagDataplaneAggregator = "dataplaneAggregator"

	// FlagNewFiltersUI
	// Enables new combobox style UI for the Ad hoc filters variable in scenes architecture
	FlagNewFiltersUI = "newFiltersUI"

	// FlagLokiSendDashboardPanelNames
	// Send dashboard and panel names to Loki when querying
	FlagLokiSendDashboardPanelNames = "lokiSendDashboardPanelNames"

	// FlagAlertingPrometheusRulesPrimary
	// Uses Prometheus rules as the primary source of truth for ruler-enabled data sources
	FlagAlertingPrometheusRulesPrimary = "alertingPrometheusRulesPrimary"

	// FlagSingleTopNav
	// Unifies the top search bar and breadcrumb bar into one
	FlagSingleTopNav = "singleTopNav"

	// FlagExploreLogsShardSplitting
	// Used in Explore Logs to split queries into multiple queries based on the number of shards
	FlagExploreLogsShardSplitting = "exploreLogsShardSplitting"

	// FlagExploreLogsAggregatedMetrics
	// Used in Explore Logs to query by aggregated metrics
	FlagExploreLogsAggregatedMetrics = "exploreLogsAggregatedMetrics"

	// FlagExploreLogsLimitedTimeRange
	// Used in Explore Logs to limit the time range
	FlagExploreLogsLimitedTimeRange = "exploreLogsLimitedTimeRange"

	// FlagHomeSetupGuide
	// Used in Home for users who want to return to the onboarding flow or quickly find popular config pages
	FlagHomeSetupGuide = "homeSetupGuide"

	// FlagAppPlatformAccessTokens
	// Enables the use of access tokens for the App Platform
	FlagAppPlatformAccessTokens = "appPlatformAccessTokens"

	// FlagAppSidecar
	// Enable the app sidecar feature that allows rendering 2 apps at the same time
	FlagAppSidecar = "appSidecar"

	// FlagGroupAttributeSync
	// Enable the groupsync extension for managing Group Attribute Sync feature
	FlagGroupAttributeSync = "groupAttributeSync"

	// FlagAlertingQueryAndExpressionsStepMode
	// Enables step mode for alerting queries and expressions
	FlagAlertingQueryAndExpressionsStepMode = "alertingQueryAndExpressionsStepMode"

	// FlagImprovedExternalSessionHandling
	// Enable improved support for external sessions in Grafana
	FlagImprovedExternalSessionHandling = "improvedExternalSessionHandling"

	// FlagUseSessionStorageForRedirection
	// Use session storage for handling the redirection after login
	FlagUseSessionStorageForRedirection = "useSessionStorageForRedirection"

<<<<<<< HEAD
	// FlagAzureMonitorDisableLogLimit
	// Disables the log limit restriction for Azure Monitor when true
	FlagAzureMonitorDisableLogLimit = "azureMonitorDisableLogLimit"
=======
	// FlagRolePickerDrawer
	// Enables the new role picker drawer design
	FlagRolePickerDrawer = "rolePickerDrawer"
>>>>>>> 0a26c9e9
)<|MERGE_RESOLUTION|>--- conflicted
+++ resolved
@@ -799,13 +799,11 @@
 	// Use session storage for handling the redirection after login
 	FlagUseSessionStorageForRedirection = "useSessionStorageForRedirection"
 
-<<<<<<< HEAD
-	// FlagAzureMonitorDisableLogLimit
-	// Disables the log limit restriction for Azure Monitor when true
-	FlagAzureMonitorDisableLogLimit = "azureMonitorDisableLogLimit"
-=======
 	// FlagRolePickerDrawer
 	// Enables the new role picker drawer design
 	FlagRolePickerDrawer = "rolePickerDrawer"
->>>>>>> 0a26c9e9
+
+	// FlagAzureMonitorDisableLogLimit
+	// Disables the log limit restriction for Azure Monitor when true. The limit is enabled by default.
+	FlagAzureMonitorDisableLogLimit = "azureMonitorDisableLogLimit"
 )