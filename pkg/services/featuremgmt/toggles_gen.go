--- conflicted
+++ resolved
@@ -827,17 +827,15 @@
 	// Enables to save big objects in blob storage
 	FlagUnifiedStorageBigObjectsSupport = "unifiedStorageBigObjectsSupport"
 
-<<<<<<< HEAD
+	// FlagTimeRangeProvider
+	// Enables time pickers sync
+	FlagTimeRangeProvider = "timeRangeProvider"
+
+	// FlagPrometheusUsesCombobox
+	// Use new combobox component for Prometheus query editor
+	FlagPrometheusUsesCombobox = "prometheusUsesCombobox"
+
 	// FlagAzureMonitorDisableLogLimit
 	// Disables the log limit restriction for Azure Monitor when true. The limit is enabled by default.
 	FlagAzureMonitorDisableLogLimit = "azureMonitorDisableLogLimit"
-=======
-	// FlagTimeRangeProvider
-	// Enables time pickers sync
-	FlagTimeRangeProvider = "timeRangeProvider"
-
-	// FlagPrometheusUsesCombobox
-	// Use new combobox component for Prometheus query editor
-	FlagPrometheusUsesCombobox = "prometheusUsesCombobox"
->>>>>>> c42f4222
 )