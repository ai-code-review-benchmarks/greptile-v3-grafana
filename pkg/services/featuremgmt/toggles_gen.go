// NOTE: This file was auto generated.  DO NOT EDIT DIRECTLY!
// To change feature flags, edit:
//  pkg/services/featuremgmt/registry.go
// Then run tests in:
//  pkg/services/featuremgmt/toggles_gen_test.go

package featuremgmt

const (
	// FlagDisableEnvelopeEncryption
	// Disable envelope encryption (emergency only)
	FlagDisableEnvelopeEncryption = "disableEnvelopeEncryption"

	// FlagLiveServiceWebWorker
	// This will use a webworker thread to processes events rather than the main thread
	FlagLiveServiceWebWorker = "live-service-web-worker"

	// FlagQueryOverLive
	// Use Grafana Live WebSocket to execute backend queries
	FlagQueryOverLive = "queryOverLive"

	// FlagPanelTitleSearch
	// Search for dashboards using panel title
	FlagPanelTitleSearch = "panelTitleSearch"

	// FlagPublicDashboards
	// [Deprecated] Public dashboards are now enabled by default; to disable them, use the configuration setting. This feature toggle will be removed in the next major version.
	FlagPublicDashboards = "publicDashboards"

	// FlagPublicDashboardsEmailSharing
	// Enables public dashboard sharing to be restricted to only allowed emails
	FlagPublicDashboardsEmailSharing = "publicDashboardsEmailSharing"

	// FlagPublicDashboardsScene
	// Enables public dashboard rendering using scenes
	FlagPublicDashboardsScene = "publicDashboardsScene"

	// FlagLokiExperimentalStreaming
	// Support new streaming approach for loki (prototype, needs special loki build)
	FlagLokiExperimentalStreaming = "lokiExperimentalStreaming"

	// FlagFeatureHighlights
	// Highlight Grafana Enterprise features
	FlagFeatureHighlights = "featureHighlights"

	// FlagStorage
	// Configurable storage for dashboards, datasources, and resources
	FlagStorage = "storage"

	// FlagCorrelations
	// Correlations page
	FlagCorrelations = "correlations"

	// FlagExploreContentOutline
	// Content outline sidebar
	FlagExploreContentOutline = "exploreContentOutline"

	// FlagDatasourceQueryMultiStatus
	// Introduce HTTP 207 Multi Status for api/ds/query
	FlagDatasourceQueryMultiStatus = "datasourceQueryMultiStatus"

	// FlagAutoMigrateOldPanels
	// Migrate old angular panels to supported versions (graph, table-old, worldmap, etc)
	FlagAutoMigrateOldPanels = "autoMigrateOldPanels"

	// FlagAutoMigrateGraphPanel
	// Migrate old graph panel to supported time series panel - broken out from autoMigrateOldPanels to enable granular tracking
	FlagAutoMigrateGraphPanel = "autoMigrateGraphPanel"

	// FlagAutoMigrateTablePanel
	// Migrate old table panel to supported table panel - broken out from autoMigrateOldPanels to enable granular tracking
	FlagAutoMigrateTablePanel = "autoMigrateTablePanel"

	// FlagAutoMigratePiechartPanel
	// Migrate old piechart panel to supported piechart panel - broken out from autoMigrateOldPanels to enable granular tracking
	FlagAutoMigratePiechartPanel = "autoMigratePiechartPanel"

	// FlagAutoMigrateWorldmapPanel
	// Migrate old worldmap panel to supported geomap panel - broken out from autoMigrateOldPanels to enable granular tracking
	FlagAutoMigrateWorldmapPanel = "autoMigrateWorldmapPanel"

	// FlagAutoMigrateStatPanel
	// Migrate old stat panel to supported stat panel - broken out from autoMigrateOldPanels to enable granular tracking
	FlagAutoMigrateStatPanel = "autoMigrateStatPanel"

	// FlagAutoMigrateXYChartPanel
	// Migrate old XYChart panel to new XYChart2 model
	FlagAutoMigrateXYChartPanel = "autoMigrateXYChartPanel"

	// FlagDisableAngular
	// Dynamic flag to disable angular at runtime. The preferred method is to set `angular_support_enabled` to `false` in the [security] settings, which allows you to change the state at runtime.
	FlagDisableAngular = "disableAngular"

	// FlagCanvasPanelNesting
	// Allow elements nesting
	FlagCanvasPanelNesting = "canvasPanelNesting"

	// FlagScenes
	// Experimental framework to build interactive dashboards
	FlagScenes = "scenes"

	// FlagDisableSecretsCompatibility
	// Disable duplicated secret storage in legacy tables
	FlagDisableSecretsCompatibility = "disableSecretsCompatibility"

	// FlagLogRequestsInstrumentedAsUnknown
	// Logs the path for requests that are instrumented as unknown
	FlagLogRequestsInstrumentedAsUnknown = "logRequestsInstrumentedAsUnknown"

	// FlagTopnav
	// Enables topnav support in external plugins. The new Grafana navigation cannot be disabled.
	FlagTopnav = "topnav"

	// FlagReturnToPrevious
	// Enables the return to previous context functionality
	FlagReturnToPrevious = "returnToPrevious"

	// FlagGrpcServer
	// Run the GRPC server
	FlagGrpcServer = "grpcServer"

	// FlagUnifiedStorage
	// SQL-based k8s storage
	FlagUnifiedStorage = "unifiedStorage"

	// FlagCloudWatchCrossAccountQuerying
	// Enables cross-account querying in CloudWatch datasources
	FlagCloudWatchCrossAccountQuerying = "cloudWatchCrossAccountQuerying"

	// FlagShowDashboardValidationWarnings
	// Show warnings when dashboards do not validate against the schema
	FlagShowDashboardValidationWarnings = "showDashboardValidationWarnings"

	// FlagMysqlAnsiQuotes
	// Use double quotes to escape keyword in a MySQL query
	FlagMysqlAnsiQuotes = "mysqlAnsiQuotes"

	// FlagAccessControlOnCall
	// Access control primitives for OnCall
	FlagAccessControlOnCall = "accessControlOnCall"

	// FlagNestedFolders
	// Enable folder nesting
	FlagNestedFolders = "nestedFolders"

	// FlagNestedFolderPicker
	// Enables the new folder picker to work with nested folders. Requires the nestedFolders feature toggle
	FlagNestedFolderPicker = "nestedFolderPicker"

	// FlagAlertingBacktesting
	// Rule backtesting API for alerting
	FlagAlertingBacktesting = "alertingBacktesting"

	// FlagEditPanelCSVDragAndDrop
	// Enables drag and drop for CSV and Excel files
	FlagEditPanelCSVDragAndDrop = "editPanelCSVDragAndDrop"

	// FlagAlertingNoNormalState
	// Stop maintaining state of alerts that are not firing
	FlagAlertingNoNormalState = "alertingNoNormalState"

	// FlagLogsContextDatasourceUi
	// Allow datasource to provide custom UI for context view
	FlagLogsContextDatasourceUi = "logsContextDatasourceUi"

	// FlagLokiQuerySplitting
	// Split large interval queries into subqueries with smaller time intervals
	FlagLokiQuerySplitting = "lokiQuerySplitting"

	// FlagLokiQuerySplittingConfig
	// Give users the option to configure split durations for Loki queries
	FlagLokiQuerySplittingConfig = "lokiQuerySplittingConfig"

	// FlagIndividualCookiePreferences
	// Support overriding cookie preferences per user
	FlagIndividualCookiePreferences = "individualCookiePreferences"

	// FlagPrometheusMetricEncyclopedia
	// Adds the metrics explorer component to the Prometheus query builder as an option in metric select
	FlagPrometheusMetricEncyclopedia = "prometheusMetricEncyclopedia"

	// FlagInfluxdbBackendMigration
	// Query InfluxDB InfluxQL without the proxy
	FlagInfluxdbBackendMigration = "influxdbBackendMigration"

	// FlagInfluxqlStreamingParser
	// Enable streaming JSON parser for InfluxDB datasource InfluxQL query language
	FlagInfluxqlStreamingParser = "influxqlStreamingParser"

	// FlagInfluxdbRunQueriesInParallel
	// Enables running InfluxDB Influxql queries in parallel
	FlagInfluxdbRunQueriesInParallel = "influxdbRunQueriesInParallel"

	// FlagPrometheusDataplane
	// Changes responses to from Prometheus to be compliant with the dataplane specification. In particular, when this feature toggle is active, the numeric `Field.Name` is set from &#39;Value&#39; to the value of the `__name__` label.
	FlagPrometheusDataplane = "prometheusDataplane"

	// FlagLokiMetricDataplane
	// Changes metric responses from Loki to be compliant with the dataplane specification.
	FlagLokiMetricDataplane = "lokiMetricDataplane"

	// FlagLokiLogsDataplane
	// Changes logs responses from Loki to be compliant with the dataplane specification.
	FlagLokiLogsDataplane = "lokiLogsDataplane"

	// FlagDataplaneFrontendFallback
	// Support dataplane contract field name change for transformations and field name matchers where the name is different
	FlagDataplaneFrontendFallback = "dataplaneFrontendFallback"

	// FlagDisableSSEDataplane
	// Disables dataplane specific processing in server side expressions.
	FlagDisableSSEDataplane = "disableSSEDataplane"

	// FlagAlertStateHistoryLokiSecondary
	// Enable Grafana to write alert state history to an external Loki instance in addition to Grafana annotations.
	FlagAlertStateHistoryLokiSecondary = "alertStateHistoryLokiSecondary"

	// FlagAlertStateHistoryLokiPrimary
	// Enable a remote Loki instance as the primary source for state history reads.
	FlagAlertStateHistoryLokiPrimary = "alertStateHistoryLokiPrimary"

	// FlagAlertStateHistoryLokiOnly
	// Disable Grafana alerts from emitting annotations when a remote Loki instance is available.
	FlagAlertStateHistoryLokiOnly = "alertStateHistoryLokiOnly"

	// FlagUnifiedRequestLog
	// Writes error logs to the request logger
	FlagUnifiedRequestLog = "unifiedRequestLog"

	// FlagRenderAuthJWT
	// Uses JWT-based auth for rendering instead of relying on remote cache
	FlagRenderAuthJWT = "renderAuthJWT"

	// FlagRefactorVariablesTimeRange
	// Refactor time range variables flow to reduce number of API calls made when query variables are chained
	FlagRefactorVariablesTimeRange = "refactorVariablesTimeRange"

	// FlagEnableElasticsearchBackendQuerying
	// Enable the processing of queries and responses in the Elasticsearch data source through backend
	FlagEnableElasticsearchBackendQuerying = "enableElasticsearchBackendQuerying"

	// FlagFaroDatasourceSelector
	// Enable the data source selector within the Frontend Apps section of the Frontend Observability
	FlagFaroDatasourceSelector = "faroDatasourceSelector"

	// FlagEnableDatagridEditing
	// Enables the edit functionality in the datagrid panel
	FlagEnableDatagridEditing = "enableDatagridEditing"

	// FlagExtraThemes
	// Enables extra themes
	FlagExtraThemes = "extraThemes"

	// FlagLokiPredefinedOperations
	// Adds predefined query operations to Loki query editor
	FlagLokiPredefinedOperations = "lokiPredefinedOperations"

	// FlagPluginsFrontendSandbox
	// Enables the plugins frontend sandbox
	FlagPluginsFrontendSandbox = "pluginsFrontendSandbox"

	// FlagFrontendSandboxMonitorOnly
	// Enables monitor only in the plugin frontend sandbox (if enabled)
	FlagFrontendSandboxMonitorOnly = "frontendSandboxMonitorOnly"

	// FlagSqlDatasourceDatabaseSelection
	// Enables previous SQL data source dataset dropdown behavior
	FlagSqlDatasourceDatabaseSelection = "sqlDatasourceDatabaseSelection"

	// FlagLokiFormatQuery
	// Enables the ability to format Loki queries
	FlagLokiFormatQuery = "lokiFormatQuery"

	// FlagRecordedQueriesMulti
	// Enables writing multiple items from a single query within Recorded Queries
	FlagRecordedQueriesMulti = "recordedQueriesMulti"

	// FlagVizAndWidgetSplit
	// Split panels between visualizations and widgets
	FlagVizAndWidgetSplit = "vizAndWidgetSplit"

	// FlagPrometheusIncrementalQueryInstrumentation
	// Adds RudderStack events to incremental queries
	FlagPrometheusIncrementalQueryInstrumentation = "prometheusIncrementalQueryInstrumentation"

	// FlagLogsExploreTableVisualisation
	// A table visualisation for logs in Explore
	FlagLogsExploreTableVisualisation = "logsExploreTableVisualisation"

	// FlagAwsDatasourcesTempCredentials
	// Support temporary security credentials in AWS plugins for Grafana Cloud customers
	FlagAwsDatasourcesTempCredentials = "awsDatasourcesTempCredentials"

	// FlagTransformationsRedesign
	// Enables the transformations redesign
	FlagTransformationsRedesign = "transformationsRedesign"

	// FlagMlExpressions
	// Enable support for Machine Learning in server-side expressions
	FlagMlExpressions = "mlExpressions"

	// FlagTraceQLStreaming
	// Enables response streaming of TraceQL queries of the Tempo data source
	FlagTraceQLStreaming = "traceQLStreaming"

	// FlagMetricsSummary
	// Enables metrics summary queries in the Tempo data source
	FlagMetricsSummary = "metricsSummary"

	// FlagGrafanaAPIServerWithExperimentalAPIs
	// Register experimental APIs with the k8s API server
	FlagGrafanaAPIServerWithExperimentalAPIs = "grafanaAPIServerWithExperimentalAPIs"

	// FlagGrafanaAPIServerEnsureKubectlAccess
	// Start an additional https handler and write kubectl options
	FlagGrafanaAPIServerEnsureKubectlAccess = "grafanaAPIServerEnsureKubectlAccess"

	// FlagFeatureToggleAdminPage
	// Enable admin page for managing feature toggles from the Grafana front-end
	FlagFeatureToggleAdminPage = "featureToggleAdminPage"

	// FlagAwsAsyncQueryCaching
	// Enable caching for async queries for Redshift and Athena. Requires that the datasource has caching and async query support enabled
	FlagAwsAsyncQueryCaching = "awsAsyncQueryCaching"

	// FlagPermissionsFilterRemoveSubquery
	// Alternative permission filter implementation that does not use subqueries for fetching the dashboard folder
	FlagPermissionsFilterRemoveSubquery = "permissionsFilterRemoveSubquery"

	// FlagPrometheusConfigOverhaulAuth
	// Update the Prometheus configuration page with the new auth component
	FlagPrometheusConfigOverhaulAuth = "prometheusConfigOverhaulAuth"

	// FlagConfigurableSchedulerTick
	// Enable changing the scheduler base interval via configuration option unified_alerting.scheduler_tick_interval
	FlagConfigurableSchedulerTick = "configurableSchedulerTick"

	// FlagAlertingNoDataErrorExecution
	// Changes how Alerting state manager handles execution of NoData/Error
	FlagAlertingNoDataErrorExecution = "alertingNoDataErrorExecution"

	// FlagAngularDeprecationUI
	// Display Angular warnings in dashboards and panels
	FlagAngularDeprecationUI = "angularDeprecationUI"

	// FlagDashgpt
	// Enable AI powered features in dashboards
	FlagDashgpt = "dashgpt"

	// FlagAiGeneratedDashboardChanges
	// Enable AI powered features for dashboards to auto-summary changes when saving
	FlagAiGeneratedDashboardChanges = "aiGeneratedDashboardChanges"

	// FlagReportingRetries
	// Enables rendering retries for the reporting feature
	FlagReportingRetries = "reportingRetries"

	// FlagSseGroupByDatasource
	// Send query to the same datasource in a single request when using server side expressions. The `cloudWatchBatchQueries` feature toggle should be enabled if this used with CloudWatch.
	FlagSseGroupByDatasource = "sseGroupByDatasource"

	// FlagLibraryPanelRBAC
	// Enables RBAC support for library panels
	FlagLibraryPanelRBAC = "libraryPanelRBAC"

	// FlagLokiRunQueriesInParallel
	// Enables running Loki queries in parallel
	FlagLokiRunQueriesInParallel = "lokiRunQueriesInParallel"

	// FlagWargamesTesting
	// Placeholder feature flag for internal testing
	FlagWargamesTesting = "wargamesTesting"

	// FlagAlertingInsights
	// Show the new alerting insights landing page
	FlagAlertingInsights = "alertingInsights"

	// FlagExternalCorePlugins
	// Allow core plugins to be loaded as external
	FlagExternalCorePlugins = "externalCorePlugins"

	// FlagPluginsAPIMetrics
	// Sends metrics of public grafana packages usage by plugins
	FlagPluginsAPIMetrics = "pluginsAPIMetrics"

	// FlagIdForwarding
	// Generate signed id token for identity that can be forwarded to plugins and external services
	FlagIdForwarding = "idForwarding"

	// FlagExternalServiceAccounts
	// Automatic service account and token setup for plugins
	FlagExternalServiceAccounts = "externalServiceAccounts"

	// FlagPanelMonitoring
	// Enables panel monitoring through logs and measurements
	FlagPanelMonitoring = "panelMonitoring"

	// FlagEnableNativeHTTPHistogram
	// Enables native HTTP Histograms
	FlagEnableNativeHTTPHistogram = "enableNativeHTTPHistogram"

	// FlagFormatString
	// Enable format string transformer
	FlagFormatString = "formatString"

	// FlagTransformationsVariableSupport
	// Allows using variables in transformations
	FlagTransformationsVariableSupport = "transformationsVariableSupport"

	// FlagKubernetesPlaylists
	// Use the kubernetes API in the frontend for playlists, and route /api/playlist requests to k8s
	FlagKubernetesPlaylists = "kubernetesPlaylists"

	// FlagKubernetesSnapshots
	// Routes snapshot requests from /api to the /apis endpoint
	FlagKubernetesSnapshots = "kubernetesSnapshots"

	// FlagQueryService
	// Register /apis/query.grafana.app/ -- will eventually replace /api/ds/query
	FlagQueryService = "queryService"

	// FlagQueryServiceRewrite
	// Rewrite requests targeting /ds/query to the query service
	FlagQueryServiceRewrite = "queryServiceRewrite"

	// FlagQueryServiceFromUI
	// Routes requests to the new query service
	FlagQueryServiceFromUI = "queryServiceFromUI"

	// FlagCloudWatchBatchQueries
	// Runs CloudWatch metrics queries as separate batches
	FlagCloudWatchBatchQueries = "cloudWatchBatchQueries"

	// FlagRecoveryThreshold
	// Enables feature recovery threshold (aka hysteresis) for threshold server-side expression
	FlagRecoveryThreshold = "recoveryThreshold"

	// FlagLokiStructuredMetadata
	// Enables the loki data source to request structured metadata from the Loki server
	FlagLokiStructuredMetadata = "lokiStructuredMetadata"

	// FlagTeamHttpHeaders
	// Enables Team LBAC for datasources to apply team headers to the client requests
	FlagTeamHttpHeaders = "teamHttpHeaders"

	// FlagAwsDatasourcesNewFormStyling
	// Applies new form styling for configuration and query editors in AWS plugins
	FlagAwsDatasourcesNewFormStyling = "awsDatasourcesNewFormStyling"

	// FlagCachingOptimizeSerializationMemoryUsage
	// If enabled, the caching backend gradually serializes query responses for the cache, comparing against the configured `[caching]max_value_mb` value as it goes. This can can help prevent Grafana from running out of memory while attempting to cache very large query responses.
	FlagCachingOptimizeSerializationMemoryUsage = "cachingOptimizeSerializationMemoryUsage"

	// FlagPanelTitleSearchInV1
	// Enable searching for dashboards using panel title in search v1
	FlagPanelTitleSearchInV1 = "panelTitleSearchInV1"

	// FlagManagedPluginsInstall
	// Install managed plugins directly from plugins catalog
	FlagManagedPluginsInstall = "managedPluginsInstall"

	// FlagPrometheusPromQAIL
	// Prometheus and AI/ML to assist users in creating a query
	FlagPrometheusPromQAIL = "prometheusPromQAIL"

	// FlagPrometheusCodeModeMetricNamesSearch
	// Enables search for metric names in Code Mode, to improve performance when working with an enormous number of metric names
	FlagPrometheusCodeModeMetricNamesSearch = "prometheusCodeModeMetricNamesSearch"

	// FlagAddFieldFromCalculationStatFunctions
	// Add cumulative and window functions to the add field from calculation transformation
	FlagAddFieldFromCalculationStatFunctions = "addFieldFromCalculationStatFunctions"

	// FlagAlertmanagerRemoteSecondary
	// Enable Grafana to sync configuration and state with a remote Alertmanager.
	FlagAlertmanagerRemoteSecondary = "alertmanagerRemoteSecondary"

	// FlagAlertmanagerRemotePrimary
	// Enable Grafana to have a remote Alertmanager instance as the primary Alertmanager.
	FlagAlertmanagerRemotePrimary = "alertmanagerRemotePrimary"

	// FlagAlertmanagerRemoteOnly
	// Disable the internal Alertmanager and only use the external one defined.
	FlagAlertmanagerRemoteOnly = "alertmanagerRemoteOnly"

	// FlagAnnotationPermissionUpdate
	// Change the way annotation permissions work by scoping them to folders and dashboards.
	FlagAnnotationPermissionUpdate = "annotationPermissionUpdate"

	// FlagExtractFieldsNameDeduplication
	// Make sure extracted field names are unique in the dataframe
	FlagExtractFieldsNameDeduplication = "extractFieldsNameDeduplication"

	// FlagDashboardSceneForViewers
	// Enables dashboard rendering using Scenes for viewer roles
	FlagDashboardSceneForViewers = "dashboardSceneForViewers"

	// FlagDashboardSceneSolo
	// Enables rendering dashboards using scenes for solo panels
	FlagDashboardSceneSolo = "dashboardSceneSolo"

	// FlagDashboardScene
	// Enables dashboard rendering using scenes for all roles
	FlagDashboardScene = "dashboardScene"

	// FlagPanelFilterVariable
	// Enables use of the `systemPanelFilterVar` variable to filter panels in a dashboard
	FlagPanelFilterVariable = "panelFilterVariable"

	// FlagPdfTables
	// Enables generating table data as PDF in reporting
	FlagPdfTables = "pdfTables"

	// FlagSsoSettingsApi
	// Enables the SSO settings API and the OAuth configuration UIs in Grafana
	FlagSsoSettingsApi = "ssoSettingsApi"

	// FlagCanvasPanelPanZoom
	// Allow pan and zoom in canvas panel
	FlagCanvasPanelPanZoom = "canvasPanelPanZoom"

	// FlagLogsInfiniteScrolling
	// Enables infinite scrolling for the Logs panel in Explore and Dashboards
	FlagLogsInfiniteScrolling = "logsInfiniteScrolling"

	// FlagFlameGraphItemCollapsing
	// Allow collapsing of flame graph items
	FlagFlameGraphItemCollapsing = "flameGraphItemCollapsing"

	// FlagExploreMetrics
	// Enables the new Explore Metrics core app
	FlagExploreMetrics = "exploreMetrics"

	// FlagAlertingSimplifiedRouting
	// Enables users to easily configure alert notifications by specifying a contact point directly when editing or creating an alert rule
	FlagAlertingSimplifiedRouting = "alertingSimplifiedRouting"

	// FlagLogRowsPopoverMenu
	// Enable filtering menu displayed when text of a log line is selected
	FlagLogRowsPopoverMenu = "logRowsPopoverMenu"

	// FlagPluginsSkipHostEnvVars
	// Disables passing host environment variable to plugin processes
	FlagPluginsSkipHostEnvVars = "pluginsSkipHostEnvVars"

	// FlagTableSharedCrosshair
	// Enables shared crosshair in table panel
	FlagTableSharedCrosshair = "tableSharedCrosshair"

	// FlagRegressionTransformation
	// Enables regression analysis transformation
	FlagRegressionTransformation = "regressionTransformation"

	// FlagLokiQueryHints
	// Enables query hints for Loki
	FlagLokiQueryHints = "lokiQueryHints"

	// FlagKubernetesFeatureToggles
	// Use the kubernetes API for feature toggle management in the frontend
	FlagKubernetesFeatureToggles = "kubernetesFeatureToggles"

	// FlagCloudRBACRoles
	// Enabled grafana cloud specific RBAC roles
	FlagCloudRBACRoles = "cloudRBACRoles"

	// FlagAlertingQueryOptimization
	// Optimizes eligible queries in order to reduce load on datasources
	FlagAlertingQueryOptimization = "alertingQueryOptimization"

	// FlagNewFolderPicker
	// Enables the nested folder picker without having nested folders enabled
	FlagNewFolderPicker = "newFolderPicker"

	// FlagJitterAlertRulesWithinGroups
	// Distributes alert rule evaluations more evenly over time, including spreading out rules within the same group
	FlagJitterAlertRulesWithinGroups = "jitterAlertRulesWithinGroups"

	// FlagOnPremToCloudMigrations
	// In-development feature that will allow users to easily migrate their on-prem Grafana instances to Grafana Cloud.
	FlagOnPremToCloudMigrations = "onPremToCloudMigrations"

	// FlagAlertingSaveStatePeriodic
	// Writes the state periodically to the database, asynchronous to rule evaluation
	FlagAlertingSaveStatePeriodic = "alertingSaveStatePeriodic"

	// FlagPromQLScope
	// In-development feature that will allow injection of labels into prometheus queries.
	FlagPromQLScope = "promQLScope"

	// FlagSqlExpressions
	// Enables using SQL and DuckDB functions as Expressions.
	FlagSqlExpressions = "sqlExpressions"

	// FlagNodeGraphDotLayout
	// Changed the layout algorithm for the node graph
	FlagNodeGraphDotLayout = "nodeGraphDotLayout"

	// FlagGroupToNestedTableTransformation
	// Enables the group to nested table transformation
	FlagGroupToNestedTableTransformation = "groupToNestedTableTransformation"

	// FlagNewPDFRendering
	// New implementation for the dashboard-to-PDF rendering
	FlagNewPDFRendering = "newPDFRendering"

	// FlagKubernetesAggregator
	// Enable grafana aggregator
	FlagKubernetesAggregator = "kubernetesAggregator"

	// FlagExpressionParser
	// Enable new expression parser
	FlagExpressionParser = "expressionParser"

	// FlagGroupByVariable
	// Enable groupBy variable support in scenes dashboards
	FlagGroupByVariable = "groupByVariable"

	// FlagBetterPageScrolling
	// Removes CustomScrollbar from the UI, relying on native browser scrollbars
	FlagBetterPageScrolling = "betterPageScrolling"

	// FlagAuthAPIAccessTokenAuth
	// Enables the use of Auth API access tokens for authentication
	FlagAuthAPIAccessTokenAuth = "authAPIAccessTokenAuth"

	// FlagScopeFilters
	// Enables the use of scope filters in Grafana
	FlagScopeFilters = "scopeFilters"

	// FlagSsoSettingsSAML
	// Use the new SSO Settings API to configure the SAML connector
	FlagSsoSettingsSAML = "ssoSettingsSAML"

	// FlagOauthRequireSubClaim
	// Require that sub claims is present in oauth tokens.
	FlagOauthRequireSubClaim = "oauthRequireSubClaim"

	// FlagNewDashboardWithFiltersAndGroupBy
	// Enables filters and group by variables on all new dashboards. Variables are added only if default data source supports filtering.
	FlagNewDashboardWithFiltersAndGroupBy = "newDashboardWithFiltersAndGroupBy"

	// FlagCloudWatchNewLabelParsing
	// Updates CloudWatch label parsing to be more accurate
	FlagCloudWatchNewLabelParsing = "cloudWatchNewLabelParsing"

	// FlagAccessActionSets
	// Introduces action sets for resource permissions
	FlagAccessActionSets = "accessActionSets"

	// FlagDisableNumericMetricsSortingInExpressions
	// In server-side expressions, disable the sorting of numeric-kind metrics by their metric name or labels.
	FlagDisableNumericMetricsSortingInExpressions = "disableNumericMetricsSortingInExpressions"

	// FlagGrafanaManagedRecordingRules
	// Enables Grafana-managed recording rules.
	FlagGrafanaManagedRecordingRules = "grafanaManagedRecordingRules"

	// FlagQueryLibrary
	// Enables Query Library feature in Explore
	FlagQueryLibrary = "queryLibrary"

<<<<<<< HEAD
	// FlagAutofixDSUID
	// Automatically migrates invalid datasource UIDs
	FlagAutofixDSUID = "autofixDSUID"
=======
	// FlagLogsExploreTableDefaultVisualization
	// Sets the logs table as default visualisation in logs explore
	FlagLogsExploreTableDefaultVisualization = "logsExploreTableDefaultVisualization"
>>>>>>> 64d5440c
)<|MERGE_RESOLUTION|>--- conflicted
+++ resolved
@@ -659,13 +659,11 @@
 	// Enables Query Library feature in Explore
 	FlagQueryLibrary = "queryLibrary"
 
-<<<<<<< HEAD
 	// FlagAutofixDSUID
 	// Automatically migrates invalid datasource UIDs
 	FlagAutofixDSUID = "autofixDSUID"
-=======
+
 	// FlagLogsExploreTableDefaultVisualization
 	// Sets the logs table as default visualisation in logs explore
 	FlagLogsExploreTableDefaultVisualization = "logsExploreTableDefaultVisualization"
->>>>>>> 64d5440c
 )