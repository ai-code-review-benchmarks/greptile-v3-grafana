// NOTE: This file was auto generated.  DO NOT EDIT DIRECTLY!
// To change feature flags, edit:
//  pkg/services/featuremgmt/registry.go
// Then run tests in:
//  pkg/services/featuremgmt/toggles_gen_test.go

package featuremgmt

const (
	// FlagAlertingBigTransactions
	// Use big transactions for alerting database writes
	FlagAlertingBigTransactions = "alertingBigTransactions"

	// FlagTrimDefaults
	// Use cue schema to remove values that will be applied automatically
	FlagTrimDefaults = "trimDefaults"

	// FlagDisableEnvelopeEncryption
	// Disable envelope encryption (emergency only)
	FlagDisableEnvelopeEncryption = "disableEnvelopeEncryption"

	// FlagDatabaseMetrics
	// Add Prometheus metrics for database tables
	FlagDatabaseMetrics = "database_metrics"

	// FlagDashboardPreviews
	// Create and show thumbnails for dashboard search results
	FlagDashboardPreviews = "dashboardPreviews"

	// FlagLiveServiceWebWorker
	// This will use a webworker thread to processes events rather than the main thread
	FlagLiveServiceWebWorker = "live-service-web-worker"

	// FlagQueryOverLive
	// Use Grafana Live WebSocket to execute backend queries
	FlagQueryOverLive = "queryOverLive"

	// FlagPanelTitleSearch
	// Search for dashboards using panel title
	FlagPanelTitleSearch = "panelTitleSearch"

	// FlagPrometheusAzureOverrideAudience
	// Experimental. Allow override default AAD audience for Azure Prometheus endpoint
	FlagPrometheusAzureOverrideAudience = "prometheusAzureOverrideAudience"

	// FlagPublicDashboards
	// Enables public access to dashboards
	FlagPublicDashboards = "publicDashboards"

	// FlagPublicDashboardsEmailSharing
	// Enables public dashboard sharing to be restricted to only allowed emails
	FlagPublicDashboardsEmailSharing = "publicDashboardsEmailSharing"

	// FlagLokiLive
	// Support WebSocket streaming for loki (early prototype)
	FlagLokiLive = "lokiLive"

	// FlagLokiDataframeApi
	// Use experimental loki api for WebSocket streaming (early prototype)
	FlagLokiDataframeApi = "lokiDataframeApi"

	// FlagFeatureHighlights
	// Highlight Grafana Enterprise features
	FlagFeatureHighlights = "featureHighlights"

	// FlagMigrationLocking
	// Lock database during migrations
	FlagMigrationLocking = "migrationLocking"

	// FlagStorage
	// Configurable storage for dashboards, datasources, and resources
	FlagStorage = "storage"

	// FlagK8S
	// Explore native k8s integrations
	FlagK8S = "k8s"

	// FlagExploreMixedDatasource
	// Enable mixed datasource in Explore
	FlagExploreMixedDatasource = "exploreMixedDatasource"

	// FlagNewTraceView
	// Shows the new trace view design
	FlagNewTraceView = "newTraceView"

	// FlagCorrelations
	// Correlations page
	FlagCorrelations = "correlations"

	// FlagCloudWatchDynamicLabels
	// Use dynamic labels instead of alias patterns in CloudWatch datasource
	FlagCloudWatchDynamicLabels = "cloudWatchDynamicLabels"

	// FlagDatasourceQueryMultiStatus
	// Introduce HTTP 207 Multi Status for api/ds/query
	FlagDatasourceQueryMultiStatus = "datasourceQueryMultiStatus"

	// FlagTraceToMetrics
	// Enable trace to metrics links
	FlagTraceToMetrics = "traceToMetrics"

	// FlagNewDBLibrary
	// Use jmoiron/sqlx rather than xorm for a few backend services
	FlagNewDBLibrary = "newDBLibrary"

	// FlagValidateDashboardsOnSave
	// Validate dashboard JSON POSTed to api/dashboards/db
	FlagValidateDashboardsOnSave = "validateDashboardsOnSave"

	// FlagAutoMigrateOldPanels
	// Migrate old angular panels to supported versions (graph, table-old, worldmap, etc)
	FlagAutoMigrateOldPanels = "autoMigrateOldPanels"

	// FlagDisableAngular
	// Dynamic flag to disable angular at runtime. The preferred method is to set `angular_support_enabled` to `false` in the [security] settings, which allows you to change the state at runtime.
	FlagDisableAngular = "disableAngular"

	// FlagPrometheusWideSeries
	// Enable wide series responses in the Prometheus datasource
	FlagPrometheusWideSeries = "prometheusWideSeries"

	// FlagCanvasPanelNesting
	// Allow elements nesting
	FlagCanvasPanelNesting = "canvasPanelNesting"

	// FlagScenes
	// Experimental framework to build interactive dashboards
	FlagScenes = "scenes"

	// FlagDisableSecretsCompatibility
	// Disable duplicated secret storage in legacy tables
	FlagDisableSecretsCompatibility = "disableSecretsCompatibility"

	// FlagLogRequestsInstrumentedAsUnknown
	// Logs the path for requests that are instrumented as unknown
	FlagLogRequestsInstrumentedAsUnknown = "logRequestsInstrumentedAsUnknown"

	// FlagDataConnectionsConsole
	// Enables a new top-level page called Connections. This page is an experiment that provides a better experience when you install and configure data sources and other plugins.
	FlagDataConnectionsConsole = "dataConnectionsConsole"

	// FlagInternationalization
	// Enables internationalization
	FlagInternationalization = "internationalization"

	// FlagTopnav
	// Enables new top navigation and page layouts
	FlagTopnav = "topnav"

	// FlagGrpcServer
	// Run the GRPC server
	FlagGrpcServer = "grpcServer"

	// FlagEntityStore
	// SQL-based entity store (requires storage flag also)
	FlagEntityStore = "entityStore"

	// FlagCloudWatchCrossAccountQuerying
	// Enables cross-account querying in CloudWatch datasources
	FlagCloudWatchCrossAccountQuerying = "cloudWatchCrossAccountQuerying"

	// FlagRedshiftAsyncQueryDataSupport
	// Enable async query data support for Redshift
	FlagRedshiftAsyncQueryDataSupport = "redshiftAsyncQueryDataSupport"

	// FlagAthenaAsyncQueryDataSupport
	// Enable async query data support for Athena
	FlagAthenaAsyncQueryDataSupport = "athenaAsyncQueryDataSupport"

	// FlagNewPanelChromeUI
	// Show updated look and feel of grafana-ui PanelChrome: panel header, icons, and menu
	FlagNewPanelChromeUI = "newPanelChromeUI"

	// FlagShowDashboardValidationWarnings
	// Show warnings when dashboards do not validate against the schema
	FlagShowDashboardValidationWarnings = "showDashboardValidationWarnings"

	// FlagMysqlAnsiQuotes
	// Use double quotes to escape keyword in a MySQL query
	FlagMysqlAnsiQuotes = "mysqlAnsiQuotes"

	// FlagAccessControlOnCall
	// Access control primitives for OnCall
	FlagAccessControlOnCall = "accessControlOnCall"

	// FlagNestedFolders
	// Enable folder nesting
	FlagNestedFolders = "nestedFolders"

	// FlagAccessTokenExpirationCheck
	// Enable OAuth access_token expiration check and token refresh using the refresh_token
	FlagAccessTokenExpirationCheck = "accessTokenExpirationCheck"

	// FlagElasticsearchBackendMigration
	// Use Elasticsearch as backend data source
	FlagElasticsearchBackendMigration = "elasticsearchBackendMigration"

	// FlagShowTraceId
	// Show trace ids for requests
	FlagShowTraceId = "showTraceId"

	// FlagDatasourceOnboarding
	// Enable data source onboarding page
	FlagDatasourceOnboarding = "datasourceOnboarding"

	// FlagEmptyDashboardPage
	// Enable the redesigned user interface of a dashboard page that includes no panels
	FlagEmptyDashboardPage = "emptyDashboardPage"

	// FlagSecureSocksDatasourceProxy
	// Enable secure socks tunneling for supported core datasources
	FlagSecureSocksDatasourceProxy = "secureSocksDatasourceProxy"

	// FlagAuthnService
	// Use new auth service to perform authentication
	FlagAuthnService = "authnService"

	// FlagDisablePrometheusExemplarSampling
	// Disable Prometheus exemplar sampling
	FlagDisablePrometheusExemplarSampling = "disablePrometheusExemplarSampling"

	// FlagAlertingBacktesting
	// Rule backtesting API for alerting
	FlagAlertingBacktesting = "alertingBacktesting"

	// FlagEditPanelCSVDragAndDrop
	// Enables drag and drop for CSV and Excel files
	FlagEditPanelCSVDragAndDrop = "editPanelCSVDragAndDrop"

	// FlagAlertingNoNormalState
	// Stop maintaining state of alerts that are not firing
	FlagAlertingNoNormalState = "alertingNoNormalState"

	// FlagLogsSampleInExplore
	// Enables access to the logs sample feature in Explore
	FlagLogsSampleInExplore = "logsSampleInExplore"

	// FlagLogsContextDatasourceUi
	// Allow datasource to provide custom UI for context view
	FlagLogsContextDatasourceUi = "logsContextDatasourceUi"

	// FlagLokiQuerySplitting
	// Split large interval queries into subqueries with smaller time intervals
	FlagLokiQuerySplitting = "lokiQuerySplitting"

	// FlagLokiQuerySplittingConfig
	// Give users the option to configure split durations for Loki queries
	FlagLokiQuerySplittingConfig = "lokiQuerySplittingConfig"

	// FlagIndividualCookiePreferences
	// Support overriding cookie preferences per user
	FlagIndividualCookiePreferences = "individualCookiePreferences"

	// FlagOnlyExternalOrgRoleSync
	// Prohibits a user from changing organization roles synced with external auth providers
	FlagOnlyExternalOrgRoleSync = "onlyExternalOrgRoleSync"

	// FlagDrawerDataSourcePicker
	// Changes the user experience for data source selection to a drawer.
	FlagDrawerDataSourcePicker = "drawerDataSourcePicker"

	// FlagTraceqlSearch
	// Enables the &#39;TraceQL Search&#39; tab for the Tempo datasource which provides a UI to generate TraceQL queries
	FlagTraceqlSearch = "traceqlSearch"

	// FlagPrometheusMetricEncyclopedia
	// Replaces the Prometheus query builder metric select option with a paginated and filterable component
	FlagPrometheusMetricEncyclopedia = "prometheusMetricEncyclopedia"

	// FlagTimeSeriesTable
	// Enable time series table transformer &amp; sparkline cell type
	FlagTimeSeriesTable = "timeSeriesTable"

	// FlagPrometheusResourceBrowserCache
	// Displays browser caching options in Prometheus data source configuration
	FlagPrometheusResourceBrowserCache = "prometheusResourceBrowserCache"

	// FlagInfluxdbBackendMigration
	// Query InfluxDB InfluxQL without the proxy
	FlagInfluxdbBackendMigration = "influxdbBackendMigration"

<<<<<<< HEAD
	// FlagTrustedTypes
	// Enables Trusted Types to make XSS bugs less likely
	FlagTrustedTypes = "trustedTypes"
=======
	// FlagClientTokenRotation
	// Replaces the current in-request token rotation so that the client initiates the rotation
	FlagClientTokenRotation = "clientTokenRotation"

	// FlagDisableElasticsearchBackendExploreQuery
	// Disable executing of Elasticsearch Explore queries trough backend
	FlagDisableElasticsearchBackendExploreQuery = "disableElasticsearchBackendExploreQuery"

	// FlagPrometheusDataplane
	// Changes responses to from Prometheus to be compliant with the dataplane specification. In particular it sets the numeric Field.Name from &#39;Value&#39; to the value of the `__name__` label when present.
	FlagPrometheusDataplane = "prometheusDataplane"

	// FlagAlertStateHistoryLokiSecondary
	// Enable Grafana to write alert state history to an external Loki instance in addition to Grafana annotations.
	FlagAlertStateHistoryLokiSecondary = "alertStateHistoryLokiSecondary"

	// FlagAlertStateHistoryLokiPrimary
	// Enable a remote Loki instance as the primary source for state history reads.
	FlagAlertStateHistoryLokiPrimary = "alertStateHistoryLokiPrimary"

	// FlagAlertStateHistoryLokiOnly
	// Disable Grafana alerts from emitting annotations when a remote Loki instance is available.
	FlagAlertStateHistoryLokiOnly = "alertStateHistoryLokiOnly"

	// FlagUnifiedRequestLog
	// Writes error logs to the request logger
	FlagUnifiedRequestLog = "unifiedRequestLog"

	// FlagRenderAuthJWT
	// Uses JWT-based auth for rendering instead of relying on remote cache
	FlagRenderAuthJWT = "renderAuthJWT"
>>>>>>> 91a61f1e
)<|MERGE_RESOLUTION|>--- conflicted
+++ resolved
@@ -279,11 +279,10 @@
 	// Query InfluxDB InfluxQL without the proxy
 	FlagInfluxdbBackendMigration = "influxdbBackendMigration"
 
-<<<<<<< HEAD
 	// FlagTrustedTypes
 	// Enables Trusted Types to make XSS bugs less likely
 	FlagTrustedTypes = "trustedTypes"
-=======
+
 	// FlagClientTokenRotation
 	// Replaces the current in-request token rotation so that the client initiates the rotation
 	FlagClientTokenRotation = "clientTokenRotation"
@@ -315,5 +314,4 @@
 	// FlagRenderAuthJWT
 	// Uses JWT-based auth for rendering instead of relying on remote cache
 	FlagRenderAuthJWT = "renderAuthJWT"
->>>>>>> 91a61f1e
 )