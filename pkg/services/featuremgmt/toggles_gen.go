// NOTE: This file was auto generated.  DO NOT EDIT DIRECTLY!
// To change feature flags, edit:
//  pkg/services/featuremgmt/registry.go
// Then run tests in:
//  pkg/services/featuremgmt/toggles_gen_test.go

package featuremgmt

const (
	// FlagTrimDefaults
	// Use cue schema to remove values that will be applied automatically
	FlagTrimDefaults = "trimDefaults"

	// FlagDisableEnvelopeEncryption
	// Disable envelope encryption (emergency only)
	FlagDisableEnvelopeEncryption = "disableEnvelopeEncryption"

	// FlagLiveServiceWebWorker
	// This will use a webworker thread to processes events rather than the main thread
	FlagLiveServiceWebWorker = "live-service-web-worker"

	// FlagQueryOverLive
	// Use Grafana Live WebSocket to execute backend queries
	FlagQueryOverLive = "queryOverLive"

	// FlagPanelTitleSearch
	// Search for dashboards using panel title
	FlagPanelTitleSearch = "panelTitleSearch"

	// FlagPublicDashboards
	// Enables public access to dashboards
	FlagPublicDashboards = "publicDashboards"

	// FlagPublicDashboardsEmailSharing
	// Enables public dashboard sharing to be restricted to only allowed emails
	FlagPublicDashboardsEmailSharing = "publicDashboardsEmailSharing"

	// FlagLokiExperimentalStreaming
	// Support new streaming approach for loki (prototype, needs special loki build)
	FlagLokiExperimentalStreaming = "lokiExperimentalStreaming"

	// FlagFeatureHighlights
	// Highlight Grafana Enterprise features
	FlagFeatureHighlights = "featureHighlights"

	// FlagMigrationLocking
	// Lock database during migrations
	FlagMigrationLocking = "migrationLocking"

	// FlagStorage
	// Configurable storage for dashboards, datasources, and resources
	FlagStorage = "storage"

	// FlagCorrelations
	// Correlations page
	FlagCorrelations = "correlations"

	// FlagDatasourceQueryMultiStatus
	// Introduce HTTP 207 Multi Status for api/ds/query
	FlagDatasourceQueryMultiStatus = "datasourceQueryMultiStatus"

	// FlagTraceToMetrics
	// Enable trace to metrics links
	FlagTraceToMetrics = "traceToMetrics"

	// FlagNewDBLibrary
	// Use jmoiron/sqlx rather than xorm for a few backend services
	FlagNewDBLibrary = "newDBLibrary"

	// FlagAutoMigrateOldPanels
	// Migrate old angular panels to supported versions (graph, table-old, worldmap, etc)
	FlagAutoMigrateOldPanels = "autoMigrateOldPanels"

	// FlagDisableAngular
	// Dynamic flag to disable angular at runtime. The preferred method is to set `angular_support_enabled` to `false` in the [security] settings, which allows you to change the state at runtime.
	FlagDisableAngular = "disableAngular"

	// FlagCanvasPanelNesting
	// Allow elements nesting
	FlagCanvasPanelNesting = "canvasPanelNesting"

	// FlagScenes
	// Experimental framework to build interactive dashboards
	FlagScenes = "scenes"

	// FlagDisableSecretsCompatibility
	// Disable duplicated secret storage in legacy tables
	FlagDisableSecretsCompatibility = "disableSecretsCompatibility"

	// FlagLogRequestsInstrumentedAsUnknown
	// Logs the path for requests that are instrumented as unknown
	FlagLogRequestsInstrumentedAsUnknown = "logRequestsInstrumentedAsUnknown"

	// FlagDataConnectionsConsole
	// Enables a new top-level page called Connections. This page is an experiment that provides a better experience when you install and configure data sources and other plugins.
	FlagDataConnectionsConsole = "dataConnectionsConsole"

	// FlagTopnav
	// Enables topnav support in external plugins. The new Grafana navigation cannot be disabled.
	FlagTopnav = "topnav"

	// FlagDockedMegaMenu
	// Enable support for a persistent (docked) navigation menu
	FlagDockedMegaMenu = "dockedMegaMenu"

	// FlagGrpcServer
	// Run the GRPC server
	FlagGrpcServer = "grpcServer"

	// FlagEntityStore
	// SQL-based entity store (requires storage flag also)
	FlagEntityStore = "entityStore"

	// FlagCloudWatchCrossAccountQuerying
	// Enables cross-account querying in CloudWatch datasources
	FlagCloudWatchCrossAccountQuerying = "cloudWatchCrossAccountQuerying"

	// FlagRedshiftAsyncQueryDataSupport
	// Enable async query data support for Redshift
	FlagRedshiftAsyncQueryDataSupport = "redshiftAsyncQueryDataSupport"

	// FlagAthenaAsyncQueryDataSupport
	// Enable async query data support for Athena
	FlagAthenaAsyncQueryDataSupport = "athenaAsyncQueryDataSupport"

	// FlagCloudwatchNewRegionsHandler
	// Refactor of /regions endpoint, no user-facing changes
	FlagCloudwatchNewRegionsHandler = "cloudwatchNewRegionsHandler"

	// FlagShowDashboardValidationWarnings
	// Show warnings when dashboards do not validate against the schema
	FlagShowDashboardValidationWarnings = "showDashboardValidationWarnings"

	// FlagMysqlAnsiQuotes
	// Use double quotes to escape keyword in a MySQL query
	FlagMysqlAnsiQuotes = "mysqlAnsiQuotes"

	// FlagAccessControlOnCall
	// Access control primitives for OnCall
	FlagAccessControlOnCall = "accessControlOnCall"

	// FlagNestedFolders
	// Enable folder nesting
	FlagNestedFolders = "nestedFolders"

	// FlagNestedFolderPicker
	// Enables the new folder picker to work with nested folders. Requires the nestedFolders feature flag
	FlagNestedFolderPicker = "nestedFolderPicker"

	// FlagAccessTokenExpirationCheck
	// Enable OAuth access_token expiration check and token refresh using the refresh_token
	FlagAccessTokenExpirationCheck = "accessTokenExpirationCheck"

	// FlagEmptyDashboardPage
	// Enable the redesigned user interface of a dashboard page that includes no panels
	FlagEmptyDashboardPage = "emptyDashboardPage"

	// FlagDisablePrometheusExemplarSampling
	// Disable Prometheus exemplar sampling
	FlagDisablePrometheusExemplarSampling = "disablePrometheusExemplarSampling"

	// FlagAlertingBacktesting
	// Rule backtesting API for alerting
	FlagAlertingBacktesting = "alertingBacktesting"

	// FlagEditPanelCSVDragAndDrop
	// Enables drag and drop for CSV and Excel files
	FlagEditPanelCSVDragAndDrop = "editPanelCSVDragAndDrop"

	// FlagAlertingNoNormalState
	// Stop maintaining state of alerts that are not firing
	FlagAlertingNoNormalState = "alertingNoNormalState"

	// FlagLogsContextDatasourceUi
	// Allow datasource to provide custom UI for context view
	FlagLogsContextDatasourceUi = "logsContextDatasourceUi"

	// FlagLokiQuerySplitting
	// Split large interval queries into subqueries with smaller time intervals
	FlagLokiQuerySplitting = "lokiQuerySplitting"

	// FlagLokiQuerySplittingConfig
	// Give users the option to configure split durations for Loki queries
	FlagLokiQuerySplittingConfig = "lokiQuerySplittingConfig"

	// FlagIndividualCookiePreferences
	// Support overriding cookie preferences per user
	FlagIndividualCookiePreferences = "individualCookiePreferences"

	// FlagGcomOnlyExternalOrgRoleSync
	// Prohibits a user from changing organization roles synced with Grafana Cloud auth provider
	FlagGcomOnlyExternalOrgRoleSync = "gcomOnlyExternalOrgRoleSync"

	// FlagPrometheusMetricEncyclopedia
	// Adds the metrics explorer component to the Prometheus query builder as an option in metric select
	FlagPrometheusMetricEncyclopedia = "prometheusMetricEncyclopedia"

	// FlagTimeSeriesTable
	// Enable time series table transformer &amp; sparkline cell type
	FlagTimeSeriesTable = "timeSeriesTable"

	// FlagPrometheusResourceBrowserCache
	// Displays browser caching options in Prometheus data source configuration
	FlagPrometheusResourceBrowserCache = "prometheusResourceBrowserCache"

	// FlagInfluxdbBackendMigration
	// Query InfluxDB InfluxQL without the proxy
	FlagInfluxdbBackendMigration = "influxdbBackendMigration"

	// FlagClientTokenRotation
	// Replaces the current in-request token rotation so that the client initiates the rotation
	FlagClientTokenRotation = "clientTokenRotation"

	// FlagPrometheusDataplane
	// Changes responses to from Prometheus to be compliant with the dataplane specification. In particular it sets the numeric Field.Name from &#39;Value&#39; to the value of the `__name__` label when present.
	FlagPrometheusDataplane = "prometheusDataplane"

	// FlagLokiMetricDataplane
	// Changes metric responses from Loki to be compliant with the dataplane specification.
	FlagLokiMetricDataplane = "lokiMetricDataplane"

	// FlagLokiLogsDataplane
	// Changes logs responses from Loki to be compliant with the dataplane specification.
	FlagLokiLogsDataplane = "lokiLogsDataplane"

	// FlagDataplaneFrontendFallback
	// Support dataplane contract field name change for transformations and field name matchers where the name is different
	FlagDataplaneFrontendFallback = "dataplaneFrontendFallback"

	// FlagDisableSSEDataplane
	// Disables dataplane specific processing in server side expressions.
	FlagDisableSSEDataplane = "disableSSEDataplane"

	// FlagAlertStateHistoryLokiSecondary
	// Enable Grafana to write alert state history to an external Loki instance in addition to Grafana annotations.
	FlagAlertStateHistoryLokiSecondary = "alertStateHistoryLokiSecondary"

	// FlagAlertingNotificationsPoliciesMatchingInstances
	// Enables the preview of matching instances for notification policies
	FlagAlertingNotificationsPoliciesMatchingInstances = "alertingNotificationsPoliciesMatchingInstances"

	// FlagAlertStateHistoryLokiPrimary
	// Enable a remote Loki instance as the primary source for state history reads.
	FlagAlertStateHistoryLokiPrimary = "alertStateHistoryLokiPrimary"

	// FlagAlertStateHistoryLokiOnly
	// Disable Grafana alerts from emitting annotations when a remote Loki instance is available.
	FlagAlertStateHistoryLokiOnly = "alertStateHistoryLokiOnly"

	// FlagUnifiedRequestLog
	// Writes error logs to the request logger
	FlagUnifiedRequestLog = "unifiedRequestLog"

	// FlagRenderAuthJWT
	// Uses JWT-based auth for rendering instead of relying on remote cache
	FlagRenderAuthJWT = "renderAuthJWT"

	// FlagExternalServiceAuth
	// Starts an OAuth2 authentication provider for external services
	FlagExternalServiceAuth = "externalServiceAuth"

	// FlagRefactorVariablesTimeRange
	// Refactor time range variables flow to reduce number of API calls made when query variables are chained
	FlagRefactorVariablesTimeRange = "refactorVariablesTimeRange"

	// FlagUseCachingService
	// When turned on, the new query and resource caching implementation using a wire service inject will be used in place of the previous middleware implementation
	FlagUseCachingService = "useCachingService"

	// FlagEnableElasticsearchBackendQuerying
	// Enable the processing of queries and responses in the Elasticsearch data source through backend
	FlagEnableElasticsearchBackendQuerying = "enableElasticsearchBackendQuerying"

	// FlagAdvancedDataSourcePicker
	// Enable a new data source picker with contextual information, recently used order and advanced mode
	FlagAdvancedDataSourcePicker = "advancedDataSourcePicker"

	// FlagFaroDatasourceSelector
	// Enable the data source selector within the Frontend Apps section of the Frontend Observability
	FlagFaroDatasourceSelector = "faroDatasourceSelector"

	// FlagEnableDatagridEditing
	// Enables the edit functionality in the datagrid panel
	FlagEnableDatagridEditing = "enableDatagridEditing"

	// FlagDataSourcePageHeader
	// Apply new pageHeader UI in data source edit page
	FlagDataSourcePageHeader = "dataSourcePageHeader"

	// FlagExtraThemes
	// Enables extra themes
	FlagExtraThemes = "extraThemes"

	// FlagLokiPredefinedOperations
	// Adds predefined query operations to Loki query editor
	FlagLokiPredefinedOperations = "lokiPredefinedOperations"

	// FlagPluginsFrontendSandbox
	// Enables the plugins frontend sandbox
	FlagPluginsFrontendSandbox = "pluginsFrontendSandbox"

	// FlagDashboardEmbed
	// Allow embedding dashboard for external use in Code editors
	FlagDashboardEmbed = "dashboardEmbed"

	// FlagFrontendSandboxMonitorOnly
	// Enables monitor only in the plugin frontend sandbox (if enabled)
	FlagFrontendSandboxMonitorOnly = "frontendSandboxMonitorOnly"

	// FlagSqlDatasourceDatabaseSelection
	// Enables previous SQL data source dataset dropdown behavior
	FlagSqlDatasourceDatabaseSelection = "sqlDatasourceDatabaseSelection"

	// FlagLokiFormatQuery
	// Enables the ability to format Loki queries
	FlagLokiFormatQuery = "lokiFormatQuery"

	// FlagCloudWatchLogsMonacoEditor
	// Enables the Monaco editor for CloudWatch Logs queries
	FlagCloudWatchLogsMonacoEditor = "cloudWatchLogsMonacoEditor"

	// FlagExploreScrollableLogsContainer
	// Improves the scrolling behavior of logs in Explore
	FlagExploreScrollableLogsContainer = "exploreScrollableLogsContainer"

	// FlagRecordedQueriesMulti
	// Enables writing multiple items from a single query within Recorded Queries
	FlagRecordedQueriesMulti = "recordedQueriesMulti"

	// FlagPluginsDynamicAngularDetectionPatterns
	// Enables fetching Angular detection patterns for plugins from GCOM and fallback to hardcoded ones
	FlagPluginsDynamicAngularDetectionPatterns = "pluginsDynamicAngularDetectionPatterns"

	// FlagVizAndWidgetSplit
	// Split panels between vizualizations and widgets
	FlagVizAndWidgetSplit = "vizAndWidgetSplit"

	// FlagPrometheusIncrementalQueryInstrumentation
	// Adds RudderStack events to incremental queries
	FlagPrometheusIncrementalQueryInstrumentation = "prometheusIncrementalQueryInstrumentation"

	// FlagLogsExploreTableVisualisation
	// A table visualisation for logs in Explore
	FlagLogsExploreTableVisualisation = "logsExploreTableVisualisation"

	// FlagAwsDatasourcesTempCredentials
	// Support temporary security credentials in AWS plugins for Grafana Cloud customers
	FlagAwsDatasourcesTempCredentials = "awsDatasourcesTempCredentials"

	// FlagTransformationsRedesign
	// Enables the transformations redesign
	FlagTransformationsRedesign = "transformationsRedesign"

	// FlagToggleLabelsInLogsUI
	// Enable toggleable filters in log details view
	FlagToggleLabelsInLogsUI = "toggleLabelsInLogsUI"

	// FlagMlExpressions
	// Enable support for Machine Learning in server-side expressions
	FlagMlExpressions = "mlExpressions"

	// FlagTraceQLStreaming
	// Enables response streaming of TraceQL queries of the Tempo data source
	FlagTraceQLStreaming = "traceQLStreaming"

	// FlagMetricsSummary
	// Enables metrics summary queries in the Tempo data source
	FlagMetricsSummary = "metricsSummary"

	// FlagGrafanaAPIServer
	// Enable Kubernetes API Server for Grafana resources
	FlagGrafanaAPIServer = "grafanaAPIServer"

	// FlagFeatureToggleAdminPage
	// Enable admin page for managing feature toggles from the Grafana front-end
	FlagFeatureToggleAdminPage = "featureToggleAdminPage"

	// FlagAwsAsyncQueryCaching
	// Enable caching for async queries for Redshift and Athena. Requires that the `useCachingService` feature toggle is enabled and the datasource has caching and async query support enabled
	FlagAwsAsyncQueryCaching = "awsAsyncQueryCaching"

	// FlagSplitScopes
	// Support faster dashboard and folder search by splitting permission scopes into parts
	FlagSplitScopes = "splitScopes"

	// FlagAzureMonitorDataplane
	// Adds dataplane compliant frame metadata in the Azure Monitor datasource
	FlagAzureMonitorDataplane = "azureMonitorDataplane"

	// FlagPermissionsFilterRemoveSubquery
	// Alternative permission filter implementation that does not use subqueries for fetching the dashboard folder
	FlagPermissionsFilterRemoveSubquery = "permissionsFilterRemoveSubquery"

	// FlagPrometheusConfigOverhaulAuth
	// Update the Prometheus configuration page with the new auth component
	FlagPrometheusConfigOverhaulAuth = "prometheusConfigOverhaulAuth"

	// FlagConfigurableSchedulerTick
	// Enable changing the scheduler base interval via configuration option unified_alerting.scheduler_tick_interval
	FlagConfigurableSchedulerTick = "configurableSchedulerTick"

	// FlagInfluxdbSqlSupport
	// Enable InfluxDB SQL query language support with new querying UI
	FlagInfluxdbSqlSupport = "influxdbSqlSupport"

	// FlagNoBasicRole
	// Enables a new role that has no permissions by default
	FlagNoBasicRole = "noBasicRole"

	// FlagAlertingNoDataErrorExecution
	// Changes how Alerting state manager handles execution of NoData/Error
	FlagAlertingNoDataErrorExecution = "alertingNoDataErrorExecution"

	// FlagAngularDeprecationUI
	// Display new Angular deprecation-related UI features
	FlagAngularDeprecationUI = "angularDeprecationUI"

	// FlagDashgpt
	// Enable AI powered features in dashboards
	FlagDashgpt = "dashgpt"

	// FlagReportingRetries
	// Enables rendering retries for the reporting feature
	FlagReportingRetries = "reportingRetries"

	// FlagNewBrowseDashboards
	// New browse/manage dashboards UI
	FlagNewBrowseDashboards = "newBrowseDashboards"

	// FlagSseGroupByDatasource
	// Send query to the same datasource in a single request when using server side expressions
	FlagSseGroupByDatasource = "sseGroupByDatasource"

	// FlagRequestInstrumentationStatusSource
	// Include a status source label for request metrics and logs
	FlagRequestInstrumentationStatusSource = "requestInstrumentationStatusSource"

	// FlagLokiRunQueriesInParallel
	// Enables running Loki queries in parallel
	FlagLokiRunQueriesInParallel = "lokiRunQueriesInParallel"

	// FlagWargamesTesting
	// Placeholder feature flag for internal testing
	FlagWargamesTesting = "wargamesTesting"

	// FlagAlertingInsights
	// Show the new alerting insights landing page
	FlagAlertingInsights = "alertingInsights"

	// FlagExternalCorePlugins
	// Allow core plugins to be loaded as external
	FlagExternalCorePlugins = "externalCorePlugins"

	// FlagPluginsAPIMetrics
	// Sends metrics of public grafana packages usage by plugins
	FlagPluginsAPIMetrics = "pluginsAPIMetrics"

	// FlagHttpSLOLevels
	// Adds SLO level to http request metrics
	FlagHttpSLOLevels = "httpSLOLevels"

	// FlagIdForwarding
	// Generate signed id token for identity that can be forwarded to plugins and external services
	FlagIdForwarding = "idForwarding"

	// FlagCloudWatchWildCardDimensionValues
	// Fetches dimension values from CloudWatch to correctly label wildcard dimensions
	FlagCloudWatchWildCardDimensionValues = "cloudWatchWildCardDimensionValues"

	// FlagExternalServiceAccounts
	// Automatic service account and token setup for plugins
	FlagExternalServiceAccounts = "externalServiceAccounts"

<<<<<<< HEAD
	// FlagTransformationsVariableSupport
	// Allows using variables in transformations
	FlagTransformationsVariableSupport = "transformationsVariableSupport"
=======
	// FlagAlertingModifiedExport
	// Enables using UI for provisioned rules modification and export
	FlagAlertingModifiedExport = "alertingModifiedExport"
>>>>>>> 6d08050f
)<|MERGE_RESOLUTION|>--- conflicted
+++ resolved
@@ -471,13 +471,11 @@
 	// Automatic service account and token setup for plugins
 	FlagExternalServiceAccounts = "externalServiceAccounts"
 
-<<<<<<< HEAD
+	// FlagAlertingModifiedExport
+	// Enables using UI for provisioned rules modification and export
+	FlagAlertingModifiedExport = "alertingModifiedExport"
+
 	// FlagTransformationsVariableSupport
 	// Allows using variables in transformations
 	FlagTransformationsVariableSupport = "transformationsVariableSupport"
-=======
-	// FlagAlertingModifiedExport
-	// Enables using UI for provisioned rules modification and export
-	FlagAlertingModifiedExport = "alertingModifiedExport"
->>>>>>> 6d08050f
 )