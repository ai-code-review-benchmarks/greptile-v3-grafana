// NOTE: This file was auto generated.  DO NOT EDIT DIRECTLY!
// To change feature flags, edit:
//  pkg/services/featuremgmt/registry.go
// Then run tests in:
//  pkg/services/featuremgmt/toggles_gen_test.go

package featuremgmt

const (
	// FlagDisableEnvelopeEncryption
	// Disable envelope encryption (emergency only)
	FlagDisableEnvelopeEncryption = "disableEnvelopeEncryption"

	// FlagLiveServiceWebWorker
	// This will use a webworker thread to processes events rather than the main thread
	FlagLiveServiceWebWorker = "live-service-web-worker"

	// FlagQueryOverLive
	// Use Grafana Live WebSocket to execute backend queries
	FlagQueryOverLive = "queryOverLive"

	// FlagPanelTitleSearch
	// Search for dashboards using panel title
	FlagPanelTitleSearch = "panelTitleSearch"

	// FlagPublicDashboards
	// [Deprecated] Public dashboards are now enabled by default; to disable them, use the configuration setting. This feature toggle will be removed in the next major version.
	FlagPublicDashboards = "publicDashboards"

	// FlagPublicDashboardsEmailSharing
	// Enables public dashboard sharing to be restricted to only allowed emails
	FlagPublicDashboardsEmailSharing = "publicDashboardsEmailSharing"

	// FlagPublicDashboardsScene
	// Enables public dashboard rendering using scenes
	FlagPublicDashboardsScene = "publicDashboardsScene"

	// FlagLokiExperimentalStreaming
	// Support new streaming approach for loki (prototype, needs special loki build)
	FlagLokiExperimentalStreaming = "lokiExperimentalStreaming"

	// FlagFeatureHighlights
	// Highlight Grafana Enterprise features
	FlagFeatureHighlights = "featureHighlights"

	// FlagStorage
	// Configurable storage for dashboards, datasources, and resources
	FlagStorage = "storage"

	// FlagCorrelations
	// Correlations page
	FlagCorrelations = "correlations"

	// FlagDatasourceQueryMultiStatus
	// Introduce HTTP 207 Multi Status for api/ds/query
	FlagDatasourceQueryMultiStatus = "datasourceQueryMultiStatus"

	// FlagAutoMigrateOldPanels
	// Migrate old angular panels to supported versions (graph, table-old, worldmap, etc)
	FlagAutoMigrateOldPanels = "autoMigrateOldPanels"

	// FlagAutoMigrateGraphPanel
	// Migrate old graph panel to supported time series panel - broken out from autoMigrateOldPanels to enable granular tracking
	FlagAutoMigrateGraphPanel = "autoMigrateGraphPanel"

	// FlagAutoMigrateTablePanel
	// Migrate old table panel to supported table panel - broken out from autoMigrateOldPanels to enable granular tracking
	FlagAutoMigrateTablePanel = "autoMigrateTablePanel"

	// FlagAutoMigratePiechartPanel
	// Migrate old piechart panel to supported piechart panel - broken out from autoMigrateOldPanels to enable granular tracking
	FlagAutoMigratePiechartPanel = "autoMigratePiechartPanel"

	// FlagAutoMigrateWorldmapPanel
	// Migrate old worldmap panel to supported geomap panel - broken out from autoMigrateOldPanels to enable granular tracking
	FlagAutoMigrateWorldmapPanel = "autoMigrateWorldmapPanel"

	// FlagAutoMigrateStatPanel
	// Migrate old stat panel to supported stat panel - broken out from autoMigrateOldPanels to enable granular tracking
	FlagAutoMigrateStatPanel = "autoMigrateStatPanel"

	// FlagAutoMigrateXYChartPanel
	// Migrate old XYChart panel to new XYChart2 model
	FlagAutoMigrateXYChartPanel = "autoMigrateXYChartPanel"

	// FlagDisableAngular
	// Dynamic flag to disable angular at runtime. The preferred method is to set `angular_support_enabled` to `false` in the [security] settings, which allows you to change the state at runtime.
	FlagDisableAngular = "disableAngular"

	// FlagCanvasPanelNesting
	// Allow elements nesting
	FlagCanvasPanelNesting = "canvasPanelNesting"

	// FlagDisableSecretsCompatibility
	// Disable duplicated secret storage in legacy tables
	FlagDisableSecretsCompatibility = "disableSecretsCompatibility"

	// FlagLogRequestsInstrumentedAsUnknown
	// Logs the path for requests that are instrumented as unknown
	FlagLogRequestsInstrumentedAsUnknown = "logRequestsInstrumentedAsUnknown"

	// FlagTopnav
	// Enables topnav support in external plugins. The new Grafana navigation cannot be disabled.
	FlagTopnav = "topnav"

	// FlagGrpcServer
	// Run the GRPC server
	FlagGrpcServer = "grpcServer"

	// FlagUnifiedStorage
	// SQL-based k8s storage
	FlagUnifiedStorage = "unifiedStorage"

	// FlagCloudWatchCrossAccountQuerying
	// Enables cross-account querying in CloudWatch datasources
	FlagCloudWatchCrossAccountQuerying = "cloudWatchCrossAccountQuerying"

	// FlagShowDashboardValidationWarnings
	// Show warnings when dashboards do not validate against the schema
	FlagShowDashboardValidationWarnings = "showDashboardValidationWarnings"

	// FlagMysqlAnsiQuotes
	// Use double quotes to escape keyword in a MySQL query
	FlagMysqlAnsiQuotes = "mysqlAnsiQuotes"

	// FlagAccessControlOnCall
	// Access control primitives for OnCall
	FlagAccessControlOnCall = "accessControlOnCall"

	// FlagNestedFolders
	// Enable folder nesting
	FlagNestedFolders = "nestedFolders"

	// FlagAlertingBacktesting
	// Rule backtesting API for alerting
	FlagAlertingBacktesting = "alertingBacktesting"

	// FlagEditPanelCSVDragAndDrop
	// Enables drag and drop for CSV and Excel files
	FlagEditPanelCSVDragAndDrop = "editPanelCSVDragAndDrop"

	// FlagAlertingNoNormalState
	// Stop maintaining state of alerts that are not firing
	FlagAlertingNoNormalState = "alertingNoNormalState"

	// FlagLogsContextDatasourceUi
	// Allow datasource to provide custom UI for context view
	FlagLogsContextDatasourceUi = "logsContextDatasourceUi"

	// FlagLokiQuerySplitting
	// Split large interval queries into subqueries with smaller time intervals
	FlagLokiQuerySplitting = "lokiQuerySplitting"

	// FlagLokiQuerySplittingConfig
	// Give users the option to configure split durations for Loki queries
	FlagLokiQuerySplittingConfig = "lokiQuerySplittingConfig"

	// FlagIndividualCookiePreferences
	// Support overriding cookie preferences per user
	FlagIndividualCookiePreferences = "individualCookiePreferences"

	// FlagPrometheusMetricEncyclopedia
	// Adds the metrics explorer component to the Prometheus query builder as an option in metric select
	FlagPrometheusMetricEncyclopedia = "prometheusMetricEncyclopedia"

	// FlagInfluxdbBackendMigration
	// Query InfluxDB InfluxQL without the proxy
	FlagInfluxdbBackendMigration = "influxdbBackendMigration"

	// FlagInfluxqlStreamingParser
	// Enable streaming JSON parser for InfluxDB datasource InfluxQL query language
	FlagInfluxqlStreamingParser = "influxqlStreamingParser"

	// FlagInfluxdbRunQueriesInParallel
	// Enables running InfluxDB Influxql queries in parallel
	FlagInfluxdbRunQueriesInParallel = "influxdbRunQueriesInParallel"

	// FlagPrometheusDataplane
	// Changes responses to from Prometheus to be compliant with the dataplane specification. In particular, when this feature toggle is active, the numeric `Field.Name` is set from &#39;Value&#39; to the value of the `__name__` label.
	FlagPrometheusDataplane = "prometheusDataplane"

	// FlagLokiMetricDataplane
	// Changes metric responses from Loki to be compliant with the dataplane specification.
	FlagLokiMetricDataplane = "lokiMetricDataplane"

	// FlagLokiLogsDataplane
	// Changes logs responses from Loki to be compliant with the dataplane specification.
	FlagLokiLogsDataplane = "lokiLogsDataplane"

	// FlagDataplaneFrontendFallback
	// Support dataplane contract field name change for transformations and field name matchers where the name is different
	FlagDataplaneFrontendFallback = "dataplaneFrontendFallback"

	// FlagDisableSSEDataplane
	// Disables dataplane specific processing in server side expressions.
	FlagDisableSSEDataplane = "disableSSEDataplane"

	// FlagAlertStateHistoryLokiSecondary
	// Enable Grafana to write alert state history to an external Loki instance in addition to Grafana annotations.
	FlagAlertStateHistoryLokiSecondary = "alertStateHistoryLokiSecondary"

	// FlagAlertStateHistoryLokiPrimary
	// Enable a remote Loki instance as the primary source for state history reads.
	FlagAlertStateHistoryLokiPrimary = "alertStateHistoryLokiPrimary"

	// FlagAlertStateHistoryLokiOnly
	// Disable Grafana alerts from emitting annotations when a remote Loki instance is available.
	FlagAlertStateHistoryLokiOnly = "alertStateHistoryLokiOnly"

	// FlagUnifiedRequestLog
	// Writes error logs to the request logger
	FlagUnifiedRequestLog = "unifiedRequestLog"

	// FlagRenderAuthJWT
	// Uses JWT-based auth for rendering instead of relying on remote cache
	FlagRenderAuthJWT = "renderAuthJWT"

	// FlagRefactorVariablesTimeRange
	// Refactor time range variables flow to reduce number of API calls made when query variables are chained
	FlagRefactorVariablesTimeRange = "refactorVariablesTimeRange"

	// FlagFaroDatasourceSelector
	// Enable the data source selector within the Frontend Apps section of the Frontend Observability
	FlagFaroDatasourceSelector = "faroDatasourceSelector"

	// FlagEnableDatagridEditing
	// Enables the edit functionality in the datagrid panel
	FlagEnableDatagridEditing = "enableDatagridEditing"

	// FlagExtraThemes
	// Enables extra themes
	FlagExtraThemes = "extraThemes"

	// FlagLokiPredefinedOperations
	// Adds predefined query operations to Loki query editor
	FlagLokiPredefinedOperations = "lokiPredefinedOperations"

	// FlagPluginsFrontendSandbox
	// Enables the plugins frontend sandbox
	FlagPluginsFrontendSandbox = "pluginsFrontendSandbox"

	// FlagFrontendSandboxMonitorOnly
	// Enables monitor only in the plugin frontend sandbox (if enabled)
	FlagFrontendSandboxMonitorOnly = "frontendSandboxMonitorOnly"

	// FlagSqlDatasourceDatabaseSelection
	// Enables previous SQL data source dataset dropdown behavior
	FlagSqlDatasourceDatabaseSelection = "sqlDatasourceDatabaseSelection"

	// FlagRecordedQueriesMulti
	// Enables writing multiple items from a single query within Recorded Queries
	FlagRecordedQueriesMulti = "recordedQueriesMulti"

	// FlagVizAndWidgetSplit
	// Split panels between visualizations and widgets
	FlagVizAndWidgetSplit = "vizAndWidgetSplit"

	// FlagLogsExploreTableVisualisation
	// A table visualisation for logs in Explore
	FlagLogsExploreTableVisualisation = "logsExploreTableVisualisation"

	// FlagAwsDatasourcesTempCredentials
	// Support temporary security credentials in AWS plugins for Grafana Cloud customers
	FlagAwsDatasourcesTempCredentials = "awsDatasourcesTempCredentials"

	// FlagTransformationsRedesign
	// Enables the transformations redesign
	FlagTransformationsRedesign = "transformationsRedesign"

	// FlagMlExpressions
	// Enable support for Machine Learning in server-side expressions
	FlagMlExpressions = "mlExpressions"

	// FlagTraceQLStreaming
	// Enables response streaming of TraceQL queries of the Tempo data source
	FlagTraceQLStreaming = "traceQLStreaming"

	// FlagMetricsSummary
	// Enables metrics summary queries in the Tempo data source
	FlagMetricsSummary = "metricsSummary"

	// FlagGrafanaAPIServerWithExperimentalAPIs
	// Register experimental APIs with the k8s API server
	FlagGrafanaAPIServerWithExperimentalAPIs = "grafanaAPIServerWithExperimentalAPIs"

	// FlagGrafanaAPIServerEnsureKubectlAccess
	// Start an additional https handler and write kubectl options
	FlagGrafanaAPIServerEnsureKubectlAccess = "grafanaAPIServerEnsureKubectlAccess"

	// FlagFeatureToggleAdminPage
	// Enable admin page for managing feature toggles from the Grafana front-end. Grafana Cloud only.
	FlagFeatureToggleAdminPage = "featureToggleAdminPage"

	// FlagAwsAsyncQueryCaching
	// Enable caching for async queries for Redshift and Athena. Requires that the datasource has caching and async query support enabled
	FlagAwsAsyncQueryCaching = "awsAsyncQueryCaching"

	// FlagPermissionsFilterRemoveSubquery
	// Alternative permission filter implementation that does not use subqueries for fetching the dashboard folder
	FlagPermissionsFilterRemoveSubquery = "permissionsFilterRemoveSubquery"

	// FlagPrometheusConfigOverhaulAuth
	// Update the Prometheus configuration page with the new auth component
	FlagPrometheusConfigOverhaulAuth = "prometheusConfigOverhaulAuth"

	// FlagConfigurableSchedulerTick
	// Enable changing the scheduler base interval via configuration option unified_alerting.scheduler_tick_interval
	FlagConfigurableSchedulerTick = "configurableSchedulerTick"

	// FlagAlertingNoDataErrorExecution
	// Changes how Alerting state manager handles execution of NoData/Error
	FlagAlertingNoDataErrorExecution = "alertingNoDataErrorExecution"

	// FlagAngularDeprecationUI
	// Display Angular warnings in dashboards and panels
	FlagAngularDeprecationUI = "angularDeprecationUI"

	// FlagDashgpt
	// Enable AI powered features in dashboards
	FlagDashgpt = "dashgpt"

	// FlagAiGeneratedDashboardChanges
	// Enable AI powered features for dashboards to auto-summary changes when saving
	FlagAiGeneratedDashboardChanges = "aiGeneratedDashboardChanges"

	// FlagReportingRetries
	// Enables rendering retries for the reporting feature
	FlagReportingRetries = "reportingRetries"

	// FlagSseGroupByDatasource
	// Send query to the same datasource in a single request when using server side expressions. The `cloudWatchBatchQueries` feature toggle should be enabled if this used with CloudWatch.
	FlagSseGroupByDatasource = "sseGroupByDatasource"

	// FlagLibraryPanelRBAC
	// Enables RBAC support for library panels
	FlagLibraryPanelRBAC = "libraryPanelRBAC"

	// FlagLokiRunQueriesInParallel
	// Enables running Loki queries in parallel
	FlagLokiRunQueriesInParallel = "lokiRunQueriesInParallel"

	// FlagWargamesTesting
	// Placeholder feature flag for internal testing
	FlagWargamesTesting = "wargamesTesting"

	// FlagAlertingInsights
	// Show the new alerting insights landing page
	FlagAlertingInsights = "alertingInsights"

	// FlagExternalCorePlugins
	// Allow core plugins to be loaded as external
	FlagExternalCorePlugins = "externalCorePlugins"

	// FlagPluginsAPIMetrics
	// Sends metrics of public grafana packages usage by plugins
	FlagPluginsAPIMetrics = "pluginsAPIMetrics"

	// FlagIdForwarding
	// Generate signed id token for identity that can be forwarded to plugins and external services
	FlagIdForwarding = "idForwarding"

	// FlagExternalServiceAccounts
	// Automatic service account and token setup for plugins
	FlagExternalServiceAccounts = "externalServiceAccounts"

	// FlagPanelMonitoring
	// Enables panel monitoring through logs and measurements
	FlagPanelMonitoring = "panelMonitoring"

	// FlagEnableNativeHTTPHistogram
	// Enables native HTTP Histograms
	FlagEnableNativeHTTPHistogram = "enableNativeHTTPHistogram"

	// FlagDisableClassicHTTPHistogram
	// Disables classic HTTP Histogram (use with enableNativeHTTPHistogram)
	FlagDisableClassicHTTPHistogram = "disableClassicHTTPHistogram"

	// FlagFormatString
	// Enable format string transformer
	FlagFormatString = "formatString"

	// FlagTransformationsVariableSupport
	// Allows using variables in transformations
	FlagTransformationsVariableSupport = "transformationsVariableSupport"

	// FlagKubernetesPlaylists
	// Use the kubernetes API in the frontend for playlists, and route /api/playlist requests to k8s
	FlagKubernetesPlaylists = "kubernetesPlaylists"

	// FlagKubernetesSnapshots
	// Routes snapshot requests from /api to the /apis endpoint
	FlagKubernetesSnapshots = "kubernetesSnapshots"

	// FlagKubernetesDashboards
	// Use the kubernetes API in the frontend for dashboards
	FlagKubernetesDashboards = "kubernetesDashboards"

	// FlagDatasourceQueryTypes
	// Show query type endpoints in datasource API servers (currently hardcoded for testdata, expressions, and prometheus)
	FlagDatasourceQueryTypes = "datasourceQueryTypes"

	// FlagQueryService
	// Register /apis/query.grafana.app/ -- will eventually replace /api/ds/query
	FlagQueryService = "queryService"

	// FlagQueryServiceRewrite
	// Rewrite requests targeting /ds/query to the query service
	FlagQueryServiceRewrite = "queryServiceRewrite"

	// FlagQueryServiceFromUI
	// Routes requests to the new query service
	FlagQueryServiceFromUI = "queryServiceFromUI"

	// FlagCloudWatchBatchQueries
	// Runs CloudWatch metrics queries as separate batches
	FlagCloudWatchBatchQueries = "cloudWatchBatchQueries"

	// FlagRecoveryThreshold
	// Enables feature recovery threshold (aka hysteresis) for threshold server-side expression
	FlagRecoveryThreshold = "recoveryThreshold"

	// FlagLokiStructuredMetadata
	// Enables the loki data source to request structured metadata from the Loki server
	FlagLokiStructuredMetadata = "lokiStructuredMetadata"

	// FlagTeamHttpHeaders
	// Enables Team LBAC for datasources to apply team headers to the client requests
	FlagTeamHttpHeaders = "teamHttpHeaders"

	// FlagAwsDatasourcesNewFormStyling
	// Applies new form styling for configuration and query editors in AWS plugins
	FlagAwsDatasourcesNewFormStyling = "awsDatasourcesNewFormStyling"

	// FlagCachingOptimizeSerializationMemoryUsage
	// If enabled, the caching backend gradually serializes query responses for the cache, comparing against the configured `[caching]max_value_mb` value as it goes. This can can help prevent Grafana from running out of memory while attempting to cache very large query responses.
	FlagCachingOptimizeSerializationMemoryUsage = "cachingOptimizeSerializationMemoryUsage"

	// FlagPanelTitleSearchInV1
	// Enable searching for dashboards using panel title in search v1
	FlagPanelTitleSearchInV1 = "panelTitleSearchInV1"

	// FlagManagedPluginsInstall
	// Install managed plugins directly from plugins catalog
	FlagManagedPluginsInstall = "managedPluginsInstall"

	// FlagPrometheusPromQAIL
	// Prometheus and AI/ML to assist users in creating a query
	FlagPrometheusPromQAIL = "prometheusPromQAIL"

	// FlagPrometheusCodeModeMetricNamesSearch
	// Enables search for metric names in Code Mode, to improve performance when working with an enormous number of metric names
	FlagPrometheusCodeModeMetricNamesSearch = "prometheusCodeModeMetricNamesSearch"

	// FlagAddFieldFromCalculationStatFunctions
	// Add cumulative and window functions to the add field from calculation transformation
	FlagAddFieldFromCalculationStatFunctions = "addFieldFromCalculationStatFunctions"

	// FlagAlertmanagerRemoteSecondary
	// Enable Grafana to sync configuration and state with a remote Alertmanager.
	FlagAlertmanagerRemoteSecondary = "alertmanagerRemoteSecondary"

	// FlagAlertmanagerRemotePrimary
	// Enable Grafana to have a remote Alertmanager instance as the primary Alertmanager.
	FlagAlertmanagerRemotePrimary = "alertmanagerRemotePrimary"

	// FlagAlertmanagerRemoteOnly
	// Disable the internal Alertmanager and only use the external one defined.
	FlagAlertmanagerRemoteOnly = "alertmanagerRemoteOnly"

	// FlagAnnotationPermissionUpdate
	// Change the way annotation permissions work by scoping them to folders and dashboards.
	FlagAnnotationPermissionUpdate = "annotationPermissionUpdate"

	// FlagExtractFieldsNameDeduplication
	// Make sure extracted field names are unique in the dataframe
	FlagExtractFieldsNameDeduplication = "extractFieldsNameDeduplication"

	// FlagDashboardSceneForViewers
	// Enables dashboard rendering using Scenes for viewer roles
	FlagDashboardSceneForViewers = "dashboardSceneForViewers"

	// FlagDashboardSceneSolo
	// Enables rendering dashboards using scenes for solo panels
	FlagDashboardSceneSolo = "dashboardSceneSolo"

	// FlagDashboardScene
	// Enables dashboard rendering using scenes for all roles
	FlagDashboardScene = "dashboardScene"

	// FlagPanelFilterVariable
	// Enables use of the `systemPanelFilterVar` variable to filter panels in a dashboard
	FlagPanelFilterVariable = "panelFilterVariable"

	// FlagPdfTables
	// Enables generating table data as PDF in reporting
	FlagPdfTables = "pdfTables"

	// FlagSsoSettingsApi
	// Enables the SSO settings API and the OAuth configuration UIs in Grafana
	FlagSsoSettingsApi = "ssoSettingsApi"

	// FlagCanvasPanelPanZoom
	// Allow pan and zoom in canvas panel
	FlagCanvasPanelPanZoom = "canvasPanelPanZoom"

	// FlagLogsInfiniteScrolling
	// Enables infinite scrolling for the Logs panel in Explore and Dashboards
	FlagLogsInfiniteScrolling = "logsInfiniteScrolling"

	// FlagFlameGraphItemCollapsing
	// Allow collapsing of flame graph items
	FlagFlameGraphItemCollapsing = "flameGraphItemCollapsing"

	// FlagExploreMetrics
	// Enables the new Explore Metrics core app
	FlagExploreMetrics = "exploreMetrics"

	// FlagAlertingSimplifiedRouting
	// Enables users to easily configure alert notifications by specifying a contact point directly when editing or creating an alert rule
	FlagAlertingSimplifiedRouting = "alertingSimplifiedRouting"

	// FlagLogRowsPopoverMenu
	// Enable filtering menu displayed when text of a log line is selected
	FlagLogRowsPopoverMenu = "logRowsPopoverMenu"

	// FlagPluginsSkipHostEnvVars
	// Disables passing host environment variable to plugin processes
	FlagPluginsSkipHostEnvVars = "pluginsSkipHostEnvVars"

	// FlagTableSharedCrosshair
	// Enables shared crosshair in table panel
	FlagTableSharedCrosshair = "tableSharedCrosshair"

	// FlagRegressionTransformation
	// Enables regression analysis transformation
	FlagRegressionTransformation = "regressionTransformation"

	// FlagLokiQueryHints
	// Enables query hints for Loki
	FlagLokiQueryHints = "lokiQueryHints"

	// FlagKubernetesFeatureToggles
	// Use the kubernetes API for feature toggle management in the frontend
	FlagKubernetesFeatureToggles = "kubernetesFeatureToggles"

	// FlagCloudRBACRoles
	// Enabled grafana cloud specific RBAC roles
	FlagCloudRBACRoles = "cloudRBACRoles"

	// FlagAlertingQueryOptimization
	// Optimizes eligible queries in order to reduce load on datasources
	FlagAlertingQueryOptimization = "alertingQueryOptimization"

	// FlagNewFolderPicker
	// Enables the nested folder picker without having nested folders enabled
	FlagNewFolderPicker = "newFolderPicker"

	// FlagJitterAlertRulesWithinGroups
	// Distributes alert rule evaluations more evenly over time, including spreading out rules within the same group
	FlagJitterAlertRulesWithinGroups = "jitterAlertRulesWithinGroups"

	// FlagOnPremToCloudMigrations
	// In-development feature that will allow users to easily migrate their on-prem Grafana instances to Grafana Cloud.
	FlagOnPremToCloudMigrations = "onPremToCloudMigrations"

	// FlagAlertingSaveStatePeriodic
	// Writes the state periodically to the database, asynchronous to rule evaluation
	FlagAlertingSaveStatePeriodic = "alertingSaveStatePeriodic"

	// FlagPromQLScope
	// In-development feature that will allow injection of labels into prometheus queries.
	FlagPromQLScope = "promQLScope"

	// FlagSqlExpressions
	// Enables using SQL and DuckDB functions as Expressions.
	FlagSqlExpressions = "sqlExpressions"

	// FlagNodeGraphDotLayout
	// Changed the layout algorithm for the node graph
	FlagNodeGraphDotLayout = "nodeGraphDotLayout"

	// FlagGroupToNestedTableTransformation
	// Enables the group to nested table transformation
	FlagGroupToNestedTableTransformation = "groupToNestedTableTransformation"

	// FlagNewPDFRendering
	// New implementation for the dashboard-to-PDF rendering
	FlagNewPDFRendering = "newPDFRendering"

	// FlagTlsMemcached
	// Use TLS-enabled memcached in the enterprise caching feature
	FlagTlsMemcached = "tlsMemcached"

	// FlagKubernetesAggregator
	// Enable grafana aggregator
	FlagKubernetesAggregator = "kubernetesAggregator"

	// FlagExpressionParser
	// Enable new expression parser
	FlagExpressionParser = "expressionParser"

	// FlagGroupByVariable
	// Enable groupBy variable support in scenes dashboards
	FlagGroupByVariable = "groupByVariable"

	// FlagAuthAPIAccessTokenAuth
	// Enables the use of Auth API access tokens for authentication
	FlagAuthAPIAccessTokenAuth = "authAPIAccessTokenAuth"

	// FlagScopeFilters
	// Enables the use of scope filters in Grafana
	FlagScopeFilters = "scopeFilters"

	// FlagSsoSettingsSAML
	// Use the new SSO Settings API to configure the SAML connector
	FlagSsoSettingsSAML = "ssoSettingsSAML"

	// FlagOauthRequireSubClaim
	// Require that sub claims is present in oauth tokens.
	FlagOauthRequireSubClaim = "oauthRequireSubClaim"

	// FlagNewDashboardWithFiltersAndGroupBy
	// Enables filters and group by variables on all new dashboards. Variables are added only if default data source supports filtering.
	FlagNewDashboardWithFiltersAndGroupBy = "newDashboardWithFiltersAndGroupBy"

	// FlagCloudWatchNewLabelParsing
	// Updates CloudWatch label parsing to be more accurate
	FlagCloudWatchNewLabelParsing = "cloudWatchNewLabelParsing"

	// FlagAccessActionSets
	// Introduces action sets for resource permissions
	FlagAccessActionSets = "accessActionSets"

	// FlagDisableNumericMetricsSortingInExpressions
	// In server-side expressions, disable the sorting of numeric-kind metrics by their metric name or labels.
	FlagDisableNumericMetricsSortingInExpressions = "disableNumericMetricsSortingInExpressions"

	// FlagGrafanaManagedRecordingRules
	// Enables Grafana-managed recording rules.
	FlagGrafanaManagedRecordingRules = "grafanaManagedRecordingRules"

	// FlagQueryLibrary
	// Enables Query Library feature in Explore
	FlagQueryLibrary = "queryLibrary"

	// FlagLogsExploreTableDefaultVisualization
	// Sets the logs table as default visualisation in logs explore
	FlagLogsExploreTableDefaultVisualization = "logsExploreTableDefaultVisualization"

	// FlagNewDashboardSharingComponent
	// Enables the new sharing drawer design
	FlagNewDashboardSharingComponent = "newDashboardSharingComponent"

	// FlagAlertingListViewV2
	// Enables the new alert list view design
	FlagAlertingListViewV2 = "alertingListViewV2"

	// FlagNotificationBanner
	// Enables the notification banner UI and API
	FlagNotificationBanner = "notificationBanner"

	// FlagDashboardRestore
	// Enables deleted dashboard restore feature (backend only)
	FlagDashboardRestore = "dashboardRestore"

	// FlagDatasourceProxyDisableRBAC
	// Disables applying a plugin route&#39;s ReqAction field to authorization
	FlagDatasourceProxyDisableRBAC = "datasourceProxyDisableRBAC"

	// FlagAlertingDisableSendAlertsExternal
	// Disables the ability to send alerts to an external Alertmanager datasource.
	FlagAlertingDisableSendAlertsExternal = "alertingDisableSendAlertsExternal"

	// FlagPreserveDashboardStateWhenNavigating
	// Enables possibility to preserve dashboard variables and time range when navigating between dashboards
	FlagPreserveDashboardStateWhenNavigating = "preserveDashboardStateWhenNavigating"

	// FlagAlertingCentralAlertHistory
	// Enables the new central alert history.
	FlagAlertingCentralAlertHistory = "alertingCentralAlertHistory"

	// FlagPluginProxyPreserveTrailingSlash
	// Preserve plugin proxy trailing slash.
	FlagPluginProxyPreserveTrailingSlash = "pluginProxyPreserveTrailingSlash"

	// FlagAzureMonitorPrometheusExemplars
	// Allows configuration of Azure Monitor as a data source that can provide Prometheus exemplars
	FlagAzureMonitorPrometheusExemplars = "azureMonitorPrometheusExemplars"

	// FlagPinNavItems
	// Enables pinning of nav items
	FlagPinNavItems = "pinNavItems"

	// FlagAuthZGRPCServer
	// Enables the gRPC server for authorization
	FlagAuthZGRPCServer = "authZGRPCServer"

	// FlagOpenSearchBackendFlowEnabled
	// Enables the backend query flow for Open Search datasource plugin
	FlagOpenSearchBackendFlowEnabled = "openSearchBackendFlowEnabled"

	// FlagSsoSettingsLDAP
	// Use the new SSO Settings API to configure LDAP
	FlagSsoSettingsLDAP = "ssoSettingsLDAP"

	// FlagFailWrongDSUID
	// Throws an error if a datasource has an invalid UIDs
	FlagFailWrongDSUID = "failWrongDSUID"

	// FlagDatabaseReadReplica
	// Use a read replica for some database queries.
	FlagDatabaseReadReplica = "databaseReadReplica"

	// FlagZanzana
	// Use openFGA as authorization engine.
	FlagZanzana = "zanzana"

	// FlagPassScopeToDashboardApi
	// Enables the passing of scopes to dashboards fetching in Grafana
	FlagPassScopeToDashboardApi = "passScopeToDashboardApi"

	// FlagAlertingApiServer
	// Register Alerting APIs with the K8s API server
	FlagAlertingApiServer = "alertingApiServer"

<<<<<<< HEAD
	// FlagCloudWatchRoundUpEndTime
	// Round up end time for metric queries to the next minute to avoid missing data
	FlagCloudWatchRoundUpEndTime = "cloudWatchRoundUpEndTime"
=======
	// FlagDashboardRestoreUI
	// Enables the frontend to be able to restore a recently deleted dashboard
	FlagDashboardRestoreUI = "dashboardRestoreUI"
>>>>>>> 2e0175c3
)<|MERGE_RESOLUTION|>--- conflicted
+++ resolved
@@ -723,13 +723,11 @@
 	// Register Alerting APIs with the K8s API server
 	FlagAlertingApiServer = "alertingApiServer"
 
-<<<<<<< HEAD
+	// FlagDashboardRestoreUI
+	// Enables the frontend to be able to restore a recently deleted dashboard
+	FlagDashboardRestoreUI = "dashboardRestoreUI"
+
 	// FlagCloudWatchRoundUpEndTime
 	// Round up end time for metric queries to the next minute to avoid missing data
 	FlagCloudWatchRoundUpEndTime = "cloudWatchRoundUpEndTime"
-=======
-	// FlagDashboardRestoreUI
-	// Enables the frontend to be able to restore a recently deleted dashboard
-	FlagDashboardRestoreUI = "dashboardRestoreUI"
->>>>>>> 2e0175c3
 )