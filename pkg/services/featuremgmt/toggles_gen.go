// NOTE: This file was auto generated.  DO NOT EDIT DIRECTLY!
// To change feature flags, edit:
//  pkg/services/featuremgmt/registry.go
// Then run tests in:
//  pkg/services/featuremgmt/toggles_gen_test.go

package featuremgmt

const (
	// FlagDisableEnvelopeEncryption
	// Disable envelope encryption (emergency only)
	FlagDisableEnvelopeEncryption = "disableEnvelopeEncryption"

	// FlagLiveServiceWebWorker
	// This will use a webworker thread to processes events rather than the main thread
	FlagLiveServiceWebWorker = "live-service-web-worker"

	// FlagQueryOverLive
	// Use Grafana Live WebSocket to execute backend queries
	FlagQueryOverLive = "queryOverLive"

	// FlagPanelTitleSearch
	// Search for dashboards using panel title
	FlagPanelTitleSearch = "panelTitleSearch"

	// FlagPublicDashboardsEmailSharing
	// Enables public dashboard sharing to be restricted to only allowed emails
	FlagPublicDashboardsEmailSharing = "publicDashboardsEmailSharing"

	// FlagPublicDashboardsScene
	// Enables public dashboard rendering using scenes
	FlagPublicDashboardsScene = "publicDashboardsScene"

	// FlagLokiExperimentalStreaming
	// Support new streaming approach for loki (prototype, needs special loki build)
	FlagLokiExperimentalStreaming = "lokiExperimentalStreaming"

	// FlagFeatureHighlights
	// Highlight Grafana Enterprise features
	FlagFeatureHighlights = "featureHighlights"

	// FlagStorage
	// Configurable storage for dashboards, datasources, and resources
	FlagStorage = "storage"

	// FlagCorrelations
	// Correlations page
	FlagCorrelations = "correlations"

	// FlagAutoMigrateOldPanels
	// Migrate old angular panels to supported versions (graph, table-old, worldmap, etc)
	FlagAutoMigrateOldPanels = "autoMigrateOldPanels"

	// FlagAutoMigrateGraphPanel
	// Migrate old graph panel to supported time series panel - broken out from autoMigrateOldPanels to enable granular tracking
	FlagAutoMigrateGraphPanel = "autoMigrateGraphPanel"

	// FlagAutoMigrateTablePanel
	// Migrate old table panel to supported table panel - broken out from autoMigrateOldPanels to enable granular tracking
	FlagAutoMigrateTablePanel = "autoMigrateTablePanel"

	// FlagAutoMigratePiechartPanel
	// Migrate old piechart panel to supported piechart panel - broken out from autoMigrateOldPanels to enable granular tracking
	FlagAutoMigratePiechartPanel = "autoMigratePiechartPanel"

	// FlagAutoMigrateWorldmapPanel
	// Migrate old worldmap panel to supported geomap panel - broken out from autoMigrateOldPanels to enable granular tracking
	FlagAutoMigrateWorldmapPanel = "autoMigrateWorldmapPanel"

	// FlagAutoMigrateStatPanel
	// Migrate old stat panel to supported stat panel - broken out from autoMigrateOldPanels to enable granular tracking
	FlagAutoMigrateStatPanel = "autoMigrateStatPanel"

	// FlagDisableAngular
	// Dynamic flag to disable angular at runtime. The preferred method is to set `angular_support_enabled` to `false` in the [security] settings, which allows you to change the state at runtime.
	FlagDisableAngular = "disableAngular"

	// FlagCanvasPanelNesting
	// Allow elements nesting
	FlagCanvasPanelNesting = "canvasPanelNesting"

	// FlagVizActions
	// Allow actions in visualizations
	FlagVizActions = "vizActions"

	// FlagDisableSecretsCompatibility
	// Disable duplicated secret storage in legacy tables
	FlagDisableSecretsCompatibility = "disableSecretsCompatibility"

	// FlagLogRequestsInstrumentedAsUnknown
	// Logs the path for requests that are instrumented as unknown
	FlagLogRequestsInstrumentedAsUnknown = "logRequestsInstrumentedAsUnknown"

	// FlagGrpcServer
	// Run the GRPC server
	FlagGrpcServer = "grpcServer"

	// FlagCloudWatchCrossAccountQuerying
	// Enables cross-account querying in CloudWatch datasources
	FlagCloudWatchCrossAccountQuerying = "cloudWatchCrossAccountQuerying"

	// FlagShowDashboardValidationWarnings
	// Show warnings when dashboards do not validate against the schema
	FlagShowDashboardValidationWarnings = "showDashboardValidationWarnings"

	// FlagMysqlAnsiQuotes
	// Use double quotes to escape keyword in a MySQL query
	FlagMysqlAnsiQuotes = "mysqlAnsiQuotes"

	// FlagAccessControlOnCall
	// Access control primitives for OnCall
	FlagAccessControlOnCall = "accessControlOnCall"

	// FlagNestedFolders
	// Enable folder nesting
	FlagNestedFolders = "nestedFolders"

	// FlagAlertingBacktesting
	// Rule backtesting API for alerting
	FlagAlertingBacktesting = "alertingBacktesting"

	// FlagEditPanelCSVDragAndDrop
	// Enables drag and drop for CSV and Excel files
	FlagEditPanelCSVDragAndDrop = "editPanelCSVDragAndDrop"

	// FlagAlertingNoNormalState
	// Stop maintaining state of alerts that are not firing
	FlagAlertingNoNormalState = "alertingNoNormalState"

	// FlagLogsContextDatasourceUi
	// Allow datasource to provide custom UI for context view
	FlagLogsContextDatasourceUi = "logsContextDatasourceUi"

	// FlagLokiShardSplitting
	// Use stream shards to split queries into smaller subqueries
	FlagLokiShardSplitting = "lokiShardSplitting"

	// FlagLokiQuerySplitting
	// Split large interval queries into subqueries with smaller time intervals
	FlagLokiQuerySplitting = "lokiQuerySplitting"

	// FlagLokiQuerySplittingConfig
	// Give users the option to configure split durations for Loki queries
	FlagLokiQuerySplittingConfig = "lokiQuerySplittingConfig"

	// FlagIndividualCookiePreferences
	// Support overriding cookie preferences per user
	FlagIndividualCookiePreferences = "individualCookiePreferences"

	// FlagPrometheusMetricEncyclopedia
	// Adds the metrics explorer component to the Prometheus query builder as an option in metric select
	FlagPrometheusMetricEncyclopedia = "prometheusMetricEncyclopedia"

	// FlagInfluxdbBackendMigration
	// Query InfluxDB InfluxQL without the proxy
	FlagInfluxdbBackendMigration = "influxdbBackendMigration"

	// FlagInfluxqlStreamingParser
	// Enable streaming JSON parser for InfluxDB datasource InfluxQL query language
	FlagInfluxqlStreamingParser = "influxqlStreamingParser"

	// FlagInfluxdbRunQueriesInParallel
	// Enables running InfluxDB Influxql queries in parallel
	FlagInfluxdbRunQueriesInParallel = "influxdbRunQueriesInParallel"

	// FlagPrometheusRunQueriesInParallel
	// Enables running Prometheus queries in parallel
	FlagPrometheusRunQueriesInParallel = "prometheusRunQueriesInParallel"

	// FlagLokiLogsDataplane
	// Changes logs responses from Loki to be compliant with the dataplane specification.
	FlagLokiLogsDataplane = "lokiLogsDataplane"

	// FlagDataplaneFrontendFallback
	// Support dataplane contract field name change for transformations and field name matchers where the name is different
	FlagDataplaneFrontendFallback = "dataplaneFrontendFallback"

	// FlagDisableSSEDataplane
	// Disables dataplane specific processing in server side expressions.
	FlagDisableSSEDataplane = "disableSSEDataplane"

	// FlagAlertStateHistoryLokiSecondary
	// Enable Grafana to write alert state history to an external Loki instance in addition to Grafana annotations.
	FlagAlertStateHistoryLokiSecondary = "alertStateHistoryLokiSecondary"

	// FlagAlertStateHistoryLokiPrimary
	// Enable a remote Loki instance as the primary source for state history reads.
	FlagAlertStateHistoryLokiPrimary = "alertStateHistoryLokiPrimary"

	// FlagAlertStateHistoryLokiOnly
	// Disable Grafana alerts from emitting annotations when a remote Loki instance is available.
	FlagAlertStateHistoryLokiOnly = "alertStateHistoryLokiOnly"

	// FlagUnifiedRequestLog
	// Writes error logs to the request logger
	FlagUnifiedRequestLog = "unifiedRequestLog"

	// FlagRenderAuthJWT
	// Uses JWT-based auth for rendering instead of relying on remote cache
	FlagRenderAuthJWT = "renderAuthJWT"

	// FlagRefactorVariablesTimeRange
	// Refactor time range variables flow to reduce number of API calls made when query variables are chained
	FlagRefactorVariablesTimeRange = "refactorVariablesTimeRange"

	// FlagFaroDatasourceSelector
	// Enable the data source selector within the Frontend Apps section of the Frontend Observability
	FlagFaroDatasourceSelector = "faroDatasourceSelector"

	// FlagEnableDatagridEditing
	// Enables the edit functionality in the datagrid panel
	FlagEnableDatagridEditing = "enableDatagridEditing"

	// FlagExtraThemes
	// Enables extra themes
	FlagExtraThemes = "extraThemes"

	// FlagLokiPredefinedOperations
	// Adds predefined query operations to Loki query editor
	FlagLokiPredefinedOperations = "lokiPredefinedOperations"

	// FlagPluginsFrontendSandbox
	// Enables the plugins frontend sandbox
	FlagPluginsFrontendSandbox = "pluginsFrontendSandbox"

	// FlagFrontendSandboxMonitorOnly
	// Enables monitor only in the plugin frontend sandbox (if enabled)
	FlagFrontendSandboxMonitorOnly = "frontendSandboxMonitorOnly"

	// FlagPluginsDetailsRightPanel
	// Enables right panel for the plugins details page
	FlagPluginsDetailsRightPanel = "pluginsDetailsRightPanel"

	// FlagSqlDatasourceDatabaseSelection
	// Enables previous SQL data source dataset dropdown behavior
	FlagSqlDatasourceDatabaseSelection = "sqlDatasourceDatabaseSelection"

	// FlagRecordedQueriesMulti
	// Enables writing multiple items from a single query within Recorded Queries
	FlagRecordedQueriesMulti = "recordedQueriesMulti"

	// FlagLogsExploreTableVisualisation
	// A table visualisation for logs in Explore
	FlagLogsExploreTableVisualisation = "logsExploreTableVisualisation"

	// FlagAwsDatasourcesTempCredentials
	// Support temporary security credentials in AWS plugins for Grafana Cloud customers
	FlagAwsDatasourcesTempCredentials = "awsDatasourcesTempCredentials"

	// FlagTransformationsRedesign
	// Enables the transformations redesign
	FlagTransformationsRedesign = "transformationsRedesign"

	// FlagMlExpressions
	// Enable support for Machine Learning in server-side expressions
	FlagMlExpressions = "mlExpressions"

	// FlagTraceQLStreaming
	// Enables response streaming of TraceQL queries of the Tempo data source
	FlagTraceQLStreaming = "traceQLStreaming"

	// FlagMetricsSummary
	// Enables metrics summary queries in the Tempo data source
	FlagMetricsSummary = "metricsSummary"

	// FlagDatasourceAPIServers
	// Expose some datasources as apiservers.
	FlagDatasourceAPIServers = "datasourceAPIServers"

	// FlagGrafanaAPIServerWithExperimentalAPIs
	// Register experimental APIs with the k8s API server, including all datasources
	FlagGrafanaAPIServerWithExperimentalAPIs = "grafanaAPIServerWithExperimentalAPIs"

	// FlagProvisioning
	// Next generation provisioning... and git
	FlagProvisioning = "provisioning"

	// FlagGrafanaAPIServerEnsureKubectlAccess
	// Start an additional https handler and write kubectl options
	FlagGrafanaAPIServerEnsureKubectlAccess = "grafanaAPIServerEnsureKubectlAccess"

	// FlagFeatureToggleAdminPage
	// Enable admin page for managing feature toggles from the Grafana front-end. Grafana Cloud only.
	FlagFeatureToggleAdminPage = "featureToggleAdminPage"

	// FlagAwsAsyncQueryCaching
	// Enable caching for async queries for Redshift and Athena. Requires that the datasource has caching and async query support enabled
	FlagAwsAsyncQueryCaching = "awsAsyncQueryCaching"

	// FlagPermissionsFilterRemoveSubquery
	// Alternative permission filter implementation that does not use subqueries for fetching the dashboard folder
	FlagPermissionsFilterRemoveSubquery = "permissionsFilterRemoveSubquery"

	// FlagPrometheusConfigOverhaulAuth
	// Update the Prometheus configuration page with the new auth component
	FlagPrometheusConfigOverhaulAuth = "prometheusConfigOverhaulAuth"

	// FlagConfigurableSchedulerTick
	// Enable changing the scheduler base interval via configuration option unified_alerting.scheduler_tick_interval
	FlagConfigurableSchedulerTick = "configurableSchedulerTick"

	// FlagAlertingNoDataErrorExecution
	// Changes how Alerting state manager handles execution of NoData/Error
	FlagAlertingNoDataErrorExecution = "alertingNoDataErrorExecution"

	// FlagAngularDeprecationUI
	// Display Angular warnings in dashboards and panels
	FlagAngularDeprecationUI = "angularDeprecationUI"

	// FlagDashgpt
	// Enable AI powered features in dashboards
	FlagDashgpt = "dashgpt"

	// FlagAiGeneratedDashboardChanges
	// Enable AI powered features for dashboards to auto-summary changes when saving
	FlagAiGeneratedDashboardChanges = "aiGeneratedDashboardChanges"

	// FlagReportingRetries
	// Enables rendering retries for the reporting feature
	FlagReportingRetries = "reportingRetries"

	// FlagSseGroupByDatasource
	// Send query to the same datasource in a single request when using server side expressions. The `cloudWatchBatchQueries` feature toggle should be enabled if this used with CloudWatch.
	FlagSseGroupByDatasource = "sseGroupByDatasource"

	// FlagLibraryPanelRBAC
	// Enables RBAC support for library panels
	FlagLibraryPanelRBAC = "libraryPanelRBAC"

	// FlagLokiRunQueriesInParallel
	// Enables running Loki queries in parallel
	FlagLokiRunQueriesInParallel = "lokiRunQueriesInParallel"

	// FlagWargamesTesting
	// Placeholder feature flag for internal testing
	FlagWargamesTesting = "wargamesTesting"

	// FlagAlertingInsights
	// Show the new alerting insights landing page
	FlagAlertingInsights = "alertingInsights"

	// FlagExternalCorePlugins
	// Allow core plugins to be loaded as external
	FlagExternalCorePlugins = "externalCorePlugins"

	// FlagPluginsAPIMetrics
	// Sends metrics of public grafana packages usage by plugins
	FlagPluginsAPIMetrics = "pluginsAPIMetrics"

	// FlagExternalServiceAccounts
	// Automatic service account and token setup for plugins
	FlagExternalServiceAccounts = "externalServiceAccounts"

	// FlagPanelMonitoring
	// Enables panel monitoring through logs and measurements
	FlagPanelMonitoring = "panelMonitoring"

	// FlagEnableNativeHTTPHistogram
	// Enables native HTTP Histograms
	FlagEnableNativeHTTPHistogram = "enableNativeHTTPHistogram"

	// FlagDisableClassicHTTPHistogram
	// Disables classic HTTP Histogram (use with enableNativeHTTPHistogram)
	FlagDisableClassicHTTPHistogram = "disableClassicHTTPHistogram"

	// FlagFormatString
	// Enable format string transformer
	FlagFormatString = "formatString"

	// FlagTransformationsVariableSupport
	// Allows using variables in transformations
	FlagTransformationsVariableSupport = "transformationsVariableSupport"

	// FlagKubernetesPlaylists
	// Use the kubernetes API in the frontend for playlists, and route /api/playlist requests to k8s
	FlagKubernetesPlaylists = "kubernetesPlaylists"

	// FlagKubernetesSnapshots
	// Routes snapshot requests from /api to the /apis endpoint
	FlagKubernetesSnapshots = "kubernetesSnapshots"

	// FlagKubernetesDashboards
	// Use the kubernetes API in the frontend for dashboards
	FlagKubernetesDashboards = "kubernetesDashboards"

	// FlagKubernetesCliDashboards
	// Use the k8s client to retrieve dashboards internally
	FlagKubernetesCliDashboards = "kubernetesCliDashboards"

	// FlagKubernetesFolders
	// Use the kubernetes API in the frontend for folders, and route /api/folders requests to k8s
	FlagKubernetesFolders = "kubernetesFolders"

	// FlagGrafanaAPIServerTestingWithExperimentalAPIs
	// Facilitate integration testing of experimental APIs
	FlagGrafanaAPIServerTestingWithExperimentalAPIs = "grafanaAPIServerTestingWithExperimentalAPIs"

	// FlagDatasourceQueryTypes
	// Show query type endpoints in datasource API servers (currently hardcoded for testdata, expressions, and prometheus)
	FlagDatasourceQueryTypes = "datasourceQueryTypes"

	// FlagQueryService
	// Register /apis/query.grafana.app/ -- will eventually replace /api/ds/query
	FlagQueryService = "queryService"

	// FlagQueryServiceRewrite
	// Rewrite requests targeting /ds/query to the query service
	FlagQueryServiceRewrite = "queryServiceRewrite"

	// FlagQueryServiceFromUI
	// Routes requests to the new query service
	FlagQueryServiceFromUI = "queryServiceFromUI"

	// FlagCloudWatchBatchQueries
	// Runs CloudWatch metrics queries as separate batches
	FlagCloudWatchBatchQueries = "cloudWatchBatchQueries"

	// FlagRecoveryThreshold
	// Enables feature recovery threshold (aka hysteresis) for threshold server-side expression
	FlagRecoveryThreshold = "recoveryThreshold"

	// FlagLokiStructuredMetadata
	// Enables the loki data source to request structured metadata from the Loki server
	FlagLokiStructuredMetadata = "lokiStructuredMetadata"

	// FlagTeamHttpHeaders
	// Enables LBAC for datasources to apply LogQL filtering of logs to the client requests for users in teams
	FlagTeamHttpHeaders = "teamHttpHeaders"

	// FlagCachingOptimizeSerializationMemoryUsage
	// If enabled, the caching backend gradually serializes query responses for the cache, comparing against the configured `[caching]max_value_mb` value as it goes. This can can help prevent Grafana from running out of memory while attempting to cache very large query responses.
	FlagCachingOptimizeSerializationMemoryUsage = "cachingOptimizeSerializationMemoryUsage"

	// FlagPanelTitleSearchInV1
	// Enable searching for dashboards using panel title in search v1
	FlagPanelTitleSearchInV1 = "panelTitleSearchInV1"

	// FlagManagedPluginsInstall
	// Install managed plugins directly from plugins catalog
	FlagManagedPluginsInstall = "managedPluginsInstall"

	// FlagPrometheusPromQAIL
	// Prometheus and AI/ML to assist users in creating a query
	FlagPrometheusPromQAIL = "prometheusPromQAIL"

	// FlagPrometheusCodeModeMetricNamesSearch
	// Enables search for metric names in Code Mode, to improve performance when working with an enormous number of metric names
	FlagPrometheusCodeModeMetricNamesSearch = "prometheusCodeModeMetricNamesSearch"

	// FlagAddFieldFromCalculationStatFunctions
	// Add cumulative and window functions to the add field from calculation transformation
	FlagAddFieldFromCalculationStatFunctions = "addFieldFromCalculationStatFunctions"

	// FlagAlertmanagerRemoteSecondary
	// Enable Grafana to sync configuration and state with a remote Alertmanager.
	FlagAlertmanagerRemoteSecondary = "alertmanagerRemoteSecondary"

	// FlagAlertmanagerRemotePrimary
	// Enable Grafana to have a remote Alertmanager instance as the primary Alertmanager.
	FlagAlertmanagerRemotePrimary = "alertmanagerRemotePrimary"

	// FlagAlertmanagerRemoteOnly
	// Disable the internal Alertmanager and only use the external one defined.
	FlagAlertmanagerRemoteOnly = "alertmanagerRemoteOnly"

	// FlagAnnotationPermissionUpdate
	// Change the way annotation permissions work by scoping them to folders and dashboards.
	FlagAnnotationPermissionUpdate = "annotationPermissionUpdate"

	// FlagExtractFieldsNameDeduplication
	// Make sure extracted field names are unique in the dataframe
	FlagExtractFieldsNameDeduplication = "extractFieldsNameDeduplication"

	// FlagDashboardSceneForViewers
	// Enables dashboard rendering using Scenes for viewer roles
	FlagDashboardSceneForViewers = "dashboardSceneForViewers"

	// FlagDashboardSceneSolo
	// Enables rendering dashboards using scenes for solo panels
	FlagDashboardSceneSolo = "dashboardSceneSolo"

	// FlagDashboardScene
	// Enables dashboard rendering using scenes for all roles
	FlagDashboardScene = "dashboardScene"

	// FlagDashboardNewLayouts
	// Enables experimental new dashboard layouts
	FlagDashboardNewLayouts = "dashboardNewLayouts"

	// FlagPanelFilterVariable
	// Enables use of the `systemPanelFilterVar` variable to filter panels in a dashboard
	FlagPanelFilterVariable = "panelFilterVariable"

	// FlagPdfTables
	// Enables generating table data as PDF in reporting
	FlagPdfTables = "pdfTables"

	// FlagSsoSettingsApi
	// Enables the SSO settings API and the OAuth configuration UIs in Grafana
	FlagSsoSettingsApi = "ssoSettingsApi"

	// FlagCanvasPanelPanZoom
	// Allow pan and zoom in canvas panel
	FlagCanvasPanelPanZoom = "canvasPanelPanZoom"

	// FlagLogsInfiniteScrolling
	// Enables infinite scrolling for the Logs panel in Explore and Dashboards
	FlagLogsInfiniteScrolling = "logsInfiniteScrolling"

	// FlagExploreMetrics
	// Enables the new Explore Metrics core app
	FlagExploreMetrics = "exploreMetrics"

	// FlagAlertingSimplifiedRouting
	// Enables users to easily configure alert notifications by specifying a contact point directly when editing or creating an alert rule
	FlagAlertingSimplifiedRouting = "alertingSimplifiedRouting"

	// FlagLogRowsPopoverMenu
	// Enable filtering menu displayed when text of a log line is selected
	FlagLogRowsPopoverMenu = "logRowsPopoverMenu"

	// FlagPluginsSkipHostEnvVars
	// Disables passing host environment variable to plugin processes
	FlagPluginsSkipHostEnvVars = "pluginsSkipHostEnvVars"

	// FlagTableSharedCrosshair
	// Enables shared crosshair in table panel
	FlagTableSharedCrosshair = "tableSharedCrosshair"

	// FlagRegressionTransformation
	// Enables regression analysis transformation
	FlagRegressionTransformation = "regressionTransformation"

	// FlagLokiQueryHints
	// Enables query hints for Loki
	FlagLokiQueryHints = "lokiQueryHints"

	// FlagKubernetesFeatureToggles
	// Use the kubernetes API for feature toggle management in the frontend
	FlagKubernetesFeatureToggles = "kubernetesFeatureToggles"

	// FlagCloudRBACRoles
	// Enabled grafana cloud specific RBAC roles
	FlagCloudRBACRoles = "cloudRBACRoles"

	// FlagAlertingQueryOptimization
	// Optimizes eligible queries in order to reduce load on datasources
	FlagAlertingQueryOptimization = "alertingQueryOptimization"

	// FlagNewFolderPicker
	// Enables the nested folder picker without having nested folders enabled
	FlagNewFolderPicker = "newFolderPicker"

	// FlagJitterAlertRulesWithinGroups
	// Distributes alert rule evaluations more evenly over time, including spreading out rules within the same group
	FlagJitterAlertRulesWithinGroups = "jitterAlertRulesWithinGroups"

	// FlagOnPremToCloudMigrations
	// Enable the Grafana Migration Assistant, which helps you easily migrate on-prem dashboards, folders, and data source configurations to your Grafana Cloud stack.
	FlagOnPremToCloudMigrations = "onPremToCloudMigrations"

	// FlagOnPremToCloudMigrationsAlerts
	// Enables the migration of alerts and its child resources to your Grafana Cloud stack. Requires `onPremToCloudMigrations` to be enabled in conjunction.
	FlagOnPremToCloudMigrationsAlerts = "onPremToCloudMigrationsAlerts"

	// FlagOnPremToCloudMigrationsAuthApiMig
	// Enables the use of auth api instead of gcom for internal token services. Requires `onPremToCloudMigrations` to be enabled in conjunction.
	FlagOnPremToCloudMigrationsAuthApiMig = "onPremToCloudMigrationsAuthApiMig"

	// FlagAlertingSaveStatePeriodic
	// Writes the state periodically to the database, asynchronous to rule evaluation
	FlagAlertingSaveStatePeriodic = "alertingSaveStatePeriodic"

	// FlagScopeApi
	// In-development feature flag for the scope api using the app platform.
	FlagScopeApi = "scopeApi"

	// FlagPromQLScope
	// In-development feature that will allow injection of labels into prometheus queries.
	FlagPromQLScope = "promQLScope"

	// FlagLogQLScope
	// In-development feature that will allow injection of labels into loki queries.
	FlagLogQLScope = "logQLScope"

	// FlagSqlExpressions
	// Enables using SQL and DuckDB functions as Expressions.
	FlagSqlExpressions = "sqlExpressions"

	// FlagNodeGraphDotLayout
	// Changed the layout algorithm for the node graph
	FlagNodeGraphDotLayout = "nodeGraphDotLayout"

	// FlagGroupToNestedTableTransformation
	// Enables the group to nested table transformation
	FlagGroupToNestedTableTransformation = "groupToNestedTableTransformation"

	// FlagNewPDFRendering
	// New implementation for the dashboard-to-PDF rendering
	FlagNewPDFRendering = "newPDFRendering"

	// FlagTlsMemcached
	// Use TLS-enabled memcached in the enterprise caching feature
	FlagTlsMemcached = "tlsMemcached"

	// FlagKubernetesAggregator
	// Enable grafana&#39;s embedded kube-aggregator
	FlagKubernetesAggregator = "kubernetesAggregator"

	// FlagExpressionParser
	// Enable new expression parser
	FlagExpressionParser = "expressionParser"

	// FlagGroupByVariable
	// Enable groupBy variable support in scenes dashboards
	FlagGroupByVariable = "groupByVariable"

	// FlagAuthAPIAccessTokenAuth
	// Enables the use of Auth API access tokens for authentication
	FlagAuthAPIAccessTokenAuth = "authAPIAccessTokenAuth"

	// FlagScopeFilters
	// Enables the use of scope filters in Grafana
	FlagScopeFilters = "scopeFilters"

	// FlagSsoSettingsSAML
	// Use the new SSO Settings API to configure the SAML connector
	FlagSsoSettingsSAML = "ssoSettingsSAML"

	// FlagOauthRequireSubClaim
	// Require that sub claims is present in oauth tokens.
	FlagOauthRequireSubClaim = "oauthRequireSubClaim"

	// FlagNewDashboardWithFiltersAndGroupBy
	// Enables filters and group by variables on all new dashboards. Variables are added only if default data source supports filtering.
	FlagNewDashboardWithFiltersAndGroupBy = "newDashboardWithFiltersAndGroupBy"

	// FlagCloudWatchNewLabelParsing
	// Updates CloudWatch label parsing to be more accurate
	FlagCloudWatchNewLabelParsing = "cloudWatchNewLabelParsing"

	// FlagAccessActionSets
	// Introduces action sets for resource permissions. Also ensures that all folder editors and admins can create subfolders without needing any additional permissions.
	FlagAccessActionSets = "accessActionSets"

	// FlagDisableNumericMetricsSortingInExpressions
	// In server-side expressions, disable the sorting of numeric-kind metrics by their metric name or labels.
	FlagDisableNumericMetricsSortingInExpressions = "disableNumericMetricsSortingInExpressions"

	// FlagGrafanaManagedRecordingRules
	// Enables Grafana-managed recording rules.
	FlagGrafanaManagedRecordingRules = "grafanaManagedRecordingRules"

	// FlagQueryLibrary
	// Enables Query Library feature in Explore
	FlagQueryLibrary = "queryLibrary"

	// FlagLogsExploreTableDefaultVisualization
	// Sets the logs table as default visualisation in logs explore
	FlagLogsExploreTableDefaultVisualization = "logsExploreTableDefaultVisualization"

	// FlagNewDashboardSharingComponent
	// Enables the new sharing drawer design
	FlagNewDashboardSharingComponent = "newDashboardSharingComponent"

	// FlagAlertingListViewV2
	// Enables the new alert list view design
	FlagAlertingListViewV2 = "alertingListViewV2"

	// FlagNotificationBanner
	// Enables the notification banner UI and API
	FlagNotificationBanner = "notificationBanner"

	// FlagDashboardRestore
	// Enables deleted dashboard restore feature
	FlagDashboardRestore = "dashboardRestore"

	// FlagDatasourceProxyDisableRBAC
	// Disables applying a plugin route&#39;s ReqAction field to authorization
	FlagDatasourceProxyDisableRBAC = "datasourceProxyDisableRBAC"

	// FlagAlertingDisableSendAlertsExternal
	// Disables the ability to send alerts to an external Alertmanager datasource.
	FlagAlertingDisableSendAlertsExternal = "alertingDisableSendAlertsExternal"

	// FlagPreserveDashboardStateWhenNavigating
	// Enables possibility to preserve dashboard variables and time range when navigating between dashboards
	FlagPreserveDashboardStateWhenNavigating = "preserveDashboardStateWhenNavigating"

	// FlagAlertingCentralAlertHistory
	// Enables the new central alert history.
	FlagAlertingCentralAlertHistory = "alertingCentralAlertHistory"

	// FlagPluginProxyPreserveTrailingSlash
	// Preserve plugin proxy trailing slash.
	FlagPluginProxyPreserveTrailingSlash = "pluginProxyPreserveTrailingSlash"

	// FlagSqlQuerybuilderFunctionParameters
	// Enables SQL query builder function parameters
	FlagSqlQuerybuilderFunctionParameters = "sqlQuerybuilderFunctionParameters"

	// FlagAzureMonitorPrometheusExemplars
	// Allows configuration of Azure Monitor as a data source that can provide Prometheus exemplars
	FlagAzureMonitorPrometheusExemplars = "azureMonitorPrometheusExemplars"

	// FlagPinNavItems
	// Enables pinning of nav items
	FlagPinNavItems = "pinNavItems"

	// FlagAuthZGRPCServer
	// Enables the gRPC server for authorization
	FlagAuthZGRPCServer = "authZGRPCServer"

	// FlagOpenSearchBackendFlowEnabled
	// Enables the backend query flow for Open Search datasource plugin
	FlagOpenSearchBackendFlowEnabled = "openSearchBackendFlowEnabled"

	// FlagSsoSettingsLDAP
	// Use the new SSO Settings API to configure LDAP
	FlagSsoSettingsLDAP = "ssoSettingsLDAP"

	// FlagFailWrongDSUID
	// Throws an error if a datasource has an invalid UIDs
	FlagFailWrongDSUID = "failWrongDSUID"

	// FlagZanzana
	// Use openFGA as authorization engine.
	FlagZanzana = "zanzana"

	// FlagReloadDashboardsOnParamsChange
	// Enables reload of dashboards on scopes, time range and variables changes
	FlagReloadDashboardsOnParamsChange = "reloadDashboardsOnParamsChange"

	// FlagEnableScopesInMetricsExplore
	// Enables the scopes usage in Metrics Explore
	FlagEnableScopesInMetricsExplore = "enableScopesInMetricsExplore"

	// FlagAlertingApiServer
	// Register Alerting APIs with the K8s API server
	FlagAlertingApiServer = "alertingApiServer"

	// FlagCloudWatchRoundUpEndTime
	// Round up end time for metric queries to the next minute to avoid missing data
	FlagCloudWatchRoundUpEndTime = "cloudWatchRoundUpEndTime"

	// FlagCloudwatchMetricInsightsCrossAccount
	// Enables cross account observability for Cloudwatch Metric Insights query builder
	FlagCloudwatchMetricInsightsCrossAccount = "cloudwatchMetricInsightsCrossAccount"

	// FlagPrometheusAzureOverrideAudience
	// Deprecated. Allow override default AAD audience for Azure Prometheus endpoint. Enabled by default. This feature should no longer be used and will be removed in the future.
	FlagPrometheusAzureOverrideAudience = "prometheusAzureOverrideAudience"

	// FlagAlertingFilterV2
	// Enable the new alerting search experience
	FlagAlertingFilterV2 = "alertingFilterV2"

	// FlagDataplaneAggregator
	// Enable grafana dataplane aggregator
	FlagDataplaneAggregator = "dataplaneAggregator"

	// FlagNewFiltersUI
	// Enables new combobox style UI for the Ad hoc filters variable in scenes architecture
	FlagNewFiltersUI = "newFiltersUI"

	// FlagLokiSendDashboardPanelNames
	// Send dashboard and panel names to Loki when querying
	FlagLokiSendDashboardPanelNames = "lokiSendDashboardPanelNames"

	// FlagAlertingPrometheusRulesPrimary
	// Uses Prometheus rules as the primary source of truth for ruler-enabled data sources
	FlagAlertingPrometheusRulesPrimary = "alertingPrometheusRulesPrimary"

	// FlagSingleTopNav
	// Unifies the top search bar and breadcrumb bar into one
	FlagSingleTopNav = "singleTopNav"

	// FlagExploreLogsShardSplitting
	// Used in Explore Logs to split queries into multiple queries based on the number of shards
	FlagExploreLogsShardSplitting = "exploreLogsShardSplitting"

	// FlagExploreLogsAggregatedMetrics
	// Used in Explore Logs to query by aggregated metrics
	FlagExploreLogsAggregatedMetrics = "exploreLogsAggregatedMetrics"

	// FlagExploreLogsLimitedTimeRange
	// Used in Explore Logs to limit the time range
	FlagExploreLogsLimitedTimeRange = "exploreLogsLimitedTimeRange"

	// FlagHomeSetupGuide
	// Used in Home for users who want to return to the onboarding flow or quickly find popular config pages
	FlagHomeSetupGuide = "homeSetupGuide"

	// FlagAppPlatformGrpcClientAuth
	// Enables the gRPC client to authenticate with the App Platform by using ID &amp; access tokens
	FlagAppPlatformGrpcClientAuth = "appPlatformGrpcClientAuth"

	// FlagAppSidecar
	// Enable the app sidecar feature that allows rendering 2 apps at the same time
	FlagAppSidecar = "appSidecar"

	// FlagGroupAttributeSync
	// Enable the groupsync extension for managing Group Attribute Sync feature
	FlagGroupAttributeSync = "groupAttributeSync"

	// FlagAlertingQueryAndExpressionsStepMode
	// Enables step mode for alerting queries and expressions
	FlagAlertingQueryAndExpressionsStepMode = "alertingQueryAndExpressionsStepMode"

	// FlagImprovedExternalSessionHandling
	// Enable improved support for external sessions in Grafana
	FlagImprovedExternalSessionHandling = "improvedExternalSessionHandling"

	// FlagUseSessionStorageForRedirection
	// Use session storage for handling the redirection after login
	FlagUseSessionStorageForRedirection = "useSessionStorageForRedirection"

	// FlagRolePickerDrawer
	// Enables the new role picker drawer design
	FlagRolePickerDrawer = "rolePickerDrawer"

	// FlagUnifiedStorageSearch
	// Enable unified storage search
	FlagUnifiedStorageSearch = "unifiedStorageSearch"

	// FlagPluginsSriChecks
	// Enables SRI checks for plugin assets
	FlagPluginsSriChecks = "pluginsSriChecks"

	// FlagUnifiedStorageBigObjectsSupport
	// Enables to save big objects in blob storage
	FlagUnifiedStorageBigObjectsSupport = "unifiedStorageBigObjectsSupport"

	// FlagTimeRangeProvider
	// Enables time pickers sync
	FlagTimeRangeProvider = "timeRangeProvider"

	// FlagPrometheusUsesCombobox
	// Use new combobox component for Prometheus query editor
	FlagPrometheusUsesCombobox = "prometheusUsesCombobox"

	// FlagUserStorageAPI
	// Enables the user storage API
	FlagUserStorageAPI = "userStorageAPI"

	// FlagAzureMonitorDisableLogLimit
	// Disables the log limit restriction for Azure Monitor when true. The limit is enabled by default.
	FlagAzureMonitorDisableLogLimit = "azureMonitorDisableLogLimit"

	// FlagPreinstallAutoUpdate
	// Enables automatic updates for pre-installed plugins
	FlagPreinstallAutoUpdate = "preinstallAutoUpdate"

	// FlagDashboardSchemaV2
	// Enables the new dashboard schema version 2, implementing changes necessary for dynamic dashboards and dashboards as code.
	FlagDashboardSchemaV2 = "dashboardSchemaV2"

	// FlagPlaylistsWatcher
	// Enables experimental watcher for playlists
	FlagPlaylistsWatcher = "playlistsWatcher"

	// FlagPasswordlessMagicLinkAuthentication
	// Enable passwordless login via magic link authentication
	FlagPasswordlessMagicLinkAuthentication = "passwordlessMagicLinkAuthentication"

	// FlagExploreMetricsRelatedLogs
	// Display Related Logs in Explore Metrics
	FlagExploreMetricsRelatedLogs = "exploreMetricsRelatedLogs"

	// FlagEnableExtensionsAdminPage
	// Enables the extension admin page regardless of development mode
	FlagEnableExtensionsAdminPage = "enableExtensionsAdminPage"

	// FlagZipkinBackendMigration
	// Enables querying Zipkin data source without the proxy
	FlagZipkinBackendMigration = "zipkinBackendMigration"

	// FlagEnableSCIM
	// Enables SCIM support for user and group management
	FlagEnableSCIM = "enableSCIM"

	// FlagCrashDetection
	// Enables browser crash detection reporting to Faro.
	FlagCrashDetection = "crashDetection"

	// FlagJaegerBackendMigration
	// Enables querying the Jaeger data source without the proxy
	FlagJaegerBackendMigration = "jaegerBackendMigration"

	// FlagReportingUseRawTimeRange
	// Uses the original report or dashboard time range instead of making an absolute transformation
	FlagReportingUseRawTimeRange = "reportingUseRawTimeRange"

	// FlagAlertingUIOptimizeReducer
	// Enables removing the reducer from the alerting UI when creating a new alert rule and using instant query
	FlagAlertingUIOptimizeReducer = "alertingUIOptimizeReducer"

	// FlagAzureMonitorEnableUserAuth
	// Enables user auth for Azure Monitor datasource only
	FlagAzureMonitorEnableUserAuth = "azureMonitorEnableUserAuth"

	// FlagAlertingNotificationsStepMode
	// Enables simplified step mode in the notifications section
	FlagAlertingNotificationsStepMode = "alertingNotificationsStepMode"

	// FlagFeedbackButton
	// Enables a button to send feedback from the Grafana UI
	FlagFeedbackButton = "feedbackButton"

	// FlagElasticsearchCrossClusterSearch
	// Enables cross cluster search in the Elasticsearch datasource
	FlagElasticsearchCrossClusterSearch = "elasticsearchCrossClusterSearch"

<<<<<<< HEAD
	// FlagPrometheusSpecialCharsInLabelValues
	// Adds support for quotes and special characters in label values for Prometheus queries
	FlagPrometheusSpecialCharsInLabelValues = "prometheusSpecialCharsInLabelValues"
=======
	// FlagUnifiedHistory
	// Displays the navigation history so the user can navigate back to previous pages
	FlagUnifiedHistory = "unifiedHistory"

	// FlagLokiLabelNamesQueryApi
	// Defaults to using the Loki `/labels` API instead of `/series`
	FlagLokiLabelNamesQueryApi = "lokiLabelNamesQueryApi"
>>>>>>> 8f6e9f8e
)<|MERGE_RESOLUTION|>--- conflicted
+++ resolved
@@ -911,17 +911,15 @@
 	// Enables cross cluster search in the Elasticsearch datasource
 	FlagElasticsearchCrossClusterSearch = "elasticsearchCrossClusterSearch"
 
-<<<<<<< HEAD
+	// FlagUnifiedHistory
+	// Displays the navigation history so the user can navigate back to previous pages
+	FlagUnifiedHistory = "unifiedHistory"
+
+	// FlagLokiLabelNamesQueryApi
+	// Defaults to using the Loki `/labels` API instead of `/series`
+	FlagLokiLabelNamesQueryApi = "lokiLabelNamesQueryApi"
+
 	// FlagPrometheusSpecialCharsInLabelValues
 	// Adds support for quotes and special characters in label values for Prometheus queries
 	FlagPrometheusSpecialCharsInLabelValues = "prometheusSpecialCharsInLabelValues"
-=======
-	// FlagUnifiedHistory
-	// Displays the navigation history so the user can navigate back to previous pages
-	FlagUnifiedHistory = "unifiedHistory"
-
-	// FlagLokiLabelNamesQueryApi
-	// Defaults to using the Loki `/labels` API instead of `/series`
-	FlagLokiLabelNamesQueryApi = "lokiLabelNamesQueryApi"
->>>>>>> 8f6e9f8e
 )