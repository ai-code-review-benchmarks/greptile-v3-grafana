--- conflicted
+++ resolved
@@ -263,13 +263,11 @@
 	// Replaces the Prometheus query builder metric select option with a paginated and filterable component
 	FlagPrometheusMetricEncyclopedia = "prometheusMetricEncyclopedia"
 
-<<<<<<< HEAD
+	// FlagTimeSeriesTable
+	// Enable time series table transformer &amp; sparkline cell type
+	FlagTimeSeriesTable = "timeSeriesTable"
+
 	// FlagUnifiedRequestLog
 	// Writes error logs to the request logger.
 	FlagUnifiedRequestLog = "unifiedRequestLog"
-=======
-	// FlagTimeSeriesTable
-	// Enable time series table transformer &amp; sparkline cell type
-	FlagTimeSeriesTable = "timeSeriesTable"
->>>>>>> 5275a203
 )