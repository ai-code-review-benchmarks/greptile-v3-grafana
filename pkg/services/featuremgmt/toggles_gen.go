--- conflicted
+++ resolved
@@ -915,21 +915,19 @@
 	// Enables restore deleted dashboards feature
 	FlagRestoreDashboards = "restoreDashboards"
 
-<<<<<<< HEAD
+	// FlagSkipTokenRotationIfRecent
+	// Skip token rotation if it was already rotated less than 5 seconds ago
+	FlagSkipTokenRotationIfRecent = "skipTokenRotationIfRecent"
+
+	// FlagAlertEnrichment
+	// Enable configuration of alert enrichments in Grafana Cloud.
+	FlagAlertEnrichment = "alertEnrichment"
+
+	// FlagAlertingImportAlertmanagerAPI
+	// Enables the API to import Alertmanager configuration
+	FlagAlertingImportAlertmanagerAPI = "alertingImportAlertmanagerAPI"
+
 	// FlagSharingDashboardImage
 	// Enables image sharing functionality for dashboards
 	FlagSharingDashboardImage = "sharingDashboardImage"
-=======
-	// FlagSkipTokenRotationIfRecent
-	// Skip token rotation if it was already rotated less than 5 seconds ago
-	FlagSkipTokenRotationIfRecent = "skipTokenRotationIfRecent"
-
-	// FlagAlertEnrichment
-	// Enable configuration of alert enrichments in Grafana Cloud.
-	FlagAlertEnrichment = "alertEnrichment"
-
-	// FlagAlertingImportAlertmanagerAPI
-	// Enables the API to import Alertmanager configuration
-	FlagAlertingImportAlertmanagerAPI = "alertingImportAlertmanagerAPI"
->>>>>>> eb4de388
 )