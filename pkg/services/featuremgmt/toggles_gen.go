// NOTE: This file was auto generated.  DO NOT EDIT DIRECTLY!
// To change feature flags, edit:
//  pkg/services/featuremgmt/registry.go
// Then run tests in:
//  pkg/services/featuremgmt/toggles_gen_test.go

package featuremgmt

const (
	// FlagTrimDefaults
	// Use cue schema to remove values that will be applied automatically
	FlagTrimDefaults = "trimDefaults"

	// FlagDisableEnvelopeEncryption
	// Disable envelope encryption (emergency only)
	FlagDisableEnvelopeEncryption = "disableEnvelopeEncryption"

	// FlagLiveServiceWebWorker
	// This will use a webworker thread to processes events rather than the main thread
	FlagLiveServiceWebWorker = "live-service-web-worker"

	// FlagQueryOverLive
	// Use Grafana Live WebSocket to execute backend queries
	FlagQueryOverLive = "queryOverLive"

	// FlagPanelTitleSearch
	// Search for dashboards using panel title
	FlagPanelTitleSearch = "panelTitleSearch"

	// FlagPrometheusAzureOverrideAudience
	// Experimental. Allow override default AAD audience for Azure Prometheus endpoint
	FlagPrometheusAzureOverrideAudience = "prometheusAzureOverrideAudience"

	// FlagPublicDashboards
	// Enables public access to dashboards
	FlagPublicDashboards = "publicDashboards"

	// FlagPublicDashboardsEmailSharing
	// Enables public dashboard sharing to be restricted to only allowed emails
	FlagPublicDashboardsEmailSharing = "publicDashboardsEmailSharing"

	// FlagLokiExperimentalStreaming
	// Support new streaming approach for loki (prototype, needs special loki build)
	FlagLokiExperimentalStreaming = "lokiExperimentalStreaming"

	// FlagFeatureHighlights
	// Highlight Grafana Enterprise features
	FlagFeatureHighlights = "featureHighlights"

	// FlagMigrationLocking
	// Lock database during migrations
	FlagMigrationLocking = "migrationLocking"

	// FlagStorage
	// Configurable storage for dashboards, datasources, and resources
	FlagStorage = "storage"

	// FlagExploreMixedDatasource
	// Enable mixed datasource in Explore
	FlagExploreMixedDatasource = "exploreMixedDatasource"

	// FlagNewTraceViewHeader
	// Shows the new trace view header
	FlagNewTraceViewHeader = "newTraceViewHeader"

	// FlagCorrelations
	// Correlations page
	FlagCorrelations = "correlations"

	// FlagDatasourceQueryMultiStatus
	// Introduce HTTP 207 Multi Status for api/ds/query
	FlagDatasourceQueryMultiStatus = "datasourceQueryMultiStatus"

	// FlagTraceToMetrics
	// Enable trace to metrics links
	FlagTraceToMetrics = "traceToMetrics"

	// FlagNewDBLibrary
	// Use jmoiron/sqlx rather than xorm for a few backend services
	FlagNewDBLibrary = "newDBLibrary"

	// FlagValidateDashboardsOnSave
	// Validate dashboard JSON POSTed to api/dashboards/db
	FlagValidateDashboardsOnSave = "validateDashboardsOnSave"

	// FlagAutoMigrateOldPanels
	// Migrate old angular panels to supported versions (graph, table-old, worldmap, etc)
	FlagAutoMigrateOldPanels = "autoMigrateOldPanels"

	// FlagDisableAngular
	// Dynamic flag to disable angular at runtime. The preferred method is to set `angular_support_enabled` to `false` in the [security] settings, which allows you to change the state at runtime.
	FlagDisableAngular = "disableAngular"

	// FlagPrometheusWideSeries
	// Enable wide series responses in the Prometheus datasource
	FlagPrometheusWideSeries = "prometheusWideSeries"

	// FlagCanvasPanelNesting
	// Allow elements nesting
	FlagCanvasPanelNesting = "canvasPanelNesting"

	// FlagScenes
	// Experimental framework to build interactive dashboards
	FlagScenes = "scenes"

	// FlagDisableSecretsCompatibility
	// Disable duplicated secret storage in legacy tables
	FlagDisableSecretsCompatibility = "disableSecretsCompatibility"

	// FlagLogRequestsInstrumentedAsUnknown
	// Logs the path for requests that are instrumented as unknown
	FlagLogRequestsInstrumentedAsUnknown = "logRequestsInstrumentedAsUnknown"

	// FlagDataConnectionsConsole
	// Enables a new top-level page called Connections. This page is an experiment that provides a better experience when you install and configure data sources and other plugins.
	FlagDataConnectionsConsole = "dataConnectionsConsole"

	// FlagTopnav
	// Enables new top navigation and page layouts
	FlagTopnav = "topnav"

	// FlagGrpcServer
	// Run the GRPC server
	FlagGrpcServer = "grpcServer"

	// FlagEntityStore
	// SQL-based entity store (requires storage flag also)
	FlagEntityStore = "entityStore"

	// FlagCloudWatchCrossAccountQuerying
	// Enables cross-account querying in CloudWatch datasources
	FlagCloudWatchCrossAccountQuerying = "cloudWatchCrossAccountQuerying"

	// FlagRedshiftAsyncQueryDataSupport
	// Enable async query data support for Redshift
	FlagRedshiftAsyncQueryDataSupport = "redshiftAsyncQueryDataSupport"

	// FlagAthenaAsyncQueryDataSupport
	// Enable async query data support for Athena
	FlagAthenaAsyncQueryDataSupport = "athenaAsyncQueryDataSupport"

	// FlagNewPanelChromeUI
	// Show updated look and feel of grafana-ui PanelChrome: panel header, icons, and menu
	FlagNewPanelChromeUI = "newPanelChromeUI"

	// FlagShowDashboardValidationWarnings
	// Show warnings when dashboards do not validate against the schema
	FlagShowDashboardValidationWarnings = "showDashboardValidationWarnings"

	// FlagMysqlAnsiQuotes
	// Use double quotes to escape keyword in a MySQL query
	FlagMysqlAnsiQuotes = "mysqlAnsiQuotes"

	// FlagAccessControlOnCall
	// Access control primitives for OnCall
	FlagAccessControlOnCall = "accessControlOnCall"

	// FlagNestedFolders
	// Enable folder nesting
	FlagNestedFolders = "nestedFolders"

	// FlagNestedFolderPicker
	// Enables the still in-development new folder picker to support nested folders
	FlagNestedFolderPicker = "nestedFolderPicker"

	// FlagAccessTokenExpirationCheck
	// Enable OAuth access_token expiration check and token refresh using the refresh_token
	FlagAccessTokenExpirationCheck = "accessTokenExpirationCheck"

	// FlagShowTraceId
	// Show trace ids for requests
	FlagShowTraceId = "showTraceId"

	// FlagEmptyDashboardPage
	// Enable the redesigned user interface of a dashboard page that includes no panels
	FlagEmptyDashboardPage = "emptyDashboardPage"

	// FlagDisablePrometheusExemplarSampling
	// Disable Prometheus exemplar sampling
	FlagDisablePrometheusExemplarSampling = "disablePrometheusExemplarSampling"

	// FlagAlertingBacktesting
	// Rule backtesting API for alerting
	FlagAlertingBacktesting = "alertingBacktesting"

	// FlagEditPanelCSVDragAndDrop
	// Enables drag and drop for CSV and Excel files
	FlagEditPanelCSVDragAndDrop = "editPanelCSVDragAndDrop"

	// FlagAlertingNoNormalState
	// Stop maintaining state of alerts that are not firing
	FlagAlertingNoNormalState = "alertingNoNormalState"

	// FlagLogsSampleInExplore
	// Enables access to the logs sample feature in Explore
	FlagLogsSampleInExplore = "logsSampleInExplore"

	// FlagLogsContextDatasourceUi
	// Allow datasource to provide custom UI for context view
	FlagLogsContextDatasourceUi = "logsContextDatasourceUi"

	// FlagLokiQuerySplitting
	// Split large interval queries into subqueries with smaller time intervals
	FlagLokiQuerySplitting = "lokiQuerySplitting"

	// FlagLokiQuerySplittingConfig
	// Give users the option to configure split durations for Loki queries
	FlagLokiQuerySplittingConfig = "lokiQuerySplittingConfig"

	// FlagIndividualCookiePreferences
	// Support overriding cookie preferences per user
	FlagIndividualCookiePreferences = "individualCookiePreferences"

	// FlagOnlyExternalOrgRoleSync
	// Prohibits a user from changing organization roles synced with external auth providers
	FlagOnlyExternalOrgRoleSync = "onlyExternalOrgRoleSync"

	// FlagTraceqlSearch
	// Enables the &#39;TraceQL Search&#39; tab for the Tempo datasource which provides a UI to generate TraceQL queries
	FlagTraceqlSearch = "traceqlSearch"

	// FlagPrometheusMetricEncyclopedia
	// Adds the metrics explorer component to the Prometheus query builder as an option in metric select
	FlagPrometheusMetricEncyclopedia = "prometheusMetricEncyclopedia"

	// FlagTimeSeriesTable
	// Enable time series table transformer &amp; sparkline cell type
	FlagTimeSeriesTable = "timeSeriesTable"

	// FlagPrometheusResourceBrowserCache
	// Displays browser caching options in Prometheus data source configuration
	FlagPrometheusResourceBrowserCache = "prometheusResourceBrowserCache"

	// FlagInfluxdbBackendMigration
	// Query InfluxDB InfluxQL without the proxy
	FlagInfluxdbBackendMigration = "influxdbBackendMigration"

	// FlagClientTokenRotation
	// Replaces the current in-request token rotation so that the client initiates the rotation
	FlagClientTokenRotation = "clientTokenRotation"

	// FlagPrometheusDataplane
	// Changes responses to from Prometheus to be compliant with the dataplane specification. In particular it sets the numeric Field.Name from &#39;Value&#39; to the value of the `__name__` label when present.
	FlagPrometheusDataplane = "prometheusDataplane"

	// FlagLokiMetricDataplane
	// Changes metric responses from Loki to be compliant with the dataplane specification.
	FlagLokiMetricDataplane = "lokiMetricDataplane"

	// FlagLokiLogsDataplane
	// Changes logs responses from Loki to be compliant with the dataplane specification.
	FlagLokiLogsDataplane = "lokiLogsDataplane"

	// FlagDataplaneFrontendFallback
	// Support dataplane contract field name change for transformations and field name matchers where the name is different
	FlagDataplaneFrontendFallback = "dataplaneFrontendFallback"

	// FlagDisableSSEDataplane
	// Disables dataplane specific processing in server side expressions.
	FlagDisableSSEDataplane = "disableSSEDataplane"

	// FlagAlertStateHistoryLokiSecondary
	// Enable Grafana to write alert state history to an external Loki instance in addition to Grafana annotations.
	FlagAlertStateHistoryLokiSecondary = "alertStateHistoryLokiSecondary"

	// FlagAlertingNotificationsPoliciesMatchingInstances
	// Enables the preview of matching instances for notification policies
	FlagAlertingNotificationsPoliciesMatchingInstances = "alertingNotificationsPoliciesMatchingInstances"

	// FlagAlertStateHistoryLokiPrimary
	// Enable a remote Loki instance as the primary source for state history reads.
	FlagAlertStateHistoryLokiPrimary = "alertStateHistoryLokiPrimary"

	// FlagAlertStateHistoryLokiOnly
	// Disable Grafana alerts from emitting annotations when a remote Loki instance is available.
	FlagAlertStateHistoryLokiOnly = "alertStateHistoryLokiOnly"

	// FlagUnifiedRequestLog
	// Writes error logs to the request logger
	FlagUnifiedRequestLog = "unifiedRequestLog"

	// FlagRenderAuthJWT
	// Uses JWT-based auth for rendering instead of relying on remote cache
	FlagRenderAuthJWT = "renderAuthJWT"

	// FlagPyroscopeFlameGraph
	// Changes flame graph to pyroscope one
	FlagPyroscopeFlameGraph = "pyroscopeFlameGraph"

	// FlagExternalServiceAuth
	// Starts an OAuth2 authentication provider for external services
	FlagExternalServiceAuth = "externalServiceAuth"

	// FlagRefactorVariablesTimeRange
	// Refactor time range variables flow to reduce number of API calls made when query variables are chained
	FlagRefactorVariablesTimeRange = "refactorVariablesTimeRange"

	// FlagUseCachingService
	// When turned on, the new query and resource caching implementation using a wire service inject will be used in place of the previous middleware implementation
	FlagUseCachingService = "useCachingService"

	// FlagEnableElasticsearchBackendQuerying
	// Enable the processing of queries and responses in the Elasticsearch data source through backend
	FlagEnableElasticsearchBackendQuerying = "enableElasticsearchBackendQuerying"

	// FlagAdvancedDataSourcePicker
	// Enable a new data source picker with contextual information, recently used order and advanced mode
	FlagAdvancedDataSourcePicker = "advancedDataSourcePicker"

	// FlagFaroDatasourceSelector
	// Enable the data source selector within the Frontend Apps section of the Frontend Observability
	FlagFaroDatasourceSelector = "faroDatasourceSelector"

	// FlagEnableDatagridEditing
	// Enables the edit functionality in the datagrid panel
	FlagEnableDatagridEditing = "enableDatagridEditing"

	// FlagDataSourcePageHeader
	// Apply new pageHeader UI in data source edit page
	FlagDataSourcePageHeader = "dataSourcePageHeader"

	// FlagExtraThemes
	// Enables extra themes
	FlagExtraThemes = "extraThemes"

	// FlagLokiPredefinedOperations
	// Adds predefined query operations to Loki query editor
	FlagLokiPredefinedOperations = "lokiPredefinedOperations"

	// FlagPluginsFrontendSandbox
	// Enables the plugins frontend sandbox
	FlagPluginsFrontendSandbox = "pluginsFrontendSandbox"

	// FlagDashboardEmbed
	// Allow embedding dashboard for external use in Code editors
	FlagDashboardEmbed = "dashboardEmbed"

	// FlagFrontendSandboxMonitorOnly
	// Enables monitor only in the plugin frontend sandbox (if enabled)
	FlagFrontendSandboxMonitorOnly = "frontendSandboxMonitorOnly"

	// FlagSqlDatasourceDatabaseSelection
	// Enables previous SQL data source dataset dropdown behavior
	FlagSqlDatasourceDatabaseSelection = "sqlDatasourceDatabaseSelection"

	// FlagCloudWatchLogsMonacoEditor
	// Enables the Monaco editor for CloudWatch Logs queries
	FlagCloudWatchLogsMonacoEditor = "cloudWatchLogsMonacoEditor"

	// FlagExploreScrollableLogsContainer
	// Improves the scrolling behavior of logs in Explore
	FlagExploreScrollableLogsContainer = "exploreScrollableLogsContainer"

	// FlagRecordedQueriesMulti
	// Enables writing multiple items from a single query within Recorded Queries
	FlagRecordedQueriesMulti = "recordedQueriesMulti"

	// FlagPluginsDynamicAngularDetectionPatterns
	// Enables fetching Angular detection patterns for plugins from GCOM and fallback to hardcoded ones
	FlagPluginsDynamicAngularDetectionPatterns = "pluginsDynamicAngularDetectionPatterns"

	// FlagAlertingLokiRangeToInstant
	// Rewrites eligible loki range queries to instant queries
	FlagAlertingLokiRangeToInstant = "alertingLokiRangeToInstant"

	// FlagElasticToggleableFilters
	// Enable support to toggle filters off from the query through the Logs Details component
	FlagElasticToggleableFilters = "elasticToggleableFilters"

	// FlagVizAndWidgetSplit
	// Split panels between vizualizations and widgets
	FlagVizAndWidgetSplit = "vizAndWidgetSplit"

	// FlagPrometheusIncrementalQueryInstrumentation
	// Adds RudderStack events to incremental queries
	FlagPrometheusIncrementalQueryInstrumentation = "prometheusIncrementalQueryInstrumentation"

	// FlagLogsExploreTableVisualisation
	// A table visualisation for logs in Explore
	FlagLogsExploreTableVisualisation = "logsExploreTableVisualisation"

	// FlagAwsDatasourcesTempCredentials
	// Support temporary security credentials in AWS plugins for Grafana Cloud customers
	FlagAwsDatasourcesTempCredentials = "awsDatasourcesTempCredentials"

<<<<<<< HEAD
	// FlagMlExpressions
	// Enable support for Machine Learning in server-side expressions
	FlagMlExpressions = "mlExpressions"
=======
	// FlagTransformationsRedesign
	// Enables the transformations redesign
	FlagTransformationsRedesign = "transformationsRedesign"
>>>>>>> c4fff1c5
)<|MERGE_RESOLUTION|>--- conflicted
+++ resolved
@@ -383,13 +383,11 @@
 	// Support temporary security credentials in AWS plugins for Grafana Cloud customers
 	FlagAwsDatasourcesTempCredentials = "awsDatasourcesTempCredentials"
 
-<<<<<<< HEAD
+	// FlagTransformationsRedesign
+	// Enables the transformations redesign
+	FlagTransformationsRedesign = "transformationsRedesign"
+
 	// FlagMlExpressions
 	// Enable support for Machine Learning in server-side expressions
 	FlagMlExpressions = "mlExpressions"
-=======
-	// FlagTransformationsRedesign
-	// Enables the transformations redesign
-	FlagTransformationsRedesign = "transformationsRedesign"
->>>>>>> c4fff1c5
 )