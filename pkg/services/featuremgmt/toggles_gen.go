// NOTE: This file was auto generated.  DO NOT EDIT DIRECTLY!
// To change feature flags, edit:
//  pkg/services/featuremgmt/registry.go
// Then run tests in:
//  pkg/services/featuremgmt/toggles_gen_test.go

package featuremgmt

const (
	// FlagDisableEnvelopeEncryption
	// Disable envelope encryption (emergency only)
	FlagDisableEnvelopeEncryption = "disableEnvelopeEncryption"

	// FlagLiveServiceWebWorker
	// This will use a webworker thread to processes events rather than the main thread
	FlagLiveServiceWebWorker = "live-service-web-worker"

	// FlagQueryOverLive
	// Use Grafana Live WebSocket to execute backend queries
	FlagQueryOverLive = "queryOverLive"

	// FlagPanelTitleSearch
	// Search for dashboards using panel title
	FlagPanelTitleSearch = "panelTitleSearch"

	// FlagPublicDashboards
	// [Deprecated] Public dashboards are now enabled by default; to disable them, use the configuration setting. This feature toggle will be removed in the next major version.
	FlagPublicDashboards = "publicDashboards"

	// FlagPublicDashboardsEmailSharing
	// Enables public dashboard sharing to be restricted to only allowed emails
	FlagPublicDashboardsEmailSharing = "publicDashboardsEmailSharing"

	// FlagPublicDashboardsScene
	// Enables public dashboard rendering using scenes
	FlagPublicDashboardsScene = "publicDashboardsScene"

	// FlagLokiExperimentalStreaming
	// Support new streaming approach for loki (prototype, needs special loki build)
	FlagLokiExperimentalStreaming = "lokiExperimentalStreaming"

	// FlagFeatureHighlights
	// Highlight Grafana Enterprise features
	FlagFeatureHighlights = "featureHighlights"

	// FlagStorage
	// Configurable storage for dashboards, datasources, and resources
	FlagStorage = "storage"

	// FlagCorrelations
	// Correlations page
	FlagCorrelations = "correlations"

	// FlagDatasourceQueryMultiStatus
	// Introduce HTTP 207 Multi Status for api/ds/query
	FlagDatasourceQueryMultiStatus = "datasourceQueryMultiStatus"

	// FlagAutoMigrateOldPanels
	// Migrate old angular panels to supported versions (graph, table-old, worldmap, etc)
	FlagAutoMigrateOldPanels = "autoMigrateOldPanels"

	// FlagAutoMigrateGraphPanel
	// Migrate old graph panel to supported time series panel - broken out from autoMigrateOldPanels to enable granular tracking
	FlagAutoMigrateGraphPanel = "autoMigrateGraphPanel"

	// FlagAutoMigrateTablePanel
	// Migrate old table panel to supported table panel - broken out from autoMigrateOldPanels to enable granular tracking
	FlagAutoMigrateTablePanel = "autoMigrateTablePanel"

	// FlagAutoMigratePiechartPanel
	// Migrate old piechart panel to supported piechart panel - broken out from autoMigrateOldPanels to enable granular tracking
	FlagAutoMigratePiechartPanel = "autoMigratePiechartPanel"

	// FlagAutoMigrateWorldmapPanel
	// Migrate old worldmap panel to supported geomap panel - broken out from autoMigrateOldPanels to enable granular tracking
	FlagAutoMigrateWorldmapPanel = "autoMigrateWorldmapPanel"

	// FlagAutoMigrateStatPanel
	// Migrate old stat panel to supported stat panel - broken out from autoMigrateOldPanels to enable granular tracking
	FlagAutoMigrateStatPanel = "autoMigrateStatPanel"

	// FlagAutoMigrateXYChartPanel
	// Migrate old XYChart panel to new XYChart2 model
	FlagAutoMigrateXYChartPanel = "autoMigrateXYChartPanel"

	// FlagDisableAngular
	// Dynamic flag to disable angular at runtime. The preferred method is to set `angular_support_enabled` to `false` in the [security] settings, which allows you to change the state at runtime.
	FlagDisableAngular = "disableAngular"

	// FlagCanvasPanelNesting
	// Allow elements nesting
	FlagCanvasPanelNesting = "canvasPanelNesting"

	// FlagDisableSecretsCompatibility
	// Disable duplicated secret storage in legacy tables
	FlagDisableSecretsCompatibility = "disableSecretsCompatibility"

	// FlagLogRequestsInstrumentedAsUnknown
	// Logs the path for requests that are instrumented as unknown
	FlagLogRequestsInstrumentedAsUnknown = "logRequestsInstrumentedAsUnknown"

	// FlagTopnav
	// Enables topnav support in external plugins. The new Grafana navigation cannot be disabled.
	FlagTopnav = "topnav"

	// FlagGrpcServer
	// Run the GRPC server
	FlagGrpcServer = "grpcServer"

	// FlagUnifiedStorage
	// SQL-based k8s storage
	FlagUnifiedStorage = "unifiedStorage"

	// FlagCloudWatchCrossAccountQuerying
	// Enables cross-account querying in CloudWatch datasources
	FlagCloudWatchCrossAccountQuerying = "cloudWatchCrossAccountQuerying"

	// FlagShowDashboardValidationWarnings
	// Show warnings when dashboards do not validate against the schema
	FlagShowDashboardValidationWarnings = "showDashboardValidationWarnings"

	// FlagMysqlAnsiQuotes
	// Use double quotes to escape keyword in a MySQL query
	FlagMysqlAnsiQuotes = "mysqlAnsiQuotes"

	// FlagAccessControlOnCall
	// Access control primitives for OnCall
	FlagAccessControlOnCall = "accessControlOnCall"

	// FlagNestedFolders
	// Enable folder nesting
	FlagNestedFolders = "nestedFolders"

	// FlagAlertingBacktesting
	// Rule backtesting API for alerting
	FlagAlertingBacktesting = "alertingBacktesting"

	// FlagEditPanelCSVDragAndDrop
	// Enables drag and drop for CSV and Excel files
	FlagEditPanelCSVDragAndDrop = "editPanelCSVDragAndDrop"

	// FlagAlertingNoNormalState
	// Stop maintaining state of alerts that are not firing
	FlagAlertingNoNormalState = "alertingNoNormalState"

	// FlagLogsContextDatasourceUi
	// Allow datasource to provide custom UI for context view
	FlagLogsContextDatasourceUi = "logsContextDatasourceUi"

	// FlagLokiQuerySplitting
	// Split large interval queries into subqueries with smaller time intervals
	FlagLokiQuerySplitting = "lokiQuerySplitting"

	// FlagLokiQuerySplittingConfig
	// Give users the option to configure split durations for Loki queries
	FlagLokiQuerySplittingConfig = "lokiQuerySplittingConfig"

	// FlagIndividualCookiePreferences
	// Support overriding cookie preferences per user
	FlagIndividualCookiePreferences = "individualCookiePreferences"

	// FlagPrometheusMetricEncyclopedia
	// Adds the metrics explorer component to the Prometheus query builder as an option in metric select
	FlagPrometheusMetricEncyclopedia = "prometheusMetricEncyclopedia"

	// FlagInfluxdbBackendMigration
	// Query InfluxDB InfluxQL without the proxy
	FlagInfluxdbBackendMigration = "influxdbBackendMigration"

	// FlagInfluxqlStreamingParser
	// Enable streaming JSON parser for InfluxDB datasource InfluxQL query language
	FlagInfluxqlStreamingParser = "influxqlStreamingParser"

	// FlagInfluxdbRunQueriesInParallel
	// Enables running InfluxDB Influxql queries in parallel
	FlagInfluxdbRunQueriesInParallel = "influxdbRunQueriesInParallel"

	// FlagPrometheusDataplane
	// Changes responses to from Prometheus to be compliant with the dataplane specification. In particular, when this feature toggle is active, the numeric `Field.Name` is set from &#39;Value&#39; to the value of the `__name__` label.
	FlagPrometheusDataplane = "prometheusDataplane"

	// FlagLokiMetricDataplane
	// Changes metric responses from Loki to be compliant with the dataplane specification.
	FlagLokiMetricDataplane = "lokiMetricDataplane"

	// FlagLokiLogsDataplane
	// Changes logs responses from Loki to be compliant with the dataplane specification.
	FlagLokiLogsDataplane = "lokiLogsDataplane"

	// FlagDataplaneFrontendFallback
	// Support dataplane contract field name change for transformations and field name matchers where the name is different
	FlagDataplaneFrontendFallback = "dataplaneFrontendFallback"

	// FlagDisableSSEDataplane
	// Disables dataplane specific processing in server side expressions.
	FlagDisableSSEDataplane = "disableSSEDataplane"

	// FlagAlertStateHistoryLokiSecondary
	// Enable Grafana to write alert state history to an external Loki instance in addition to Grafana annotations.
	FlagAlertStateHistoryLokiSecondary = "alertStateHistoryLokiSecondary"

	// FlagAlertStateHistoryLokiPrimary
	// Enable a remote Loki instance as the primary source for state history reads.
	FlagAlertStateHistoryLokiPrimary = "alertStateHistoryLokiPrimary"

	// FlagAlertStateHistoryLokiOnly
	// Disable Grafana alerts from emitting annotations when a remote Loki instance is available.
	FlagAlertStateHistoryLokiOnly = "alertStateHistoryLokiOnly"

	// FlagUnifiedRequestLog
	// Writes error logs to the request logger
	FlagUnifiedRequestLog = "unifiedRequestLog"

	// FlagRenderAuthJWT
	// Uses JWT-based auth for rendering instead of relying on remote cache
	FlagRenderAuthJWT = "renderAuthJWT"

	// FlagRefactorVariablesTimeRange
	// Refactor time range variables flow to reduce number of API calls made when query variables are chained
	FlagRefactorVariablesTimeRange = "refactorVariablesTimeRange"

	// FlagFaroDatasourceSelector
	// Enable the data source selector within the Frontend Apps section of the Frontend Observability
	FlagFaroDatasourceSelector = "faroDatasourceSelector"

	// FlagEnableDatagridEditing
	// Enables the edit functionality in the datagrid panel
	FlagEnableDatagridEditing = "enableDatagridEditing"

	// FlagExtraThemes
	// Enables extra themes
	FlagExtraThemes = "extraThemes"

	// FlagLokiPredefinedOperations
	// Adds predefined query operations to Loki query editor
	FlagLokiPredefinedOperations = "lokiPredefinedOperations"

	// FlagPluginsFrontendSandbox
	// Enables the plugins frontend sandbox
	FlagPluginsFrontendSandbox = "pluginsFrontendSandbox"

	// FlagFrontendSandboxMonitorOnly
	// Enables monitor only in the plugin frontend sandbox (if enabled)
	FlagFrontendSandboxMonitorOnly = "frontendSandboxMonitorOnly"

	// FlagSqlDatasourceDatabaseSelection
	// Enables previous SQL data source dataset dropdown behavior
	FlagSqlDatasourceDatabaseSelection = "sqlDatasourceDatabaseSelection"

	// FlagRecordedQueriesMulti
	// Enables writing multiple items from a single query within Recorded Queries
	FlagRecordedQueriesMulti = "recordedQueriesMulti"

	// FlagVizAndWidgetSplit
	// Split panels between visualizations and widgets
	FlagVizAndWidgetSplit = "vizAndWidgetSplit"

	// FlagLogsExploreTableVisualisation
	// A table visualisation for logs in Explore
	FlagLogsExploreTableVisualisation = "logsExploreTableVisualisation"

	// FlagAwsDatasourcesTempCredentials
	// Support temporary security credentials in AWS plugins for Grafana Cloud customers
	FlagAwsDatasourcesTempCredentials = "awsDatasourcesTempCredentials"

	// FlagTransformationsRedesign
	// Enables the transformations redesign
	FlagTransformationsRedesign = "transformationsRedesign"

	// FlagMlExpressions
	// Enable support for Machine Learning in server-side expressions
	FlagMlExpressions = "mlExpressions"

	// FlagTraceQLStreaming
	// Enables response streaming of TraceQL queries of the Tempo data source
	FlagTraceQLStreaming = "traceQLStreaming"

	// FlagMetricsSummary
	// Enables metrics summary queries in the Tempo data source
	FlagMetricsSummary = "metricsSummary"

	// FlagGrafanaAPIServerWithExperimentalAPIs
	// Register experimental APIs with the k8s API server
	FlagGrafanaAPIServerWithExperimentalAPIs = "grafanaAPIServerWithExperimentalAPIs"

	// FlagGrafanaAPIServerEnsureKubectlAccess
	// Start an additional https handler and write kubectl options
	FlagGrafanaAPIServerEnsureKubectlAccess = "grafanaAPIServerEnsureKubectlAccess"

	// FlagFeatureToggleAdminPage
	// Enable admin page for managing feature toggles from the Grafana front-end. Grafana Cloud only.
	FlagFeatureToggleAdminPage = "featureToggleAdminPage"

	// FlagAwsAsyncQueryCaching
	// Enable caching for async queries for Redshift and Athena. Requires that the datasource has caching and async query support enabled
	FlagAwsAsyncQueryCaching = "awsAsyncQueryCaching"

	// FlagPermissionsFilterRemoveSubquery
	// Alternative permission filter implementation that does not use subqueries for fetching the dashboard folder
	FlagPermissionsFilterRemoveSubquery = "permissionsFilterRemoveSubquery"

	// FlagPrometheusConfigOverhaulAuth
	// Update the Prometheus configuration page with the new auth component
	FlagPrometheusConfigOverhaulAuth = "prometheusConfigOverhaulAuth"

	// FlagConfigurableSchedulerTick
	// Enable changing the scheduler base interval via configuration option unified_alerting.scheduler_tick_interval
	FlagConfigurableSchedulerTick = "configurableSchedulerTick"

	// FlagAlertingNoDataErrorExecution
	// Changes how Alerting state manager handles execution of NoData/Error
	FlagAlertingNoDataErrorExecution = "alertingNoDataErrorExecution"

	// FlagAngularDeprecationUI
	// Display Angular warnings in dashboards and panels
	FlagAngularDeprecationUI = "angularDeprecationUI"

	// FlagDashgpt
	// Enable AI powered features in dashboards
	FlagDashgpt = "dashgpt"

	// FlagAiGeneratedDashboardChanges
	// Enable AI powered features for dashboards to auto-summary changes when saving
	FlagAiGeneratedDashboardChanges = "aiGeneratedDashboardChanges"

	// FlagReportingRetries
	// Enables rendering retries for the reporting feature
	FlagReportingRetries = "reportingRetries"

	// FlagSseGroupByDatasource
	// Send query to the same datasource in a single request when using server side expressions. The `cloudWatchBatchQueries` feature toggle should be enabled if this used with CloudWatch.
	FlagSseGroupByDatasource = "sseGroupByDatasource"

	// FlagLibraryPanelRBAC
	// Enables RBAC support for library panels
	FlagLibraryPanelRBAC = "libraryPanelRBAC"

	// FlagLokiRunQueriesInParallel
	// Enables running Loki queries in parallel
	FlagLokiRunQueriesInParallel = "lokiRunQueriesInParallel"

	// FlagWargamesTesting
	// Placeholder feature flag for internal testing
	FlagWargamesTesting = "wargamesTesting"

	// FlagAlertingInsights
	// Show the new alerting insights landing page
	FlagAlertingInsights = "alertingInsights"

	// FlagExternalCorePlugins
	// Allow core plugins to be loaded as external
	FlagExternalCorePlugins = "externalCorePlugins"

	// FlagPluginsAPIMetrics
	// Sends metrics of public grafana packages usage by plugins
	FlagPluginsAPIMetrics = "pluginsAPIMetrics"

	// FlagIdForwarding
	// Generate signed id token for identity that can be forwarded to plugins and external services
	FlagIdForwarding = "idForwarding"

	// FlagExternalServiceAccounts
	// Automatic service account and token setup for plugins
	FlagExternalServiceAccounts = "externalServiceAccounts"

	// FlagPanelMonitoring
	// Enables panel monitoring through logs and measurements
	FlagPanelMonitoring = "panelMonitoring"

	// FlagEnableNativeHTTPHistogram
	// Enables native HTTP Histograms
	FlagEnableNativeHTTPHistogram = "enableNativeHTTPHistogram"

	// FlagDisableClassicHTTPHistogram
	// Disables classic HTTP Histogram (use with enableNativeHTTPHistogram)
	FlagDisableClassicHTTPHistogram = "disableClassicHTTPHistogram"

	// FlagFormatString
	// Enable format string transformer
	FlagFormatString = "formatString"

	// FlagTransformationsVariableSupport
	// Allows using variables in transformations
	FlagTransformationsVariableSupport = "transformationsVariableSupport"

	// FlagKubernetesPlaylists
	// Use the kubernetes API in the frontend for playlists, and route /api/playlist requests to k8s
	FlagKubernetesPlaylists = "kubernetesPlaylists"

	// FlagKubernetesSnapshots
	// Routes snapshot requests from /api to the /apis endpoint
	FlagKubernetesSnapshots = "kubernetesSnapshots"

	// FlagKubernetesDashboards
	// Use the kubernetes API in the frontend for dashboards
	FlagKubernetesDashboards = "kubernetesDashboards"

	// FlagDatasourceQueryTypes
	// Show query type endpoints in datasource API servers (currently hardcoded for testdata, expressions, and prometheus)
	FlagDatasourceQueryTypes = "datasourceQueryTypes"

	// FlagQueryService
	// Register /apis/query.grafana.app/ -- will eventually replace /api/ds/query
	FlagQueryService = "queryService"

	// FlagQueryServiceRewrite
	// Rewrite requests targeting /ds/query to the query service
	FlagQueryServiceRewrite = "queryServiceRewrite"

	// FlagQueryServiceFromUI
	// Routes requests to the new query service
	FlagQueryServiceFromUI = "queryServiceFromUI"

	// FlagCloudWatchBatchQueries
	// Runs CloudWatch metrics queries as separate batches
	FlagCloudWatchBatchQueries = "cloudWatchBatchQueries"

	// FlagRecoveryThreshold
	// Enables feature recovery threshold (aka hysteresis) for threshold server-side expression
	FlagRecoveryThreshold = "recoveryThreshold"

	// FlagLokiStructuredMetadata
	// Enables the loki data source to request structured metadata from the Loki server
	FlagLokiStructuredMetadata = "lokiStructuredMetadata"

	// FlagTeamHttpHeaders
	// Enables Team LBAC for datasources to apply team headers to the client requests
	FlagTeamHttpHeaders = "teamHttpHeaders"

	// FlagAwsDatasourcesNewFormStyling
	// Applies new form styling for configuration and query editors in AWS plugins
	FlagAwsDatasourcesNewFormStyling = "awsDatasourcesNewFormStyling"

	// FlagCachingOptimizeSerializationMemoryUsage
	// If enabled, the caching backend gradually serializes query responses for the cache, comparing against the configured `[caching]max_value_mb` value as it goes. This can can help prevent Grafana from running out of memory while attempting to cache very large query responses.
	FlagCachingOptimizeSerializationMemoryUsage = "cachingOptimizeSerializationMemoryUsage"

	// FlagPanelTitleSearchInV1
	// Enable searching for dashboards using panel title in search v1
	FlagPanelTitleSearchInV1 = "panelTitleSearchInV1"

	// FlagManagedPluginsInstall
	// Install managed plugins directly from plugins catalog
	FlagManagedPluginsInstall = "managedPluginsInstall"

	// FlagPrometheusPromQAIL
	// Prometheus and AI/ML to assist users in creating a query
	FlagPrometheusPromQAIL = "prometheusPromQAIL"

	// FlagPrometheusCodeModeMetricNamesSearch
	// Enables search for metric names in Code Mode, to improve performance when working with an enormous number of metric names
	FlagPrometheusCodeModeMetricNamesSearch = "prometheusCodeModeMetricNamesSearch"

	// FlagAddFieldFromCalculationStatFunctions
	// Add cumulative and window functions to the add field from calculation transformation
	FlagAddFieldFromCalculationStatFunctions = "addFieldFromCalculationStatFunctions"

	// FlagAlertmanagerRemoteSecondary
	// Enable Grafana to sync configuration and state with a remote Alertmanager.
	FlagAlertmanagerRemoteSecondary = "alertmanagerRemoteSecondary"

	// FlagAlertmanagerRemotePrimary
	// Enable Grafana to have a remote Alertmanager instance as the primary Alertmanager.
	FlagAlertmanagerRemotePrimary = "alertmanagerRemotePrimary"

	// FlagAlertmanagerRemoteOnly
	// Disable the internal Alertmanager and only use the external one defined.
	FlagAlertmanagerRemoteOnly = "alertmanagerRemoteOnly"

	// FlagAnnotationPermissionUpdate
	// Change the way annotation permissions work by scoping them to folders and dashboards.
	FlagAnnotationPermissionUpdate = "annotationPermissionUpdate"

	// FlagExtractFieldsNameDeduplication
	// Make sure extracted field names are unique in the dataframe
	FlagExtractFieldsNameDeduplication = "extractFieldsNameDeduplication"

	// FlagDashboardSceneForViewers
	// Enables dashboard rendering using Scenes for viewer roles
	FlagDashboardSceneForViewers = "dashboardSceneForViewers"

	// FlagDashboardSceneSolo
	// Enables rendering dashboards using scenes for solo panels
	FlagDashboardSceneSolo = "dashboardSceneSolo"

	// FlagDashboardScene
	// Enables dashboard rendering using scenes for all roles
	FlagDashboardScene = "dashboardScene"

	// FlagPanelFilterVariable
	// Enables use of the `systemPanelFilterVar` variable to filter panels in a dashboard
	FlagPanelFilterVariable = "panelFilterVariable"

	// FlagPdfTables
	// Enables generating table data as PDF in reporting
	FlagPdfTables = "pdfTables"

	// FlagSsoSettingsApi
	// Enables the SSO settings API and the OAuth configuration UIs in Grafana
	FlagSsoSettingsApi = "ssoSettingsApi"

	// FlagCanvasPanelPanZoom
	// Allow pan and zoom in canvas panel
	FlagCanvasPanelPanZoom = "canvasPanelPanZoom"

	// FlagLogsInfiniteScrolling
	// Enables infinite scrolling for the Logs panel in Explore and Dashboards
	FlagLogsInfiniteScrolling = "logsInfiniteScrolling"

	// FlagFlameGraphItemCollapsing
	// Allow collapsing of flame graph items
	FlagFlameGraphItemCollapsing = "flameGraphItemCollapsing"

	// FlagExploreMetrics
	// Enables the new Explore Metrics core app
	FlagExploreMetrics = "exploreMetrics"

	// FlagAlertingSimplifiedRouting
	// Enables users to easily configure alert notifications by specifying a contact point directly when editing or creating an alert rule
	FlagAlertingSimplifiedRouting = "alertingSimplifiedRouting"

	// FlagLogRowsPopoverMenu
	// Enable filtering menu displayed when text of a log line is selected
	FlagLogRowsPopoverMenu = "logRowsPopoverMenu"

	// FlagPluginsSkipHostEnvVars
	// Disables passing host environment variable to plugin processes
	FlagPluginsSkipHostEnvVars = "pluginsSkipHostEnvVars"

	// FlagTableSharedCrosshair
	// Enables shared crosshair in table panel
	FlagTableSharedCrosshair = "tableSharedCrosshair"

	// FlagRegressionTransformation
	// Enables regression analysis transformation
	FlagRegressionTransformation = "regressionTransformation"

	// FlagLokiQueryHints
	// Enables query hints for Loki
	FlagLokiQueryHints = "lokiQueryHints"

	// FlagKubernetesFeatureToggles
	// Use the kubernetes API for feature toggle management in the frontend
	FlagKubernetesFeatureToggles = "kubernetesFeatureToggles"

	// FlagCloudRBACRoles
	// Enabled grafana cloud specific RBAC roles
	FlagCloudRBACRoles = "cloudRBACRoles"

	// FlagAlertingQueryOptimization
	// Optimizes eligible queries in order to reduce load on datasources
	FlagAlertingQueryOptimization = "alertingQueryOptimization"

	// FlagNewFolderPicker
	// Enables the nested folder picker without having nested folders enabled
	FlagNewFolderPicker = "newFolderPicker"

	// FlagJitterAlertRulesWithinGroups
	// Distributes alert rule evaluations more evenly over time, including spreading out rules within the same group
	FlagJitterAlertRulesWithinGroups = "jitterAlertRulesWithinGroups"

	// FlagOnPremToCloudMigrations
	// In-development feature that will allow users to easily migrate their on-prem Grafana instances to Grafana Cloud.
	FlagOnPremToCloudMigrations = "onPremToCloudMigrations"

	// FlagAlertingSaveStatePeriodic
	// Writes the state periodically to the database, asynchronous to rule evaluation
	FlagAlertingSaveStatePeriodic = "alertingSaveStatePeriodic"

	// FlagPromQLScope
	// In-development feature that will allow injection of labels into prometheus queries.
	FlagPromQLScope = "promQLScope"

	// FlagSqlExpressions
	// Enables using SQL and DuckDB functions as Expressions.
	FlagSqlExpressions = "sqlExpressions"

	// FlagNodeGraphDotLayout
	// Changed the layout algorithm for the node graph
	FlagNodeGraphDotLayout = "nodeGraphDotLayout"

	// FlagGroupToNestedTableTransformation
	// Enables the group to nested table transformation
	FlagGroupToNestedTableTransformation = "groupToNestedTableTransformation"

	// FlagNewPDFRendering
	// New implementation for the dashboard-to-PDF rendering
	FlagNewPDFRendering = "newPDFRendering"

	// FlagTlsMemcached
	// Use TLS-enabled memcached in the enterprise caching feature
	FlagTlsMemcached = "tlsMemcached"

	// FlagKubernetesAggregator
	// Enable grafana aggregator
	FlagKubernetesAggregator = "kubernetesAggregator"

	// FlagExpressionParser
	// Enable new expression parser
	FlagExpressionParser = "expressionParser"

	// FlagGroupByVariable
	// Enable groupBy variable support in scenes dashboards
	FlagGroupByVariable = "groupByVariable"

	// FlagAuthAPIAccessTokenAuth
	// Enables the use of Auth API access tokens for authentication
	FlagAuthAPIAccessTokenAuth = "authAPIAccessTokenAuth"

	// FlagScopeFilters
	// Enables the use of scope filters in Grafana
	FlagScopeFilters = "scopeFilters"

	// FlagSsoSettingsSAML
	// Use the new SSO Settings API to configure the SAML connector
	FlagSsoSettingsSAML = "ssoSettingsSAML"

	// FlagOauthRequireSubClaim
	// Require that sub claims is present in oauth tokens.
	FlagOauthRequireSubClaim = "oauthRequireSubClaim"

	// FlagNewDashboardWithFiltersAndGroupBy
	// Enables filters and group by variables on all new dashboards. Variables are added only if default data source supports filtering.
	FlagNewDashboardWithFiltersAndGroupBy = "newDashboardWithFiltersAndGroupBy"

	// FlagCloudWatchNewLabelParsing
	// Updates CloudWatch label parsing to be more accurate
	FlagCloudWatchNewLabelParsing = "cloudWatchNewLabelParsing"

	// FlagAccessActionSets
	// Introduces action sets for resource permissions
	FlagAccessActionSets = "accessActionSets"

	// FlagDisableNumericMetricsSortingInExpressions
	// In server-side expressions, disable the sorting of numeric-kind metrics by their metric name or labels.
	FlagDisableNumericMetricsSortingInExpressions = "disableNumericMetricsSortingInExpressions"

	// FlagGrafanaManagedRecordingRules
	// Enables Grafana-managed recording rules.
	FlagGrafanaManagedRecordingRules = "grafanaManagedRecordingRules"

	// FlagQueryLibrary
	// Enables Query Library feature in Explore
	FlagQueryLibrary = "queryLibrary"

	// FlagLogsExploreTableDefaultVisualization
	// Sets the logs table as default visualisation in logs explore
	FlagLogsExploreTableDefaultVisualization = "logsExploreTableDefaultVisualization"

	// FlagNewDashboardSharingComponent
	// Enables the new sharing drawer design
	FlagNewDashboardSharingComponent = "newDashboardSharingComponent"

	// FlagAlertingListViewV2
	// Enables the new alert list view design
	FlagAlertingListViewV2 = "alertingListViewV2"

	// FlagNotificationBanner
	// Enables the notification banner UI and API
	FlagNotificationBanner = "notificationBanner"

	// FlagDashboardRestore
	// Enables deleted dashboard restore feature (backend only)
	FlagDashboardRestore = "dashboardRestore"

	// FlagDatasourceProxyDisableRBAC
	// Disables applying a plugin route&#39;s ReqAction field to authorization
	FlagDatasourceProxyDisableRBAC = "datasourceProxyDisableRBAC"

	// FlagAlertingDisableSendAlertsExternal
	// Disables the ability to send alerts to an external Alertmanager datasource.
	FlagAlertingDisableSendAlertsExternal = "alertingDisableSendAlertsExternal"

	// FlagPreserveDashboardStateWhenNavigating
	// Enables possibility to preserve dashboard variables and time range when navigating between dashboards
	FlagPreserveDashboardStateWhenNavigating = "preserveDashboardStateWhenNavigating"

	// FlagAlertingCentralAlertHistory
	// Enables the new central alert history.
	FlagAlertingCentralAlertHistory = "alertingCentralAlertHistory"

	// FlagPluginProxyPreserveTrailingSlash
	// Preserve plugin proxy trailing slash.
	FlagPluginProxyPreserveTrailingSlash = "pluginProxyPreserveTrailingSlash"

	// FlagAzureMonitorPrometheusExemplars
	// Allows configuration of Azure Monitor as a data source that can provide Prometheus exemplars
	FlagAzureMonitorPrometheusExemplars = "azureMonitorPrometheusExemplars"

	// FlagPinNavItems
	// Enables pinning of nav items
	FlagPinNavItems = "pinNavItems"

	// FlagAuthZGRPCServer
	// Enables the gRPC server for authorization
	FlagAuthZGRPCServer = "authZGRPCServer"

	// FlagOpenSearchBackendFlowEnabled
	// Enables the backend query flow for Open Search datasource plugin
	FlagOpenSearchBackendFlowEnabled = "openSearchBackendFlowEnabled"

	// FlagSsoSettingsLDAP
	// Use the new SSO Settings API to configure LDAP
	FlagSsoSettingsLDAP = "ssoSettingsLDAP"

	// FlagFailWrongDSUID
	// Throws an error if a datasource has an invalid UIDs
	FlagFailWrongDSUID = "failWrongDSUID"

	// FlagDatabaseReadReplica
	// Use a read replica for some database queries.
	FlagDatabaseReadReplica = "databaseReadReplica"

	// FlagZanzana
	// Use openFGA as authorization engine.
	FlagZanzana = "zanzana"

	// FlagPassScopeToDashboardApi
	// Enables the passing of scopes to dashboards fetching in Grafana
	FlagPassScopeToDashboardApi = "passScopeToDashboardApi"

	// FlagAlertingApiServer
	// Register Alerting APIs with the K8s API server
	FlagAlertingApiServer = "alertingApiServer"

	// FlagDashboardRestoreUI
	// Enables the frontend to be able to restore a recently deleted dashboard
	FlagDashboardRestoreUI = "dashboardRestoreUI"

	// FlagCloudWatchRoundUpEndTime
	// Round up end time for metric queries to the next minute to avoid missing data
	FlagCloudWatchRoundUpEndTime = "cloudWatchRoundUpEndTime"

<<<<<<< HEAD
	// FlagCloudwatchMetricInsightsCrossAccount
	// Enables cross account observability for Cloudwatch Metric Insights
	FlagCloudwatchMetricInsightsCrossAccount = "cloudwatchMetricInsightsCrossAccount"
=======
	// FlagBodyScrolling
	// Adjusts Page to make body the scrollable element
	FlagBodyScrolling = "bodyScrolling"
>>>>>>> 073ef930
)<|MERGE_RESOLUTION|>--- conflicted
+++ resolved
@@ -731,13 +731,11 @@
 	// Round up end time for metric queries to the next minute to avoid missing data
 	FlagCloudWatchRoundUpEndTime = "cloudWatchRoundUpEndTime"
 
-<<<<<<< HEAD
+	// FlagBodyScrolling
+	// Adjusts Page to make body the scrollable element
+	FlagBodyScrolling = "bodyScrolling"
+
 	// FlagCloudwatchMetricInsightsCrossAccount
 	// Enables cross account observability for Cloudwatch Metric Insights
 	FlagCloudwatchMetricInsightsCrossAccount = "cloudwatchMetricInsightsCrossAccount"
-=======
-	// FlagBodyScrolling
-	// Adjusts Page to make body the scrollable element
-	FlagBodyScrolling = "bodyScrolling"
->>>>>>> 073ef930
 )