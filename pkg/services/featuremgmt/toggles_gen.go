// NOTE: This file was auto generated.  DO NOT EDIT DIRECTLY!
// To change feature flags, edit:
//  pkg/services/featuremgmt/registry.go
// Then run tests in:
//  pkg/services/featuremgmt/toggles_gen_test.go

package featuremgmt

const (
	// FlagDisableEnvelopeEncryption
	// Disable envelope encryption (emergency only)
	FlagDisableEnvelopeEncryption = "disableEnvelopeEncryption"

	// FlagLiveServiceWebWorker
	// This will use a webworker thread to processes events rather than the main thread
	FlagLiveServiceWebWorker = "live-service-web-worker"

	// FlagQueryOverLive
	// Use Grafana Live WebSocket to execute backend queries
	FlagQueryOverLive = "queryOverLive"

	// FlagPanelTitleSearch
	// Search for dashboards using panel title
	FlagPanelTitleSearch = "panelTitleSearch"

	// FlagPublicDashboardsEmailSharing
	// Enables public dashboard sharing to be restricted to only allowed emails
	FlagPublicDashboardsEmailSharing = "publicDashboardsEmailSharing"

	// FlagPublicDashboardsScene
	// Enables public dashboard rendering using scenes
	FlagPublicDashboardsScene = "publicDashboardsScene"

	// FlagLokiExperimentalStreaming
	// Support new streaming approach for loki (prototype, needs special loki build)
	FlagLokiExperimentalStreaming = "lokiExperimentalStreaming"

	// FlagFeatureHighlights
	// Highlight Grafana Enterprise features
	FlagFeatureHighlights = "featureHighlights"

	// FlagStorage
	// Configurable storage for dashboards, datasources, and resources
	FlagStorage = "storage"

	// FlagCorrelations
	// Correlations page
	FlagCorrelations = "correlations"

	// FlagAutoMigrateOldPanels
	// Migrate old angular panels to supported versions (graph, table-old, worldmap, etc)
	FlagAutoMigrateOldPanels = "autoMigrateOldPanels"

	// FlagAutoMigrateGraphPanel
	// Migrate old graph panel to supported time series panel - broken out from autoMigrateOldPanels to enable granular tracking
	FlagAutoMigrateGraphPanel = "autoMigrateGraphPanel"

	// FlagAutoMigrateTablePanel
	// Migrate old table panel to supported table panel - broken out from autoMigrateOldPanels to enable granular tracking
	FlagAutoMigrateTablePanel = "autoMigrateTablePanel"

	// FlagAutoMigratePiechartPanel
	// Migrate old piechart panel to supported piechart panel - broken out from autoMigrateOldPanels to enable granular tracking
	FlagAutoMigratePiechartPanel = "autoMigratePiechartPanel"

	// FlagAutoMigrateWorldmapPanel
	// Migrate old worldmap panel to supported geomap panel - broken out from autoMigrateOldPanels to enable granular tracking
	FlagAutoMigrateWorldmapPanel = "autoMigrateWorldmapPanel"

	// FlagAutoMigrateStatPanel
	// Migrate old stat panel to supported stat panel - broken out from autoMigrateOldPanels to enable granular tracking
	FlagAutoMigrateStatPanel = "autoMigrateStatPanel"

	// FlagDisableAngular
	// Dynamic flag to disable angular at runtime. The preferred method is to set `angular_support_enabled` to `false` in the [security] settings, which allows you to change the state at runtime.
	FlagDisableAngular = "disableAngular"

	// FlagCanvasPanelNesting
	// Allow elements nesting
	FlagCanvasPanelNesting = "canvasPanelNesting"

	// FlagDisableSecretsCompatibility
	// Disable duplicated secret storage in legacy tables
	FlagDisableSecretsCompatibility = "disableSecretsCompatibility"

	// FlagLogRequestsInstrumentedAsUnknown
	// Logs the path for requests that are instrumented as unknown
	FlagLogRequestsInstrumentedAsUnknown = "logRequestsInstrumentedAsUnknown"

	// FlagGrpcServer
	// Run the GRPC server
	FlagGrpcServer = "grpcServer"

	// FlagCloudWatchCrossAccountQuerying
	// Enables cross-account querying in CloudWatch datasources
	FlagCloudWatchCrossAccountQuerying = "cloudWatchCrossAccountQuerying"

	// FlagShowDashboardValidationWarnings
	// Show warnings when dashboards do not validate against the schema
	FlagShowDashboardValidationWarnings = "showDashboardValidationWarnings"

	// FlagMysqlAnsiQuotes
	// Use double quotes to escape keyword in a MySQL query
	FlagMysqlAnsiQuotes = "mysqlAnsiQuotes"

	// FlagNestedFolders
	// Enable folder nesting
	FlagNestedFolders = "nestedFolders"

	// FlagAlertingBacktesting
	// Rule backtesting API for alerting
	FlagAlertingBacktesting = "alertingBacktesting"

	// FlagEditPanelCSVDragAndDrop
	// Enables drag and drop for CSV and Excel files
	FlagEditPanelCSVDragAndDrop = "editPanelCSVDragAndDrop"

	// FlagLogsContextDatasourceUi
	// Allow datasource to provide custom UI for context view
	FlagLogsContextDatasourceUi = "logsContextDatasourceUi"

	// FlagLokiShardSplitting
	// Use stream shards to split queries into smaller subqueries
	FlagLokiShardSplitting = "lokiShardSplitting"

	// FlagLokiQuerySplitting
	// Split large interval queries into subqueries with smaller time intervals
	FlagLokiQuerySplitting = "lokiQuerySplitting"

	// FlagLokiQuerySplittingConfig
	// Give users the option to configure split durations for Loki queries
	FlagLokiQuerySplittingConfig = "lokiQuerySplittingConfig"

	// FlagIndividualCookiePreferences
	// Support overriding cookie preferences per user
	FlagIndividualCookiePreferences = "individualCookiePreferences"

	// FlagInfluxdbBackendMigration
	// Query InfluxDB InfluxQL without the proxy
	FlagInfluxdbBackendMigration = "influxdbBackendMigration"

	// FlagInfluxqlStreamingParser
	// Enable streaming JSON parser for InfluxDB datasource InfluxQL query language
	FlagInfluxqlStreamingParser = "influxqlStreamingParser"

	// FlagInfluxdbRunQueriesInParallel
	// Enables running InfluxDB Influxql queries in parallel
	FlagInfluxdbRunQueriesInParallel = "influxdbRunQueriesInParallel"

	// FlagPrometheusRunQueriesInParallel
	// Enables running Prometheus queries in parallel
	FlagPrometheusRunQueriesInParallel = "prometheusRunQueriesInParallel"

	// FlagLokiLogsDataplane
	// Changes logs responses from Loki to be compliant with the dataplane specification.
	FlagLokiLogsDataplane = "lokiLogsDataplane"

	// FlagDataplaneFrontendFallback
	// Support dataplane contract field name change for transformations and field name matchers where the name is different
	FlagDataplaneFrontendFallback = "dataplaneFrontendFallback"

	// FlagDisableSSEDataplane
	// Disables dataplane specific processing in server side expressions.
	FlagDisableSSEDataplane = "disableSSEDataplane"

	// FlagAlertStateHistoryLokiSecondary
	// Enable Grafana to write alert state history to an external Loki instance in addition to Grafana annotations.
	FlagAlertStateHistoryLokiSecondary = "alertStateHistoryLokiSecondary"

	// FlagAlertStateHistoryLokiPrimary
	// Enable a remote Loki instance as the primary source for state history reads.
	FlagAlertStateHistoryLokiPrimary = "alertStateHistoryLokiPrimary"

	// FlagAlertStateHistoryLokiOnly
	// Disable Grafana alerts from emitting annotations when a remote Loki instance is available.
	FlagAlertStateHistoryLokiOnly = "alertStateHistoryLokiOnly"

	// FlagUnifiedRequestLog
	// Writes error logs to the request logger
	FlagUnifiedRequestLog = "unifiedRequestLog"

	// FlagRenderAuthJWT
	// Uses JWT-based auth for rendering instead of relying on remote cache
	FlagRenderAuthJWT = "renderAuthJWT"

	// FlagRefactorVariablesTimeRange
	// Refactor time range variables flow to reduce number of API calls made when query variables are chained
	FlagRefactorVariablesTimeRange = "refactorVariablesTimeRange"

	// FlagFaroDatasourceSelector
	// Enable the data source selector within the Frontend Apps section of the Frontend Observability
	FlagFaroDatasourceSelector = "faroDatasourceSelector"

	// FlagEnableDatagridEditing
	// Enables the edit functionality in the datagrid panel
	FlagEnableDatagridEditing = "enableDatagridEditing"

	// FlagExtraThemes
	// Enables extra themes
	FlagExtraThemes = "extraThemes"

	// FlagLokiPredefinedOperations
	// Adds predefined query operations to Loki query editor
	FlagLokiPredefinedOperations = "lokiPredefinedOperations"

	// FlagPluginsFrontendSandbox
	// Enables the plugins frontend sandbox
	FlagPluginsFrontendSandbox = "pluginsFrontendSandbox"

	// FlagFrontendSandboxMonitorOnly
	// Enables monitor only in the plugin frontend sandbox (if enabled)
	FlagFrontendSandboxMonitorOnly = "frontendSandboxMonitorOnly"

	// FlagPluginsDetailsRightPanel
	// Enables right panel for the plugins details page
	FlagPluginsDetailsRightPanel = "pluginsDetailsRightPanel"

	// FlagSqlDatasourceDatabaseSelection
	// Enables previous SQL data source dataset dropdown behavior
	FlagSqlDatasourceDatabaseSelection = "sqlDatasourceDatabaseSelection"

	// FlagRecordedQueriesMulti
	// Enables writing multiple items from a single query within Recorded Queries
	FlagRecordedQueriesMulti = "recordedQueriesMulti"

	// FlagLogsExploreTableVisualisation
	// A table visualisation for logs in Explore
	FlagLogsExploreTableVisualisation = "logsExploreTableVisualisation"

	// FlagAwsDatasourcesTempCredentials
	// Support temporary security credentials in AWS plugins for Grafana Cloud customers
	FlagAwsDatasourcesTempCredentials = "awsDatasourcesTempCredentials"

	// FlagTransformationsRedesign
	// Enables the transformations redesign
	FlagTransformationsRedesign = "transformationsRedesign"

	// FlagMlExpressions
	// Enable support for Machine Learning in server-side expressions
	FlagMlExpressions = "mlExpressions"

	// FlagTraceQLStreaming
	// Enables response streaming of TraceQL queries of the Tempo data source
	FlagTraceQLStreaming = "traceQLStreaming"

	// FlagMetricsSummary
	// Enables metrics summary queries in the Tempo data source
	FlagMetricsSummary = "metricsSummary"

	// FlagDatasourceAPIServers
	// Expose some datasources as apiservers.
	FlagDatasourceAPIServers = "datasourceAPIServers"

	// FlagGrafanaAPIServerWithExperimentalAPIs
	// Register experimental APIs with the k8s API server, including all datasources
	FlagGrafanaAPIServerWithExperimentalAPIs = "grafanaAPIServerWithExperimentalAPIs"

	// FlagProvisioning
	// Next generation provisioning... and git
	FlagProvisioning = "provisioning"

	// FlagGrafanaAPIServerEnsureKubectlAccess
	// Start an additional https handler and write kubectl options
	FlagGrafanaAPIServerEnsureKubectlAccess = "grafanaAPIServerEnsureKubectlAccess"

	// FlagFeatureToggleAdminPage
	// Enable admin page for managing feature toggles from the Grafana front-end. Grafana Cloud only.
	FlagFeatureToggleAdminPage = "featureToggleAdminPage"

	// FlagAwsAsyncQueryCaching
	// Enable caching for async queries for Redshift and Athena. Requires that the datasource has caching and async query support enabled
	FlagAwsAsyncQueryCaching = "awsAsyncQueryCaching"

	// FlagPermissionsFilterRemoveSubquery
	// Alternative permission filter implementation that does not use subqueries for fetching the dashboard folder
	FlagPermissionsFilterRemoveSubquery = "permissionsFilterRemoveSubquery"

	// FlagConfigurableSchedulerTick
	// Enable changing the scheduler base interval via configuration option unified_alerting.scheduler_tick_interval
	FlagConfigurableSchedulerTick = "configurableSchedulerTick"

	// FlagAngularDeprecationUI
	// Display Angular warnings in dashboards and panels
	FlagAngularDeprecationUI = "angularDeprecationUI"

	// FlagDashgpt
	// Enable AI powered features in dashboards
	FlagDashgpt = "dashgpt"

	// FlagAiGeneratedDashboardChanges
	// Enable AI powered features for dashboards to auto-summary changes when saving
	FlagAiGeneratedDashboardChanges = "aiGeneratedDashboardChanges"

	// FlagReportingRetries
	// Enables rendering retries for the reporting feature
	FlagReportingRetries = "reportingRetries"

	// FlagSseGroupByDatasource
	// Send query to the same datasource in a single request when using server side expressions. The `cloudWatchBatchQueries` feature toggle should be enabled if this used with CloudWatch.
	FlagSseGroupByDatasource = "sseGroupByDatasource"

	// FlagLibraryPanelRBAC
	// Enables RBAC support for library panels
	FlagLibraryPanelRBAC = "libraryPanelRBAC"

	// FlagLokiRunQueriesInParallel
	// Enables running Loki queries in parallel
	FlagLokiRunQueriesInParallel = "lokiRunQueriesInParallel"

	// FlagWargamesTesting
	// Placeholder feature flag for internal testing
	FlagWargamesTesting = "wargamesTesting"

	// FlagAlertingInsights
	// Show the new alerting insights landing page
	FlagAlertingInsights = "alertingInsights"

	// FlagExternalCorePlugins
	// Allow core plugins to be loaded as external
	FlagExternalCorePlugins = "externalCorePlugins"

	// FlagPluginsAPIMetrics
	// Sends metrics of public grafana packages usage by plugins
	FlagPluginsAPIMetrics = "pluginsAPIMetrics"

	// FlagExternalServiceAccounts
	// Automatic service account and token setup for plugins
	FlagExternalServiceAccounts = "externalServiceAccounts"

	// FlagPanelMonitoring
	// Enables panel monitoring through logs and measurements
	FlagPanelMonitoring = "panelMonitoring"

	// FlagEnableNativeHTTPHistogram
	// Enables native HTTP Histograms
	FlagEnableNativeHTTPHistogram = "enableNativeHTTPHistogram"

	// FlagDisableClassicHTTPHistogram
	// Disables classic HTTP Histogram (use with enableNativeHTTPHistogram)
	FlagDisableClassicHTTPHistogram = "disableClassicHTTPHistogram"

	// FlagFormatString
	// Enable format string transformer
	FlagFormatString = "formatString"

	// FlagKubernetesPlaylists
	// Use the kubernetes API in the frontend for playlists, and route /api/playlist requests to k8s
	FlagKubernetesPlaylists = "kubernetesPlaylists"

	// FlagKubernetesSnapshots
	// Routes snapshot requests from /api to the /apis endpoint
	FlagKubernetesSnapshots = "kubernetesSnapshots"

	// FlagKubernetesDashboards
	// Use the kubernetes API in the frontend for dashboards
	FlagKubernetesDashboards = "kubernetesDashboards"

	// FlagKubernetesRestore
	// Allow restoring objects in k8s
	FlagKubernetesRestore = "kubernetesRestore"

	// FlagKubernetesClientDashboardsFolders
	// Route the folder and dashboard service requests to k8s
	FlagKubernetesClientDashboardsFolders = "kubernetesClientDashboardsFolders"

	// FlagDatasourceQueryTypes
	// Show query type endpoints in datasource API servers (currently hardcoded for testdata, expressions, and prometheus)
	FlagDatasourceQueryTypes = "datasourceQueryTypes"

	// FlagQueryService
	// Register /apis/query.grafana.app/ -- will eventually replace /api/ds/query
	FlagQueryService = "queryService"

	// FlagQueryServiceRewrite
	// Rewrite requests targeting /ds/query to the query service
	FlagQueryServiceRewrite = "queryServiceRewrite"

	// FlagQueryServiceFromUI
	// Routes requests to the new query service
	FlagQueryServiceFromUI = "queryServiceFromUI"

	// FlagCloudWatchBatchQueries
	// Runs CloudWatch metrics queries as separate batches
	FlagCloudWatchBatchQueries = "cloudWatchBatchQueries"

	// FlagRecoveryThreshold
	// Enables feature recovery threshold (aka hysteresis) for threshold server-side expression
	FlagRecoveryThreshold = "recoveryThreshold"

	// FlagLokiStructuredMetadata
	// Enables the loki data source to request structured metadata from the Loki server
	FlagLokiStructuredMetadata = "lokiStructuredMetadata"

	// FlagCachingOptimizeSerializationMemoryUsage
	// If enabled, the caching backend gradually serializes query responses for the cache, comparing against the configured `[caching]max_value_mb` value as it goes. This can can help prevent Grafana from running out of memory while attempting to cache very large query responses.
	FlagCachingOptimizeSerializationMemoryUsage = "cachingOptimizeSerializationMemoryUsage"

	// FlagPrometheusCodeModeMetricNamesSearch
	// Enables search for metric names in Code Mode, to improve performance when working with an enormous number of metric names
	FlagPrometheusCodeModeMetricNamesSearch = "prometheusCodeModeMetricNamesSearch"

	// FlagAddFieldFromCalculationStatFunctions
	// Add cumulative and window functions to the add field from calculation transformation
	FlagAddFieldFromCalculationStatFunctions = "addFieldFromCalculationStatFunctions"

	// FlagAlertmanagerRemoteSecondary
	// Enable Grafana to sync configuration and state with a remote Alertmanager.
	FlagAlertmanagerRemoteSecondary = "alertmanagerRemoteSecondary"

	// FlagAlertmanagerRemotePrimary
	// Enable Grafana to have a remote Alertmanager instance as the primary Alertmanager.
	FlagAlertmanagerRemotePrimary = "alertmanagerRemotePrimary"

	// FlagAlertmanagerRemoteOnly
	// Disable the internal Alertmanager and only use the external one defined.
	FlagAlertmanagerRemoteOnly = "alertmanagerRemoteOnly"

	// FlagAnnotationPermissionUpdate
	// Change the way annotation permissions work by scoping them to folders and dashboards.
	FlagAnnotationPermissionUpdate = "annotationPermissionUpdate"

	// FlagExtractFieldsNameDeduplication
	// Make sure extracted field names are unique in the dataframe
	FlagExtractFieldsNameDeduplication = "extractFieldsNameDeduplication"

	// FlagDashboardSceneForViewers
	// Enables dashboard rendering using Scenes for viewer roles
	FlagDashboardSceneForViewers = "dashboardSceneForViewers"

	// FlagDashboardSceneSolo
	// Enables rendering dashboards using scenes for solo panels
	FlagDashboardSceneSolo = "dashboardSceneSolo"

	// FlagDashboardScene
	// Enables dashboard rendering using scenes for all roles
	FlagDashboardScene = "dashboardScene"

	// FlagDashboardNewLayouts
	// Enables experimental new dashboard layouts
	FlagDashboardNewLayouts = "dashboardNewLayouts"

	// FlagPanelFilterVariable
	// Enables use of the `systemPanelFilterVar` variable to filter panels in a dashboard
	FlagPanelFilterVariable = "panelFilterVariable"

	// FlagPdfTables
	// Enables generating table data as PDF in reporting
	FlagPdfTables = "pdfTables"

	// FlagSsoSettingsApi
	// Enables the SSO settings API and the OAuth configuration UIs in Grafana
	FlagSsoSettingsApi = "ssoSettingsApi"

	// FlagCanvasPanelPanZoom
	// Allow pan and zoom in canvas panel
	FlagCanvasPanelPanZoom = "canvasPanelPanZoom"

	// FlagLogsInfiniteScrolling
	// Enables infinite scrolling for the Logs panel in Explore and Dashboards
	FlagLogsInfiniteScrolling = "logsInfiniteScrolling"

	// FlagExploreMetrics
	// Enables the new Grafana Metrics Drilldown core app
	FlagExploreMetrics = "exploreMetrics"

	// FlagAlertingSimplifiedRouting
	// Enables users to easily configure alert notifications by specifying a contact point directly when editing or creating an alert rule
	FlagAlertingSimplifiedRouting = "alertingSimplifiedRouting"

	// FlagLogRowsPopoverMenu
	// Enable filtering menu displayed when text of a log line is selected
	FlagLogRowsPopoverMenu = "logRowsPopoverMenu"

	// FlagPluginsSkipHostEnvVars
	// Disables passing host environment variable to plugin processes
	FlagPluginsSkipHostEnvVars = "pluginsSkipHostEnvVars"

	// FlagTableSharedCrosshair
	// Enables shared crosshair in table panel
	FlagTableSharedCrosshair = "tableSharedCrosshair"

	// FlagRegressionTransformation
	// Enables regression analysis transformation
	FlagRegressionTransformation = "regressionTransformation"

	// FlagLokiQueryHints
	// Enables query hints for Loki
	FlagLokiQueryHints = "lokiQueryHints"

	// FlagKubernetesFeatureToggles
	// Use the kubernetes API for feature toggle management in the frontend
	FlagKubernetesFeatureToggles = "kubernetesFeatureToggles"

	// FlagCloudRBACRoles
	// Enabled grafana cloud specific RBAC roles
	FlagCloudRBACRoles = "cloudRBACRoles"

	// FlagAlertingQueryOptimization
	// Optimizes eligible queries in order to reduce load on datasources
	FlagAlertingQueryOptimization = "alertingQueryOptimization"

	// FlagNewFolderPicker
	// Enables the nested folder picker without having nested folders enabled
	FlagNewFolderPicker = "newFolderPicker"

	// FlagJitterAlertRulesWithinGroups
	// Distributes alert rule evaluations more evenly over time, including spreading out rules within the same group
	FlagJitterAlertRulesWithinGroups = "jitterAlertRulesWithinGroups"

	// FlagOnPremToCloudMigrations
	// Enable the Grafana Migration Assistant, which helps you easily migrate on-prem resources, such as dashboards, folders, and data source configurations, to your Grafana Cloud stack.
	FlagOnPremToCloudMigrations = "onPremToCloudMigrations"

	// FlagAlertingSaveStatePeriodic
	// Writes the state periodically to the database, asynchronous to rule evaluation
	FlagAlertingSaveStatePeriodic = "alertingSaveStatePeriodic"

	// FlagAlertingSaveStateCompressed
	// Enables the compressed protobuf-based alert state storage
	FlagAlertingSaveStateCompressed = "alertingSaveStateCompressed"

	// FlagScopeApi
	// In-development feature flag for the scope api using the app platform.
	FlagScopeApi = "scopeApi"

	// FlagPromQLScope
	// In-development feature that will allow injection of labels into prometheus queries.
	FlagPromQLScope = "promQLScope"

	// FlagLogQLScope
	// In-development feature that will allow injection of labels into loki queries.
	FlagLogQLScope = "logQLScope"

	// FlagSqlExpressions
	// Enables SQL Expressions, which can execute SQL queries against data source results.
	FlagSqlExpressions = "sqlExpressions"

	// FlagNodeGraphDotLayout
	// Changed the layout algorithm for the node graph
	FlagNodeGraphDotLayout = "nodeGraphDotLayout"

	// FlagGroupToNestedTableTransformation
	// Enables the group to nested table transformation
	FlagGroupToNestedTableTransformation = "groupToNestedTableTransformation"

	// FlagNewPDFRendering
	// New implementation for the dashboard-to-PDF rendering
	FlagNewPDFRendering = "newPDFRendering"

	// FlagTlsMemcached
	// Use TLS-enabled memcached in the enterprise caching feature
	FlagTlsMemcached = "tlsMemcached"

	// FlagKubernetesAggregator
	// Enable grafana&#39;s embedded kube-aggregator
	FlagKubernetesAggregator = "kubernetesAggregator"

	// FlagExpressionParser
	// Enable new expression parser
	FlagExpressionParser = "expressionParser"

	// FlagGroupByVariable
	// Enable groupBy variable support in scenes dashboards
	FlagGroupByVariable = "groupByVariable"

	// FlagScopeFilters
	// Enables the use of scope filters in Grafana
	FlagScopeFilters = "scopeFilters"

	// FlagSsoSettingsSAML
	// Use the new SSO Settings API to configure the SAML connector
	FlagSsoSettingsSAML = "ssoSettingsSAML"

	// FlagOauthRequireSubClaim
	// Require that sub claims is present in oauth tokens.
	FlagOauthRequireSubClaim = "oauthRequireSubClaim"

	// FlagNewDashboardWithFiltersAndGroupBy
	// Enables filters and group by variables on all new dashboards. Variables are added only if default data source supports filtering.
	FlagNewDashboardWithFiltersAndGroupBy = "newDashboardWithFiltersAndGroupBy"

	// FlagCloudWatchNewLabelParsing
	// Updates CloudWatch label parsing to be more accurate
	FlagCloudWatchNewLabelParsing = "cloudWatchNewLabelParsing"

	// FlagDisableNumericMetricsSortingInExpressions
	// In server-side expressions, disable the sorting of numeric-kind metrics by their metric name or labels.
	FlagDisableNumericMetricsSortingInExpressions = "disableNumericMetricsSortingInExpressions"

	// FlagGrafanaManagedRecordingRules
	// Enables Grafana-managed recording rules.
	FlagGrafanaManagedRecordingRules = "grafanaManagedRecordingRules"

	// FlagQueryLibrary
	// Enables Query Library feature in Explore
	FlagQueryLibrary = "queryLibrary"

	// FlagLogsExploreTableDefaultVisualization
	// Sets the logs table as default visualisation in logs explore
	FlagLogsExploreTableDefaultVisualization = "logsExploreTableDefaultVisualization"

	// FlagNewDashboardSharingComponent
	// Enables the new sharing drawer design
	FlagNewDashboardSharingComponent = "newDashboardSharingComponent"

	// FlagAlertingListViewV2
	// Enables the new alert list view design
	FlagAlertingListViewV2 = "alertingListViewV2"

	// FlagDashboardRestore
	// Enables deleted dashboard restore feature
	FlagDashboardRestore = "dashboardRestore"

	// FlagAlertingDisableSendAlertsExternal
	// Disables the ability to send alerts to an external Alertmanager datasource.
	FlagAlertingDisableSendAlertsExternal = "alertingDisableSendAlertsExternal"

	// FlagPreserveDashboardStateWhenNavigating
	// Enables possibility to preserve dashboard variables and time range when navigating between dashboards
	FlagPreserveDashboardStateWhenNavigating = "preserveDashboardStateWhenNavigating"

	// FlagAlertingCentralAlertHistory
	// Enables the new central alert history.
	FlagAlertingCentralAlertHistory = "alertingCentralAlertHistory"

	// FlagPluginProxyPreserveTrailingSlash
	// Preserve plugin proxy trailing slash.
	FlagPluginProxyPreserveTrailingSlash = "pluginProxyPreserveTrailingSlash"

	// FlagAzureMonitorPrometheusExemplars
	// Allows configuration of Azure Monitor as a data source that can provide Prometheus exemplars
	FlagAzureMonitorPrometheusExemplars = "azureMonitorPrometheusExemplars"

	// FlagPinNavItems
	// Enables pinning of nav items
	FlagPinNavItems = "pinNavItems"

	// FlagAuthZGRPCServer
	// Enables the gRPC server for authorization
	FlagAuthZGRPCServer = "authZGRPCServer"

	// FlagSsoSettingsLDAP
	// Use the new SSO Settings API to configure LDAP
	FlagSsoSettingsLDAP = "ssoSettingsLDAP"

	// FlagFailWrongDSUID
	// Throws an error if a datasource has an invalid UIDs
	FlagFailWrongDSUID = "failWrongDSUID"

	// FlagZanzana
	// Use openFGA as authorization engine.
	FlagZanzana = "zanzana"

	// FlagReloadDashboardsOnParamsChange
	// Enables reload of dashboards on scopes, time range and variables changes
	FlagReloadDashboardsOnParamsChange = "reloadDashboardsOnParamsChange"

	// FlagEnableScopesInMetricsExplore
	// Enables the scopes usage in Metrics Explore
	FlagEnableScopesInMetricsExplore = "enableScopesInMetricsExplore"

	// FlagAlertingApiServer
	// Register Alerting APIs with the K8s API server
	FlagAlertingApiServer = "alertingApiServer"

	// FlagCloudWatchRoundUpEndTime
	// Round up end time for metric queries to the next minute to avoid missing data
	FlagCloudWatchRoundUpEndTime = "cloudWatchRoundUpEndTime"

	// FlagPrometheusAzureOverrideAudience
	// Deprecated. Allow override default AAD audience for Azure Prometheus endpoint. Enabled by default. This feature should no longer be used and will be removed in the future.
	FlagPrometheusAzureOverrideAudience = "prometheusAzureOverrideAudience"

	// FlagAlertingFilterV2
	// Enable the new alerting search experience
	FlagAlertingFilterV2 = "alertingFilterV2"

	// FlagDataplaneAggregator
	// Enable grafana dataplane aggregator
	FlagDataplaneAggregator = "dataplaneAggregator"

	// FlagNewFiltersUI
	// Enables new combobox style UI for the Ad hoc filters variable in scenes architecture
	FlagNewFiltersUI = "newFiltersUI"

	// FlagLokiSendDashboardPanelNames
	// Send dashboard and panel names to Loki when querying
	FlagLokiSendDashboardPanelNames = "lokiSendDashboardPanelNames"

	// FlagAlertingPrometheusRulesPrimary
	// Uses Prometheus rules as the primary source of truth for ruler-enabled data sources
	FlagAlertingPrometheusRulesPrimary = "alertingPrometheusRulesPrimary"

	// FlagExploreLogsShardSplitting
	// Used in Logs Drilldown to split queries into multiple queries based on the number of shards
	FlagExploreLogsShardSplitting = "exploreLogsShardSplitting"

	// FlagExploreLogsAggregatedMetrics
	// Used in Logs Drilldown to query by aggregated metrics
	FlagExploreLogsAggregatedMetrics = "exploreLogsAggregatedMetrics"

	// FlagExploreLogsLimitedTimeRange
	// Used in Logs Drilldown to limit the time range
	FlagExploreLogsLimitedTimeRange = "exploreLogsLimitedTimeRange"

	// FlagHomeSetupGuide
	// Used in Home for users who want to return to the onboarding flow or quickly find popular config pages
	FlagHomeSetupGuide = "homeSetupGuide"

	// FlagAppPlatformGrpcClientAuth
	// Enables the gRPC client to authenticate with the App Platform by using ID &amp; access tokens
	FlagAppPlatformGrpcClientAuth = "appPlatformGrpcClientAuth"

	// FlagAppSidecar
	// Enable the app sidecar feature that allows rendering 2 apps at the same time
	FlagAppSidecar = "appSidecar"

	// FlagGroupAttributeSync
	// Enable the groupsync extension for managing Group Attribute Sync feature
	FlagGroupAttributeSync = "groupAttributeSync"

	// FlagAlertingQueryAndExpressionsStepMode
	// Enables step mode for alerting queries and expressions
	FlagAlertingQueryAndExpressionsStepMode = "alertingQueryAndExpressionsStepMode"

	// FlagImprovedExternalSessionHandling
	// Enables improved support for OAuth external sessions. After enabling this feature, users might need to re-authenticate themselves.
	FlagImprovedExternalSessionHandling = "improvedExternalSessionHandling"

	// FlagUseSessionStorageForRedirection
	// Use session storage for handling the redirection after login
	FlagUseSessionStorageForRedirection = "useSessionStorageForRedirection"

	// FlagRolePickerDrawer
	// Enables the new role picker drawer design
	FlagRolePickerDrawer = "rolePickerDrawer"

	// FlagUnifiedStorageSearch
	// Enable unified storage search
	FlagUnifiedStorageSearch = "unifiedStorageSearch"

	// FlagUnifiedStorageSearchSprinkles
	// Enable sprinkles on unified storage search
	FlagUnifiedStorageSearchSprinkles = "unifiedStorageSearchSprinkles"

	// FlagUnifiedStorageSearchPermissionFiltering
	// Enable permission filtering on unified storage search
	FlagUnifiedStorageSearchPermissionFiltering = "unifiedStorageSearchPermissionFiltering"

	// FlagManagedDualWriter
	// Pick the dual write mode from database configs
	FlagManagedDualWriter = "managedDualWriter"

	// FlagPluginsSriChecks
	// Enables SRI checks for plugin assets
	FlagPluginsSriChecks = "pluginsSriChecks"

	// FlagUnifiedStorageBigObjectsSupport
	// Enables to save big objects in blob storage
	FlagUnifiedStorageBigObjectsSupport = "unifiedStorageBigObjectsSupport"

	// FlagTimeRangeProvider
	// Enables time pickers sync
	FlagTimeRangeProvider = "timeRangeProvider"

	// FlagPrometheusUsesCombobox
	// Use new combobox component for Prometheus query editor
	FlagPrometheusUsesCombobox = "prometheusUsesCombobox"

	// FlagUserStorageAPI
	// Enables the user storage API
	FlagUserStorageAPI = "userStorageAPI"

	// FlagAzureMonitorDisableLogLimit
	// Disables the log limit restriction for Azure Monitor when true. The limit is enabled by default.
	FlagAzureMonitorDisableLogLimit = "azureMonitorDisableLogLimit"

	// FlagPreinstallAutoUpdate
	// Enables automatic updates for pre-installed plugins
	FlagPreinstallAutoUpdate = "preinstallAutoUpdate"

	// FlagPlaylistsReconciler
	// Enables experimental reconciler for playlists
	FlagPlaylistsReconciler = "playlistsReconciler"

	// FlagPasswordlessMagicLinkAuthentication
	// Enable passwordless login via magic link authentication
	FlagPasswordlessMagicLinkAuthentication = "passwordlessMagicLinkAuthentication"

	// FlagExploreMetricsRelatedLogs
	// Display Related Logs in Grafana Metrics Drilldown
	FlagExploreMetricsRelatedLogs = "exploreMetricsRelatedLogs"

	// FlagPrometheusSpecialCharsInLabelValues
	// Adds support for quotes and special characters in label values for Prometheus queries
	FlagPrometheusSpecialCharsInLabelValues = "prometheusSpecialCharsInLabelValues"

	// FlagEnableExtensionsAdminPage
	// Enables the extension admin page regardless of development mode
	FlagEnableExtensionsAdminPage = "enableExtensionsAdminPage"

	// FlagEnableSCIM
	// Enables SCIM support for user and group management
	FlagEnableSCIM = "enableSCIM"

	// FlagCrashDetection
	// Enables browser crash detection reporting to Faro.
	FlagCrashDetection = "crashDetection"

	// FlagJaegerBackendMigration
	// Enables querying the Jaeger data source without the proxy
	FlagJaegerBackendMigration = "jaegerBackendMigration"

	// FlagReportingUseRawTimeRange
	// Uses the original report or dashboard time range instead of making an absolute transformation
	FlagReportingUseRawTimeRange = "reportingUseRawTimeRange"

	// FlagAlertingUIOptimizeReducer
	// Enables removing the reducer from the alerting UI when creating a new alert rule and using instant query
	FlagAlertingUIOptimizeReducer = "alertingUIOptimizeReducer"

	// FlagAzureMonitorEnableUserAuth
	// Enables user auth for Azure Monitor datasource only
	FlagAzureMonitorEnableUserAuth = "azureMonitorEnableUserAuth"

	// FlagAlertingNotificationsStepMode
	// Enables simplified step mode in the notifications section
	FlagAlertingNotificationsStepMode = "alertingNotificationsStepMode"

	// FlagFeedbackButton
	// Enables a button to send feedback from the Grafana UI
	FlagFeedbackButton = "feedbackButton"

	// FlagUnifiedStorageSearchUI
	// Enable unified storage search UI
	FlagUnifiedStorageSearchUI = "unifiedStorageSearchUI"

	// FlagElasticsearchCrossClusterSearch
	// Enables cross cluster search in the Elasticsearch datasource
	FlagElasticsearchCrossClusterSearch = "elasticsearchCrossClusterSearch"

	// FlagUnifiedHistory
	// Displays the navigation history so the user can navigate back to previous pages
	FlagUnifiedHistory = "unifiedHistory"

	// FlagLokiLabelNamesQueryApi
	// Defaults to using the Loki `/labels` API instead of `/series`
	FlagLokiLabelNamesQueryApi = "lokiLabelNamesQueryApi"

	// FlagInvestigationsBackend
	// Enable the investigations backend API
	FlagInvestigationsBackend = "investigationsBackend"

	// FlagK8SFolderCounts
	// Enable folder&#39;s api server counts
	FlagK8SFolderCounts = "k8SFolderCounts"

	// FlagK8SFolderMove
	// Enable folder&#39;s api server move
	FlagK8SFolderMove = "k8SFolderMove"

	// FlagImprovedExternalSessionHandlingSAML
	// Enables improved support for SAML external sessions. Ensure the NameID format is correctly configured in Grafana for SAML Single Logout to function properly.
	FlagImprovedExternalSessionHandlingSAML = "improvedExternalSessionHandlingSAML"

	// FlagTeamHttpHeadersMimir
	// Enables LBAC for datasources for Mimir to apply LBAC filtering of metrics to the client requests for users in teams
	FlagTeamHttpHeadersMimir = "teamHttpHeadersMimir"

	// FlagABTestFeatureToggleA
	// Test feature toggle to see how cohorts could be set up AB testing
	FlagABTestFeatureToggleA = "ABTestFeatureToggleA"

	// FlagTemplateVariablesUsesCombobox
	// Use new combobox component for template variables
	FlagTemplateVariablesUsesCombobox = "templateVariablesUsesCombobox"

	// FlagABTestFeatureToggleB
	// Test feature toggle to see how cohorts could be set up AB testing
	FlagABTestFeatureToggleB = "ABTestFeatureToggleB"

	// FlagGrafanaAdvisor
	// Enables Advisor app
	FlagGrafanaAdvisor = "grafanaAdvisor"

	// FlagElasticsearchImprovedParsing
	// Enables less memory intensive Elasticsearch result parsing
	FlagElasticsearchImprovedParsing = "elasticsearchImprovedParsing"

	// FlagExploreMetricsUseExternalAppPlugin
	// Use the externalized Grafana Metrics Drilldown (formerly known as Explore Metrics) app plugin
	FlagExploreMetricsUseExternalAppPlugin = "exploreMetricsUseExternalAppPlugin"

	// FlagDatasourceConnectionsTab
	// Shows defined connections for a data source in the plugins detail page
	FlagDatasourceConnectionsTab = "datasourceConnectionsTab"

	// FlagFetchRulesUsingPost
	// Use a POST request to list rules by passing down the namespaces user has access to
	FlagFetchRulesUsingPost = "fetchRulesUsingPost"

	// FlagAlertingConversionAPI
	// Enable the alerting conversion API
	FlagAlertingConversionAPI = "alertingConversionAPI"

	// FlagAlertingAlertmanagerExtraDedupStage
	// enables extra deduplication stage in alertmanager that checks that timestamps of the pipeline and the current state are matching
	FlagAlertingAlertmanagerExtraDedupStage = "alertingAlertmanagerExtraDedupStage"

	// FlagAlertingAlertmanagerExtraDedupStageStopPipeline
	// works together with alertingAlertmanagerExtraDedupStage, if enabled, it will stop the pipeline if the timestamps are not matching. Otherwise, it will emit a warning
	FlagAlertingAlertmanagerExtraDedupStageStopPipeline = "alertingAlertmanagerExtraDedupStageStopPipeline"

	// FlagNewLogsPanel
	// Enables the new logs panel in Explore
	FlagNewLogsPanel = "newLogsPanel"

	// FlagGrafanaconThemes
	// Enables the temporary themes for GrafanaCon
	FlagGrafanaconThemes = "grafanaconThemes"

	// FlagPluginsCDNSyncLoader
	// Load plugins from CDN synchronously
	FlagPluginsCDNSyncLoader = "pluginsCDNSyncLoader"

	// FlagAlertingJiraIntegration
	// Enables the new Jira integration for contact points in cloud alert managers.
	FlagAlertingJiraIntegration = "alertingJiraIntegration"

	// FlagAlertingRuleVersionHistoryRestore
	// Enables the alert rule version history restore feature
	FlagAlertingRuleVersionHistoryRestore = "alertingRuleVersionHistoryRestore"

	// FlagNewShareReportDrawer
	// Enables the report creation drawer in a dashboard
	FlagNewShareReportDrawer = "newShareReportDrawer"

	// FlagRendererDisableAppPluginsPreload
	// Disable pre-loading app plugins when the request is coming from the renderer
	FlagRendererDisableAppPluginsPreload = "rendererDisableAppPluginsPreload"

	// FlagAssetSriChecks
	// Enables SRI checks for Grafana JavaScript assets
	FlagAssetSriChecks = "assetSriChecks"

	// FlagAlertRuleRestore
	// Enables the alert rule restore feature
	FlagAlertRuleRestore = "alertRuleRestore"

	// FlagGrafanaManagedRecordingRulesDatasources
	// Enables writing to data sources for Grafana-managed recording rules.
	FlagGrafanaManagedRecordingRulesDatasources = "grafanaManagedRecordingRulesDatasources"

	// FlagInfinityRunQueriesInParallel
	// Enables running Infinity queries in parallel
	FlagInfinityRunQueriesInParallel = "infinityRunQueriesInParallel"

	// FlagInviteUserExperimental
	// Renders invite user button along the app
	FlagInviteUserExperimental = "inviteUserExperimental"

	// FlagExtraLanguages
	// Enables additional languages
	FlagExtraLanguages = "extraLanguages"

<<<<<<< HEAD
	// FlagAlertingRuleRecoverDeleted
	// Enables the UI functionality to recover and view deleted alert rules
	FlagAlertingRuleRecoverDeleted = "alertingRuleRecoverDeleted"
=======
	// FlagNoBackdropBlur
	// Disables backdrop blur
	FlagNoBackdropBlur = "noBackdropBlur"

	// FlagAlertingMigrationUI
	// Enables the alerting migration UI, to migrate datasource-managed rules to Grafana-managed rules
	FlagAlertingMigrationUI = "alertingMigrationUI"

	// FlagUnifiedStorageHistoryPruner
	// Enables the unified storage history pruner
	FlagUnifiedStorageHistoryPruner = "unifiedStorageHistoryPruner"
>>>>>>> 1700a8aa
)<|MERGE_RESOLUTION|>--- conflicted
+++ resolved
@@ -963,21 +963,19 @@
 	// Enables additional languages
 	FlagExtraLanguages = "extraLanguages"
 
-<<<<<<< HEAD
+	// FlagNoBackdropBlur
+	// Disables backdrop blur
+	FlagNoBackdropBlur = "noBackdropBlur"
+
+	// FlagAlertingMigrationUI
+	// Enables the alerting migration UI, to migrate datasource-managed rules to Grafana-managed rules
+	FlagAlertingMigrationUI = "alertingMigrationUI"
+
+	// FlagUnifiedStorageHistoryPruner
+	// Enables the unified storage history pruner
+	FlagUnifiedStorageHistoryPruner = "unifiedStorageHistoryPruner"
+
 	// FlagAlertingRuleRecoverDeleted
 	// Enables the UI functionality to recover and view deleted alert rules
 	FlagAlertingRuleRecoverDeleted = "alertingRuleRecoverDeleted"
-=======
-	// FlagNoBackdropBlur
-	// Disables backdrop blur
-	FlagNoBackdropBlur = "noBackdropBlur"
-
-	// FlagAlertingMigrationUI
-	// Enables the alerting migration UI, to migrate datasource-managed rules to Grafana-managed rules
-	FlagAlertingMigrationUI = "alertingMigrationUI"
-
-	// FlagUnifiedStorageHistoryPruner
-	// Enables the unified storage history pruner
-	FlagUnifiedStorageHistoryPruner = "unifiedStorageHistoryPruner"
->>>>>>> 1700a8aa
 )