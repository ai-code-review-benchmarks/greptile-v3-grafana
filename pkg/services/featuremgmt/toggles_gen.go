--- conflicted
+++ resolved
@@ -955,13 +955,11 @@
 	// works together with alertingAlertmanagerExtraDedupStage, if enabled, it will stop the pipeline if the timestamps are not matching. Otherwise, it will emit a warning
 	FlagAlertingAlertmanagerExtraDedupStageStopPipeline = "alertingAlertmanagerExtraDedupStageStopPipeline"
 
-<<<<<<< HEAD
+	// FlagNewLogsPanel
+	// Enables the new logs panel in Explore
+	FlagNewLogsPanel = "newLogsPanel"
+
 	// FlagGrafanaconThemes
 	// Enables the temporary themes for GrafanaCon
 	FlagGrafanaconThemes = "grafanaconThemes"
-=======
-	// FlagNewLogsPanel
-	// Enables the new logs panel in Explore
-	FlagNewLogsPanel = "newLogsPanel"
->>>>>>> 095593c0
 )