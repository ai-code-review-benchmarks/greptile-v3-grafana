--- conflicted
+++ resolved
@@ -647,13 +647,11 @@
 	// Introduces action sets for resource permissions
 	FlagAccessActionSets = "accessActionSets"
 
-<<<<<<< HEAD
+	// FlagDisableNumericMetricsSortingInExpressions
+	// In server-side expressions, disable the sorting of numeric-kind metrics by their metric name or labels.
+	FlagDisableNumericMetricsSortingInExpressions = "disableNumericMetricsSortingInExpressions"
+
 	// FlagDashboardRestore
 	// Enables deleted dashboard restore feature
 	FlagDashboardRestore = "dashboardRestore"
-=======
-	// FlagDisableNumericMetricsSortingInExpressions
-	// In server-side expressions, disable the sorting of numeric-kind metrics by their metric name or labels.
-	FlagDisableNumericMetricsSortingInExpressions = "disableNumericMetricsSortingInExpressions"
->>>>>>> 309a7e76
 )