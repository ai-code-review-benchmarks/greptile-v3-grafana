// NOTE: This file was auto generated.  DO NOT EDIT DIRECTLY!
// To change feature flags, edit:
//  pkg/services/featuremgmt/registry.go
// Then run tests in:
//  pkg/services/featuremgmt/toggles_gen_test.go

package featuremgmt

const (
	// FlagDisableEnvelopeEncryption
	// Disable envelope encryption (emergency only)
	FlagDisableEnvelopeEncryption = "disableEnvelopeEncryption"

	// FlagLiveServiceWebWorker
	// This will use a webworker thread to processes events rather than the main thread
	FlagLiveServiceWebWorker = "live-service-web-worker"

	// FlagQueryOverLive
	// Use Grafana Live WebSocket to execute backend queries
	FlagQueryOverLive = "queryOverLive"

	// FlagPanelTitleSearch
	// Search for dashboards using panel title
	FlagPanelTitleSearch = "panelTitleSearch"

	// FlagPublicDashboardsEmailSharing
	// Enables public dashboard sharing to be restricted to only allowed emails
	FlagPublicDashboardsEmailSharing = "publicDashboardsEmailSharing"

	// FlagPublicDashboardsScene
	// Enables public dashboard rendering using scenes
	FlagPublicDashboardsScene = "publicDashboardsScene"

	// FlagLokiExperimentalStreaming
	// Support new streaming approach for loki (prototype, needs special loki build)
	FlagLokiExperimentalStreaming = "lokiExperimentalStreaming"

	// FlagFeatureHighlights
	// Highlight Grafana Enterprise features
	FlagFeatureHighlights = "featureHighlights"

	// FlagStorage
	// Configurable storage for dashboards, datasources, and resources
	FlagStorage = "storage"

	// FlagCorrelations
	// Correlations page
	FlagCorrelations = "correlations"

	// FlagAutoMigrateOldPanels
	// Migrate old angular panels to supported versions (graph, table-old, worldmap, etc)
	FlagAutoMigrateOldPanels = "autoMigrateOldPanels"

	// FlagAutoMigrateGraphPanel
	// Migrate old graph panel to supported time series panel - broken out from autoMigrateOldPanels to enable granular tracking
	FlagAutoMigrateGraphPanel = "autoMigrateGraphPanel"

	// FlagAutoMigrateTablePanel
	// Migrate old table panel to supported table panel - broken out from autoMigrateOldPanels to enable granular tracking
	FlagAutoMigrateTablePanel = "autoMigrateTablePanel"

	// FlagAutoMigratePiechartPanel
	// Migrate old piechart panel to supported piechart panel - broken out from autoMigrateOldPanels to enable granular tracking
	FlagAutoMigratePiechartPanel = "autoMigratePiechartPanel"

	// FlagAutoMigrateWorldmapPanel
	// Migrate old worldmap panel to supported geomap panel - broken out from autoMigrateOldPanels to enable granular tracking
	FlagAutoMigrateWorldmapPanel = "autoMigrateWorldmapPanel"

	// FlagAutoMigrateStatPanel
	// Migrate old stat panel to supported stat panel - broken out from autoMigrateOldPanels to enable granular tracking
	FlagAutoMigrateStatPanel = "autoMigrateStatPanel"

	// FlagDisableAngular
	// Dynamic flag to disable angular at runtime. The preferred method is to set `angular_support_enabled` to `false` in the [security] settings, which allows you to change the state at runtime.
	FlagDisableAngular = "disableAngular"

	// FlagCanvasPanelNesting
	// Allow elements nesting
	FlagCanvasPanelNesting = "canvasPanelNesting"

	// FlagVizActions
	// Allow actions in visualizations
	FlagVizActions = "vizActions"

	// FlagDisableSecretsCompatibility
	// Disable duplicated secret storage in legacy tables
	FlagDisableSecretsCompatibility = "disableSecretsCompatibility"

	// FlagLogRequestsInstrumentedAsUnknown
	// Logs the path for requests that are instrumented as unknown
	FlagLogRequestsInstrumentedAsUnknown = "logRequestsInstrumentedAsUnknown"

	// FlagGrpcServer
	// Run the GRPC server
	FlagGrpcServer = "grpcServer"

	// FlagCloudWatchCrossAccountQuerying
	// Enables cross-account querying in CloudWatch datasources
	FlagCloudWatchCrossAccountQuerying = "cloudWatchCrossAccountQuerying"

	// FlagShowDashboardValidationWarnings
	// Show warnings when dashboards do not validate against the schema
	FlagShowDashboardValidationWarnings = "showDashboardValidationWarnings"

	// FlagMysqlAnsiQuotes
	// Use double quotes to escape keyword in a MySQL query
	FlagMysqlAnsiQuotes = "mysqlAnsiQuotes"

	// FlagAccessControlOnCall
	// Access control primitives for OnCall
	FlagAccessControlOnCall = "accessControlOnCall"

	// FlagNestedFolders
	// Enable folder nesting
	FlagNestedFolders = "nestedFolders"

	// FlagAlertingBacktesting
	// Rule backtesting API for alerting
	FlagAlertingBacktesting = "alertingBacktesting"

	// FlagEditPanelCSVDragAndDrop
	// Enables drag and drop for CSV and Excel files
	FlagEditPanelCSVDragAndDrop = "editPanelCSVDragAndDrop"

	// FlagLogsContextDatasourceUi
	// Allow datasource to provide custom UI for context view
	FlagLogsContextDatasourceUi = "logsContextDatasourceUi"

	// FlagLokiShardSplitting
	// Use stream shards to split queries into smaller subqueries
	FlagLokiShardSplitting = "lokiShardSplitting"

	// FlagLokiQuerySplitting
	// Split large interval queries into subqueries with smaller time intervals
	FlagLokiQuerySplitting = "lokiQuerySplitting"

	// FlagLokiQuerySplittingConfig
	// Give users the option to configure split durations for Loki queries
	FlagLokiQuerySplittingConfig = "lokiQuerySplittingConfig"

	// FlagIndividualCookiePreferences
	// Support overriding cookie preferences per user
	FlagIndividualCookiePreferences = "individualCookiePreferences"

	// FlagInfluxdbBackendMigration
	// Query InfluxDB InfluxQL without the proxy
	FlagInfluxdbBackendMigration = "influxdbBackendMigration"

	// FlagInfluxqlStreamingParser
	// Enable streaming JSON parser for InfluxDB datasource InfluxQL query language
	FlagInfluxqlStreamingParser = "influxqlStreamingParser"

	// FlagInfluxdbRunQueriesInParallel
	// Enables running InfluxDB Influxql queries in parallel
	FlagInfluxdbRunQueriesInParallel = "influxdbRunQueriesInParallel"

	// FlagPrometheusRunQueriesInParallel
	// Enables running Prometheus queries in parallel
	FlagPrometheusRunQueriesInParallel = "prometheusRunQueriesInParallel"

	// FlagLokiLogsDataplane
	// Changes logs responses from Loki to be compliant with the dataplane specification.
	FlagLokiLogsDataplane = "lokiLogsDataplane"

	// FlagDataplaneFrontendFallback
	// Support dataplane contract field name change for transformations and field name matchers where the name is different
	FlagDataplaneFrontendFallback = "dataplaneFrontendFallback"

	// FlagDisableSSEDataplane
	// Disables dataplane specific processing in server side expressions.
	FlagDisableSSEDataplane = "disableSSEDataplane"

	// FlagAlertStateHistoryLokiSecondary
	// Enable Grafana to write alert state history to an external Loki instance in addition to Grafana annotations.
	FlagAlertStateHistoryLokiSecondary = "alertStateHistoryLokiSecondary"

	// FlagAlertStateHistoryLokiPrimary
	// Enable a remote Loki instance as the primary source for state history reads.
	FlagAlertStateHistoryLokiPrimary = "alertStateHistoryLokiPrimary"

	// FlagAlertStateHistoryLokiOnly
	// Disable Grafana alerts from emitting annotations when a remote Loki instance is available.
	FlagAlertStateHistoryLokiOnly = "alertStateHistoryLokiOnly"

	// FlagUnifiedRequestLog
	// Writes error logs to the request logger
	FlagUnifiedRequestLog = "unifiedRequestLog"

	// FlagRenderAuthJWT
	// Uses JWT-based auth for rendering instead of relying on remote cache
	FlagRenderAuthJWT = "renderAuthJWT"

	// FlagRefactorVariablesTimeRange
	// Refactor time range variables flow to reduce number of API calls made when query variables are chained
	FlagRefactorVariablesTimeRange = "refactorVariablesTimeRange"

	// FlagFaroDatasourceSelector
	// Enable the data source selector within the Frontend Apps section of the Frontend Observability
	FlagFaroDatasourceSelector = "faroDatasourceSelector"

	// FlagEnableDatagridEditing
	// Enables the edit functionality in the datagrid panel
	FlagEnableDatagridEditing = "enableDatagridEditing"

	// FlagExtraThemes
	// Enables extra themes
	FlagExtraThemes = "extraThemes"

	// FlagLokiPredefinedOperations
	// Adds predefined query operations to Loki query editor
	FlagLokiPredefinedOperations = "lokiPredefinedOperations"

	// FlagPluginsFrontendSandbox
	// Enables the plugins frontend sandbox
	FlagPluginsFrontendSandbox = "pluginsFrontendSandbox"

	// FlagFrontendSandboxMonitorOnly
	// Enables monitor only in the plugin frontend sandbox (if enabled)
	FlagFrontendSandboxMonitorOnly = "frontendSandboxMonitorOnly"

	// FlagPluginsDetailsRightPanel
	// Enables right panel for the plugins details page
	FlagPluginsDetailsRightPanel = "pluginsDetailsRightPanel"

	// FlagSqlDatasourceDatabaseSelection
	// Enables previous SQL data source dataset dropdown behavior
	FlagSqlDatasourceDatabaseSelection = "sqlDatasourceDatabaseSelection"

	// FlagRecordedQueriesMulti
	// Enables writing multiple items from a single query within Recorded Queries
	FlagRecordedQueriesMulti = "recordedQueriesMulti"

	// FlagLogsExploreTableVisualisation
	// A table visualisation for logs in Explore
	FlagLogsExploreTableVisualisation = "logsExploreTableVisualisation"

	// FlagAwsDatasourcesTempCredentials
	// Support temporary security credentials in AWS plugins for Grafana Cloud customers
	FlagAwsDatasourcesTempCredentials = "awsDatasourcesTempCredentials"

	// FlagTransformationsRedesign
	// Enables the transformations redesign
	FlagTransformationsRedesign = "transformationsRedesign"

	// FlagMlExpressions
	// Enable support for Machine Learning in server-side expressions
	FlagMlExpressions = "mlExpressions"

	// FlagTraceQLStreaming
	// Enables response streaming of TraceQL queries of the Tempo data source
	FlagTraceQLStreaming = "traceQLStreaming"

	// FlagMetricsSummary
	// Enables metrics summary queries in the Tempo data source
	FlagMetricsSummary = "metricsSummary"

	// FlagDatasourceAPIServers
	// Expose some datasources as apiservers.
	FlagDatasourceAPIServers = "datasourceAPIServers"

	// FlagGrafanaAPIServerWithExperimentalAPIs
	// Register experimental APIs with the k8s API server, including all datasources
	FlagGrafanaAPIServerWithExperimentalAPIs = "grafanaAPIServerWithExperimentalAPIs"

	// FlagProvisioning
	// Next generation provisioning... and git
	FlagProvisioning = "provisioning"

	// FlagGrafanaAPIServerEnsureKubectlAccess
	// Start an additional https handler and write kubectl options
	FlagGrafanaAPIServerEnsureKubectlAccess = "grafanaAPIServerEnsureKubectlAccess"

	// FlagFeatureToggleAdminPage
	// Enable admin page for managing feature toggles from the Grafana front-end. Grafana Cloud only.
	FlagFeatureToggleAdminPage = "featureToggleAdminPage"

	// FlagAwsAsyncQueryCaching
	// Enable caching for async queries for Redshift and Athena. Requires that the datasource has caching and async query support enabled
	FlagAwsAsyncQueryCaching = "awsAsyncQueryCaching"

	// FlagPermissionsFilterRemoveSubquery
	// Alternative permission filter implementation that does not use subqueries for fetching the dashboard folder
	FlagPermissionsFilterRemoveSubquery = "permissionsFilterRemoveSubquery"

	// FlagConfigurableSchedulerTick
	// Enable changing the scheduler base interval via configuration option unified_alerting.scheduler_tick_interval
	FlagConfigurableSchedulerTick = "configurableSchedulerTick"

	// FlagAlertingNoDataErrorExecution
	// Changes how Alerting state manager handles execution of NoData/Error
	FlagAlertingNoDataErrorExecution = "alertingNoDataErrorExecution"

	// FlagAngularDeprecationUI
	// Display Angular warnings in dashboards and panels
	FlagAngularDeprecationUI = "angularDeprecationUI"

	// FlagDashgpt
	// Enable AI powered features in dashboards
	FlagDashgpt = "dashgpt"

	// FlagAiGeneratedDashboardChanges
	// Enable AI powered features for dashboards to auto-summary changes when saving
	FlagAiGeneratedDashboardChanges = "aiGeneratedDashboardChanges"

	// FlagReportingRetries
	// Enables rendering retries for the reporting feature
	FlagReportingRetries = "reportingRetries"

	// FlagSseGroupByDatasource
	// Send query to the same datasource in a single request when using server side expressions. The `cloudWatchBatchQueries` feature toggle should be enabled if this used with CloudWatch.
	FlagSseGroupByDatasource = "sseGroupByDatasource"

	// FlagLibraryPanelRBAC
	// Enables RBAC support for library panels
	FlagLibraryPanelRBAC = "libraryPanelRBAC"

	// FlagLokiRunQueriesInParallel
	// Enables running Loki queries in parallel
	FlagLokiRunQueriesInParallel = "lokiRunQueriesInParallel"

	// FlagWargamesTesting
	// Placeholder feature flag for internal testing
	FlagWargamesTesting = "wargamesTesting"

	// FlagAlertingInsights
	// Show the new alerting insights landing page
	FlagAlertingInsights = "alertingInsights"

	// FlagExternalCorePlugins
	// Allow core plugins to be loaded as external
	FlagExternalCorePlugins = "externalCorePlugins"

	// FlagPluginsAPIMetrics
	// Sends metrics of public grafana packages usage by plugins
	FlagPluginsAPIMetrics = "pluginsAPIMetrics"

	// FlagExternalServiceAccounts
	// Automatic service account and token setup for plugins
	FlagExternalServiceAccounts = "externalServiceAccounts"

	// FlagPanelMonitoring
	// Enables panel monitoring through logs and measurements
	FlagPanelMonitoring = "panelMonitoring"

	// FlagEnableNativeHTTPHistogram
	// Enables native HTTP Histograms
	FlagEnableNativeHTTPHistogram = "enableNativeHTTPHistogram"

	// FlagDisableClassicHTTPHistogram
	// Disables classic HTTP Histogram (use with enableNativeHTTPHistogram)
	FlagDisableClassicHTTPHistogram = "disableClassicHTTPHistogram"

	// FlagFormatString
	// Enable format string transformer
	FlagFormatString = "formatString"

	// FlagTransformationsVariableSupport
	// Allows using variables in transformations
	FlagTransformationsVariableSupport = "transformationsVariableSupport"

	// FlagKubernetesPlaylists
	// Use the kubernetes API in the frontend for playlists, and route /api/playlist requests to k8s
	FlagKubernetesPlaylists = "kubernetesPlaylists"

	// FlagKubernetesSnapshots
	// Routes snapshot requests from /api to the /apis endpoint
	FlagKubernetesSnapshots = "kubernetesSnapshots"

	// FlagKubernetesDashboards
	// Use the kubernetes API in the frontend for dashboards
	FlagKubernetesDashboards = "kubernetesDashboards"

	// FlagKubernetesCliDashboards
	// Use the k8s client to retrieve dashboards internally
	FlagKubernetesCliDashboards = "kubernetesCliDashboards"

	// FlagKubernetesRestore
	// Allow restoring objects in k8s
	FlagKubernetesRestore = "kubernetesRestore"

	// FlagKubernetesFoldersServiceV2
	// Use the Folders Service V2, and route Folder Service requests to k8s
	FlagKubernetesFoldersServiceV2 = "kubernetesFoldersServiceV2"

	// FlagDatasourceQueryTypes
	// Show query type endpoints in datasource API servers (currently hardcoded for testdata, expressions, and prometheus)
	FlagDatasourceQueryTypes = "datasourceQueryTypes"

	// FlagQueryService
	// Register /apis/query.grafana.app/ -- will eventually replace /api/ds/query
	FlagQueryService = "queryService"

	// FlagQueryServiceRewrite
	// Rewrite requests targeting /ds/query to the query service
	FlagQueryServiceRewrite = "queryServiceRewrite"

	// FlagQueryServiceFromUI
	// Routes requests to the new query service
	FlagQueryServiceFromUI = "queryServiceFromUI"

	// FlagCloudWatchBatchQueries
	// Runs CloudWatch metrics queries as separate batches
	FlagCloudWatchBatchQueries = "cloudWatchBatchQueries"

	// FlagRecoveryThreshold
	// Enables feature recovery threshold (aka hysteresis) for threshold server-side expression
	FlagRecoveryThreshold = "recoveryThreshold"

	// FlagLokiStructuredMetadata
	// Enables the loki data source to request structured metadata from the Loki server
	FlagLokiStructuredMetadata = "lokiStructuredMetadata"

	// FlagTeamHttpHeaders
	// Enables LBAC for datasources to apply LogQL filtering of logs to the client requests for users in teams
	FlagTeamHttpHeaders = "teamHttpHeaders"

	// FlagCachingOptimizeSerializationMemoryUsage
	// If enabled, the caching backend gradually serializes query responses for the cache, comparing against the configured `[caching]max_value_mb` value as it goes. This can can help prevent Grafana from running out of memory while attempting to cache very large query responses.
	FlagCachingOptimizeSerializationMemoryUsage = "cachingOptimizeSerializationMemoryUsage"

	// FlagManagedPluginsInstall
	// Install managed plugins directly from plugins catalog
	FlagManagedPluginsInstall = "managedPluginsInstall"

	// FlagPrometheusPromQAIL
	// Prometheus and AI/ML to assist users in creating a query
	FlagPrometheusPromQAIL = "prometheusPromQAIL"

	// FlagPrometheusCodeModeMetricNamesSearch
	// Enables search for metric names in Code Mode, to improve performance when working with an enormous number of metric names
	FlagPrometheusCodeModeMetricNamesSearch = "prometheusCodeModeMetricNamesSearch"

	// FlagAddFieldFromCalculationStatFunctions
	// Add cumulative and window functions to the add field from calculation transformation
	FlagAddFieldFromCalculationStatFunctions = "addFieldFromCalculationStatFunctions"

	// FlagAlertmanagerRemoteSecondary
	// Enable Grafana to sync configuration and state with a remote Alertmanager.
	FlagAlertmanagerRemoteSecondary = "alertmanagerRemoteSecondary"

	// FlagAlertmanagerRemotePrimary
	// Enable Grafana to have a remote Alertmanager instance as the primary Alertmanager.
	FlagAlertmanagerRemotePrimary = "alertmanagerRemotePrimary"

	// FlagAlertmanagerRemoteOnly
	// Disable the internal Alertmanager and only use the external one defined.
	FlagAlertmanagerRemoteOnly = "alertmanagerRemoteOnly"

	// FlagAnnotationPermissionUpdate
	// Change the way annotation permissions work by scoping them to folders and dashboards.
	FlagAnnotationPermissionUpdate = "annotationPermissionUpdate"

	// FlagExtractFieldsNameDeduplication
	// Make sure extracted field names are unique in the dataframe
	FlagExtractFieldsNameDeduplication = "extractFieldsNameDeduplication"

	// FlagDashboardSceneForViewers
	// Enables dashboard rendering using Scenes for viewer roles
	FlagDashboardSceneForViewers = "dashboardSceneForViewers"

	// FlagDashboardSceneSolo
	// Enables rendering dashboards using scenes for solo panels
	FlagDashboardSceneSolo = "dashboardSceneSolo"

	// FlagDashboardScene
	// Enables dashboard rendering using scenes for all roles
	FlagDashboardScene = "dashboardScene"

	// FlagDashboardNewLayouts
	// Enables experimental new dashboard layouts
	FlagDashboardNewLayouts = "dashboardNewLayouts"

	// FlagPanelFilterVariable
	// Enables use of the `systemPanelFilterVar` variable to filter panels in a dashboard
	FlagPanelFilterVariable = "panelFilterVariable"

	// FlagPdfTables
	// Enables generating table data as PDF in reporting
	FlagPdfTables = "pdfTables"

	// FlagSsoSettingsApi
	// Enables the SSO settings API and the OAuth configuration UIs in Grafana
	FlagSsoSettingsApi = "ssoSettingsApi"

	// FlagCanvasPanelPanZoom
	// Allow pan and zoom in canvas panel
	FlagCanvasPanelPanZoom = "canvasPanelPanZoom"

	// FlagLogsInfiniteScrolling
	// Enables infinite scrolling for the Logs panel in Explore and Dashboards
	FlagLogsInfiniteScrolling = "logsInfiniteScrolling"

	// FlagExploreMetrics
	// Enables the new Explore Metrics core app
	FlagExploreMetrics = "exploreMetrics"

	// FlagAlertingSimplifiedRouting
	// Enables users to easily configure alert notifications by specifying a contact point directly when editing or creating an alert rule
	FlagAlertingSimplifiedRouting = "alertingSimplifiedRouting"

	// FlagLogRowsPopoverMenu
	// Enable filtering menu displayed when text of a log line is selected
	FlagLogRowsPopoverMenu = "logRowsPopoverMenu"

	// FlagPluginsSkipHostEnvVars
	// Disables passing host environment variable to plugin processes
	FlagPluginsSkipHostEnvVars = "pluginsSkipHostEnvVars"

	// FlagTableSharedCrosshair
	// Enables shared crosshair in table panel
	FlagTableSharedCrosshair = "tableSharedCrosshair"

	// FlagRegressionTransformation
	// Enables regression analysis transformation
	FlagRegressionTransformation = "regressionTransformation"

	// FlagLokiQueryHints
	// Enables query hints for Loki
	FlagLokiQueryHints = "lokiQueryHints"

	// FlagKubernetesFeatureToggles
	// Use the kubernetes API for feature toggle management in the frontend
	FlagKubernetesFeatureToggles = "kubernetesFeatureToggles"

	// FlagCloudRBACRoles
	// Enabled grafana cloud specific RBAC roles
	FlagCloudRBACRoles = "cloudRBACRoles"

	// FlagAlertingQueryOptimization
	// Optimizes eligible queries in order to reduce load on datasources
	FlagAlertingQueryOptimization = "alertingQueryOptimization"

	// FlagNewFolderPicker
	// Enables the nested folder picker without having nested folders enabled
	FlagNewFolderPicker = "newFolderPicker"

	// FlagJitterAlertRulesWithinGroups
	// Distributes alert rule evaluations more evenly over time, including spreading out rules within the same group
	FlagJitterAlertRulesWithinGroups = "jitterAlertRulesWithinGroups"

	// FlagOnPremToCloudMigrations
	// Enable the Grafana Migration Assistant, which helps you easily migrate on-prem resources, such as dashboards, folders, and data source configurations, to your Grafana Cloud stack.
	FlagOnPremToCloudMigrations = "onPremToCloudMigrations"

	// FlagAlertingSaveStatePeriodic
	// Writes the state periodically to the database, asynchronous to rule evaluation
	FlagAlertingSaveStatePeriodic = "alertingSaveStatePeriodic"

	// FlagAlertingSaveStateCompressed
	// Enables the compressed protobuf-based alert state storage
	FlagAlertingSaveStateCompressed = "alertingSaveStateCompressed"

	// FlagScopeApi
	// In-development feature flag for the scope api using the app platform.
	FlagScopeApi = "scopeApi"

	// FlagPromQLScope
	// In-development feature that will allow injection of labels into prometheus queries.
	FlagPromQLScope = "promQLScope"

	// FlagLogQLScope
	// In-development feature that will allow injection of labels into loki queries.
	FlagLogQLScope = "logQLScope"

	// FlagSqlExpressions
	// Enables using SQL and DuckDB functions as Expressions.
	FlagSqlExpressions = "sqlExpressions"

	// FlagNodeGraphDotLayout
	// Changed the layout algorithm for the node graph
	FlagNodeGraphDotLayout = "nodeGraphDotLayout"

	// FlagGroupToNestedTableTransformation
	// Enables the group to nested table transformation
	FlagGroupToNestedTableTransformation = "groupToNestedTableTransformation"

	// FlagNewPDFRendering
	// New implementation for the dashboard-to-PDF rendering
	FlagNewPDFRendering = "newPDFRendering"

	// FlagTlsMemcached
	// Use TLS-enabled memcached in the enterprise caching feature
	FlagTlsMemcached = "tlsMemcached"

	// FlagKubernetesAggregator
	// Enable grafana&#39;s embedded kube-aggregator
	FlagKubernetesAggregator = "kubernetesAggregator"

	// FlagExpressionParser
	// Enable new expression parser
	FlagExpressionParser = "expressionParser"

	// FlagGroupByVariable
	// Enable groupBy variable support in scenes dashboards
	FlagGroupByVariable = "groupByVariable"

	// FlagScopeFilters
	// Enables the use of scope filters in Grafana
	FlagScopeFilters = "scopeFilters"

	// FlagSsoSettingsSAML
	// Use the new SSO Settings API to configure the SAML connector
	FlagSsoSettingsSAML = "ssoSettingsSAML"

	// FlagOauthRequireSubClaim
	// Require that sub claims is present in oauth tokens.
	FlagOauthRequireSubClaim = "oauthRequireSubClaim"

	// FlagNewDashboardWithFiltersAndGroupBy
	// Enables filters and group by variables on all new dashboards. Variables are added only if default data source supports filtering.
	FlagNewDashboardWithFiltersAndGroupBy = "newDashboardWithFiltersAndGroupBy"

	// FlagCloudWatchNewLabelParsing
	// Updates CloudWatch label parsing to be more accurate
	FlagCloudWatchNewLabelParsing = "cloudWatchNewLabelParsing"

	// FlagAccessActionSets
	// Introduces action sets for resource permissions. Also ensures that all folder editors and admins can create subfolders without needing any additional permissions.
	FlagAccessActionSets = "accessActionSets"

	// FlagDisableNumericMetricsSortingInExpressions
	// In server-side expressions, disable the sorting of numeric-kind metrics by their metric name or labels.
	FlagDisableNumericMetricsSortingInExpressions = "disableNumericMetricsSortingInExpressions"

	// FlagGrafanaManagedRecordingRules
	// Enables Grafana-managed recording rules.
	FlagGrafanaManagedRecordingRules = "grafanaManagedRecordingRules"

	// FlagQueryLibrary
	// Enables Query Library feature in Explore
	FlagQueryLibrary = "queryLibrary"

	// FlagLogsExploreTableDefaultVisualization
	// Sets the logs table as default visualisation in logs explore
	FlagLogsExploreTableDefaultVisualization = "logsExploreTableDefaultVisualization"

	// FlagNewDashboardSharingComponent
	// Enables the new sharing drawer design
	FlagNewDashboardSharingComponent = "newDashboardSharingComponent"

	// FlagAlertingListViewV2
	// Enables the new alert list view design
	FlagAlertingListViewV2 = "alertingListViewV2"

	// FlagDashboardRestore
	// Enables deleted dashboard restore feature
	FlagDashboardRestore = "dashboardRestore"

	// FlagDatasourceProxyDisableRBAC
	// Disables applying a plugin route&#39;s ReqAction field to authorization
	FlagDatasourceProxyDisableRBAC = "datasourceProxyDisableRBAC"

	// FlagAlertingDisableSendAlertsExternal
	// Disables the ability to send alerts to an external Alertmanager datasource.
	FlagAlertingDisableSendAlertsExternal = "alertingDisableSendAlertsExternal"

	// FlagPreserveDashboardStateWhenNavigating
	// Enables possibility to preserve dashboard variables and time range when navigating between dashboards
	FlagPreserveDashboardStateWhenNavigating = "preserveDashboardStateWhenNavigating"

	// FlagAlertingCentralAlertHistory
	// Enables the new central alert history.
	FlagAlertingCentralAlertHistory = "alertingCentralAlertHistory"

	// FlagPluginProxyPreserveTrailingSlash
	// Preserve plugin proxy trailing slash.
	FlagPluginProxyPreserveTrailingSlash = "pluginProxyPreserveTrailingSlash"

	// FlagSqlQuerybuilderFunctionParameters
	// Enables SQL query builder function parameters
	FlagSqlQuerybuilderFunctionParameters = "sqlQuerybuilderFunctionParameters"

	// FlagAzureMonitorPrometheusExemplars
	// Allows configuration of Azure Monitor as a data source that can provide Prometheus exemplars
	FlagAzureMonitorPrometheusExemplars = "azureMonitorPrometheusExemplars"

	// FlagPinNavItems
	// Enables pinning of nav items
	FlagPinNavItems = "pinNavItems"

	// FlagAuthZGRPCServer
	// Enables the gRPC server for authorization
	FlagAuthZGRPCServer = "authZGRPCServer"

	// FlagSsoSettingsLDAP
	// Use the new SSO Settings API to configure LDAP
	FlagSsoSettingsLDAP = "ssoSettingsLDAP"

	// FlagFailWrongDSUID
	// Throws an error if a datasource has an invalid UIDs
	FlagFailWrongDSUID = "failWrongDSUID"

	// FlagZanzana
	// Use openFGA as authorization engine.
	FlagZanzana = "zanzana"

	// FlagReloadDashboardsOnParamsChange
	// Enables reload of dashboards on scopes, time range and variables changes
	FlagReloadDashboardsOnParamsChange = "reloadDashboardsOnParamsChange"

	// FlagEnableScopesInMetricsExplore
	// Enables the scopes usage in Metrics Explore
	FlagEnableScopesInMetricsExplore = "enableScopesInMetricsExplore"

	// FlagAlertingApiServer
	// Register Alerting APIs with the K8s API server
	FlagAlertingApiServer = "alertingApiServer"

	// FlagCloudWatchRoundUpEndTime
	// Round up end time for metric queries to the next minute to avoid missing data
	FlagCloudWatchRoundUpEndTime = "cloudWatchRoundUpEndTime"

	// FlagPrometheusAzureOverrideAudience
	// Deprecated. Allow override default AAD audience for Azure Prometheus endpoint. Enabled by default. This feature should no longer be used and will be removed in the future.
	FlagPrometheusAzureOverrideAudience = "prometheusAzureOverrideAudience"

	// FlagAlertingFilterV2
	// Enable the new alerting search experience
	FlagAlertingFilterV2 = "alertingFilterV2"

	// FlagDataplaneAggregator
	// Enable grafana dataplane aggregator
	FlagDataplaneAggregator = "dataplaneAggregator"

	// FlagNewFiltersUI
	// Enables new combobox style UI for the Ad hoc filters variable in scenes architecture
	FlagNewFiltersUI = "newFiltersUI"

	// FlagLokiSendDashboardPanelNames
	// Send dashboard and panel names to Loki when querying
	FlagLokiSendDashboardPanelNames = "lokiSendDashboardPanelNames"

	// FlagAlertingPrometheusRulesPrimary
	// Uses Prometheus rules as the primary source of truth for ruler-enabled data sources
	FlagAlertingPrometheusRulesPrimary = "alertingPrometheusRulesPrimary"

	// FlagExploreLogsShardSplitting
	// Used in Explore Logs to split queries into multiple queries based on the number of shards
	FlagExploreLogsShardSplitting = "exploreLogsShardSplitting"

	// FlagExploreLogsAggregatedMetrics
	// Used in Explore Logs to query by aggregated metrics
	FlagExploreLogsAggregatedMetrics = "exploreLogsAggregatedMetrics"

	// FlagExploreLogsLimitedTimeRange
	// Used in Explore Logs to limit the time range
	FlagExploreLogsLimitedTimeRange = "exploreLogsLimitedTimeRange"

	// FlagHomeSetupGuide
	// Used in Home for users who want to return to the onboarding flow or quickly find popular config pages
	FlagHomeSetupGuide = "homeSetupGuide"

	// FlagAppPlatformGrpcClientAuth
	// Enables the gRPC client to authenticate with the App Platform by using ID &amp; access tokens
	FlagAppPlatformGrpcClientAuth = "appPlatformGrpcClientAuth"

	// FlagAppSidecar
	// Enable the app sidecar feature that allows rendering 2 apps at the same time
	FlagAppSidecar = "appSidecar"

	// FlagGroupAttributeSync
	// Enable the groupsync extension for managing Group Attribute Sync feature
	FlagGroupAttributeSync = "groupAttributeSync"

	// FlagAlertingQueryAndExpressionsStepMode
	// Enables step mode for alerting queries and expressions
	FlagAlertingQueryAndExpressionsStepMode = "alertingQueryAndExpressionsStepMode"

	// FlagImprovedExternalSessionHandling
	// Enables improved support for OAuth external sessions. After enabling this feature, users might need to re-authenticate themselves.
	FlagImprovedExternalSessionHandling = "improvedExternalSessionHandling"

	// FlagUseSessionStorageForRedirection
	// Use session storage for handling the redirection after login
	FlagUseSessionStorageForRedirection = "useSessionStorageForRedirection"

	// FlagRolePickerDrawer
	// Enables the new role picker drawer design
	FlagRolePickerDrawer = "rolePickerDrawer"

	// FlagUnifiedStorageSearch
	// Enable unified storage search
	FlagUnifiedStorageSearch = "unifiedStorageSearch"

	// FlagUnifiedStorageSearchSprinkles
	// Enable sprinkles on unified storage search
	FlagUnifiedStorageSearchSprinkles = "unifiedStorageSearchSprinkles"

	// FlagUnifiedStorageSearchPermissionFiltering
	// Enable permission filtering on unified storage search
	FlagUnifiedStorageSearchPermissionFiltering = "unifiedStorageSearchPermissionFiltering"

	// FlagPluginsSriChecks
	// Enables SRI checks for plugin assets
	FlagPluginsSriChecks = "pluginsSriChecks"

	// FlagUnifiedStorageBigObjectsSupport
	// Enables to save big objects in blob storage
	FlagUnifiedStorageBigObjectsSupport = "unifiedStorageBigObjectsSupport"

	// FlagTimeRangeProvider
	// Enables time pickers sync
	FlagTimeRangeProvider = "timeRangeProvider"

	// FlagPrometheusUsesCombobox
	// Use new combobox component for Prometheus query editor
	FlagPrometheusUsesCombobox = "prometheusUsesCombobox"

	// FlagUserStorageAPI
	// Enables the user storage API
	FlagUserStorageAPI = "userStorageAPI"

	// FlagAzureMonitorDisableLogLimit
	// Disables the log limit restriction for Azure Monitor when true. The limit is enabled by default.
	FlagAzureMonitorDisableLogLimit = "azureMonitorDisableLogLimit"

	// FlagPreinstallAutoUpdate
	// Enables automatic updates for pre-installed plugins
	FlagPreinstallAutoUpdate = "preinstallAutoUpdate"

	// FlagPlaylistsReconciler
	// Enables experimental reconciler for playlists
	FlagPlaylistsReconciler = "playlistsReconciler"

	// FlagPasswordlessMagicLinkAuthentication
	// Enable passwordless login via magic link authentication
	FlagPasswordlessMagicLinkAuthentication = "passwordlessMagicLinkAuthentication"

	// FlagExploreMetricsRelatedLogs
	// Display Related Logs in Explore Metrics
	FlagExploreMetricsRelatedLogs = "exploreMetricsRelatedLogs"

	// FlagPrometheusSpecialCharsInLabelValues
	// Adds support for quotes and special characters in label values for Prometheus queries
	FlagPrometheusSpecialCharsInLabelValues = "prometheusSpecialCharsInLabelValues"

	// FlagEnableExtensionsAdminPage
	// Enables the extension admin page regardless of development mode
	FlagEnableExtensionsAdminPage = "enableExtensionsAdminPage"

	// FlagEnableSCIM
	// Enables SCIM support for user and group management
	FlagEnableSCIM = "enableSCIM"

	// FlagCrashDetection
	// Enables browser crash detection reporting to Faro.
	FlagCrashDetection = "crashDetection"

	// FlagJaegerBackendMigration
	// Enables querying the Jaeger data source without the proxy
	FlagJaegerBackendMigration = "jaegerBackendMigration"

	// FlagReportingUseRawTimeRange
	// Uses the original report or dashboard time range instead of making an absolute transformation
	FlagReportingUseRawTimeRange = "reportingUseRawTimeRange"

	// FlagAlertingUIOptimizeReducer
	// Enables removing the reducer from the alerting UI when creating a new alert rule and using instant query
	FlagAlertingUIOptimizeReducer = "alertingUIOptimizeReducer"

	// FlagAzureMonitorEnableUserAuth
	// Enables user auth for Azure Monitor datasource only
	FlagAzureMonitorEnableUserAuth = "azureMonitorEnableUserAuth"

	// FlagAlertingNotificationsStepMode
	// Enables simplified step mode in the notifications section
	FlagAlertingNotificationsStepMode = "alertingNotificationsStepMode"

	// FlagUseV2DashboardsAPI
	// Use the v2 kubernetes API in the frontend for dashboards
	FlagUseV2DashboardsAPI = "useV2DashboardsAPI"

	// FlagFeedbackButton
	// Enables a button to send feedback from the Grafana UI
	FlagFeedbackButton = "feedbackButton"

	// FlagUnifiedStorageSearchUI
	// Enable unified storage search UI
	FlagUnifiedStorageSearchUI = "unifiedStorageSearchUI"

	// FlagElasticsearchCrossClusterSearch
	// Enables cross cluster search in the Elasticsearch datasource
	FlagElasticsearchCrossClusterSearch = "elasticsearchCrossClusterSearch"

	// FlagUnifiedHistory
	// Displays the navigation history so the user can navigate back to previous pages
	FlagUnifiedHistory = "unifiedHistory"

	// FlagLokiLabelNamesQueryApi
	// Defaults to using the Loki `/labels` API instead of `/series`
	FlagLokiLabelNamesQueryApi = "lokiLabelNamesQueryApi"

	// FlagInvestigationsBackend
	// Enable the investigations backend API
	FlagInvestigationsBackend = "investigationsBackend"

	// FlagK8SFolderCounts
	// Enable folder&#39;s api server counts
	FlagK8SFolderCounts = "k8SFolderCounts"

	// FlagK8SFolderMove
	// Enable folder&#39;s api server move
	FlagK8SFolderMove = "k8SFolderMove"

	// FlagImprovedExternalSessionHandlingSAML
	// Enables improved support for SAML external sessions. Ensure the NameID format is correctly configured in Grafana for SAML Single Logout to function properly.
	FlagImprovedExternalSessionHandlingSAML = "improvedExternalSessionHandlingSAML"

	// FlagTeamHttpHeadersMimir
	// Enables LBAC for datasources for Mimir to apply LBAC filtering of metrics to the client requests for users in teams
	FlagTeamHttpHeadersMimir = "teamHttpHeadersMimir"

	// FlagABTestFeatureToggleA
	// Test feature toggle to see how cohorts could be set up AB testing
	FlagABTestFeatureToggleA = "ABTestFeatureToggleA"

	// FlagTemplateVariablesUsesCombobox
	// Use new combobox component for template variables
	FlagTemplateVariablesUsesCombobox = "templateVariablesUsesCombobox"

	// FlagABTestFeatureToggleB
	// Test feature toggle to see how cohorts could be set up AB testing
	FlagABTestFeatureToggleB = "ABTestFeatureToggleB"

	// FlagQueryLibraryDashboards
	// Enables Query Library feature in Dashboards
	FlagQueryLibraryDashboards = "queryLibraryDashboards"

	// FlagGrafanaAdvisor
	// Enables Advisor app
	FlagGrafanaAdvisor = "grafanaAdvisor"

	// FlagElasticsearchImprovedParsing
	// Enables less memory intensive Elasticsearch result parsing
	FlagElasticsearchImprovedParsing = "elasticsearchImprovedParsing"

	// FlagExploreMetricsUseExternalAppPlugin
	// Use the externalized Metrics Drilldown (formerly known as Explore Metrics) app plugin
	FlagExploreMetricsUseExternalAppPlugin = "exploreMetricsUseExternalAppPlugin"

	// FlagDatasourceConnectionsTab
	// Shows defined connections for a data source in the plugins detail page
	FlagDatasourceConnectionsTab = "datasourceConnectionsTab"

	// FlagFetchRulesUsingPost
	// Use a POST request to list rules by passing down the namespaces user has access to
	FlagFetchRulesUsingPost = "fetchRulesUsingPost"

	// FlagAlertingConversionAPI
	// Enable the alerting conversion API
	FlagAlertingConversionAPI = "alertingConversionAPI"

	// FlagAlertingAlertmanagerExtraDedupStage
	// enables extra deduplication stage in alertmanager that checks that timestamps of the pipeline and the current state are matching
	FlagAlertingAlertmanagerExtraDedupStage = "alertingAlertmanagerExtraDedupStage"

	// FlagAlertingAlertmanagerExtraDedupStageStopPipeline
	// works together with alertingAlertmanagerExtraDedupStage, if enabled, it will stop the pipeline if the timestamps are not matching. Otherwise, it will emit a warning
	FlagAlertingAlertmanagerExtraDedupStageStopPipeline = "alertingAlertmanagerExtraDedupStageStopPipeline"

	// FlagNewLogsPanel
	// Enables the new logs panel in Explore
	FlagNewLogsPanel = "newLogsPanel"

	// FlagGrafanaconThemes
	// Enables the temporary themes for GrafanaCon
	FlagGrafanaconThemes = "grafanaconThemes"

	// FlagPluginsCDNSyncLoader
	// Load plugins from CDN synchronously
	FlagPluginsCDNSyncLoader = "pluginsCDNSyncLoader"

<<<<<<< HEAD
	// FlagAlertingRuleVersionHistoryRestore
	// Enables the alert rule version history restore feature
	FlagAlertingRuleVersionHistoryRestore = "alertingRuleVersionHistoryRestore"
=======
	// FlagAlertingJiraIntegration
	// Enables the new Jira integration for contact points in cloud alert managers.
	FlagAlertingJiraIntegration = "alertingJiraIntegration"
>>>>>>> 3a8a24e6
)<|MERGE_RESOLUTION|>--- conflicted
+++ resolved
@@ -971,13 +971,11 @@
 	// Load plugins from CDN synchronously
 	FlagPluginsCDNSyncLoader = "pluginsCDNSyncLoader"
 
-<<<<<<< HEAD
+	// FlagAlertingJiraIntegration
+	// Enables the new Jira integration for contact points in cloud alert managers.
+	FlagAlertingJiraIntegration = "alertingJiraIntegration"
+
 	// FlagAlertingRuleVersionHistoryRestore
 	// Enables the alert rule version history restore feature
 	FlagAlertingRuleVersionHistoryRestore = "alertingRuleVersionHistoryRestore"
-=======
-	// FlagAlertingJiraIntegration
-	// Enables the new Jira integration for contact points in cloud alert managers.
-	FlagAlertingJiraIntegration = "alertingJiraIntegration"
->>>>>>> 3a8a24e6
 )