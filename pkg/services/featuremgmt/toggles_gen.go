--- conflicted
+++ resolved
@@ -303,13 +303,11 @@
 	// Writes error logs to the request logger
 	FlagUnifiedRequestLog = "unifiedRequestLog"
 
-<<<<<<< HEAD
+	// FlagRenderAuthJWT
+	// Uses JWT-based auth for rendering instead of relying on remote cache
+	FlagRenderAuthJWT = "renderAuthJWT"
+
 	// FlagPyroscopeFlameGraph
 	// Changes flame graph to pyroscope one
 	FlagPyroscopeFlameGraph = "pyroscopeFlameGraph"
-=======
-	// FlagRenderAuthJWT
-	// Uses JWT-based auth for rendering instead of relying on remote cache
-	FlagRenderAuthJWT = "renderAuthJWT"
->>>>>>> 958ce289
 )