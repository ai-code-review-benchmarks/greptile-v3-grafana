--- conflicted
+++ resolved
@@ -319,11 +319,10 @@
 	// Enables authentication configuration UI
 	FlagAuthenticationConfigUI = "authenticationConfigUI"
 
-<<<<<<< HEAD
 	// FlagPluginsAPIManifestKey
 	// Use grafana.com API to retrieve the public manifest key
 	FlagPluginsAPIManifestKey = "pluginsAPIManifestKey"
-=======
+
 	// FlagAdvancedDataSourcePicker
 	// Enable a new data source picker with contextual information, recently used order, CSV upload and advanced mode
 	FlagAdvancedDataSourcePicker = "advancedDataSourcePicker"
@@ -331,5 +330,4 @@
 	// FlagOpensearchDetectVersion
 	// Enable version detection in OpenSearch
 	FlagOpensearchDetectVersion = "opensearchDetectVersion"
->>>>>>> 9a4c7ef7
 )