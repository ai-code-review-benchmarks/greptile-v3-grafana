// NOTE: This file was auto generated.  DO NOT EDIT DIRECTLY!
// To change feature flags, edit:
//  pkg/services/featuremgmt/registry.go
// Then run tests in:
//  pkg/services/featuremgmt/toggles_gen_test.go

package featuremgmt

const (
	// FlagDisableEnvelopeEncryption
	// Disable envelope encryption (emergency only)
	FlagDisableEnvelopeEncryption = "disableEnvelopeEncryption"

	// FlagLiveServiceWebWorker
	// This will use a webworker thread to processes events rather than the main thread
	FlagLiveServiceWebWorker = "live-service-web-worker"

	// FlagQueryOverLive
	// Use Grafana Live WebSocket to execute backend queries
	FlagQueryOverLive = "queryOverLive"

	// FlagPanelTitleSearch
	// Search for dashboards using panel title
	FlagPanelTitleSearch = "panelTitleSearch"

	// FlagPublicDashboards
	// [Deprecated] Public dashboards are now enabled by default; to disable them, use the configuration setting. This feature toggle will be removed in the next major version.
	FlagPublicDashboards = "publicDashboards"

	// FlagPublicDashboardsEmailSharing
	// Enables public dashboard sharing to be restricted to only allowed emails
	FlagPublicDashboardsEmailSharing = "publicDashboardsEmailSharing"

	// FlagLokiExperimentalStreaming
	// Support new streaming approach for loki (prototype, needs special loki build)
	FlagLokiExperimentalStreaming = "lokiExperimentalStreaming"

	// FlagFeatureHighlights
	// Highlight Grafana Enterprise features
	FlagFeatureHighlights = "featureHighlights"

	// FlagMigrationLocking
	// Lock database during migrations
	FlagMigrationLocking = "migrationLocking"

	// FlagStorage
	// Configurable storage for dashboards, datasources, and resources
	FlagStorage = "storage"

	// FlagCorrelations
	// Correlations page
	FlagCorrelations = "correlations"

	// FlagExploreContentOutline
	// Content outline sidebar
	FlagExploreContentOutline = "exploreContentOutline"

	// FlagDatasourceQueryMultiStatus
	// Introduce HTTP 207 Multi Status for api/ds/query
	FlagDatasourceQueryMultiStatus = "datasourceQueryMultiStatus"

	// FlagTraceToMetrics
	// Enable trace to metrics links
	FlagTraceToMetrics = "traceToMetrics"

	// FlagAutoMigrateOldPanels
	// Migrate old angular panels to supported versions (graph, table-old, worldmap, etc)
	FlagAutoMigrateOldPanels = "autoMigrateOldPanels"

	// FlagDisableAngular
	// Dynamic flag to disable angular at runtime. The preferred method is to set `angular_support_enabled` to `false` in the [security] settings, which allows you to change the state at runtime.
	FlagDisableAngular = "disableAngular"

	// FlagCanvasPanelNesting
	// Allow elements nesting
	FlagCanvasPanelNesting = "canvasPanelNesting"

	// FlagNewVizTooltips
	// New visualizations tooltips UX
	FlagNewVizTooltips = "newVizTooltips"

	// FlagScenes
	// Experimental framework to build interactive dashboards
	FlagScenes = "scenes"

	// FlagDisableSecretsCompatibility
	// Disable duplicated secret storage in legacy tables
	FlagDisableSecretsCompatibility = "disableSecretsCompatibility"

	// FlagLogRequestsInstrumentedAsUnknown
	// Logs the path for requests that are instrumented as unknown
	FlagLogRequestsInstrumentedAsUnknown = "logRequestsInstrumentedAsUnknown"

	// FlagDataConnectionsConsole
	// Enables a new top-level page called Connections. This page is an experiment that provides a better experience when you install and configure data sources and other plugins.
	FlagDataConnectionsConsole = "dataConnectionsConsole"

	// FlagTopnav
	// Enables topnav support in external plugins. The new Grafana navigation cannot be disabled.
	FlagTopnav = "topnav"

	// FlagDockedMegaMenu
	// Enable support for a persistent (docked) navigation menu
	FlagDockedMegaMenu = "dockedMegaMenu"

	// FlagReturnToPrevious
	// Enables the return to previous context functionality
	FlagReturnToPrevious = "returnToPrevious"

	// FlagGrpcServer
	// Run the GRPC server
	FlagGrpcServer = "grpcServer"

	// FlagUnifiedStorage
	// SQL-based k8s storage
	FlagUnifiedStorage = "unifiedStorage"

	// FlagCloudWatchCrossAccountQuerying
	// Enables cross-account querying in CloudWatch datasources
	FlagCloudWatchCrossAccountQuerying = "cloudWatchCrossAccountQuerying"

	// FlagRedshiftAsyncQueryDataSupport
	// Enable async query data support for Redshift
	FlagRedshiftAsyncQueryDataSupport = "redshiftAsyncQueryDataSupport"

	// FlagAthenaAsyncQueryDataSupport
	// Enable async query data support for Athena
	FlagAthenaAsyncQueryDataSupport = "athenaAsyncQueryDataSupport"

	// FlagShowDashboardValidationWarnings
	// Show warnings when dashboards do not validate against the schema
	FlagShowDashboardValidationWarnings = "showDashboardValidationWarnings"

	// FlagMysqlAnsiQuotes
	// Use double quotes to escape keyword in a MySQL query
	FlagMysqlAnsiQuotes = "mysqlAnsiQuotes"

	// FlagAccessControlOnCall
	// Access control primitives for OnCall
	FlagAccessControlOnCall = "accessControlOnCall"

	// FlagNestedFolders
	// Enable folder nesting
	FlagNestedFolders = "nestedFolders"

	// FlagNestedFolderPicker
	// Enables the new folder picker to work with nested folders. Requires the nestedFolders feature toggle
	FlagNestedFolderPicker = "nestedFolderPicker"

	// FlagAlertingBacktesting
	// Rule backtesting API for alerting
	FlagAlertingBacktesting = "alertingBacktesting"

	// FlagEditPanelCSVDragAndDrop
	// Enables drag and drop for CSV and Excel files
	FlagEditPanelCSVDragAndDrop = "editPanelCSVDragAndDrop"

	// FlagAlertingNoNormalState
	// Stop maintaining state of alerts that are not firing
	FlagAlertingNoNormalState = "alertingNoNormalState"

	// FlagLogsContextDatasourceUi
	// Allow datasource to provide custom UI for context view
	FlagLogsContextDatasourceUi = "logsContextDatasourceUi"

	// FlagLokiQuerySplitting
	// Split large interval queries into subqueries with smaller time intervals
	FlagLokiQuerySplitting = "lokiQuerySplitting"

	// FlagLokiQuerySplittingConfig
	// Give users the option to configure split durations for Loki queries
	FlagLokiQuerySplittingConfig = "lokiQuerySplittingConfig"

	// FlagIndividualCookiePreferences
	// Support overriding cookie preferences per user
	FlagIndividualCookiePreferences = "individualCookiePreferences"

	// FlagPrometheusMetricEncyclopedia
	// Adds the metrics explorer component to the Prometheus query builder as an option in metric select
	FlagPrometheusMetricEncyclopedia = "prometheusMetricEncyclopedia"

	// FlagInfluxdbBackendMigration
	// Query InfluxDB InfluxQL without the proxy
	FlagInfluxdbBackendMigration = "influxdbBackendMigration"

	// FlagInfluxqlStreamingParser
	// Enable streaming JSON parser for InfluxDB datasource InfluxQL query language
	FlagInfluxqlStreamingParser = "influxqlStreamingParser"

	// FlagInfluxdbRunQueriesInParallel
	// Enables running InfluxDB Influxql queries in parallel
	FlagInfluxdbRunQueriesInParallel = "influxdbRunQueriesInParallel"

	// FlagClientTokenRotation
	// Replaces the current in-request token rotation so that the client initiates the rotation
	FlagClientTokenRotation = "clientTokenRotation"

	// FlagPrometheusDataplane
	// Changes responses to from Prometheus to be compliant with the dataplane specification. In particular, when this feature toggle is active, the numeric `Field.Name` is set from &#39;Value&#39; to the value of the `__name__` label.
	FlagPrometheusDataplane = "prometheusDataplane"

	// FlagLokiMetricDataplane
	// Changes metric responses from Loki to be compliant with the dataplane specification.
	FlagLokiMetricDataplane = "lokiMetricDataplane"

	// FlagLokiLogsDataplane
	// Changes logs responses from Loki to be compliant with the dataplane specification.
	FlagLokiLogsDataplane = "lokiLogsDataplane"

	// FlagDataplaneFrontendFallback
	// Support dataplane contract field name change for transformations and field name matchers where the name is different
	FlagDataplaneFrontendFallback = "dataplaneFrontendFallback"

	// FlagDisableSSEDataplane
	// Disables dataplane specific processing in server side expressions.
	FlagDisableSSEDataplane = "disableSSEDataplane"

	// FlagAlertStateHistoryLokiSecondary
	// Enable Grafana to write alert state history to an external Loki instance in addition to Grafana annotations.
	FlagAlertStateHistoryLokiSecondary = "alertStateHistoryLokiSecondary"

	// FlagAlertStateHistoryLokiPrimary
	// Enable a remote Loki instance as the primary source for state history reads.
	FlagAlertStateHistoryLokiPrimary = "alertStateHistoryLokiPrimary"

	// FlagAlertStateHistoryLokiOnly
	// Disable Grafana alerts from emitting annotations when a remote Loki instance is available.
	FlagAlertStateHistoryLokiOnly = "alertStateHistoryLokiOnly"

	// FlagUnifiedRequestLog
	// Writes error logs to the request logger
	FlagUnifiedRequestLog = "unifiedRequestLog"

	// FlagRenderAuthJWT
	// Uses JWT-based auth for rendering instead of relying on remote cache
	FlagRenderAuthJWT = "renderAuthJWT"

	// FlagExternalServiceAuth
	// Starts an OAuth2 authentication provider for external services
	FlagExternalServiceAuth = "externalServiceAuth"

	// FlagRefactorVariablesTimeRange
	// Refactor time range variables flow to reduce number of API calls made when query variables are chained
	FlagRefactorVariablesTimeRange = "refactorVariablesTimeRange"

	// FlagEnableElasticsearchBackendQuerying
	// Enable the processing of queries and responses in the Elasticsearch data source through backend
	FlagEnableElasticsearchBackendQuerying = "enableElasticsearchBackendQuerying"

	// FlagAdvancedDataSourcePicker
	// Enable a new data source picker with contextual information, recently used order and advanced mode
	FlagAdvancedDataSourcePicker = "advancedDataSourcePicker"

	// FlagFaroDatasourceSelector
	// Enable the data source selector within the Frontend Apps section of the Frontend Observability
	FlagFaroDatasourceSelector = "faroDatasourceSelector"

	// FlagEnableDatagridEditing
	// Enables the edit functionality in the datagrid panel
	FlagEnableDatagridEditing = "enableDatagridEditing"

	// FlagExtraThemes
	// Enables extra themes
	FlagExtraThemes = "extraThemes"

	// FlagLokiPredefinedOperations
	// Adds predefined query operations to Loki query editor
	FlagLokiPredefinedOperations = "lokiPredefinedOperations"

	// FlagPluginsFrontendSandbox
	// Enables the plugins frontend sandbox
	FlagPluginsFrontendSandbox = "pluginsFrontendSandbox"

	// FlagDashboardEmbed
	// Allow embedding dashboard for external use in Code editors
	FlagDashboardEmbed = "dashboardEmbed"

	// FlagFrontendSandboxMonitorOnly
	// Enables monitor only in the plugin frontend sandbox (if enabled)
	FlagFrontendSandboxMonitorOnly = "frontendSandboxMonitorOnly"

	// FlagSqlDatasourceDatabaseSelection
	// Enables previous SQL data source dataset dropdown behavior
	FlagSqlDatasourceDatabaseSelection = "sqlDatasourceDatabaseSelection"

	// FlagLokiFormatQuery
	// Enables the ability to format Loki queries
	FlagLokiFormatQuery = "lokiFormatQuery"

	// FlagCloudWatchLogsMonacoEditor
	// Enables the Monaco editor for CloudWatch Logs queries
	FlagCloudWatchLogsMonacoEditor = "cloudWatchLogsMonacoEditor"

	// FlagExploreScrollableLogsContainer
	// Improves the scrolling behavior of logs in Explore
	FlagExploreScrollableLogsContainer = "exploreScrollableLogsContainer"

	// FlagRecordedQueriesMulti
	// Enables writing multiple items from a single query within Recorded Queries
	FlagRecordedQueriesMulti = "recordedQueriesMulti"

	// FlagPluginsDynamicAngularDetectionPatterns
	// Enables fetching Angular detection patterns for plugins from GCOM and fallback to hardcoded ones
	FlagPluginsDynamicAngularDetectionPatterns = "pluginsDynamicAngularDetectionPatterns"

	// FlagVizAndWidgetSplit
	// Split panels between visualizations and widgets
	FlagVizAndWidgetSplit = "vizAndWidgetSplit"

	// FlagPrometheusIncrementalQueryInstrumentation
	// Adds RudderStack events to incremental queries
	FlagPrometheusIncrementalQueryInstrumentation = "prometheusIncrementalQueryInstrumentation"

	// FlagLogsExploreTableVisualisation
	// A table visualisation for logs in Explore
	FlagLogsExploreTableVisualisation = "logsExploreTableVisualisation"

	// FlagAwsDatasourcesTempCredentials
	// Support temporary security credentials in AWS plugins for Grafana Cloud customers
	FlagAwsDatasourcesTempCredentials = "awsDatasourcesTempCredentials"

	// FlagTransformationsRedesign
	// Enables the transformations redesign
	FlagTransformationsRedesign = "transformationsRedesign"

	// FlagMlExpressions
	// Enable support for Machine Learning in server-side expressions
	FlagMlExpressions = "mlExpressions"

	// FlagTraceQLStreaming
	// Enables response streaming of TraceQL queries of the Tempo data source
	FlagTraceQLStreaming = "traceQLStreaming"

	// FlagMetricsSummary
	// Enables metrics summary queries in the Tempo data source
	FlagMetricsSummary = "metricsSummary"

	// FlagGrafanaAPIServerWithExperimentalAPIs
	// Register experimental APIs with the k8s API server
	FlagGrafanaAPIServerWithExperimentalAPIs = "grafanaAPIServerWithExperimentalAPIs"

	// FlagGrafanaAPIServerEnsureKubectlAccess
	// Start an additional https handler and write kubectl options
	FlagGrafanaAPIServerEnsureKubectlAccess = "grafanaAPIServerEnsureKubectlAccess"

	// FlagFeatureToggleAdminPage
	// Enable admin page for managing feature toggles from the Grafana front-end
	FlagFeatureToggleAdminPage = "featureToggleAdminPage"

	// FlagAwsAsyncQueryCaching
	// Enable caching for async queries for Redshift and Athena. Requires that the datasource has caching and async query support enabled
	FlagAwsAsyncQueryCaching = "awsAsyncQueryCaching"

	// FlagSplitScopes
	// Support faster dashboard and folder search by splitting permission scopes into parts
	FlagSplitScopes = "splitScopes"

	// FlagPermissionsFilterRemoveSubquery
	// Alternative permission filter implementation that does not use subqueries for fetching the dashboard folder
	FlagPermissionsFilterRemoveSubquery = "permissionsFilterRemoveSubquery"

	// FlagPrometheusConfigOverhaulAuth
	// Update the Prometheus configuration page with the new auth component
	FlagPrometheusConfigOverhaulAuth = "prometheusConfigOverhaulAuth"

	// FlagConfigurableSchedulerTick
	// Enable changing the scheduler base interval via configuration option unified_alerting.scheduler_tick_interval
	FlagConfigurableSchedulerTick = "configurableSchedulerTick"

	// FlagInfluxdbSqlSupport
	// Enable InfluxDB SQL query language support with new querying UI
	FlagInfluxdbSqlSupport = "influxdbSqlSupport"

	// FlagAlertingNoDataErrorExecution
	// Changes how Alerting state manager handles execution of NoData/Error
	FlagAlertingNoDataErrorExecution = "alertingNoDataErrorExecution"

	// FlagAngularDeprecationUI
	// Display new Angular deprecation-related UI features
	FlagAngularDeprecationUI = "angularDeprecationUI"

	// FlagDashgpt
	// Enable AI powered features in dashboards
	FlagDashgpt = "dashgpt"

	// FlagReportingRetries
	// Enables rendering retries for the reporting feature
	FlagReportingRetries = "reportingRetries"

	// FlagSseGroupByDatasource
	// Send query to the same datasource in a single request when using server side expressions. The `cloudWatchBatchQueries` feature toggle should be enabled if this used with CloudWatch.
	FlagSseGroupByDatasource = "sseGroupByDatasource"

	// FlagRequestInstrumentationStatusSource
	// Include a status source label for request metrics and logs
	FlagRequestInstrumentationStatusSource = "requestInstrumentationStatusSource"

	// FlagLibraryPanelRBAC
	// Enables RBAC support for library panels
	FlagLibraryPanelRBAC = "libraryPanelRBAC"

	// FlagLokiRunQueriesInParallel
	// Enables running Loki queries in parallel
	FlagLokiRunQueriesInParallel = "lokiRunQueriesInParallel"

	// FlagWargamesTesting
	// Placeholder feature flag for internal testing
	FlagWargamesTesting = "wargamesTesting"

	// FlagAlertingInsights
	// Show the new alerting insights landing page
	FlagAlertingInsights = "alertingInsights"

	// FlagExternalCorePlugins
	// Allow core plugins to be loaded as external
	FlagExternalCorePlugins = "externalCorePlugins"

	// FlagPluginsAPIMetrics
	// Sends metrics of public grafana packages usage by plugins
	FlagPluginsAPIMetrics = "pluginsAPIMetrics"

	// FlagHttpSLOLevels
	// Adds SLO level to http request metrics
	FlagHttpSLOLevels = "httpSLOLevels"

	// FlagIdForwarding
	// Generate signed id token for identity that can be forwarded to plugins and external services
	FlagIdForwarding = "idForwarding"

	// FlagCloudWatchWildCardDimensionValues
	// Fetches dimension values from CloudWatch to correctly label wildcard dimensions
	FlagCloudWatchWildCardDimensionValues = "cloudWatchWildCardDimensionValues"

	// FlagExternalServiceAccounts
	// Automatic service account and token setup for plugins
	FlagExternalServiceAccounts = "externalServiceAccounts"

	// FlagPanelMonitoring
	// Enables panel monitoring through logs and measurements
	FlagPanelMonitoring = "panelMonitoring"

	// FlagEnableNativeHTTPHistogram
	// Enables native HTTP Histograms
	FlagEnableNativeHTTPHistogram = "enableNativeHTTPHistogram"

	// FlagFormatString
	// Enable format string transformer
	FlagFormatString = "formatString"

	// FlagTransformationsVariableSupport
	// Allows using variables in transformations
	FlagTransformationsVariableSupport = "transformationsVariableSupport"

	// FlagKubernetesPlaylists
	// Use the kubernetes API in the frontend for playlists, and route /api/playlist requests to k8s
	FlagKubernetesPlaylists = "kubernetesPlaylists"

	// FlagKubernetesSnapshots
	// Use the kubernetes API in the frontend to support playlists
	FlagKubernetesSnapshots = "kubernetesSnapshots"

	// FlagKubernetesQueryServiceRewrite
	// Rewrite requests targeting /ds/query to the query service
	FlagKubernetesQueryServiceRewrite = "kubernetesQueryServiceRewrite"

	// FlagCloudWatchBatchQueries
	// Runs CloudWatch metrics queries as separate batches
	FlagCloudWatchBatchQueries = "cloudWatchBatchQueries"

	// FlagRecoveryThreshold
	// Enables feature recovery threshold (aka hysteresis) for threshold server-side expression
	FlagRecoveryThreshold = "recoveryThreshold"

	// FlagLokiStructuredMetadata
	// Enables the loki data source to request structured metadata from the Loki server
	FlagLokiStructuredMetadata = "lokiStructuredMetadata"

	// FlagTeamHttpHeaders
	// Enables datasources to apply team headers to the client requests
	FlagTeamHttpHeaders = "teamHttpHeaders"

	// FlagAwsDatasourcesNewFormStyling
	// Applies new form styling for configuration and query editors in AWS plugins
	FlagAwsDatasourcesNewFormStyling = "awsDatasourcesNewFormStyling"

	// FlagCachingOptimizeSerializationMemoryUsage
	// If enabled, the caching backend gradually serializes query responses for the cache, comparing against the configured `[caching]max_value_mb` value as it goes. This can can help prevent Grafana from running out of memory while attempting to cache very large query responses.
	FlagCachingOptimizeSerializationMemoryUsage = "cachingOptimizeSerializationMemoryUsage"

	// FlagPanelTitleSearchInV1
	// Enable searching for dashboards using panel title in search v1
	FlagPanelTitleSearchInV1 = "panelTitleSearchInV1"

	// FlagPluginsInstrumentationStatusSource
	// Include a status source label for plugin request metrics and logs
	FlagPluginsInstrumentationStatusSource = "pluginsInstrumentationStatusSource"

	// FlagManagedPluginsInstall
	// Install managed plugins directly from plugins catalog
	FlagManagedPluginsInstall = "managedPluginsInstall"

	// FlagPrometheusPromQAIL
	// Prometheus and AI/ML to assist users in creating a query
	FlagPrometheusPromQAIL = "prometheusPromQAIL"

	// FlagAddFieldFromCalculationStatFunctions
	// Add cumulative and window functions to the add field from calculation transformation
	FlagAddFieldFromCalculationStatFunctions = "addFieldFromCalculationStatFunctions"

	// FlagAlertmanagerRemoteSecondary
	// Enable Grafana to sync configuration and state with a remote Alertmanager.
	FlagAlertmanagerRemoteSecondary = "alertmanagerRemoteSecondary"

	// FlagAlertmanagerRemotePrimary
	// Enable Grafana to have a remote Alertmanager instance as the primary Alertmanager.
	FlagAlertmanagerRemotePrimary = "alertmanagerRemotePrimary"

	// FlagAlertmanagerRemoteOnly
	// Disable the internal Alertmanager and only use the external one defined.
	FlagAlertmanagerRemoteOnly = "alertmanagerRemoteOnly"

	// FlagAnnotationPermissionUpdate
	// Separate annotation permissions from dashboard permissions to allow for more granular control.
	FlagAnnotationPermissionUpdate = "annotationPermissionUpdate"

	// FlagExtractFieldsNameDeduplication
	// Make sure extracted field names are unique in the dataframe
	FlagExtractFieldsNameDeduplication = "extractFieldsNameDeduplication"

	// FlagDashboardSceneForViewers
	// Enables dashboard rendering using Scenes for viewer roles
	FlagDashboardSceneForViewers = "dashboardSceneForViewers"

	// FlagDashboardScene
	// Enables dashboard rendering using scenes for all roles
	FlagDashboardScene = "dashboardScene"

	// FlagPanelFilterVariable
	// Enables use of the `systemPanelFilterVar` variable to filter panels in a dashboard
	FlagPanelFilterVariable = "panelFilterVariable"

	// FlagPdfTables
	// Enables generating table data as PDF in reporting
	FlagPdfTables = "pdfTables"

	// FlagSsoSettingsApi
	// Enables the SSO settings API
	FlagSsoSettingsApi = "ssoSettingsApi"

	// FlagCanvasPanelPanZoom
	// Allow pan and zoom in canvas panel
	FlagCanvasPanelPanZoom = "canvasPanelPanZoom"

	// FlagLogsInfiniteScrolling
	// Enables infinite scrolling for the Logs panel in Explore and Dashboards
	FlagLogsInfiniteScrolling = "logsInfiniteScrolling"

	// FlagFlameGraphItemCollapsing
	// Allow collapsing of flame graph items
	FlagFlameGraphItemCollapsing = "flameGraphItemCollapsing"

	// FlagAlertingDetailsViewV2
	// Enables the preview of the new alert details view
	FlagAlertingDetailsViewV2 = "alertingDetailsViewV2"

	// FlagDatatrails
	// Enables the new core app datatrails
	FlagDatatrails = "datatrails"

	// FlagAlertingSimplifiedRouting
	// Enables the simplified routing for alerting
	FlagAlertingSimplifiedRouting = "alertingSimplifiedRouting"

	// FlagLogRowsPopoverMenu
	// Enable filtering menu displayed when text of a log line is selected
	FlagLogRowsPopoverMenu = "logRowsPopoverMenu"

	// FlagPluginsSkipHostEnvVars
	// Disables passing host environment variable to plugin processes
	FlagPluginsSkipHostEnvVars = "pluginsSkipHostEnvVars"

	// FlagTableSharedCrosshair
	// Enables shared crosshair in table panel
	FlagTableSharedCrosshair = "tableSharedCrosshair"

	// FlagRegressionTransformation
	// Enables regression analysis transformation
	FlagRegressionTransformation = "regressionTransformation"

	// FlagDisplayAnonymousStats
	// Enables anonymous stats to be shown in the UI for Grafana
	FlagDisplayAnonymousStats = "displayAnonymousStats"

	// FlagLokiQueryHints
	// Enables query hints for Loki
	FlagLokiQueryHints = "lokiQueryHints"

	// FlagKubernetesFeatureToggles
	// Use the kubernetes API for feature toggle management in the frontend
	FlagKubernetesFeatureToggles = "kubernetesFeatureToggles"

	// FlagAlertingPreviewUpgrade
	// Show Unified Alerting preview and upgrade page in legacy alerting
	FlagAlertingPreviewUpgrade = "alertingPreviewUpgrade"

	// FlagEnablePluginsTracingByDefault
	// Enable plugin tracing for all external plugins
	FlagEnablePluginsTracingByDefault = "enablePluginsTracingByDefault"

	// FlagCloudRBACRoles
	// Enabled grafana cloud specific RBAC roles
	FlagCloudRBACRoles = "cloudRBACRoles"

	// FlagAlertingQueryOptimization
	// Optimizes eligible queries in order to reduce load on datasources
	FlagAlertingQueryOptimization = "alertingQueryOptimization"

	// FlagNewFolderPicker
	// Enables the nested folder picker without having nested folders enabled
	FlagNewFolderPicker = "newFolderPicker"

	// FlagJitterAlertRules
	// Distributes alert rule evaluations more evenly over time, by rule group
	FlagJitterAlertRules = "jitterAlertRules"

	// FlagJitterAlertRulesWithinGroups
	// Distributes alert rule evaluations more evenly over time, including spreading out rules within the same group
	FlagJitterAlertRulesWithinGroups = "jitterAlertRulesWithinGroups"

	// FlagOnPremToCloudMigrations
	// In-development feature that will allow users to easily migrate their on-prem Grafana instances to Grafana Cloud.
	FlagOnPremToCloudMigrations = "onPremToCloudMigrations"

<<<<<<< HEAD
	// FlagNewPDFRendering
	// New implementation for the dashboard to PDF rendering
	FlagNewPDFRendering = "newPDFRendering"
=======
	// FlagAlertingSaveStatePeriodic
	// Writes the state periodically to the database, asynchronous to rule evaluation
	FlagAlertingSaveStatePeriodic = "alertingSaveStatePeriodic"

	// FlagPromQLScope
	// In-development feature that will allow injection of labels into prometheus queries.
	FlagPromQLScope = "promQLScope"

	// FlagNodeGraphDotLayout
	// Changed the layout algorithm for the node graph
	FlagNodeGraphDotLayout = "nodeGraphDotLayout"
>>>>>>> 702e2280
)<|MERGE_RESOLUTION|>--- conflicted
+++ resolved
@@ -631,21 +631,19 @@
 	// In-development feature that will allow users to easily migrate their on-prem Grafana instances to Grafana Cloud.
 	FlagOnPremToCloudMigrations = "onPremToCloudMigrations"
 
-<<<<<<< HEAD
+	// FlagAlertingSaveStatePeriodic
+	// Writes the state periodically to the database, asynchronous to rule evaluation
+	FlagAlertingSaveStatePeriodic = "alertingSaveStatePeriodic"
+
+	// FlagPromQLScope
+	// In-development feature that will allow injection of labels into prometheus queries.
+	FlagPromQLScope = "promQLScope"
+
+	// FlagNodeGraphDotLayout
+	// Changed the layout algorithm for the node graph
+	FlagNodeGraphDotLayout = "nodeGraphDotLayout"
+
 	// FlagNewPDFRendering
 	// New implementation for the dashboard to PDF rendering
 	FlagNewPDFRendering = "newPDFRendering"
-=======
-	// FlagAlertingSaveStatePeriodic
-	// Writes the state periodically to the database, asynchronous to rule evaluation
-	FlagAlertingSaveStatePeriodic = "alertingSaveStatePeriodic"
-
-	// FlagPromQLScope
-	// In-development feature that will allow injection of labels into prometheus queries.
-	FlagPromQLScope = "promQLScope"
-
-	// FlagNodeGraphDotLayout
-	// Changed the layout algorithm for the node graph
-	FlagNodeGraphDotLayout = "nodeGraphDotLayout"
->>>>>>> 702e2280
 )