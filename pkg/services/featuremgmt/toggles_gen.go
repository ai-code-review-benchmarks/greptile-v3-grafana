// NOTE: This file was auto generated.  DO NOT EDIT DIRECTLY!
// To change feature flags, edit:
//  pkg/services/featuremgmt/registry.go
// Then run tests in:
//  pkg/services/featuremgmt/toggles_gen_test.go

package featuremgmt

const (
	// FlagDisableEnvelopeEncryption
	// Disable envelope encryption (emergency only)
	FlagDisableEnvelopeEncryption = "disableEnvelopeEncryption"

	// FlagLiveServiceWebWorker
	// This will use a webworker thread to processes events rather than the main thread
	FlagLiveServiceWebWorker = "live-service-web-worker"

	// FlagQueryOverLive
	// Use Grafana Live WebSocket to execute backend queries
	FlagQueryOverLive = "queryOverLive"

	// FlagPanelTitleSearch
	// Search for dashboards using panel title
	FlagPanelTitleSearch = "panelTitleSearch"

	// FlagPublicDashboardsEmailSharing
	// Enables public dashboard sharing to be restricted to only allowed emails
	FlagPublicDashboardsEmailSharing = "publicDashboardsEmailSharing"

	// FlagPublicDashboardsScene
	// Enables public dashboard rendering using scenes
	FlagPublicDashboardsScene = "publicDashboardsScene"

	// FlagLokiExperimentalStreaming
	// Support new streaming approach for loki (prototype, needs special loki build)
	FlagLokiExperimentalStreaming = "lokiExperimentalStreaming"

	// FlagFeatureHighlights
	// Highlight Grafana Enterprise features
	FlagFeatureHighlights = "featureHighlights"

	// FlagStorage
	// Configurable storage for dashboards, datasources, and resources
	FlagStorage = "storage"

	// FlagCorrelations
	// Correlations page
	FlagCorrelations = "correlations"

	// FlagAutoMigrateOldPanels
	// Migrate old angular panels to supported versions (graph, table-old, worldmap, etc)
	FlagAutoMigrateOldPanels = "autoMigrateOldPanels"

	// FlagAutoMigrateGraphPanel
	// Migrate old graph panel to supported time series panel - broken out from autoMigrateOldPanels to enable granular tracking
	FlagAutoMigrateGraphPanel = "autoMigrateGraphPanel"

	// FlagAutoMigrateTablePanel
	// Migrate old table panel to supported table panel - broken out from autoMigrateOldPanels to enable granular tracking
	FlagAutoMigrateTablePanel = "autoMigrateTablePanel"

	// FlagAutoMigratePiechartPanel
	// Migrate old piechart panel to supported piechart panel - broken out from autoMigrateOldPanels to enable granular tracking
	FlagAutoMigratePiechartPanel = "autoMigratePiechartPanel"

	// FlagAutoMigrateWorldmapPanel
	// Migrate old worldmap panel to supported geomap panel - broken out from autoMigrateOldPanels to enable granular tracking
	FlagAutoMigrateWorldmapPanel = "autoMigrateWorldmapPanel"

	// FlagAutoMigrateStatPanel
	// Migrate old stat panel to supported stat panel - broken out from autoMigrateOldPanels to enable granular tracking
	FlagAutoMigrateStatPanel = "autoMigrateStatPanel"

	// FlagDisableAngular
	// Dynamic flag to disable angular at runtime. The preferred method is to set `angular_support_enabled` to `false` in the [security] settings, which allows you to change the state at runtime.
	FlagDisableAngular = "disableAngular"

	// FlagCanvasPanelNesting
	// Allow elements nesting
	FlagCanvasPanelNesting = "canvasPanelNesting"

	// FlagVizActions
	// Allow actions in visualizations
	FlagVizActions = "vizActions"

	// FlagDisableSecretsCompatibility
	// Disable duplicated secret storage in legacy tables
	FlagDisableSecretsCompatibility = "disableSecretsCompatibility"

	// FlagLogRequestsInstrumentedAsUnknown
	// Logs the path for requests that are instrumented as unknown
	FlagLogRequestsInstrumentedAsUnknown = "logRequestsInstrumentedAsUnknown"

	// FlagGrpcServer
	// Run the GRPC server
	FlagGrpcServer = "grpcServer"

	// FlagCloudWatchCrossAccountQuerying
	// Enables cross-account querying in CloudWatch datasources
	FlagCloudWatchCrossAccountQuerying = "cloudWatchCrossAccountQuerying"

	// FlagShowDashboardValidationWarnings
	// Show warnings when dashboards do not validate against the schema
	FlagShowDashboardValidationWarnings = "showDashboardValidationWarnings"

	// FlagMysqlAnsiQuotes
	// Use double quotes to escape keyword in a MySQL query
	FlagMysqlAnsiQuotes = "mysqlAnsiQuotes"

	// FlagAccessControlOnCall
	// Access control primitives for OnCall
	FlagAccessControlOnCall = "accessControlOnCall"

	// FlagNestedFolders
	// Enable folder nesting
	FlagNestedFolders = "nestedFolders"

	// FlagAlertingBacktesting
	// Rule backtesting API for alerting
	FlagAlertingBacktesting = "alertingBacktesting"

	// FlagEditPanelCSVDragAndDrop
	// Enables drag and drop for CSV and Excel files
	FlagEditPanelCSVDragAndDrop = "editPanelCSVDragAndDrop"

	// FlagAlertingNoNormalState
	// Stop maintaining state of alerts that are not firing
	FlagAlertingNoNormalState = "alertingNoNormalState"

	// FlagLogsContextDatasourceUi
	// Allow datasource to provide custom UI for context view
	FlagLogsContextDatasourceUi = "logsContextDatasourceUi"

	// FlagLokiShardSplitting
	// Use stream shards to split queries into smaller subqueries
	FlagLokiShardSplitting = "lokiShardSplitting"

	// FlagLokiQuerySplitting
	// Split large interval queries into subqueries with smaller time intervals
	FlagLokiQuerySplitting = "lokiQuerySplitting"

	// FlagLokiQuerySplittingConfig
	// Give users the option to configure split durations for Loki queries
	FlagLokiQuerySplittingConfig = "lokiQuerySplittingConfig"

	// FlagIndividualCookiePreferences
	// Support overriding cookie preferences per user
	FlagIndividualCookiePreferences = "individualCookiePreferences"

	// FlagInfluxdbBackendMigration
	// Query InfluxDB InfluxQL without the proxy
	FlagInfluxdbBackendMigration = "influxdbBackendMigration"

	// FlagInfluxqlStreamingParser
	// Enable streaming JSON parser for InfluxDB datasource InfluxQL query language
	FlagInfluxqlStreamingParser = "influxqlStreamingParser"

	// FlagInfluxdbRunQueriesInParallel
	// Enables running InfluxDB Influxql queries in parallel
	FlagInfluxdbRunQueriesInParallel = "influxdbRunQueriesInParallel"

	// FlagPrometheusRunQueriesInParallel
	// Enables running Prometheus queries in parallel
	FlagPrometheusRunQueriesInParallel = "prometheusRunQueriesInParallel"

	// FlagLokiLogsDataplane
	// Changes logs responses from Loki to be compliant with the dataplane specification.
	FlagLokiLogsDataplane = "lokiLogsDataplane"

	// FlagDataplaneFrontendFallback
	// Support dataplane contract field name change for transformations and field name matchers where the name is different
	FlagDataplaneFrontendFallback = "dataplaneFrontendFallback"

	// FlagDisableSSEDataplane
	// Disables dataplane specific processing in server side expressions.
	FlagDisableSSEDataplane = "disableSSEDataplane"

	// FlagAlertStateHistoryLokiSecondary
	// Enable Grafana to write alert state history to an external Loki instance in addition to Grafana annotations.
	FlagAlertStateHistoryLokiSecondary = "alertStateHistoryLokiSecondary"

	// FlagAlertStateHistoryLokiPrimary
	// Enable a remote Loki instance as the primary source for state history reads.
	FlagAlertStateHistoryLokiPrimary = "alertStateHistoryLokiPrimary"

	// FlagAlertStateHistoryLokiOnly
	// Disable Grafana alerts from emitting annotations when a remote Loki instance is available.
	FlagAlertStateHistoryLokiOnly = "alertStateHistoryLokiOnly"

	// FlagUnifiedRequestLog
	// Writes error logs to the request logger
	FlagUnifiedRequestLog = "unifiedRequestLog"

	// FlagRenderAuthJWT
	// Uses JWT-based auth for rendering instead of relying on remote cache
	FlagRenderAuthJWT = "renderAuthJWT"

	// FlagRefactorVariablesTimeRange
	// Refactor time range variables flow to reduce number of API calls made when query variables are chained
	FlagRefactorVariablesTimeRange = "refactorVariablesTimeRange"

	// FlagFaroDatasourceSelector
	// Enable the data source selector within the Frontend Apps section of the Frontend Observability
	FlagFaroDatasourceSelector = "faroDatasourceSelector"

	// FlagEnableDatagridEditing
	// Enables the edit functionality in the datagrid panel
	FlagEnableDatagridEditing = "enableDatagridEditing"

	// FlagExtraThemes
	// Enables extra themes
	FlagExtraThemes = "extraThemes"

	// FlagLokiPredefinedOperations
	// Adds predefined query operations to Loki query editor
	FlagLokiPredefinedOperations = "lokiPredefinedOperations"

	// FlagPluginsFrontendSandbox
	// Enables the plugins frontend sandbox
	FlagPluginsFrontendSandbox = "pluginsFrontendSandbox"

	// FlagFrontendSandboxMonitorOnly
	// Enables monitor only in the plugin frontend sandbox (if enabled)
	FlagFrontendSandboxMonitorOnly = "frontendSandboxMonitorOnly"

	// FlagPluginsDetailsRightPanel
	// Enables right panel for the plugins details page
	FlagPluginsDetailsRightPanel = "pluginsDetailsRightPanel"

	// FlagSqlDatasourceDatabaseSelection
	// Enables previous SQL data source dataset dropdown behavior
	FlagSqlDatasourceDatabaseSelection = "sqlDatasourceDatabaseSelection"

	// FlagRecordedQueriesMulti
	// Enables writing multiple items from a single query within Recorded Queries
	FlagRecordedQueriesMulti = "recordedQueriesMulti"

	// FlagLogsExploreTableVisualisation
	// A table visualisation for logs in Explore
	FlagLogsExploreTableVisualisation = "logsExploreTableVisualisation"

	// FlagAwsDatasourcesTempCredentials
	// Support temporary security credentials in AWS plugins for Grafana Cloud customers
	FlagAwsDatasourcesTempCredentials = "awsDatasourcesTempCredentials"

	// FlagTransformationsRedesign
	// Enables the transformations redesign
	FlagTransformationsRedesign = "transformationsRedesign"

	// FlagMlExpressions
	// Enable support for Machine Learning in server-side expressions
	FlagMlExpressions = "mlExpressions"

	// FlagTraceQLStreaming
	// Enables response streaming of TraceQL queries of the Tempo data source
	FlagTraceQLStreaming = "traceQLStreaming"

	// FlagMetricsSummary
	// Enables metrics summary queries in the Tempo data source
	FlagMetricsSummary = "metricsSummary"

	// FlagDatasourceAPIServers
	// Expose some datasources as apiservers.
	FlagDatasourceAPIServers = "datasourceAPIServers"

	// FlagGrafanaAPIServerWithExperimentalAPIs
	// Register experimental APIs with the k8s API server, including all datasources
	FlagGrafanaAPIServerWithExperimentalAPIs = "grafanaAPIServerWithExperimentalAPIs"

	// FlagProvisioning
	// Next generation provisioning... and git
	FlagProvisioning = "provisioning"

	// FlagGrafanaAPIServerEnsureKubectlAccess
	// Start an additional https handler and write kubectl options
	FlagGrafanaAPIServerEnsureKubectlAccess = "grafanaAPIServerEnsureKubectlAccess"

	// FlagFeatureToggleAdminPage
	// Enable admin page for managing feature toggles from the Grafana front-end. Grafana Cloud only.
	FlagFeatureToggleAdminPage = "featureToggleAdminPage"

	// FlagAwsAsyncQueryCaching
	// Enable caching for async queries for Redshift and Athena. Requires that the datasource has caching and async query support enabled
	FlagAwsAsyncQueryCaching = "awsAsyncQueryCaching"

	// FlagPermissionsFilterRemoveSubquery
	// Alternative permission filter implementation that does not use subqueries for fetching the dashboard folder
	FlagPermissionsFilterRemoveSubquery = "permissionsFilterRemoveSubquery"

	// FlagConfigurableSchedulerTick
	// Enable changing the scheduler base interval via configuration option unified_alerting.scheduler_tick_interval
	FlagConfigurableSchedulerTick = "configurableSchedulerTick"

	// FlagAlertingNoDataErrorExecution
	// Changes how Alerting state manager handles execution of NoData/Error
	FlagAlertingNoDataErrorExecution = "alertingNoDataErrorExecution"

	// FlagAngularDeprecationUI
	// Display Angular warnings in dashboards and panels
	FlagAngularDeprecationUI = "angularDeprecationUI"

	// FlagDashgpt
	// Enable AI powered features in dashboards
	FlagDashgpt = "dashgpt"

	// FlagAiGeneratedDashboardChanges
	// Enable AI powered features for dashboards to auto-summary changes when saving
	FlagAiGeneratedDashboardChanges = "aiGeneratedDashboardChanges"

	// FlagReportingRetries
	// Enables rendering retries for the reporting feature
	FlagReportingRetries = "reportingRetries"

	// FlagSseGroupByDatasource
	// Send query to the same datasource in a single request when using server side expressions. The `cloudWatchBatchQueries` feature toggle should be enabled if this used with CloudWatch.
	FlagSseGroupByDatasource = "sseGroupByDatasource"

	// FlagLibraryPanelRBAC
	// Enables RBAC support for library panels
	FlagLibraryPanelRBAC = "libraryPanelRBAC"

	// FlagLokiRunQueriesInParallel
	// Enables running Loki queries in parallel
	FlagLokiRunQueriesInParallel = "lokiRunQueriesInParallel"

	// FlagWargamesTesting
	// Placeholder feature flag for internal testing
	FlagWargamesTesting = "wargamesTesting"

	// FlagAlertingInsights
	// Show the new alerting insights landing page
	FlagAlertingInsights = "alertingInsights"

	// FlagExternalCorePlugins
	// Allow core plugins to be loaded as external
	FlagExternalCorePlugins = "externalCorePlugins"

	// FlagPluginsAPIMetrics
	// Sends metrics of public grafana packages usage by plugins
	FlagPluginsAPIMetrics = "pluginsAPIMetrics"

	// FlagExternalServiceAccounts
	// Automatic service account and token setup for plugins
	FlagExternalServiceAccounts = "externalServiceAccounts"

	// FlagPanelMonitoring
	// Enables panel monitoring through logs and measurements
	FlagPanelMonitoring = "panelMonitoring"

	// FlagEnableNativeHTTPHistogram
	// Enables native HTTP Histograms
	FlagEnableNativeHTTPHistogram = "enableNativeHTTPHistogram"

	// FlagDisableClassicHTTPHistogram
	// Disables classic HTTP Histogram (use with enableNativeHTTPHistogram)
	FlagDisableClassicHTTPHistogram = "disableClassicHTTPHistogram"

	// FlagFormatString
	// Enable format string transformer
	FlagFormatString = "formatString"

	// FlagTransformationsVariableSupport
	// Allows using variables in transformations
	FlagTransformationsVariableSupport = "transformationsVariableSupport"

	// FlagKubernetesPlaylists
	// Use the kubernetes API in the frontend for playlists, and route /api/playlist requests to k8s
	FlagKubernetesPlaylists = "kubernetesPlaylists"

	// FlagKubernetesSnapshots
	// Routes snapshot requests from /api to the /apis endpoint
	FlagKubernetesSnapshots = "kubernetesSnapshots"

	// FlagKubernetesDashboards
	// Use the kubernetes API in the frontend for dashboards
	FlagKubernetesDashboards = "kubernetesDashboards"

	// FlagKubernetesCliDashboards
	// Use the k8s client to retrieve dashboards internally
	FlagKubernetesCliDashboards = "kubernetesCliDashboards"

	// FlagKubernetesRestore
	// Allow restoring objects in k8s
	FlagKubernetesRestore = "kubernetesRestore"

	// FlagKubernetesFolders
	// Use the kubernetes API in the frontend for folders, and route /api/folders requests to k8s
	FlagKubernetesFolders = "kubernetesFolders"

	// FlagKubernetesFoldersServiceV2
	// Use the Folders Service V2, and route Folder Service requests to k8s
	FlagKubernetesFoldersServiceV2 = "kubernetesFoldersServiceV2"

	// FlagGrafanaAPIServerTestingWithExperimentalAPIs
	// Facilitate integration testing of experimental APIs
	FlagGrafanaAPIServerTestingWithExperimentalAPIs = "grafanaAPIServerTestingWithExperimentalAPIs"

	// FlagDatasourceQueryTypes
	// Show query type endpoints in datasource API servers (currently hardcoded for testdata, expressions, and prometheus)
	FlagDatasourceQueryTypes = "datasourceQueryTypes"

	// FlagQueryService
	// Register /apis/query.grafana.app/ -- will eventually replace /api/ds/query
	FlagQueryService = "queryService"

	// FlagQueryServiceRewrite
	// Rewrite requests targeting /ds/query to the query service
	FlagQueryServiceRewrite = "queryServiceRewrite"

	// FlagQueryServiceFromUI
	// Routes requests to the new query service
	FlagQueryServiceFromUI = "queryServiceFromUI"

	// FlagCloudWatchBatchQueries
	// Runs CloudWatch metrics queries as separate batches
	FlagCloudWatchBatchQueries = "cloudWatchBatchQueries"

	// FlagRecoveryThreshold
	// Enables feature recovery threshold (aka hysteresis) for threshold server-side expression
	FlagRecoveryThreshold = "recoveryThreshold"

	// FlagLokiStructuredMetadata
	// Enables the loki data source to request structured metadata from the Loki server
	FlagLokiStructuredMetadata = "lokiStructuredMetadata"

	// FlagTeamHttpHeaders
	// Enables LBAC for datasources to apply LogQL filtering of logs to the client requests for users in teams
	FlagTeamHttpHeaders = "teamHttpHeaders"

	// FlagCachingOptimizeSerializationMemoryUsage
	// If enabled, the caching backend gradually serializes query responses for the cache, comparing against the configured `[caching]max_value_mb` value as it goes. This can can help prevent Grafana from running out of memory while attempting to cache very large query responses.
	FlagCachingOptimizeSerializationMemoryUsage = "cachingOptimizeSerializationMemoryUsage"

	// FlagPanelTitleSearchInV1
	// Enable searching for dashboards using panel title in search v1
	FlagPanelTitleSearchInV1 = "panelTitleSearchInV1"

	// FlagManagedPluginsInstall
	// Install managed plugins directly from plugins catalog
	FlagManagedPluginsInstall = "managedPluginsInstall"

	// FlagPrometheusPromQAIL
	// Prometheus and AI/ML to assist users in creating a query
	FlagPrometheusPromQAIL = "prometheusPromQAIL"

	// FlagPrometheusCodeModeMetricNamesSearch
	// Enables search for metric names in Code Mode, to improve performance when working with an enormous number of metric names
	FlagPrometheusCodeModeMetricNamesSearch = "prometheusCodeModeMetricNamesSearch"

	// FlagAddFieldFromCalculationStatFunctions
	// Add cumulative and window functions to the add field from calculation transformation
	FlagAddFieldFromCalculationStatFunctions = "addFieldFromCalculationStatFunctions"

	// FlagAlertmanagerRemoteSecondary
	// Enable Grafana to sync configuration and state with a remote Alertmanager.
	FlagAlertmanagerRemoteSecondary = "alertmanagerRemoteSecondary"

	// FlagAlertmanagerRemotePrimary
	// Enable Grafana to have a remote Alertmanager instance as the primary Alertmanager.
	FlagAlertmanagerRemotePrimary = "alertmanagerRemotePrimary"

	// FlagAlertmanagerRemoteOnly
	// Disable the internal Alertmanager and only use the external one defined.
	FlagAlertmanagerRemoteOnly = "alertmanagerRemoteOnly"

	// FlagAnnotationPermissionUpdate
	// Change the way annotation permissions work by scoping them to folders and dashboards.
	FlagAnnotationPermissionUpdate = "annotationPermissionUpdate"

	// FlagExtractFieldsNameDeduplication
	// Make sure extracted field names are unique in the dataframe
	FlagExtractFieldsNameDeduplication = "extractFieldsNameDeduplication"

	// FlagDashboardSceneForViewers
	// Enables dashboard rendering using Scenes for viewer roles
	FlagDashboardSceneForViewers = "dashboardSceneForViewers"

	// FlagDashboardSceneSolo
	// Enables rendering dashboards using scenes for solo panels
	FlagDashboardSceneSolo = "dashboardSceneSolo"

	// FlagDashboardScene
	// Enables dashboard rendering using scenes for all roles
	FlagDashboardScene = "dashboardScene"

	// FlagDashboardNewLayouts
	// Enables experimental new dashboard layouts
	FlagDashboardNewLayouts = "dashboardNewLayouts"

	// FlagPanelFilterVariable
	// Enables use of the `systemPanelFilterVar` variable to filter panels in a dashboard
	FlagPanelFilterVariable = "panelFilterVariable"

	// FlagPdfTables
	// Enables generating table data as PDF in reporting
	FlagPdfTables = "pdfTables"

	// FlagSsoSettingsApi
	// Enables the SSO settings API and the OAuth configuration UIs in Grafana
	FlagSsoSettingsApi = "ssoSettingsApi"

	// FlagCanvasPanelPanZoom
	// Allow pan and zoom in canvas panel
	FlagCanvasPanelPanZoom = "canvasPanelPanZoom"

	// FlagLogsInfiniteScrolling
	// Enables infinite scrolling for the Logs panel in Explore and Dashboards
	FlagLogsInfiniteScrolling = "logsInfiniteScrolling"

	// FlagExploreMetrics
	// Enables the new Explore Metrics core app
	FlagExploreMetrics = "exploreMetrics"

	// FlagAlertingSimplifiedRouting
	// Enables users to easily configure alert notifications by specifying a contact point directly when editing or creating an alert rule
	FlagAlertingSimplifiedRouting = "alertingSimplifiedRouting"

	// FlagLogRowsPopoverMenu
	// Enable filtering menu displayed when text of a log line is selected
	FlagLogRowsPopoverMenu = "logRowsPopoverMenu"

	// FlagPluginsSkipHostEnvVars
	// Disables passing host environment variable to plugin processes
	FlagPluginsSkipHostEnvVars = "pluginsSkipHostEnvVars"

	// FlagTableSharedCrosshair
	// Enables shared crosshair in table panel
	FlagTableSharedCrosshair = "tableSharedCrosshair"

	// FlagRegressionTransformation
	// Enables regression analysis transformation
	FlagRegressionTransformation = "regressionTransformation"

	// FlagLokiQueryHints
	// Enables query hints for Loki
	FlagLokiQueryHints = "lokiQueryHints"

	// FlagKubernetesFeatureToggles
	// Use the kubernetes API for feature toggle management in the frontend
	FlagKubernetesFeatureToggles = "kubernetesFeatureToggles"

	// FlagCloudRBACRoles
	// Enabled grafana cloud specific RBAC roles
	FlagCloudRBACRoles = "cloudRBACRoles"

	// FlagAlertingQueryOptimization
	// Optimizes eligible queries in order to reduce load on datasources
	FlagAlertingQueryOptimization = "alertingQueryOptimization"

	// FlagNewFolderPicker
	// Enables the nested folder picker without having nested folders enabled
	FlagNewFolderPicker = "newFolderPicker"

	// FlagJitterAlertRulesWithinGroups
	// Distributes alert rule evaluations more evenly over time, including spreading out rules within the same group
	FlagJitterAlertRulesWithinGroups = "jitterAlertRulesWithinGroups"

	// FlagOnPremToCloudMigrations
	// Enable the Grafana Migration Assistant, which helps you easily migrate on-prem resources, such as dashboards, folders, and data source configurations, to your Grafana Cloud stack.
	FlagOnPremToCloudMigrations = "onPremToCloudMigrations"

	// FlagOnPremToCloudMigrationsAuthApiMig
	// Enables the use of auth api instead of gcom for internal token services. Requires `onPremToCloudMigrations` to be enabled in conjunction.
	FlagOnPremToCloudMigrationsAuthApiMig = "onPremToCloudMigrationsAuthApiMig"

	// FlagAlertingSaveStatePeriodic
	// Writes the state periodically to the database, asynchronous to rule evaluation
	FlagAlertingSaveStatePeriodic = "alertingSaveStatePeriodic"

	// FlagScopeApi
	// In-development feature flag for the scope api using the app platform.
	FlagScopeApi = "scopeApi"

	// FlagPromQLScope
	// In-development feature that will allow injection of labels into prometheus queries.
	FlagPromQLScope = "promQLScope"

	// FlagLogQLScope
	// In-development feature that will allow injection of labels into loki queries.
	FlagLogQLScope = "logQLScope"

	// FlagSqlExpressions
	// Enables using SQL and DuckDB functions as Expressions.
	FlagSqlExpressions = "sqlExpressions"

	// FlagNodeGraphDotLayout
	// Changed the layout algorithm for the node graph
	FlagNodeGraphDotLayout = "nodeGraphDotLayout"

	// FlagGroupToNestedTableTransformation
	// Enables the group to nested table transformation
	FlagGroupToNestedTableTransformation = "groupToNestedTableTransformation"

	// FlagNewPDFRendering
	// New implementation for the dashboard-to-PDF rendering
	FlagNewPDFRendering = "newPDFRendering"

	// FlagTlsMemcached
	// Use TLS-enabled memcached in the enterprise caching feature
	FlagTlsMemcached = "tlsMemcached"

	// FlagKubernetesAggregator
	// Enable grafana&#39;s embedded kube-aggregator
	FlagKubernetesAggregator = "kubernetesAggregator"

	// FlagExpressionParser
	// Enable new expression parser
	FlagExpressionParser = "expressionParser"

	// FlagGroupByVariable
	// Enable groupBy variable support in scenes dashboards
	FlagGroupByVariable = "groupByVariable"

	// FlagAuthAPIAccessTokenAuth
	// Enables the use of Auth API access tokens for authentication
	FlagAuthAPIAccessTokenAuth = "authAPIAccessTokenAuth"

	// FlagScopeFilters
	// Enables the use of scope filters in Grafana
	FlagScopeFilters = "scopeFilters"

	// FlagSsoSettingsSAML
	// Use the new SSO Settings API to configure the SAML connector
	FlagSsoSettingsSAML = "ssoSettingsSAML"

	// FlagOauthRequireSubClaim
	// Require that sub claims is present in oauth tokens.
	FlagOauthRequireSubClaim = "oauthRequireSubClaim"

	// FlagNewDashboardWithFiltersAndGroupBy
	// Enables filters and group by variables on all new dashboards. Variables are added only if default data source supports filtering.
	FlagNewDashboardWithFiltersAndGroupBy = "newDashboardWithFiltersAndGroupBy"

	// FlagCloudWatchNewLabelParsing
	// Updates CloudWatch label parsing to be more accurate
	FlagCloudWatchNewLabelParsing = "cloudWatchNewLabelParsing"

	// FlagAccessActionSets
	// Introduces action sets for resource permissions. Also ensures that all folder editors and admins can create subfolders without needing any additional permissions.
	FlagAccessActionSets = "accessActionSets"

	// FlagDisableNumericMetricsSortingInExpressions
	// In server-side expressions, disable the sorting of numeric-kind metrics by their metric name or labels.
	FlagDisableNumericMetricsSortingInExpressions = "disableNumericMetricsSortingInExpressions"

	// FlagGrafanaManagedRecordingRules
	// Enables Grafana-managed recording rules.
	FlagGrafanaManagedRecordingRules = "grafanaManagedRecordingRules"

	// FlagQueryLibrary
	// Enables Query Library feature in Explore
	FlagQueryLibrary = "queryLibrary"

	// FlagLogsExploreTableDefaultVisualization
	// Sets the logs table as default visualisation in logs explore
	FlagLogsExploreTableDefaultVisualization = "logsExploreTableDefaultVisualization"

	// FlagNewDashboardSharingComponent
	// Enables the new sharing drawer design
	FlagNewDashboardSharingComponent = "newDashboardSharingComponent"

	// FlagAlertingListViewV2
	// Enables the new alert list view design
	FlagAlertingListViewV2 = "alertingListViewV2"

	// FlagDashboardRestore
	// Enables deleted dashboard restore feature
	FlagDashboardRestore = "dashboardRestore"

	// FlagDatasourceProxyDisableRBAC
	// Disables applying a plugin route&#39;s ReqAction field to authorization
	FlagDatasourceProxyDisableRBAC = "datasourceProxyDisableRBAC"

	// FlagAlertingDisableSendAlertsExternal
	// Disables the ability to send alerts to an external Alertmanager datasource.
	FlagAlertingDisableSendAlertsExternal = "alertingDisableSendAlertsExternal"

	// FlagPreserveDashboardStateWhenNavigating
	// Enables possibility to preserve dashboard variables and time range when navigating between dashboards
	FlagPreserveDashboardStateWhenNavigating = "preserveDashboardStateWhenNavigating"

	// FlagAlertingCentralAlertHistory
	// Enables the new central alert history.
	FlagAlertingCentralAlertHistory = "alertingCentralAlertHistory"

	// FlagPluginProxyPreserveTrailingSlash
	// Preserve plugin proxy trailing slash.
	FlagPluginProxyPreserveTrailingSlash = "pluginProxyPreserveTrailingSlash"

	// FlagSqlQuerybuilderFunctionParameters
	// Enables SQL query builder function parameters
	FlagSqlQuerybuilderFunctionParameters = "sqlQuerybuilderFunctionParameters"

	// FlagAzureMonitorPrometheusExemplars
	// Allows configuration of Azure Monitor as a data source that can provide Prometheus exemplars
	FlagAzureMonitorPrometheusExemplars = "azureMonitorPrometheusExemplars"

	// FlagPinNavItems
	// Enables pinning of nav items
	FlagPinNavItems = "pinNavItems"

	// FlagAuthZGRPCServer
	// Enables the gRPC server for authorization
	FlagAuthZGRPCServer = "authZGRPCServer"

	// FlagOpenSearchBackendFlowEnabled
	// Enables the backend query flow for Open Search datasource plugin
	FlagOpenSearchBackendFlowEnabled = "openSearchBackendFlowEnabled"

	// FlagSsoSettingsLDAP
	// Use the new SSO Settings API to configure LDAP
	FlagSsoSettingsLDAP = "ssoSettingsLDAP"

	// FlagFailWrongDSUID
	// Throws an error if a datasource has an invalid UIDs
	FlagFailWrongDSUID = "failWrongDSUID"

	// FlagZanzana
	// Use openFGA as authorization engine.
	FlagZanzana = "zanzana"

	// FlagReloadDashboardsOnParamsChange
	// Enables reload of dashboards on scopes, time range and variables changes
	FlagReloadDashboardsOnParamsChange = "reloadDashboardsOnParamsChange"

	// FlagEnableScopesInMetricsExplore
	// Enables the scopes usage in Metrics Explore
	FlagEnableScopesInMetricsExplore = "enableScopesInMetricsExplore"

	// FlagAlertingApiServer
	// Register Alerting APIs with the K8s API server
	FlagAlertingApiServer = "alertingApiServer"

	// FlagCloudWatchRoundUpEndTime
	// Round up end time for metric queries to the next minute to avoid missing data
	FlagCloudWatchRoundUpEndTime = "cloudWatchRoundUpEndTime"

	// FlagPrometheusAzureOverrideAudience
	// Deprecated. Allow override default AAD audience for Azure Prometheus endpoint. Enabled by default. This feature should no longer be used and will be removed in the future.
	FlagPrometheusAzureOverrideAudience = "prometheusAzureOverrideAudience"

	// FlagAlertingFilterV2
	// Enable the new alerting search experience
	FlagAlertingFilterV2 = "alertingFilterV2"

	// FlagDataplaneAggregator
	// Enable grafana dataplane aggregator
	FlagDataplaneAggregator = "dataplaneAggregator"

	// FlagNewFiltersUI
	// Enables new combobox style UI for the Ad hoc filters variable in scenes architecture
	FlagNewFiltersUI = "newFiltersUI"

	// FlagLokiSendDashboardPanelNames
	// Send dashboard and panel names to Loki when querying
	FlagLokiSendDashboardPanelNames = "lokiSendDashboardPanelNames"

	// FlagAlertingPrometheusRulesPrimary
	// Uses Prometheus rules as the primary source of truth for ruler-enabled data sources
	FlagAlertingPrometheusRulesPrimary = "alertingPrometheusRulesPrimary"

	// FlagExploreLogsShardSplitting
	// Used in Explore Logs to split queries into multiple queries based on the number of shards
	FlagExploreLogsShardSplitting = "exploreLogsShardSplitting"

	// FlagExploreLogsAggregatedMetrics
	// Used in Explore Logs to query by aggregated metrics
	FlagExploreLogsAggregatedMetrics = "exploreLogsAggregatedMetrics"

	// FlagExploreLogsLimitedTimeRange
	// Used in Explore Logs to limit the time range
	FlagExploreLogsLimitedTimeRange = "exploreLogsLimitedTimeRange"

	// FlagHomeSetupGuide
	// Used in Home for users who want to return to the onboarding flow or quickly find popular config pages
	FlagHomeSetupGuide = "homeSetupGuide"

	// FlagAppPlatformGrpcClientAuth
	// Enables the gRPC client to authenticate with the App Platform by using ID &amp; access tokens
	FlagAppPlatformGrpcClientAuth = "appPlatformGrpcClientAuth"

	// FlagAppSidecar
	// Enable the app sidecar feature that allows rendering 2 apps at the same time
	FlagAppSidecar = "appSidecar"

	// FlagGroupAttributeSync
	// Enable the groupsync extension for managing Group Attribute Sync feature
	FlagGroupAttributeSync = "groupAttributeSync"

	// FlagAlertingQueryAndExpressionsStepMode
	// Enables step mode for alerting queries and expressions
	FlagAlertingQueryAndExpressionsStepMode = "alertingQueryAndExpressionsStepMode"

	// FlagImprovedExternalSessionHandling
	// Enables improved support for OAuth external sessions. After enabling this feature, users might need to re-authenticate themselves.
	FlagImprovedExternalSessionHandling = "improvedExternalSessionHandling"

	// FlagUseSessionStorageForRedirection
	// Use session storage for handling the redirection after login
	FlagUseSessionStorageForRedirection = "useSessionStorageForRedirection"

	// FlagRolePickerDrawer
	// Enables the new role picker drawer design
	FlagRolePickerDrawer = "rolePickerDrawer"

	// FlagUnifiedStorageSearch
	// Enable unified storage search
	FlagUnifiedStorageSearch = "unifiedStorageSearch"

	// FlagUnifiedStorageSearchSprinkles
	// Enable sprinkles on unified storage search
	FlagUnifiedStorageSearchSprinkles = "unifiedStorageSearchSprinkles"

	// FlagPluginsSriChecks
	// Enables SRI checks for plugin assets
	FlagPluginsSriChecks = "pluginsSriChecks"

	// FlagUnifiedStorageBigObjectsSupport
	// Enables to save big objects in blob storage
	FlagUnifiedStorageBigObjectsSupport = "unifiedStorageBigObjectsSupport"

	// FlagTimeRangeProvider
	// Enables time pickers sync
	FlagTimeRangeProvider = "timeRangeProvider"

	// FlagPrometheusUsesCombobox
	// Use new combobox component for Prometheus query editor
	FlagPrometheusUsesCombobox = "prometheusUsesCombobox"

	// FlagUserStorageAPI
	// Enables the user storage API
	FlagUserStorageAPI = "userStorageAPI"

	// FlagAzureMonitorDisableLogLimit
	// Disables the log limit restriction for Azure Monitor when true. The limit is enabled by default.
	FlagAzureMonitorDisableLogLimit = "azureMonitorDisableLogLimit"

	// FlagPreinstallAutoUpdate
	// Enables automatic updates for pre-installed plugins
	FlagPreinstallAutoUpdate = "preinstallAutoUpdate"

	// FlagPlaylistsReconciler
	// Enables experimental reconciler for playlists
	FlagPlaylistsReconciler = "playlistsReconciler"

	// FlagPasswordlessMagicLinkAuthentication
	// Enable passwordless login via magic link authentication
	FlagPasswordlessMagicLinkAuthentication = "passwordlessMagicLinkAuthentication"

	// FlagExploreMetricsRelatedLogs
	// Display Related Logs in Explore Metrics
	FlagExploreMetricsRelatedLogs = "exploreMetricsRelatedLogs"

	// FlagPrometheusSpecialCharsInLabelValues
	// Adds support for quotes and special characters in label values for Prometheus queries
	FlagPrometheusSpecialCharsInLabelValues = "prometheusSpecialCharsInLabelValues"

	// FlagEnableExtensionsAdminPage
	// Enables the extension admin page regardless of development mode
	FlagEnableExtensionsAdminPage = "enableExtensionsAdminPage"

	// FlagZipkinBackendMigration
	// Enables querying Zipkin data source without the proxy
	FlagZipkinBackendMigration = "zipkinBackendMigration"

	// FlagEnableSCIM
	// Enables SCIM support for user and group management
	FlagEnableSCIM = "enableSCIM"

	// FlagCrashDetection
	// Enables browser crash detection reporting to Faro.
	FlagCrashDetection = "crashDetection"

	// FlagJaegerBackendMigration
	// Enables querying the Jaeger data source without the proxy
	FlagJaegerBackendMigration = "jaegerBackendMigration"

	// FlagReportingUseRawTimeRange
	// Uses the original report or dashboard time range instead of making an absolute transformation
	FlagReportingUseRawTimeRange = "reportingUseRawTimeRange"

	// FlagAlertingUIOptimizeReducer
	// Enables removing the reducer from the alerting UI when creating a new alert rule and using instant query
	FlagAlertingUIOptimizeReducer = "alertingUIOptimizeReducer"

	// FlagAzureMonitorEnableUserAuth
	// Enables user auth for Azure Monitor datasource only
	FlagAzureMonitorEnableUserAuth = "azureMonitorEnableUserAuth"

	// FlagAlertingNotificationsStepMode
	// Enables simplified step mode in the notifications section
	FlagAlertingNotificationsStepMode = "alertingNotificationsStepMode"

	// FlagUseV2DashboardsAPI
	// Use the v2 kubernetes API in the frontend for dashboards
	FlagUseV2DashboardsAPI = "useV2DashboardsAPI"

	// FlagFeedbackButton
	// Enables a button to send feedback from the Grafana UI
	FlagFeedbackButton = "feedbackButton"

	// FlagUnifiedStorageSearchUI
	// Enable unified storage search UI
	FlagUnifiedStorageSearchUI = "unifiedStorageSearchUI"

	// FlagElasticsearchCrossClusterSearch
	// Enables cross cluster search in the Elasticsearch datasource
	FlagElasticsearchCrossClusterSearch = "elasticsearchCrossClusterSearch"

	// FlagUnifiedHistory
	// Displays the navigation history so the user can navigate back to previous pages
	FlagUnifiedHistory = "unifiedHistory"

	// FlagLokiLabelNamesQueryApi
	// Defaults to using the Loki `/labels` API instead of `/series`
	FlagLokiLabelNamesQueryApi = "lokiLabelNamesQueryApi"

	// FlagInvestigationsBackend
	// Enable the investigations backend API
	FlagInvestigationsBackend = "investigationsBackend"

	// FlagK8SFolderCounts
	// Enable folder&#39;s api server counts
	FlagK8SFolderCounts = "k8SFolderCounts"

	// FlagK8SFolderMove
	// Enable folder&#39;s api server move
	FlagK8SFolderMove = "k8SFolderMove"

	// FlagImprovedExternalSessionHandlingSAML
	// Enables improved support for SAML external sessions. Ensure the NameID format is correctly configured in Grafana for SAML Single Logout to function properly.
	FlagImprovedExternalSessionHandlingSAML = "improvedExternalSessionHandlingSAML"

	// FlagTeamHttpHeadersMimir
	// Enables LBAC for datasources for Mimir to apply LBAC filtering of metrics to the client requests for users in teams
	FlagTeamHttpHeadersMimir = "teamHttpHeadersMimir"

	// FlagABTestFeatureToggleA
	// Test feature toggle to see how cohorts could be set up AB testing
	FlagABTestFeatureToggleA = "ABTestFeatureToggleA"

	// FlagABTestFeatureToggleB
	// Test feature toggle to see how cohorts could be set up AB testing
	FlagABTestFeatureToggleB = "ABTestFeatureToggleB"

<<<<<<< HEAD
	// FlagElasticsearchImprovedParsing
	// Enables less memory intensive Elasticsearch result parsing
	FlagElasticsearchImprovedParsing = "elasticsearchImprovedParsing"
=======
	// FlagQueryLibraryDashboards
	// Enables Query Library feature in Dashboards
	FlagQueryLibraryDashboards = "queryLibraryDashboards"
>>>>>>> e38bab43
)<|MERGE_RESOLUTION|>--- conflicted
+++ resolved
@@ -943,13 +943,11 @@
 	// Test feature toggle to see how cohorts could be set up AB testing
 	FlagABTestFeatureToggleB = "ABTestFeatureToggleB"
 
-<<<<<<< HEAD
+	// FlagQueryLibraryDashboards
+	// Enables Query Library feature in Dashboards
+	FlagQueryLibraryDashboards = "queryLibraryDashboards"
+
 	// FlagElasticsearchImprovedParsing
 	// Enables less memory intensive Elasticsearch result parsing
 	FlagElasticsearchImprovedParsing = "elasticsearchImprovedParsing"
-=======
-	// FlagQueryLibraryDashboards
-	// Enables Query Library feature in Dashboards
-	FlagQueryLibraryDashboards = "queryLibraryDashboards"
->>>>>>> e38bab43
 )