// NOTE: This file was auto generated.  DO NOT EDIT DIRECTLY!
// To change feature flags, edit:
//  pkg/services/featuremgmt/registry.go
// Then run tests in:
//  pkg/services/featuremgmt/toggles_gen_test.go

package featuremgmt

const (
	// FlagTrimDefaults
	// Use cue schema to remove values that will be applied automatically
	FlagTrimDefaults = "trimDefaults"

	// FlagDisableEnvelopeEncryption
	// Disable envelope encryption (emergency only)
	FlagDisableEnvelopeEncryption = "disableEnvelopeEncryption"

	// FlagLiveServiceWebWorker
	// This will use a webworker thread to processes events rather than the main thread
	FlagLiveServiceWebWorker = "live-service-web-worker"

	// FlagQueryOverLive
	// Use Grafana Live WebSocket to execute backend queries
	FlagQueryOverLive = "queryOverLive"

	// FlagPanelTitleSearch
	// Search for dashboards using panel title
	FlagPanelTitleSearch = "panelTitleSearch"

	// FlagPrometheusAzureOverrideAudience
	// Experimental. Allow override default AAD audience for Azure Prometheus endpoint
	FlagPrometheusAzureOverrideAudience = "prometheusAzureOverrideAudience"

	// FlagPublicDashboards
	// Enables public access to dashboards
	FlagPublicDashboards = "publicDashboards"

	// FlagPublicDashboardsEmailSharing
	// Enables public dashboard sharing to be restricted to only allowed emails
	FlagPublicDashboardsEmailSharing = "publicDashboardsEmailSharing"

	// FlagLokiExperimentalStreaming
	// Support new streaming approach for loki (prototype, needs special loki build)
	FlagLokiExperimentalStreaming = "lokiExperimentalStreaming"

	// FlagFeatureHighlights
	// Highlight Grafana Enterprise features
	FlagFeatureHighlights = "featureHighlights"

	// FlagMigrationLocking
	// Lock database during migrations
	FlagMigrationLocking = "migrationLocking"

	// FlagStorage
	// Configurable storage for dashboards, datasources, and resources
	FlagStorage = "storage"

	// FlagExploreMixedDatasource
	// Enable mixed datasource in Explore
	FlagExploreMixedDatasource = "exploreMixedDatasource"

	// FlagNewTraceViewHeader
	// Shows the new trace view header
	FlagNewTraceViewHeader = "newTraceViewHeader"

	// FlagCorrelations
	// Correlations page
	FlagCorrelations = "correlations"

	// FlagDatasourceQueryMultiStatus
	// Introduce HTTP 207 Multi Status for api/ds/query
	FlagDatasourceQueryMultiStatus = "datasourceQueryMultiStatus"

	// FlagTraceToMetrics
	// Enable trace to metrics links
	FlagTraceToMetrics = "traceToMetrics"

	// FlagNewDBLibrary
	// Use jmoiron/sqlx rather than xorm for a few backend services
	FlagNewDBLibrary = "newDBLibrary"

	// FlagValidateDashboardsOnSave
	// Validate dashboard JSON POSTed to api/dashboards/db
	FlagValidateDashboardsOnSave = "validateDashboardsOnSave"

	// FlagAutoMigrateOldPanels
	// Migrate old angular panels to supported versions (graph, table-old, worldmap, etc)
	FlagAutoMigrateOldPanels = "autoMigrateOldPanels"

	// FlagDisableAngular
	// Dynamic flag to disable angular at runtime. The preferred method is to set `angular_support_enabled` to `false` in the [security] settings, which allows you to change the state at runtime.
	FlagDisableAngular = "disableAngular"

	// FlagPrometheusWideSeries
	// Enable wide series responses in the Prometheus datasource
	FlagPrometheusWideSeries = "prometheusWideSeries"

	// FlagCanvasPanelNesting
	// Allow elements nesting
	FlagCanvasPanelNesting = "canvasPanelNesting"

	// FlagScenes
	// Experimental framework to build interactive dashboards
	FlagScenes = "scenes"

	// FlagDisableSecretsCompatibility
	// Disable duplicated secret storage in legacy tables
	FlagDisableSecretsCompatibility = "disableSecretsCompatibility"

	// FlagLogRequestsInstrumentedAsUnknown
	// Logs the path for requests that are instrumented as unknown
	FlagLogRequestsInstrumentedAsUnknown = "logRequestsInstrumentedAsUnknown"

	// FlagDataConnectionsConsole
	// Enables a new top-level page called Connections. This page is an experiment that provides a better experience when you install and configure data sources and other plugins.
	FlagDataConnectionsConsole = "dataConnectionsConsole"

	// FlagTopnav
	// Enables new top navigation and page layouts
	FlagTopnav = "topnav"

	// FlagGrpcServer
	// Run the GRPC server
	FlagGrpcServer = "grpcServer"

	// FlagEntityStore
	// SQL-based entity store (requires storage flag also)
	FlagEntityStore = "entityStore"

	// FlagCloudWatchCrossAccountQuerying
	// Enables cross-account querying in CloudWatch datasources
	FlagCloudWatchCrossAccountQuerying = "cloudWatchCrossAccountQuerying"

	// FlagRedshiftAsyncQueryDataSupport
	// Enable async query data support for Redshift
	FlagRedshiftAsyncQueryDataSupport = "redshiftAsyncQueryDataSupport"

	// FlagAthenaAsyncQueryDataSupport
	// Enable async query data support for Athena
	FlagAthenaAsyncQueryDataSupport = "athenaAsyncQueryDataSupport"

	// FlagNewPanelChromeUI
	// Show updated look and feel of grafana-ui PanelChrome: panel header, icons, and menu
	FlagNewPanelChromeUI = "newPanelChromeUI"

	// FlagShowDashboardValidationWarnings
	// Show warnings when dashboards do not validate against the schema
	FlagShowDashboardValidationWarnings = "showDashboardValidationWarnings"

	// FlagMysqlAnsiQuotes
	// Use double quotes to escape keyword in a MySQL query
	FlagMysqlAnsiQuotes = "mysqlAnsiQuotes"

	// FlagAccessControlOnCall
	// Access control primitives for OnCall
	FlagAccessControlOnCall = "accessControlOnCall"

	// FlagNestedFolders
	// Enable folder nesting
	FlagNestedFolders = "nestedFolders"

	// FlagAccessTokenExpirationCheck
	// Enable OAuth access_token expiration check and token refresh using the refresh_token
	FlagAccessTokenExpirationCheck = "accessTokenExpirationCheck"

	// FlagShowTraceId
	// Show trace ids for requests
	FlagShowTraceId = "showTraceId"

	// FlagEmptyDashboardPage
	// Enable the redesigned user interface of a dashboard page that includes no panels
	FlagEmptyDashboardPage = "emptyDashboardPage"

	// FlagDisablePrometheusExemplarSampling
	// Disable Prometheus exemplar sampling
	FlagDisablePrometheusExemplarSampling = "disablePrometheusExemplarSampling"

	// FlagAlertingBacktesting
	// Rule backtesting API for alerting
	FlagAlertingBacktesting = "alertingBacktesting"

	// FlagEditPanelCSVDragAndDrop
	// Enables drag and drop for CSV and Excel files
	FlagEditPanelCSVDragAndDrop = "editPanelCSVDragAndDrop"

	// FlagAlertingNoNormalState
	// Stop maintaining state of alerts that are not firing
	FlagAlertingNoNormalState = "alertingNoNormalState"

	// FlagLogsSampleInExplore
	// Enables access to the logs sample feature in Explore
	FlagLogsSampleInExplore = "logsSampleInExplore"

	// FlagLogsContextDatasourceUi
	// Allow datasource to provide custom UI for context view
	FlagLogsContextDatasourceUi = "logsContextDatasourceUi"

	// FlagLokiQuerySplitting
	// Split large interval queries into subqueries with smaller time intervals
	FlagLokiQuerySplitting = "lokiQuerySplitting"

	// FlagLokiQuerySplittingConfig
	// Give users the option to configure split durations for Loki queries
	FlagLokiQuerySplittingConfig = "lokiQuerySplittingConfig"

	// FlagIndividualCookiePreferences
	// Support overriding cookie preferences per user
	FlagIndividualCookiePreferences = "individualCookiePreferences"

	// FlagOnlyExternalOrgRoleSync
	// Prohibits a user from changing organization roles synced with external auth providers
	FlagOnlyExternalOrgRoleSync = "onlyExternalOrgRoleSync"

	// FlagTraceqlSearch
	// Enables the &#39;TraceQL Search&#39; tab for the Tempo datasource which provides a UI to generate TraceQL queries
	FlagTraceqlSearch = "traceqlSearch"

	// FlagPrometheusMetricEncyclopedia
	// Adds the metrics explorer component to the Prometheus query builder as an option in metric select
	FlagPrometheusMetricEncyclopedia = "prometheusMetricEncyclopedia"

	// FlagTimeSeriesTable
	// Enable time series table transformer &amp; sparkline cell type
	FlagTimeSeriesTable = "timeSeriesTable"

	// FlagPrometheusResourceBrowserCache
	// Displays browser caching options in Prometheus data source configuration
	FlagPrometheusResourceBrowserCache = "prometheusResourceBrowserCache"

	// FlagInfluxdbBackendMigration
	// Query InfluxDB InfluxQL without the proxy
	FlagInfluxdbBackendMigration = "influxdbBackendMigration"

	// FlagClientTokenRotation
	// Replaces the current in-request token rotation so that the client initiates the rotation
	FlagClientTokenRotation = "clientTokenRotation"

	// FlagPrometheusDataplane
	// Changes responses to from Prometheus to be compliant with the dataplane specification. In particular it sets the numeric Field.Name from &#39;Value&#39; to the value of the `__name__` label when present.
	FlagPrometheusDataplane = "prometheusDataplane"

	// FlagLokiMetricDataplane
	// Changes metric responses from Loki to be compliant with the dataplane specification.
	FlagLokiMetricDataplane = "lokiMetricDataplane"

	// FlagDataplaneFrontendFallback
	// Support dataplane contract field name change for transformations and field name matchers where the name is different
	FlagDataplaneFrontendFallback = "dataplaneFrontendFallback"

	// FlagDisableSSEDataplane
	// Disables dataplane specific processing in server side expressions.
	FlagDisableSSEDataplane = "disableSSEDataplane"

	// FlagAlertStateHistoryLokiSecondary
	// Enable Grafana to write alert state history to an external Loki instance in addition to Grafana annotations.
	FlagAlertStateHistoryLokiSecondary = "alertStateHistoryLokiSecondary"

	// FlagAlertingNotificationsPoliciesMatchingInstances
	// Enables the preview of matching instances for notification policies
	FlagAlertingNotificationsPoliciesMatchingInstances = "alertingNotificationsPoliciesMatchingInstances"

	// FlagAlertStateHistoryLokiPrimary
	// Enable a remote Loki instance as the primary source for state history reads.
	FlagAlertStateHistoryLokiPrimary = "alertStateHistoryLokiPrimary"

	// FlagAlertStateHistoryLokiOnly
	// Disable Grafana alerts from emitting annotations when a remote Loki instance is available.
	FlagAlertStateHistoryLokiOnly = "alertStateHistoryLokiOnly"

	// FlagUnifiedRequestLog
	// Writes error logs to the request logger
	FlagUnifiedRequestLog = "unifiedRequestLog"

	// FlagRenderAuthJWT
	// Uses JWT-based auth for rendering instead of relying on remote cache
	FlagRenderAuthJWT = "renderAuthJWT"

	// FlagPyroscopeFlameGraph
	// Changes flame graph to pyroscope one
	FlagPyroscopeFlameGraph = "pyroscopeFlameGraph"

	// FlagExternalServiceAuth
	// Starts an OAuth2 authentication provider for external services
	FlagExternalServiceAuth = "externalServiceAuth"

	// FlagRefactorVariablesTimeRange
	// Refactor time range variables flow to reduce number of API calls made when query variables are chained
	FlagRefactorVariablesTimeRange = "refactorVariablesTimeRange"

	// FlagUseCachingService
	// When turned on, the new query and resource caching implementation using a wire service inject will be used in place of the previous middleware implementation
	FlagUseCachingService = "useCachingService"

	// FlagEnableElasticsearchBackendQuerying
	// Enable the processing of queries and responses in the Elasticsearch data source through backend
	FlagEnableElasticsearchBackendQuerying = "enableElasticsearchBackendQuerying"

	// FlagAdvancedDataSourcePicker
	// Enable a new data source picker with contextual information, recently used order and advanced mode
	FlagAdvancedDataSourcePicker = "advancedDataSourcePicker"

	// FlagFaroDatasourceSelector
	// Enable the data source selector within the Frontend Apps section of the Frontend Observability
	FlagFaroDatasourceSelector = "faroDatasourceSelector"

	// FlagEnableDatagridEditing
	// Enables the edit functionality in the datagrid panel
	FlagEnableDatagridEditing = "enableDatagridEditing"

	// FlagDataSourcePageHeader
	// Apply new pageHeader UI in data source edit page
	FlagDataSourcePageHeader = "dataSourcePageHeader"

	// FlagExtraThemes
	// Enables extra themes
	FlagExtraThemes = "extraThemes"

	// FlagLokiPredefinedOperations
	// Adds predefined query operations to Loki query editor
	FlagLokiPredefinedOperations = "lokiPredefinedOperations"

	// FlagPluginsFrontendSandbox
	// Enables the plugins frontend sandbox
	FlagPluginsFrontendSandbox = "pluginsFrontendSandbox"

	// FlagSqlDatasourceDatabaseSelection
	// Enables previous SQL data source dataset dropdown behavior
	FlagSqlDatasourceDatabaseSelection = "sqlDatasourceDatabaseSelection"

	// FlagCloudWatchLogsMonacoEditor
	// Enables the Monaco editor for CloudWatch Logs queries
	FlagCloudWatchLogsMonacoEditor = "cloudWatchLogsMonacoEditor"

	// FlagExploreScrollableLogsContainer
	// Improves the scrolling behavior of logs in Explore
	FlagExploreScrollableLogsContainer = "exploreScrollableLogsContainer"

	// FlagRecordedQueriesMulti
	// Enables writing multiple items from a single query within Recorded Queries
	FlagRecordedQueriesMulti = "recordedQueriesMulti"

	// FlagPluginsDynamicAngularDetectionPatterns
	// Enables fetching Angular detection patterns for plugins from GCOM and fallback to hardcoded ones
	FlagPluginsDynamicAngularDetectionPatterns = "pluginsDynamicAngularDetectionPatterns"

	// FlagAlertingLokiRangeToInstant
	// Rewrites eligible loki range queries to instant queries
	FlagAlertingLokiRangeToInstant = "alertingLokiRangeToInstant"

	// FlagFlameGraphV2
	// New version of flame graph with new features
	FlagFlameGraphV2 = "flameGraphV2"

<<<<<<< HEAD
	// FlagVizAndWidgetSplit
	// Split panels between vizualizations and widgets
	FlagVizAndWidgetSplit = "vizAndWidgetSplit"
=======
	// FlagElasticToggleableFilters
	// Enable support to toggle filters off from the query through the Logs Details component
	FlagElasticToggleableFilters = "elasticToggleableFilters"
>>>>>>> c1ce24c9
)<|MERGE_RESOLUTION|>--- conflicted
+++ resolved
@@ -351,13 +351,11 @@
 	// New version of flame graph with new features
 	FlagFlameGraphV2 = "flameGraphV2"
 
-<<<<<<< HEAD
+	// FlagElasticToggleableFilters
+	// Enable support to toggle filters off from the query through the Logs Details component
+	FlagElasticToggleableFilters = "elasticToggleableFilters"
+
 	// FlagVizAndWidgetSplit
 	// Split panels between vizualizations and widgets
 	FlagVizAndWidgetSplit = "vizAndWidgetSplit"
-=======
-	// FlagElasticToggleableFilters
-	// Enable support to toggle filters off from the query through the Logs Details component
-	FlagElasticToggleableFilters = "elasticToggleableFilters"
->>>>>>> c1ce24c9
 )