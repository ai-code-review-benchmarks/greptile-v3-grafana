--- conflicted
+++ resolved
@@ -855,6 +855,10 @@
 	// Enables experimental watcher for playlists
 	FlagPlaylistsWatcher = "playlistsWatcher"
 
+	// FlagPasswordlessMagicLinkAuthentication
+	// Enable passwordless login via magic link authentication
+	FlagPasswordlessMagicLinkAuthentication = "passwordlessMagicLinkAuthentication"
+
 	// FlagExploreMetricsRelatedLogs
 	// Display Related Logs in Explore Metrics
 	FlagExploreMetricsRelatedLogs = "exploreMetricsRelatedLogs"
@@ -863,11 +867,6 @@
 	// Enables the extension admin page regardless of development mode
 	FlagEnableExtensionsAdminPage = "enableExtensionsAdminPage"
 
-<<<<<<< HEAD
-	// FlagPasswordlessMagicLinkAuthentication
-	// Enable passwordless login via magic link authentication
-	FlagPasswordlessMagicLinkAuthentication = "passwordlessMagicLinkAuthentication"
-=======
 	// FlagZipkinBackendMigration
 	// Enables querying Zipkin data source without the proxy
 	FlagZipkinBackendMigration = "zipkinBackendMigration"
@@ -875,5 +874,4 @@
 	// FlagEnableSCIM
 	// Enables SCIM support for user and group management
 	FlagEnableSCIM = "enableSCIM"
->>>>>>> d023cb59
 )