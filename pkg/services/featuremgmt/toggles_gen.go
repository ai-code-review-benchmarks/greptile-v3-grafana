--- conflicted
+++ resolved
@@ -647,13 +647,11 @@
 	// Enables filters and group by variables on all new dashboards. Variables are added only if default data source supports filtering.
 	FlagNewDashboardWithFiltersAndGroupBy = "newDashboardWithFiltersAndGroupBy"
 
-<<<<<<< HEAD
+	// FlagCloudWatchNewLabelParsing
+	// Updates CloudWatch label parsing to be more accurate
+	FlagCloudWatchNewLabelParsing = "cloudWatchNewLabelParsing"
+
 	// FlagDashboardRestore
 	// Enables deleted dashboard restore feature
 	FlagDashboardRestore = "dashboardRestore"
-=======
-	// FlagCloudWatchNewLabelParsing
-	// Updates CloudWatch label parsing to be more accurate
-	FlagCloudWatchNewLabelParsing = "cloudWatchNewLabelParsing"
->>>>>>> 10c6ab5a
 )