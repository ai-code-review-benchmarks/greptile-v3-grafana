--- conflicted
+++ resolved
@@ -559,21 +559,19 @@
 	// Separate annotation permissions from dashboard permissions to allow for more granular control.
 	FlagAnnotationPermissionUpdate = "annotationPermissionUpdate"
 
-<<<<<<< HEAD
+	// FlagExtractFieldsNameDeduplication
+	// Make sure extracted field names are unique in the dataframe
+	FlagExtractFieldsNameDeduplication = "extractFieldsNameDeduplication"
+
+	// FlagDashboardSceneForViewers
+	// Enables dashboard rendering using Scenes for viewer roles
+	FlagDashboardSceneForViewers = "dashboardSceneForViewers"
+
+	// FlagPanelFilterVariable
+	// Enables use of the `systemPanelFilterVar` variable to filter panels in a dashboard
+	FlagPanelFilterVariable = "panelFilterVariable"
+
 	// FlagPdfTables
 	// Enables generating table data as PDF in reporting
 	FlagPdfTables = "pdfTables"
-=======
-	// FlagExtractFieldsNameDeduplication
-	// Make sure extracted field names are unique in the dataframe
-	FlagExtractFieldsNameDeduplication = "extractFieldsNameDeduplication"
-
-	// FlagDashboardSceneForViewers
-	// Enables dashboard rendering using Scenes for viewer roles
-	FlagDashboardSceneForViewers = "dashboardSceneForViewers"
-
-	// FlagPanelFilterVariable
-	// Enables use of the `systemPanelFilterVar` variable to filter panels in a dashboard
-	FlagPanelFilterVariable = "panelFilterVariable"
->>>>>>> f88a0f36
 )