// NOTE: This file was auto generated.  DO NOT EDIT DIRECTLY!
// To change feature flags, edit:
//  pkg/services/featuremgmt/registry.go
// Then run tests in:
//  pkg/services/featuremgmt/toggles_gen_test.go

package featuremgmt

const (
	// FlagDisableEnvelopeEncryption
	// Disable envelope encryption (emergency only)
	FlagDisableEnvelopeEncryption = "disableEnvelopeEncryption"

	// FlagPanelTitleSearch
	// Search for dashboards using panel title
	FlagPanelTitleSearch = "panelTitleSearch"

	// FlagPublicDashboardsEmailSharing
	// Enables public dashboard sharing to be restricted to only allowed emails
	FlagPublicDashboardsEmailSharing = "publicDashboardsEmailSharing"

	// FlagPublicDashboardsScene
	// Enables public dashboard rendering using scenes
	FlagPublicDashboardsScene = "publicDashboardsScene"

	// FlagLokiExperimentalStreaming
	// Support new streaming approach for loki (prototype, needs special loki build)
	FlagLokiExperimentalStreaming = "lokiExperimentalStreaming"

	// FlagFeatureHighlights
	// Highlight Grafana Enterprise features
	FlagFeatureHighlights = "featureHighlights"

	// FlagStorage
	// Configurable storage for dashboards, datasources, and resources
	FlagStorage = "storage"

	// FlagCorrelations
	// Correlations page
	FlagCorrelations = "correlations"

	// FlagCanvasPanelNesting
	// Allow elements nesting
	FlagCanvasPanelNesting = "canvasPanelNesting"

	// FlagLogRequestsInstrumentedAsUnknown
	// Logs the path for requests that are instrumented as unknown
	FlagLogRequestsInstrumentedAsUnknown = "logRequestsInstrumentedAsUnknown"

	// FlagGrpcServer
	// Run the GRPC server
	FlagGrpcServer = "grpcServer"

	// FlagCloudWatchCrossAccountQuerying
	// Enables cross-account querying in CloudWatch datasources
	FlagCloudWatchCrossAccountQuerying = "cloudWatchCrossAccountQuerying"

	// FlagShowDashboardValidationWarnings
	// Show warnings when dashboards do not validate against the schema
	FlagShowDashboardValidationWarnings = "showDashboardValidationWarnings"

	// FlagMysqlAnsiQuotes
	// Use double quotes to escape keyword in a MySQL query
	FlagMysqlAnsiQuotes = "mysqlAnsiQuotes"

	// FlagAlertingBacktesting
	// Rule backtesting API for alerting
	FlagAlertingBacktesting = "alertingBacktesting"

	// FlagEditPanelCSVDragAndDrop
	// Enables drag and drop for CSV and Excel files
	FlagEditPanelCSVDragAndDrop = "editPanelCSVDragAndDrop"

	// FlagLogsContextDatasourceUi
	// Allow datasource to provide custom UI for context view
	FlagLogsContextDatasourceUi = "logsContextDatasourceUi"

	// FlagLokiShardSplitting
	// Use stream shards to split queries into smaller subqueries
	FlagLokiShardSplitting = "lokiShardSplitting"

	// FlagLokiQuerySplitting
	// Split large interval queries into subqueries with smaller time intervals
	FlagLokiQuerySplitting = "lokiQuerySplitting"

	// FlagIndividualCookiePreferences
	// Support overriding cookie preferences per user
	FlagIndividualCookiePreferences = "individualCookiePreferences"

	// FlagInfluxdbBackendMigration
	// Query InfluxDB InfluxQL without the proxy
	FlagInfluxdbBackendMigration = "influxdbBackendMigration"

	// FlagInfluxqlStreamingParser
	// Enable streaming JSON parser for InfluxDB datasource InfluxQL query language
	FlagInfluxqlStreamingParser = "influxqlStreamingParser"

	// FlagInfluxdbRunQueriesInParallel
	// Enables running InfluxDB Influxql queries in parallel
	FlagInfluxdbRunQueriesInParallel = "influxdbRunQueriesInParallel"

	// FlagLokiLogsDataplane
	// Changes logs responses from Loki to be compliant with the dataplane specification.
	FlagLokiLogsDataplane = "lokiLogsDataplane"

	// FlagDataplaneFrontendFallback
	// Support dataplane contract field name change for transformations and field name matchers where the name is different
	FlagDataplaneFrontendFallback = "dataplaneFrontendFallback"

	// FlagDisableSSEDataplane
	// Disables dataplane specific processing in server side expressions.
	FlagDisableSSEDataplane = "disableSSEDataplane"

	// FlagUnifiedRequestLog
	// Writes error logs to the request logger
	FlagUnifiedRequestLog = "unifiedRequestLog"

	// FlagRenderAuthJWT
	// Uses JWT-based auth for rendering instead of relying on remote cache
	FlagRenderAuthJWT = "renderAuthJWT"

	// FlagRefactorVariablesTimeRange
	// Refactor time range variables flow to reduce number of API calls made when query variables are chained
	FlagRefactorVariablesTimeRange = "refactorVariablesTimeRange"

	// FlagFaroDatasourceSelector
	// Enable the data source selector within the Frontend Apps section of the Frontend Observability
	FlagFaroDatasourceSelector = "faroDatasourceSelector"

	// FlagEnableDatagridEditing
	// Enables the edit functionality in the datagrid panel
	FlagEnableDatagridEditing = "enableDatagridEditing"

	// FlagExtraThemes
	// Enables extra themes
	FlagExtraThemes = "extraThemes"

	// FlagPluginsFrontendSandbox
	// Enables the plugins frontend sandbox
	FlagPluginsFrontendSandbox = "pluginsFrontendSandbox"

	// FlagRecordedQueriesMulti
	// Enables writing multiple items from a single query within Recorded Queries
	FlagRecordedQueriesMulti = "recordedQueriesMulti"

	// FlagLogsExploreTableVisualisation
	// A table visualisation for logs in Explore
	FlagLogsExploreTableVisualisation = "logsExploreTableVisualisation"

	// FlagAwsDatasourcesTempCredentials
	// Support temporary security credentials in AWS plugins for Grafana Cloud customers
	FlagAwsDatasourcesTempCredentials = "awsDatasourcesTempCredentials"

	// FlagTransformationsRedesign
	// Enables the transformations redesign
	FlagTransformationsRedesign = "transformationsRedesign"

	// FlagMlExpressions
	// Enable support for Machine Learning in server-side expressions
	FlagMlExpressions = "mlExpressions"

	// FlagDatasourceAPIServers
	// Expose some datasources as apiservers.
	FlagDatasourceAPIServers = "datasourceAPIServers"

	// FlagGrafanaAPIServerWithExperimentalAPIs
	// Register experimental APIs with the k8s API server, including all datasources
	FlagGrafanaAPIServerWithExperimentalAPIs = "grafanaAPIServerWithExperimentalAPIs"

	// FlagProvisioning
	// Next generation provisioning... and git
	FlagProvisioning = "provisioning"

	// FlagGrafanaAPIServerEnsureKubectlAccess
	// Start an additional https handler and write kubectl options
	FlagGrafanaAPIServerEnsureKubectlAccess = "grafanaAPIServerEnsureKubectlAccess"

	// FlagFeatureToggleAdminPage
	// Enable admin page for managing feature toggles from the Grafana front-end. Grafana Cloud only.
	FlagFeatureToggleAdminPage = "featureToggleAdminPage"

	// FlagAwsAsyncQueryCaching
	// Enable caching for async queries for Redshift and Athena. Requires that the datasource has caching and async query support enabled
	FlagAwsAsyncQueryCaching = "awsAsyncQueryCaching"

	// FlagPermissionsFilterRemoveSubquery
	// Alternative permission filter implementation that does not use subqueries for fetching the dashboard folder
	FlagPermissionsFilterRemoveSubquery = "permissionsFilterRemoveSubquery"

	// FlagConfigurableSchedulerTick
	// Enable changing the scheduler base interval via configuration option unified_alerting.scheduler_tick_interval
	FlagConfigurableSchedulerTick = "configurableSchedulerTick"

	// FlagDashgpt
	// Enable AI powered features in dashboards
	FlagDashgpt = "dashgpt"

	// FlagAiGeneratedDashboardChanges
	// Enable AI powered features for dashboards to auto-summary changes when saving
	FlagAiGeneratedDashboardChanges = "aiGeneratedDashboardChanges"

	// FlagReportingRetries
	// Enables rendering retries for the reporting feature
	FlagReportingRetries = "reportingRetries"

	// FlagSseGroupByDatasource
	// Send query to the same datasource in a single request when using server side expressions. The `cloudWatchBatchQueries` feature toggle should be enabled if this used with CloudWatch.
	FlagSseGroupByDatasource = "sseGroupByDatasource"

	// FlagLokiRunQueriesInParallel
	// Enables running Loki queries in parallel
	FlagLokiRunQueriesInParallel = "lokiRunQueriesInParallel"

	// FlagExternalServiceAccounts
	// Automatic service account and token setup for plugins
	FlagExternalServiceAccounts = "externalServiceAccounts"

	// FlagPanelMonitoring
	// Enables panel monitoring through logs and measurements
	FlagPanelMonitoring = "panelMonitoring"

	// FlagEnableNativeHTTPHistogram
	// Enables native HTTP Histograms
	FlagEnableNativeHTTPHistogram = "enableNativeHTTPHistogram"

	// FlagDisableClassicHTTPHistogram
	// Disables classic HTTP Histogram (use with enableNativeHTTPHistogram)
	FlagDisableClassicHTTPHistogram = "disableClassicHTTPHistogram"

	// FlagFormatString
	// Enable format string transformer
	FlagFormatString = "formatString"

	// FlagKubernetesSnapshots
	// Routes snapshot requests from /api to the /apis endpoint
	FlagKubernetesSnapshots = "kubernetesSnapshots"

	// FlagKubernetesLibraryPanels
	// Routes library panel requests from /api to the /apis endpoint
	FlagKubernetesLibraryPanels = "kubernetesLibraryPanels"

	// FlagKubernetesDashboards
	// Use the kubernetes API in the frontend for dashboards
	FlagKubernetesDashboards = "kubernetesDashboards"

	// FlagKubernetesShortURLs
	// Routes short url requests from /api to the /apis endpoint
	FlagKubernetesShortURLs = "kubernetesShortURLs"

	// FlagDashboardDisableSchemaValidationV1
	// Disable schema validation for dashboards/v1
	FlagDashboardDisableSchemaValidationV1 = "dashboardDisableSchemaValidationV1"

	// FlagDashboardDisableSchemaValidationV2
	// Disable schema validation for dashboards/v2
	FlagDashboardDisableSchemaValidationV2 = "dashboardDisableSchemaValidationV2"

	// FlagDashboardSchemaValidationLogging
	// Log schema validation errors so they can be analyzed later
	FlagDashboardSchemaValidationLogging = "dashboardSchemaValidationLogging"

	// FlagScanRowInvalidDashboardParseFallbackEnabled
	// Enable fallback parsing behavior when scan row encounters invalid dashboard JSON
	FlagScanRowInvalidDashboardParseFallbackEnabled = "scanRowInvalidDashboardParseFallbackEnabled"

	// FlagDatasourceQueryTypes
	// Show query type endpoints in datasource API servers (currently hardcoded for testdata, expressions, and prometheus)
	FlagDatasourceQueryTypes = "datasourceQueryTypes"

	// FlagQueryService
	// Register /apis/query.grafana.app/ -- will eventually replace /api/ds/query
	FlagQueryService = "queryService"

	// FlagQueryServiceRewrite
	// Rewrite requests targeting /ds/query to the query service
	FlagQueryServiceRewrite = "queryServiceRewrite"

	// FlagQueryServiceFromUI
	// Routes requests to the new query service
	FlagQueryServiceFromUI = "queryServiceFromUI"

	// FlagQueryServiceFromExplore
	// Routes explore requests to the new query service
	FlagQueryServiceFromExplore = "queryServiceFromExplore"

	// FlagCloudWatchBatchQueries
	// Runs CloudWatch metrics queries as separate batches
	FlagCloudWatchBatchQueries = "cloudWatchBatchQueries"

	// FlagCachingOptimizeSerializationMemoryUsage
	// If enabled, the caching backend gradually serializes query responses for the cache, comparing against the configured `[caching]max_value_mb` value as it goes. This can can help prevent Grafana from running out of memory while attempting to cache very large query responses.
	FlagCachingOptimizeSerializationMemoryUsage = "cachingOptimizeSerializationMemoryUsage"

	// FlagAddFieldFromCalculationStatFunctions
	// Add cumulative and window functions to the add field from calculation transformation
	FlagAddFieldFromCalculationStatFunctions = "addFieldFromCalculationStatFunctions"

	// FlagAlertmanagerRemoteSecondary
	// Enable Grafana to sync configuration and state with a remote Alertmanager.
	FlagAlertmanagerRemoteSecondary = "alertmanagerRemoteSecondary"

	// FlagAlertingProvenanceLockWrites
	// Enables a feature to avoid issues with concurrent writes to the alerting provenance table in MySQL
	FlagAlertingProvenanceLockWrites = "alertingProvenanceLockWrites"

	// FlagAlertmanagerRemotePrimary
	// Enable Grafana to have a remote Alertmanager instance as the primary Alertmanager.
	FlagAlertmanagerRemotePrimary = "alertmanagerRemotePrimary"

	// FlagAnnotationPermissionUpdate
	// Change the way annotation permissions work by scoping them to folders and dashboards.
	FlagAnnotationPermissionUpdate = "annotationPermissionUpdate"

	// FlagExtractFieldsNameDeduplication
	// Make sure extracted field names are unique in the dataframe
	FlagExtractFieldsNameDeduplication = "extractFieldsNameDeduplication"

	// FlagDashboardSceneForViewers
	// Enables dashboard rendering using Scenes for viewer roles
	FlagDashboardSceneForViewers = "dashboardSceneForViewers"

	// FlagDashboardSceneSolo
	// Enables rendering dashboards using scenes for solo panels
	FlagDashboardSceneSolo = "dashboardSceneSolo"

	// FlagDashboardScene
	// Enables dashboard rendering using scenes for all roles
	FlagDashboardScene = "dashboardScene"

	// FlagDashboardNewLayouts
	// Enables experimental new dashboard layouts
	FlagDashboardNewLayouts = "dashboardNewLayouts"

	// FlagPanelFilterVariable
	// Enables use of the `systemPanelFilterVar` variable to filter panels in a dashboard
	FlagPanelFilterVariable = "panelFilterVariable"

	// FlagPdfTables
	// Enables generating table data as PDF in reporting
	FlagPdfTables = "pdfTables"

	// FlagCanvasPanelPanZoom
	// Allow pan and zoom in canvas panel
	FlagCanvasPanelPanZoom = "canvasPanelPanZoom"

	// FlagTimeComparison
	// Enables time comparison option in supported panels
	FlagTimeComparison = "timeComparison"

	// FlagLogsInfiniteScrolling
	// Enables infinite scrolling for the Logs panel in Explore and Dashboards
	FlagLogsInfiniteScrolling = "logsInfiniteScrolling"

	// FlagLogRowsPopoverMenu
	// Enable filtering menu displayed when text of a log line is selected
	FlagLogRowsPopoverMenu = "logRowsPopoverMenu"

	// FlagPluginsSkipHostEnvVars
	// Disables passing host environment variable to plugin processes
	FlagPluginsSkipHostEnvVars = "pluginsSkipHostEnvVars"

	// FlagTableSharedCrosshair
	// Enables shared crosshair in table panel
	FlagTableSharedCrosshair = "tableSharedCrosshair"

	// FlagRegressionTransformation
	// Enables regression analysis transformation
	FlagRegressionTransformation = "regressionTransformation"

	// FlagKubernetesFeatureToggles
	// Use the kubernetes API for feature toggle management in the frontend
	FlagKubernetesFeatureToggles = "kubernetesFeatureToggles"

	// FlagCloudRBACRoles
	// Enabled grafana cloud specific RBAC roles
	FlagCloudRBACRoles = "cloudRBACRoles"

	// FlagAlertingQueryOptimization
	// Optimizes eligible queries in order to reduce load on datasources
	FlagAlertingQueryOptimization = "alertingQueryOptimization"

	// FlagJitterAlertRulesWithinGroups
	// Distributes alert rule evaluations more evenly over time, including spreading out rules within the same group. Disables sequential evaluation if enabled.
	FlagJitterAlertRulesWithinGroups = "jitterAlertRulesWithinGroups"

	// FlagOnPremToCloudMigrations
	// Enable the Grafana Migration Assistant, which helps you easily migrate various on-prem resources to your Grafana Cloud stack.
	FlagOnPremToCloudMigrations = "onPremToCloudMigrations"

	// FlagSecretsManagementAppPlatform
	// Enable the secrets management API and services under app platform
	FlagSecretsManagementAppPlatform = "secretsManagementAppPlatform"

	// FlagSecretsManagementAppPlatformUI
	// Enable the secrets management app platform UI
	FlagSecretsManagementAppPlatformUI = "secretsManagementAppPlatformUI"

	// FlagAlertingSaveStatePeriodic
	// Writes the state periodically to the database, asynchronous to rule evaluation
	FlagAlertingSaveStatePeriodic = "alertingSaveStatePeriodic"

	// FlagAlertingSaveStateCompressed
	// Enables the compressed protobuf-based alert state storage
	FlagAlertingSaveStateCompressed = "alertingSaveStateCompressed"

	// FlagScopeApi
	// In-development feature flag for the scope api using the app platform.
	FlagScopeApi = "scopeApi"

	// FlagUseScopeSingleNodeEndpoint
	// Use the single node endpoint for the scope api. This is used to fetch the scope parent node.
	FlagUseScopeSingleNodeEndpoint = "useScopeSingleNodeEndpoint"

	// FlagPromQLScope
	// In-development feature that will allow injection of labels into prometheus queries.
	FlagPromQLScope = "promQLScope"

	// FlagLogQLScope
	// In-development feature that will allow injection of labels into loki queries.
	FlagLogQLScope = "logQLScope"

	// FlagSqlExpressions
	// Enables SQL Expressions, which can execute SQL queries against data source results.
	FlagSqlExpressions = "sqlExpressions"

	// FlagSqlExpressionsColumnAutoComplete
	// Enables column autocomplete for SQL Expressions
	FlagSqlExpressionsColumnAutoComplete = "sqlExpressionsColumnAutoComplete"

	// FlagGroupToNestedTableTransformation
	// Enables the group to nested table transformation
	FlagGroupToNestedTableTransformation = "groupToNestedTableTransformation"

	// FlagNewPDFRendering
	// New implementation for the dashboard-to-PDF rendering
	FlagNewPDFRendering = "newPDFRendering"

	// FlagTlsMemcached
	// Use TLS-enabled memcached in the enterprise caching feature
	FlagTlsMemcached = "tlsMemcached"

	// FlagKubernetesAggregator
	// Enable grafana&#39;s embedded kube-aggregator
	FlagKubernetesAggregator = "kubernetesAggregator"

	// FlagKubernetesAggregatorCapTokenAuth
	// Enable CAP token based authentication in grafana&#39;s embedded kube-aggregator
	FlagKubernetesAggregatorCapTokenAuth = "kubernetesAggregatorCapTokenAuth"

	// FlagGroupByVariable
	// Enable groupBy variable support in scenes dashboards
	FlagGroupByVariable = "groupByVariable"

	// FlagScopeFilters
	// Enables the use of scope filters in Grafana
	FlagScopeFilters = "scopeFilters"

	// FlagOauthRequireSubClaim
	// Require that sub claims is present in oauth tokens.
	FlagOauthRequireSubClaim = "oauthRequireSubClaim"

	// FlagNewDashboardWithFiltersAndGroupBy
	// Enables filters and group by variables on all new dashboards. Variables are added only if default data source supports filtering.
	FlagNewDashboardWithFiltersAndGroupBy = "newDashboardWithFiltersAndGroupBy"

	// FlagCloudWatchNewLabelParsing
	// Updates CloudWatch label parsing to be more accurate
	FlagCloudWatchNewLabelParsing = "cloudWatchNewLabelParsing"

	// FlagDisableNumericMetricsSortingInExpressions
	// In server-side expressions, disable the sorting of numeric-kind metrics by their metric name or labels.
	FlagDisableNumericMetricsSortingInExpressions = "disableNumericMetricsSortingInExpressions"

	// FlagGrafanaManagedRecordingRules
	// Enables Grafana-managed recording rules.
	FlagGrafanaManagedRecordingRules = "grafanaManagedRecordingRules"

	// FlagQueryLibrary
	// Renamed feature toggle, enables Saved queries feature
	FlagQueryLibrary = "queryLibrary"

	// FlagSavedQueries
	// Enables Saved Queries feature
	FlagSavedQueries = "savedQueries"

	// FlagLogsExploreTableDefaultVisualization
	// Sets the logs table as default visualisation in logs explore
	FlagLogsExploreTableDefaultVisualization = "logsExploreTableDefaultVisualization"

	// FlagNewDashboardSharingComponent
	// Enables the new sharing drawer design
	FlagNewDashboardSharingComponent = "newDashboardSharingComponent"

	// FlagAlertingListViewV2
	// Enables the new alert list view design
	FlagAlertingListViewV2 = "alertingListViewV2"

	// FlagAlertingDisableSendAlertsExternal
	// Disables the ability to send alerts to an external Alertmanager datasource.
	FlagAlertingDisableSendAlertsExternal = "alertingDisableSendAlertsExternal"

	// FlagPreserveDashboardStateWhenNavigating
	// Enables possibility to preserve dashboard variables and time range when navigating between dashboards
	FlagPreserveDashboardStateWhenNavigating = "preserveDashboardStateWhenNavigating"

	// FlagAlertingCentralAlertHistory
	// Enables the new central alert history.
	FlagAlertingCentralAlertHistory = "alertingCentralAlertHistory"

	// FlagPluginProxyPreserveTrailingSlash
	// Preserve plugin proxy trailing slash.
	FlagPluginProxyPreserveTrailingSlash = "pluginProxyPreserveTrailingSlash"

	// FlagAzureMonitorPrometheusExemplars
	// Allows configuration of Azure Monitor as a data source that can provide Prometheus exemplars
	FlagAzureMonitorPrometheusExemplars = "azureMonitorPrometheusExemplars"

	// FlagPinNavItems
	// Enables pinning of nav items
	FlagPinNavItems = "pinNavItems"

	// FlagAuthZGRPCServer
	// Enables the gRPC server for authorization
	FlagAuthZGRPCServer = "authZGRPCServer"

	// FlagSsoSettingsLDAP
	// Use the new SSO Settings API to configure LDAP
	FlagSsoSettingsLDAP = "ssoSettingsLDAP"

	// FlagZanzana
	// Use openFGA as authorization engine.
	FlagZanzana = "zanzana"

	// FlagReloadDashboardsOnParamsChange
	// Enables reload of dashboards on scopes, time range and variables changes
	FlagReloadDashboardsOnParamsChange = "reloadDashboardsOnParamsChange"

	// FlagEnableScopesInMetricsExplore
	// Enables the scopes usage in Metrics Explore
	FlagEnableScopesInMetricsExplore = "enableScopesInMetricsExplore"

	// FlagCloudWatchRoundUpEndTime
	// Round up end time for metric queries to the next minute to avoid missing data
	FlagCloudWatchRoundUpEndTime = "cloudWatchRoundUpEndTime"

	// FlagPrometheusAzureOverrideAudience
	// Deprecated. Allow override default AAD audience for Azure Prometheus endpoint. Enabled by default. This feature should no longer be used and will be removed in the future.
	FlagPrometheusAzureOverrideAudience = "prometheusAzureOverrideAudience"

	// FlagAlertingFilterV2
	// Enable the new alerting search experience
	FlagAlertingFilterV2 = "alertingFilterV2"

	// FlagDataplaneAggregator
	// Enable grafana dataplane aggregator
	FlagDataplaneAggregator = "dataplaneAggregator"

	// FlagNewFiltersUI
	// Enables new combobox style UI for the Ad hoc filters variable in scenes architecture
	FlagNewFiltersUI = "newFiltersUI"

	// FlagVizActionsAuth
	// Allows authenticated API calls in actions
	FlagVizActionsAuth = "vizActionsAuth"

	// FlagAlertingPrometheusRulesPrimary
	// Uses Prometheus rules as the primary source of truth for ruler-enabled data sources
	FlagAlertingPrometheusRulesPrimary = "alertingPrometheusRulesPrimary"

	// FlagExploreLogsShardSplitting
	// Used in Logs Drilldown to split queries into multiple queries based on the number of shards
	FlagExploreLogsShardSplitting = "exploreLogsShardSplitting"

	// FlagExploreLogsAggregatedMetrics
	// Used in Logs Drilldown to query by aggregated metrics
	FlagExploreLogsAggregatedMetrics = "exploreLogsAggregatedMetrics"

	// FlagExploreLogsLimitedTimeRange
	// Used in Logs Drilldown to limit the time range
	FlagExploreLogsLimitedTimeRange = "exploreLogsLimitedTimeRange"

	// FlagAppPlatformGrpcClientAuth
	// Enables the gRPC client to authenticate with the App Platform by using ID &amp; access tokens
	FlagAppPlatformGrpcClientAuth = "appPlatformGrpcClientAuth"

	// FlagGroupAttributeSync
	// Enable the groupsync extension for managing Group Attribute Sync feature
	FlagGroupAttributeSync = "groupAttributeSync"

	// FlagAlertingQueryAndExpressionsStepMode
	// Enables step mode for alerting queries and expressions
	FlagAlertingQueryAndExpressionsStepMode = "alertingQueryAndExpressionsStepMode"

	// FlagImprovedExternalSessionHandling
	// Enables improved support for OAuth external sessions. After enabling this feature, users might need to re-authenticate themselves.
	FlagImprovedExternalSessionHandling = "improvedExternalSessionHandling"

	// FlagUseSessionStorageForRedirection
	// Use session storage for handling the redirection after login
	FlagUseSessionStorageForRedirection = "useSessionStorageForRedirection"

	// FlagRolePickerDrawer
	// Enables the new role picker drawer design
	FlagRolePickerDrawer = "rolePickerDrawer"

	// FlagUnifiedStorageSearch
	// Enable unified storage search
	FlagUnifiedStorageSearch = "unifiedStorageSearch"

	// FlagUnifiedStorageSearchSprinkles
	// Enable sprinkles on unified storage search
	FlagUnifiedStorageSearchSprinkles = "unifiedStorageSearchSprinkles"

	// FlagManagedDualWriter
	// Pick the dual write mode from database configs
	FlagManagedDualWriter = "managedDualWriter"

	// FlagPluginsSriChecks
	// Enables SRI checks for plugin assets
	FlagPluginsSriChecks = "pluginsSriChecks"

	// FlagUnifiedStorageBigObjectsSupport
	// Enables to save big objects in blob storage
	FlagUnifiedStorageBigObjectsSupport = "unifiedStorageBigObjectsSupport"

	// FlagTimeRangeProvider
	// Enables time pickers sync
	FlagTimeRangeProvider = "timeRangeProvider"

	// FlagAzureMonitorDisableLogLimit
	// Disables the log limit restriction for Azure Monitor when true. The limit is enabled by default.
	FlagAzureMonitorDisableLogLimit = "azureMonitorDisableLogLimit"

	// FlagPreinstallAutoUpdate
	// Enables automatic updates for pre-installed plugins
	FlagPreinstallAutoUpdate = "preinstallAutoUpdate"

	// FlagPlaylistsReconciler
	// Enables experimental reconciler for playlists
	FlagPlaylistsReconciler = "playlistsReconciler"

	// FlagPasswordlessMagicLinkAuthentication
	// Enable passwordless login via magic link authentication
	FlagPasswordlessMagicLinkAuthentication = "passwordlessMagicLinkAuthentication"

	// FlagExploreMetricsRelatedLogs
	// Display Related Logs in Grafana Metrics Drilldown
	FlagExploreMetricsRelatedLogs = "exploreMetricsRelatedLogs"

	// FlagPrometheusSpecialCharsInLabelValues
	// Adds support for quotes and special characters in label values for Prometheus queries
	FlagPrometheusSpecialCharsInLabelValues = "prometheusSpecialCharsInLabelValues"

	// FlagEnableExtensionsAdminPage
	// Enables the extension admin page regardless of development mode
	FlagEnableExtensionsAdminPage = "enableExtensionsAdminPage"

	// FlagEnableSCIM
	// Enables SCIM support for user and group management
	FlagEnableSCIM = "enableSCIM"

	// FlagCrashDetection
	// Enables browser crash detection reporting to Faro.
	FlagCrashDetection = "crashDetection"

	// FlagAlertingUIOptimizeReducer
	// Enables removing the reducer from the alerting UI when creating a new alert rule and using instant query
	FlagAlertingUIOptimizeReducer = "alertingUIOptimizeReducer"

	// FlagAzureMonitorEnableUserAuth
	// Enables user auth for Azure Monitor datasource only
	FlagAzureMonitorEnableUserAuth = "azureMonitorEnableUserAuth"

	// FlagAlertingAIGenAlertRules
	// Enable AI-generated alert rules.
	FlagAlertingAIGenAlertRules = "alertingAIGenAlertRules"

	// FlagAlertingAIFeedback
	// Enable AI-generated feedback from the Grafana UI.
	FlagAlertingAIFeedback = "alertingAIFeedback"

	// FlagAlertingAIImproveAlertRules
	// Enable AI-improve alert rules labels and annotations.
	FlagAlertingAIImproveAlertRules = "alertingAIImproveAlertRules"

	// FlagAlertingAIGenTemplates
	// Enable AI-generated alerting templates.
	FlagAlertingAIGenTemplates = "alertingAIGenTemplates"

	// FlagAlertingEnrichmentPerRule
	// Enable enrichment per rule in the alerting UI.
	FlagAlertingEnrichmentPerRule = "alertingEnrichmentPerRule"

	// FlagAlertingAIAnalyzeCentralStateHistory
	// Enable AI-analyze central state history.
	FlagAlertingAIAnalyzeCentralStateHistory = "alertingAIAnalyzeCentralStateHistory"

	// FlagAlertingNotificationsStepMode
	// Enables simplified step mode in the notifications section
	FlagAlertingNotificationsStepMode = "alertingNotificationsStepMode"

	// FlagFeedbackButton
	// Enables a button to send feedback from the Grafana UI
	FlagFeedbackButton = "feedbackButton"

	// FlagUnifiedStorageSearchUI
	// Enable unified storage search UI
	FlagUnifiedStorageSearchUI = "unifiedStorageSearchUI"

	// FlagElasticsearchCrossClusterSearch
	// Enables cross cluster search in the Elasticsearch datasource
	FlagElasticsearchCrossClusterSearch = "elasticsearchCrossClusterSearch"

	// FlagUnifiedHistory
	// Displays the navigation history so the user can navigate back to previous pages
	FlagUnifiedHistory = "unifiedHistory"

	// FlagLokiLabelNamesQueryApi
	// Defaults to using the Loki `/labels` API instead of `/series`
	FlagLokiLabelNamesQueryApi = "lokiLabelNamesQueryApi"

	// FlagInvestigationsBackend
	// Enable the investigations backend API
	FlagInvestigationsBackend = "investigationsBackend"

	// FlagK8SFolderCounts
	// Enable folder&#39;s api server counts
	FlagK8SFolderCounts = "k8SFolderCounts"

	// FlagK8SFolderMove
	// Enable folder&#39;s api server move
	FlagK8SFolderMove = "k8SFolderMove"

	// FlagImprovedExternalSessionHandlingSAML
	// Enables improved support for SAML external sessions. Ensure the NameID format is correctly configured in Grafana for SAML Single Logout to function properly.
	FlagImprovedExternalSessionHandlingSAML = "improvedExternalSessionHandlingSAML"

	// FlagTeamHttpHeadersTempo
	// Enables LBAC for datasources for Tempo to apply LBAC filtering of traces to the client requests for users in teams
	FlagTeamHttpHeadersTempo = "teamHttpHeadersTempo"

	// FlagTemplateVariablesUsesCombobox
	// Use new **Combobox** component for template variables
	FlagTemplateVariablesUsesCombobox = "templateVariablesUsesCombobox"

	// FlagGrafanaAdvisor
	// Enables Advisor app
	FlagGrafanaAdvisor = "grafanaAdvisor"

	// FlagElasticsearchImprovedParsing
	// Enables less memory intensive Elasticsearch result parsing
	FlagElasticsearchImprovedParsing = "elasticsearchImprovedParsing"

	// FlagDatasourceConnectionsTab
	// Shows defined connections for a data source in the plugins detail page
	FlagDatasourceConnectionsTab = "datasourceConnectionsTab"

	// FlagFetchRulesUsingPost
	// Use a POST request to list rules by passing down the namespaces user has access to
	FlagFetchRulesUsingPost = "fetchRulesUsingPost"

	// FlagNewLogsPanel
	// Enables the new logs panel in Explore
	FlagNewLogsPanel = "newLogsPanel"

	// FlagGrafanaconThemes
	// Enables the temporary themes for GrafanaCon
	FlagGrafanaconThemes = "grafanaconThemes"

	// FlagAlertingJiraIntegration
	// Enables the new Jira integration for contact points in cloud alert managers.
	FlagAlertingJiraIntegration = "alertingJiraIntegration"

	// FlagUseScopesNavigationEndpoint
	// Use the scopes navigation endpoint instead of the dashboardbindings endpoint
	FlagUseScopesNavigationEndpoint = "useScopesNavigationEndpoint"

	// FlagScopeSearchAllLevels
	// Enable scope search to include all levels of the scope node tree
	FlagScopeSearchAllLevels = "scopeSearchAllLevels"

	// FlagAlertingRuleVersionHistoryRestore
	// Enables the alert rule version history restore feature
	FlagAlertingRuleVersionHistoryRestore = "alertingRuleVersionHistoryRestore"

	// FlagNewShareReportDrawer
	// Enables the report creation drawer in a dashboard
	FlagNewShareReportDrawer = "newShareReportDrawer"

	// FlagRendererDisableAppPluginsPreload
	// Disable pre-loading app plugins when the request is coming from the renderer
	FlagRendererDisableAppPluginsPreload = "rendererDisableAppPluginsPreload"

	// FlagAssetSriChecks
	// Enables SRI checks for Grafana JavaScript assets
	FlagAssetSriChecks = "assetSriChecks"

	// FlagAlertRuleRestore
	// Enables the alert rule restore feature
	FlagAlertRuleRestore = "alertRuleRestore"

	// FlagInfinityRunQueriesInParallel
	// Enables running Infinity queries in parallel
	FlagInfinityRunQueriesInParallel = "infinityRunQueriesInParallel"

	// FlagInviteUserExperimental
	// Renders invite user button along the app
	FlagInviteUserExperimental = "inviteUserExperimental"

	// FlagAlertingMigrationUI
	// Enables the alerting migration UI, to migrate data source-managed rules to Grafana-managed rules
	FlagAlertingMigrationUI = "alertingMigrationUI"

	// FlagAlertingImportYAMLUI
	// Enables a UI feature for importing rules from a Prometheus file to Grafana-managed rules
	FlagAlertingImportYAMLUI = "alertingImportYAMLUI"

	// FlagUnifiedStorageHistoryPruner
	// Enables the unified storage history pruner
	FlagUnifiedStorageHistoryPruner = "unifiedStorageHistoryPruner"

	// FlagAzureMonitorLogsBuilderEditor
	// Enables the logs builder mode for the Azure Monitor data source
	FlagAzureMonitorLogsBuilderEditor = "azureMonitorLogsBuilderEditor"

	// FlagLocaleFormatPreference
	// Specifies the locale so the correct format for numbers and dates can be shown
	FlagLocaleFormatPreference = "localeFormatPreference"

	// FlagUnifiedStorageGrpcConnectionPool
	// Enables the unified storage grpc connection pool
	FlagUnifiedStorageGrpcConnectionPool = "unifiedStorageGrpcConnectionPool"

	// FlagAlertingRulePermanentlyDelete
	// Enables UI functionality to permanently delete alert rules
	FlagAlertingRulePermanentlyDelete = "alertingRulePermanentlyDelete"

	// FlagAlertingRuleRecoverDeleted
	// Enables the UI functionality to recover and view deleted alert rules
	FlagAlertingRuleRecoverDeleted = "alertingRuleRecoverDeleted"

	// FlagMultiTenantTempCredentials
	// use multi-tenant path for awsTempCredentials
	FlagMultiTenantTempCredentials = "multiTenantTempCredentials"

	// FlagLocalizationForPlugins
	// Enables localization for plugins
	FlagLocalizationForPlugins = "localizationForPlugins"

	// FlagUnifiedNavbars
	// Enables unified navbars
	FlagUnifiedNavbars = "unifiedNavbars"

	// FlagLogsPanelControls
	// Enables a control component for the logs panel in Explore
	FlagLogsPanelControls = "logsPanelControls"

	// FlagMetricsFromProfiles
	// Enables creating metrics from profiles and storing them as recording rules
	FlagMetricsFromProfiles = "metricsFromProfiles"

	// FlagGrafanaAssistantInProfilesDrilldown
	// Enables integration with Grafana Assistant in Profiles Drilldown
	FlagGrafanaAssistantInProfilesDrilldown = "grafanaAssistantInProfilesDrilldown"

	// FlagPostgresDSUsePGX
	// Enables using PGX instead of libpq for PostgreSQL datasource
	FlagPostgresDSUsePGX = "postgresDSUsePGX"

	// FlagTempoAlerting
	// Enables creating alerts from Tempo data source
	FlagTempoAlerting = "tempoAlerting"

	// FlagPluginsAutoUpdate
	// Enables auto-updating of users installed plugins
	FlagPluginsAutoUpdate = "pluginsAutoUpdate"

	// FlagMultiTenantFrontend
	// Register MT frontend
	FlagMultiTenantFrontend = "multiTenantFrontend"

	// FlagAlertingListViewV2PreviewToggle
	// Enables the alerting list view v2 preview toggle
	FlagAlertingListViewV2PreviewToggle = "alertingListViewV2PreviewToggle"

	// FlagAlertRuleUseFiredAtForStartsAt
	// Use FiredAt for StartsAt when sending alerts to Alertmaanger
	FlagAlertRuleUseFiredAtForStartsAt = "alertRuleUseFiredAtForStartsAt"

	// FlagAlertingBulkActionsInUI
	// Enables the alerting bulk actions in the UI
	FlagAlertingBulkActionsInUI = "alertingBulkActionsInUI"

	// FlagKubernetesAuthzApis
	// Registers AuthZ /apis endpoint
	FlagKubernetesAuthzApis = "kubernetesAuthzApis"

	// FlagKubernetesAuthzResourcePermissionApis
	// Registers AuthZ resource permission /apis endpoints
	FlagKubernetesAuthzResourcePermissionApis = "kubernetesAuthzResourcePermissionApis"

	// FlagKubernetesAuthnMutation
	// Enables create, delete, and update mutations for resources owned by IAM identity
	FlagKubernetesAuthnMutation = "kubernetesAuthnMutation"

	// FlagRestoreDashboards
	// Enables restore deleted dashboards feature
	FlagRestoreDashboards = "restoreDashboards"

	// FlagSkipTokenRotationIfRecent
	// Skip token rotation if it was already rotated less than 5 seconds ago
	FlagSkipTokenRotationIfRecent = "skipTokenRotationIfRecent"

	// FlagAlertEnrichment
	// Enable configuration of alert enrichments in Grafana Cloud.
	FlagAlertEnrichment = "alertEnrichment"

	// FlagAlertingImportAlertmanagerAPI
	// Enables the API to import Alertmanager configuration
	FlagAlertingImportAlertmanagerAPI = "alertingImportAlertmanagerAPI"

	// FlagAlertingImportAlertmanagerUI
	// Enables the UI to see imported Alertmanager configuration
	FlagAlertingImportAlertmanagerUI = "alertingImportAlertmanagerUI"

	// FlagSharingDashboardImage
	// Enables image sharing functionality for dashboards
	FlagSharingDashboardImage = "sharingDashboardImage"

	// FlagPreferLibraryPanelTitle
	// Prefer library panel title over viz panel title.
	FlagPreferLibraryPanelTitle = "preferLibraryPanelTitle"

	// FlagTabularNumbers
	// Use fixed-width numbers globally in the UI
	FlagTabularNumbers = "tabularNumbers"

	// FlagNewInfluxDSConfigPageDesign
	// Enables new design for the InfluxDB data source configuration page
	FlagNewInfluxDSConfigPageDesign = "newInfluxDSConfigPageDesign"

	// FlagEnableAppChromeExtensions
	// Set this to true to enable all app chrome extensions registered by plugins.
	FlagEnableAppChromeExtensions = "enableAppChromeExtensions"

	// FlagFoldersAppPlatformAPI
	// Enables use of app platform API for folders
	FlagFoldersAppPlatformAPI = "foldersAppPlatformAPI"

	// FlagEnablePluginImporter
	// Set this to true to use the new PluginImporter functionality
	FlagEnablePluginImporter = "enablePluginImporter"

	// FlagOtelLogsFormatting
	// Applies OTel formatting templates to displayed logs
	FlagOtelLogsFormatting = "otelLogsFormatting"

	// FlagAlertingNotificationHistory
	// Enables the notification history feature
	FlagAlertingNotificationHistory = "alertingNotificationHistory"

	// FlagPluginAssetProvider
	// Allows decoupled core plugins to load from the Grafana CDN
	FlagPluginAssetProvider = "pluginAssetProvider"

	// FlagUnifiedStorageSearchDualReaderEnabled
	// Enable dual reader for unified storage search
	FlagUnifiedStorageSearchDualReaderEnabled = "unifiedStorageSearchDualReaderEnabled"

	// FlagDashboardDsAdHocFiltering
	// Enables adhoc filtering support for the dashboard datasource
	FlagDashboardDsAdHocFiltering = "dashboardDsAdHocFiltering"

	// FlagDashboardLevelTimeMacros
	// Supports __from and __to macros that always use the dashboard level time range
	FlagDashboardLevelTimeMacros = "dashboardLevelTimeMacros"

	// FlagAlertmanagerRemoteSecondaryWithRemoteState
	// Starts Grafana in remote secondary mode pulling the latest state from the remote Alertmanager to avoid duplicate notifications.
	FlagAlertmanagerRemoteSecondaryWithRemoteState = "alertmanagerRemoteSecondaryWithRemoteState"

	// FlagRestrictedPluginApis
	// Enables sharing a list of APIs with a list of plugins
	FlagRestrictedPluginApis = "restrictedPluginApis"

	// FlagAdhocFiltersInTooltips
	// Enable adhoc filter buttons in visualization tooltips
	FlagAdhocFiltersInTooltips = "adhocFiltersInTooltips"

	// FlagFavoriteDatasources
	// Enable favorite datasources
	FlagFavoriteDatasources = "favoriteDatasources"

	// FlagNewLogContext
	// New Log Context component
	FlagNewLogContext = "newLogContext"

	// FlagNewClickhouseConfigPageDesign
	// Enables new design for the Clickhouse data source configuration page
	FlagNewClickhouseConfigPageDesign = "newClickhouseConfigPageDesign"

	// FlagUnifiedStorageSearchAfterWriteExperimentalAPI
	// Enable experimental search-after-write guarantees to unified-storage search endpoints
	FlagUnifiedStorageSearchAfterWriteExperimentalAPI = "unifiedStorageSearchAfterWriteExperimentalAPI"

	// FlagTeamFolders
	// Enables team folders functionality
	FlagTeamFolders = "teamFolders"

	// FlagAlertingTriage
	// Enables the alerting triage feature
	FlagAlertingTriage = "alertingTriage"

	// FlagGraphiteBackendMode
	// Enables the Graphite data source full backend mode
	FlagGraphiteBackendMode = "graphiteBackendMode"

	// FlagAzureResourcePickerUpdates
	// Enables the updated Azure Monitor resource picker
	FlagAzureResourcePickerUpdates = "azureResourcePickerUpdates"

<<<<<<< HEAD
	// FlagPluginContainers
	// Enables running plugins in containers
	FlagPluginContainers = "pluginContainers"
=======
	// FlagPrometheusTypeMigration
	// Checks for deprecated Prometheus authentication methods (SigV4 and Azure), installs the relevant data source, and migrates the Prometheus data sources
	FlagPrometheusTypeMigration = "prometheusTypeMigration"
>>>>>>> 544872d1
)<|MERGE_RESOLUTION|>--- conflicted
+++ resolved
@@ -1019,13 +1019,11 @@
 	// Enables the updated Azure Monitor resource picker
 	FlagAzureResourcePickerUpdates = "azureResourcePickerUpdates"
 
-<<<<<<< HEAD
+	// FlagPrometheusTypeMigration
+	// Checks for deprecated Prometheus authentication methods (SigV4 and Azure), installs the relevant data source, and migrates the Prometheus data sources
+	FlagPrometheusTypeMigration = "prometheusTypeMigration"
+
 	// FlagPluginContainers
 	// Enables running plugins in containers
 	FlagPluginContainers = "pluginContainers"
-=======
-	// FlagPrometheusTypeMigration
-	// Checks for deprecated Prometheus authentication methods (SigV4 and Azure), installs the relevant data source, and migrates the Prometheus data sources
-	FlagPrometheusTypeMigration = "prometheusTypeMigration"
->>>>>>> 544872d1
 )