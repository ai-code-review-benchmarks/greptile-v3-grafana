// NOTE: This file was auto generated.  DO NOT EDIT DIRECTLY!
// To change feature flags, edit:
//  pkg/services/featuremgmt/registry.go
// Then run tests in:
//  pkg/services/featuremgmt/toggles_gen_test.go

package featuremgmt

const (
	// FlagTrimDefaults
	// Use cue schema to remove values that will be applied automatically
	FlagTrimDefaults = "trimDefaults"

	// FlagDisableEnvelopeEncryption
	// Disable envelope encryption (emergency only)
	FlagDisableEnvelopeEncryption = "disableEnvelopeEncryption"

	// FlagDatabaseMetrics
	// Add Prometheus metrics for database tables
	FlagDatabaseMetrics = "database_metrics"

	// FlagLiveServiceWebWorker
	// This will use a webworker thread to processes events rather than the main thread
	FlagLiveServiceWebWorker = "live-service-web-worker"

	// FlagQueryOverLive
	// Use Grafana Live WebSocket to execute backend queries
	FlagQueryOverLive = "queryOverLive"

	// FlagPanelTitleSearch
	// Search for dashboards using panel title
	FlagPanelTitleSearch = "panelTitleSearch"

	// FlagPrometheusAzureOverrideAudience
	// Experimental. Allow override default AAD audience for Azure Prometheus endpoint
	FlagPrometheusAzureOverrideAudience = "prometheusAzureOverrideAudience"

	// FlagPublicDashboards
	// Enables public access to dashboards
	FlagPublicDashboards = "publicDashboards"

	// FlagPublicDashboardsEmailSharing
	// Enables public dashboard sharing to be restricted to only allowed emails
	FlagPublicDashboardsEmailSharing = "publicDashboardsEmailSharing"

	// FlagLokiLive
	// Support WebSocket streaming for loki (early prototype)
	FlagLokiLive = "lokiLive"

	// FlagFeatureHighlights
	// Highlight Grafana Enterprise features
	FlagFeatureHighlights = "featureHighlights"

	// FlagMigrationLocking
	// Lock database during migrations
	FlagMigrationLocking = "migrationLocking"

	// FlagStorage
	// Configurable storage for dashboards, datasources, and resources
	FlagStorage = "storage"

	// FlagK8S
	// Explore native k8s integrations
	FlagK8S = "k8s"

	// FlagExploreMixedDatasource
	// Enable mixed datasource in Explore
	FlagExploreMixedDatasource = "exploreMixedDatasource"

	// FlagNewTraceView
	// Shows the new trace view design
	FlagNewTraceView = "newTraceView"

	// FlagCorrelations
	// Correlations page
	FlagCorrelations = "correlations"

	// FlagCloudWatchDynamicLabels
	// Use dynamic labels instead of alias patterns in CloudWatch datasource
	FlagCloudWatchDynamicLabels = "cloudWatchDynamicLabels"

	// FlagDatasourceQueryMultiStatus
	// Introduce HTTP 207 Multi Status for api/ds/query
	FlagDatasourceQueryMultiStatus = "datasourceQueryMultiStatus"

	// FlagTraceToMetrics
	// Enable trace to metrics links
	FlagTraceToMetrics = "traceToMetrics"

	// FlagNewDBLibrary
	// Use jmoiron/sqlx rather than xorm for a few backend services
	FlagNewDBLibrary = "newDBLibrary"

	// FlagValidateDashboardsOnSave
	// Validate dashboard JSON POSTed to api/dashboards/db
	FlagValidateDashboardsOnSave = "validateDashboardsOnSave"

	// FlagAutoMigrateOldPanels
	// Migrate old angular panels to supported versions (graph, table-old, worldmap, etc)
	FlagAutoMigrateOldPanels = "autoMigrateOldPanels"

	// FlagDisableAngular
	// Dynamic flag to disable angular at runtime. The preferred method is to set `angular_support_enabled` to `false` in the [security] settings, which allows you to change the state at runtime.
	FlagDisableAngular = "disableAngular"

	// FlagPrometheusWideSeries
	// Enable wide series responses in the Prometheus datasource
	FlagPrometheusWideSeries = "prometheusWideSeries"

	// FlagCanvasPanelNesting
	// Allow elements nesting
	FlagCanvasPanelNesting = "canvasPanelNesting"

	// FlagScenes
	// Experimental framework to build interactive dashboards
	FlagScenes = "scenes"

	// FlagDisableSecretsCompatibility
	// Disable duplicated secret storage in legacy tables
	FlagDisableSecretsCompatibility = "disableSecretsCompatibility"

	// FlagLogRequestsInstrumentedAsUnknown
	// Logs the path for requests that are instrumented as unknown
	FlagLogRequestsInstrumentedAsUnknown = "logRequestsInstrumentedAsUnknown"

	// FlagDataConnectionsConsole
	// Enables a new top-level page called Connections. This page is an experiment that provides a better experience when you install and configure data sources and other plugins.
	FlagDataConnectionsConsole = "dataConnectionsConsole"

	// FlagInternationalization
	// Enables internationalization
	FlagInternationalization = "internationalization"

	// FlagTopnav
	// Enables new top navigation and page layouts
	FlagTopnav = "topnav"

	// FlagGrpcServer
	// Run the GRPC server
	FlagGrpcServer = "grpcServer"

	// FlagEntityStore
	// SQL-based entity store (requires storage flag also)
	FlagEntityStore = "entityStore"

	// FlagCloudWatchCrossAccountQuerying
	// Enables cross-account querying in CloudWatch datasources
	FlagCloudWatchCrossAccountQuerying = "cloudWatchCrossAccountQuerying"

	// FlagRedshiftAsyncQueryDataSupport
	// Enable async query data support for Redshift
	FlagRedshiftAsyncQueryDataSupport = "redshiftAsyncQueryDataSupport"

	// FlagAthenaAsyncQueryDataSupport
	// Enable async query data support for Athena
	FlagAthenaAsyncQueryDataSupport = "athenaAsyncQueryDataSupport"

	// FlagNewPanelChromeUI
	// Show updated look and feel of grafana-ui PanelChrome: panel header, icons, and menu
	FlagNewPanelChromeUI = "newPanelChromeUI"

	// FlagShowDashboardValidationWarnings
	// Show warnings when dashboards do not validate against the schema
	FlagShowDashboardValidationWarnings = "showDashboardValidationWarnings"

	// FlagMysqlAnsiQuotes
	// Use double quotes to escape keyword in a MySQL query
	FlagMysqlAnsiQuotes = "mysqlAnsiQuotes"

	// FlagAccessControlOnCall
	// Access control primitives for OnCall
	FlagAccessControlOnCall = "accessControlOnCall"

	// FlagNestedFolders
	// Enable folder nesting
	FlagNestedFolders = "nestedFolders"

	// FlagAccessTokenExpirationCheck
	// Enable OAuth access_token expiration check and token refresh using the refresh_token
	FlagAccessTokenExpirationCheck = "accessTokenExpirationCheck"

	// FlagShowTraceId
	// Show trace ids for requests
	FlagShowTraceId = "showTraceId"

	// FlagDatasourceOnboarding
	// Enable data source onboarding page
	FlagDatasourceOnboarding = "datasourceOnboarding"

	// FlagEmptyDashboardPage
	// Enable the redesigned user interface of a dashboard page that includes no panels
	FlagEmptyDashboardPage = "emptyDashboardPage"

	// FlagAuthnService
	// Use new auth service to perform authentication
	FlagAuthnService = "authnService"

	// FlagDisablePrometheusExemplarSampling
	// Disable Prometheus exemplar sampling
	FlagDisablePrometheusExemplarSampling = "disablePrometheusExemplarSampling"

	// FlagAlertingBacktesting
	// Rule backtesting API for alerting
	FlagAlertingBacktesting = "alertingBacktesting"

	// FlagEditPanelCSVDragAndDrop
	// Enables drag and drop for CSV and Excel files
	FlagEditPanelCSVDragAndDrop = "editPanelCSVDragAndDrop"

	// FlagAlertingNoNormalState
	// Stop maintaining state of alerts that are not firing
	FlagAlertingNoNormalState = "alertingNoNormalState"

	// FlagLogsSampleInExplore
	// Enables access to the logs sample feature in Explore
	FlagLogsSampleInExplore = "logsSampleInExplore"

	// FlagLogsContextDatasourceUi
	// Allow datasource to provide custom UI for context view
	FlagLogsContextDatasourceUi = "logsContextDatasourceUi"

	// FlagLokiQuerySplitting
	// Split large interval queries into subqueries with smaller time intervals
	FlagLokiQuerySplitting = "lokiQuerySplitting"

	// FlagLokiQuerySplittingConfig
	// Give users the option to configure split durations for Loki queries
	FlagLokiQuerySplittingConfig = "lokiQuerySplittingConfig"

	// FlagIndividualCookiePreferences
	// Support overriding cookie preferences per user
	FlagIndividualCookiePreferences = "individualCookiePreferences"

	// FlagOnlyExternalOrgRoleSync
	// Prohibits a user from changing organization roles synced with external auth providers
	FlagOnlyExternalOrgRoleSync = "onlyExternalOrgRoleSync"

	// FlagTraceqlSearch
	// Enables the &#39;TraceQL Search&#39; tab for the Tempo datasource which provides a UI to generate TraceQL queries
	FlagTraceqlSearch = "traceqlSearch"

	// FlagPrometheusMetricEncyclopedia
	// Replaces the Prometheus query builder metric select option with a paginated and filterable component
	FlagPrometheusMetricEncyclopedia = "prometheusMetricEncyclopedia"

	// FlagTimeSeriesTable
	// Enable time series table transformer &amp; sparkline cell type
	FlagTimeSeriesTable = "timeSeriesTable"

	// FlagPrometheusResourceBrowserCache
	// Displays browser caching options in Prometheus data source configuration
	FlagPrometheusResourceBrowserCache = "prometheusResourceBrowserCache"

	// FlagInfluxdbBackendMigration
	// Query InfluxDB InfluxQL without the proxy
	FlagInfluxdbBackendMigration = "influxdbBackendMigration"

	// FlagClientTokenRotation
	// Replaces the current in-request token rotation so that the client initiates the rotation
	FlagClientTokenRotation = "clientTokenRotation"

	// FlagPrometheusDataplane
	// Changes responses to from Prometheus to be compliant with the dataplane specification. In particular it sets the numeric Field.Name from &#39;Value&#39; to the value of the `__name__` label when present.
	FlagPrometheusDataplane = "prometheusDataplane"

	// FlagLokiMetricDataplane
	// Changes responses from Loki to be compliant with the dataplane specification.
	FlagLokiMetricDataplane = "lokiMetricDataplane"

	// FlagAlertStateHistoryLokiSecondary
	// Enable Grafana to write alert state history to an external Loki instance in addition to Grafana annotations.
	FlagAlertStateHistoryLokiSecondary = "alertStateHistoryLokiSecondary"

	// FlagAlertStateHistoryLokiPrimary
	// Enable a remote Loki instance as the primary source for state history reads.
	FlagAlertStateHistoryLokiPrimary = "alertStateHistoryLokiPrimary"

	// FlagAlertStateHistoryLokiOnly
	// Disable Grafana alerts from emitting annotations when a remote Loki instance is available.
	FlagAlertStateHistoryLokiOnly = "alertStateHistoryLokiOnly"

	// FlagDisableSSEDataplane
	// Disables dataplane specific processing in server side expressions.
	FlagDisableSSEDataplane = "disableSSEDataplane"

	// FlagUnifiedRequestLog
	// Writes error logs to the request logger
	FlagUnifiedRequestLog = "unifiedRequestLog"

	// FlagRenderAuthJWT
	// Uses JWT-based auth for rendering instead of relying on remote cache
	FlagRenderAuthJWT = "renderAuthJWT"

	// FlagPyroscopeFlameGraph
	// Changes flame graph to pyroscope one
	FlagPyroscopeFlameGraph = "pyroscopeFlameGraph"

	// FlagExternalServiceAuth
	// Starts an OAuth2 authentication provider for external services
	FlagExternalServiceAuth = "externalServiceAuth"

	// FlagDataplaneFrontendFallback
	// Support dataplane contract field name change for transformations and field name matchers where the name is different
	FlagDataplaneFrontendFallback = "dataplaneFrontendFallback"

<<<<<<< HEAD
	// FlagRefactorVariablesTimeRange
	// Refactor time range variables flow to reduce number of API calls made when query variables are chained
	FlagRefactorVariablesTimeRange = "refactorVariablesTimeRange"
=======
	// FlagUseCachingService
	// When turned on, the new query and resource caching implementation using a wire service inject will be used in place of the previous middleware implementation
	FlagUseCachingService = "useCachingService"

	// FlagEnableElasticsearchBackendQuerying
	// Enable the processing of queries and responses in the Elasticsearch data source through backend
	FlagEnableElasticsearchBackendQuerying = "enableElasticsearchBackendQuerying"

	// FlagAuthenticationConfigUI
	// Enables authentication configuration UI
	FlagAuthenticationConfigUI = "authenticationConfigUI"

	// FlagPluginsAPIManifestKey
	// Use grafana.com API to retrieve the public manifest key
	FlagPluginsAPIManifestKey = "pluginsAPIManifestKey"

	// FlagAdvancedDataSourcePicker
	// Enable a new data source picker with contextual information, recently used order, CSV upload and advanced mode
	FlagAdvancedDataSourcePicker = "advancedDataSourcePicker"

	// FlagOpensearchDetectVersion
	// Enable version detection in OpenSearch
	FlagOpensearchDetectVersion = "opensearchDetectVersion"
>>>>>>> c903d154
)<|MERGE_RESOLUTION|>--- conflicted
+++ resolved
@@ -303,11 +303,10 @@
 	// Support dataplane contract field name change for transformations and field name matchers where the name is different
 	FlagDataplaneFrontendFallback = "dataplaneFrontendFallback"
 
-<<<<<<< HEAD
 	// FlagRefactorVariablesTimeRange
 	// Refactor time range variables flow to reduce number of API calls made when query variables are chained
 	FlagRefactorVariablesTimeRange = "refactorVariablesTimeRange"
-=======
+
 	// FlagUseCachingService
 	// When turned on, the new query and resource caching implementation using a wire service inject will be used in place of the previous middleware implementation
 	FlagUseCachingService = "useCachingService"
@@ -331,5 +330,4 @@
 	// FlagOpensearchDetectVersion
 	// Enable version detection in OpenSearch
 	FlagOpensearchDetectVersion = "opensearchDetectVersion"
->>>>>>> c903d154
 )