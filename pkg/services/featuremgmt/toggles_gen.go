// NOTE: This file was auto generated.  DO NOT EDIT DIRECTLY!
// To change feature flags, edit:
//  pkg/services/featuremgmt/registry.go
// Then run tests in:
//  pkg/services/featuremgmt/toggles_gen_test.go

package featuremgmt

const (
	// FlagAlertingBigTransactions
	// Use big transactions for alerting database writes
	FlagAlertingBigTransactions = "alertingBigTransactions"

	// FlagTrimDefaults
	// Use cue schema to remove values that will be applied automatically
	FlagTrimDefaults = "trimDefaults"

	// FlagDisableEnvelopeEncryption
	// Disable envelope encryption (emergency only)
	FlagDisableEnvelopeEncryption = "disableEnvelopeEncryption"

	// FlagDatabaseMetrics
	// Add Prometheus metrics for database tables
	FlagDatabaseMetrics = "database_metrics"

	// FlagDashboardPreviews
	// Create and show thumbnails for dashboard search results
	FlagDashboardPreviews = "dashboardPreviews"

	// FlagLiveServiceWebWorker
	// This will use a webworker thread to processes events rather than the main thread
	FlagLiveServiceWebWorker = "live-service-web-worker"

	// FlagQueryOverLive
	// Use Grafana Live WebSocket to execute backend queries
	FlagQueryOverLive = "queryOverLive"

	// FlagPanelTitleSearch
	// Search for dashboards using panel title
	FlagPanelTitleSearch = "panelTitleSearch"

	// FlagPrometheusAzureOverrideAudience
	// Experimental. Allow override default AAD audience for Azure Prometheus endpoint
	FlagPrometheusAzureOverrideAudience = "prometheusAzureOverrideAudience"

	// FlagPublicDashboards
	// Enables public access to dashboards
	FlagPublicDashboards = "publicDashboards"

	// FlagPublicDashboardsEmailSharing
	// Enables public dashboard sharing to be restricted to only allowed emails
	FlagPublicDashboardsEmailSharing = "publicDashboardsEmailSharing"

	// FlagLokiLive
	// Support WebSocket streaming for loki (early prototype)
	FlagLokiLive = "lokiLive"

	// FlagLokiDataframeApi
	// Use experimental loki api for WebSocket streaming (early prototype)
	FlagLokiDataframeApi = "lokiDataframeApi"

	// FlagFeatureHighlights
	// Highlight Grafana Enterprise features
	FlagFeatureHighlights = "featureHighlights"

	// FlagMigrationLocking
	// Lock database during migrations
	FlagMigrationLocking = "migrationLocking"

	// FlagStorage
	// Configurable storage for dashboards, datasources, and resources
	FlagStorage = "storage"

	// FlagK8S
	// Explore native k8s integrations
	FlagK8S = "k8s"

	// FlagExploreMixedDatasource
	// Enable mixed datasource in Explore
	FlagExploreMixedDatasource = "exploreMixedDatasource"

	// FlagNewTraceView
	// Shows the new trace view design
	FlagNewTraceView = "newTraceView"

	// FlagCorrelations
	// Correlations page
	FlagCorrelations = "correlations"

	// FlagCloudWatchDynamicLabels
	// Use dynamic labels instead of alias patterns in CloudWatch datasource
	FlagCloudWatchDynamicLabels = "cloudWatchDynamicLabels"

	// FlagDatasourceQueryMultiStatus
	// Introduce HTTP 207 Multi Status for api/ds/query
	FlagDatasourceQueryMultiStatus = "datasourceQueryMultiStatus"

	// FlagTraceToMetrics
	// Enable trace to metrics links
	FlagTraceToMetrics = "traceToMetrics"

	// FlagNewDBLibrary
	// Use jmoiron/sqlx rather than xorm for a few backend services
	FlagNewDBLibrary = "newDBLibrary"

	// FlagValidateDashboardsOnSave
	// Validate dashboard JSON POSTed to api/dashboards/db
	FlagValidateDashboardsOnSave = "validateDashboardsOnSave"

	// FlagAutoMigrateOldPanels
	// Migrate old angular panels to supported versions (graph, table-old, worldmap, etc)
	FlagAutoMigrateOldPanels = "autoMigrateOldPanels"

	// FlagDisableAngular
	// Dynamic flag to disable angular at runtime. The preferred method is to set `angular_support_enabled` to `false` in the [security] settings, which allows you to change the state at runtime.
	FlagDisableAngular = "disableAngular"

	// FlagPrometheusWideSeries
	// Enable wide series responses in the Prometheus datasource
	FlagPrometheusWideSeries = "prometheusWideSeries"

	// FlagCanvasPanelNesting
	// Allow elements nesting
	FlagCanvasPanelNesting = "canvasPanelNesting"

	// FlagScenes
	// Experimental framework to build interactive dashboards
	FlagScenes = "scenes"

	// FlagDisableSecretsCompatibility
	// Disable duplicated secret storage in legacy tables
	FlagDisableSecretsCompatibility = "disableSecretsCompatibility"

	// FlagLogRequestsInstrumentedAsUnknown
	// Logs the path for requests that are instrumented as unknown
	FlagLogRequestsInstrumentedAsUnknown = "logRequestsInstrumentedAsUnknown"

	// FlagDataConnectionsConsole
	// Enables a new top-level page called Connections. This page is an experiment that provides a better experience when you install and configure data sources and other plugins.
	FlagDataConnectionsConsole = "dataConnectionsConsole"

	// FlagInternationalization
	// Enables internationalization
	FlagInternationalization = "internationalization"

	// FlagTopnav
	// Enables new top navigation and page layouts
	FlagTopnav = "topnav"

	// FlagGrpcServer
	// Run the GRPC server
	FlagGrpcServer = "grpcServer"

	// FlagEntityStore
	// SQL-based entity store (requires storage flag also)
	FlagEntityStore = "entityStore"

	// FlagCloudWatchCrossAccountQuerying
	// Enables cross-account querying in CloudWatch datasources
	FlagCloudWatchCrossAccountQuerying = "cloudWatchCrossAccountQuerying"

	// FlagRedshiftAsyncQueryDataSupport
	// Enable async query data support for Redshift
	FlagRedshiftAsyncQueryDataSupport = "redshiftAsyncQueryDataSupport"

	// FlagAthenaAsyncQueryDataSupport
	// Enable async query data support for Athena
	FlagAthenaAsyncQueryDataSupport = "athenaAsyncQueryDataSupport"

	// FlagNewPanelChromeUI
	// Show updated look and feel of grafana-ui PanelChrome: panel header, icons, and menu
	FlagNewPanelChromeUI = "newPanelChromeUI"

	// FlagShowDashboardValidationWarnings
	// Show warnings when dashboards do not validate against the schema
	FlagShowDashboardValidationWarnings = "showDashboardValidationWarnings"

	// FlagMysqlAnsiQuotes
	// Use double quotes to escape keyword in a MySQL query
	FlagMysqlAnsiQuotes = "mysqlAnsiQuotes"

	// FlagAccessControlOnCall
	// Access control primitives for OnCall
	FlagAccessControlOnCall = "accessControlOnCall"

	// FlagNestedFolders
	// Enable folder nesting
	FlagNestedFolders = "nestedFolders"

	// FlagAccessTokenExpirationCheck
	// Enable OAuth access_token expiration check and token refresh using the refresh_token
	FlagAccessTokenExpirationCheck = "accessTokenExpirationCheck"

	// FlagElasticsearchBackendMigration
	// Use Elasticsearch as backend data source
	FlagElasticsearchBackendMigration = "elasticsearchBackendMigration"

	// FlagShowTraceId
	// Show trace ids for requests
	FlagShowTraceId = "showTraceId"

	// FlagDatasourceOnboarding
	// Enable data source onboarding page
	FlagDatasourceOnboarding = "datasourceOnboarding"

	// FlagEmptyDashboardPage
	// Enable the redesigned user interface of a dashboard page that includes no panels
	FlagEmptyDashboardPage = "emptyDashboardPage"

	// FlagSecureSocksDatasourceProxy
	// Enable secure socks tunneling for supported core datasources
	FlagSecureSocksDatasourceProxy = "secureSocksDatasourceProxy"

	// FlagAuthnService
	// Use new auth service to perform authentication
	FlagAuthnService = "authnService"

	// FlagDisablePrometheusExemplarSampling
	// Disable Prometheus exemplar sampling
	FlagDisablePrometheusExemplarSampling = "disablePrometheusExemplarSampling"

	// FlagAlertingBacktesting
	// Rule backtesting API for alerting
	FlagAlertingBacktesting = "alertingBacktesting"

	// FlagEditPanelCSVDragAndDrop
	// Enables drag and drop for CSV and Excel files
	FlagEditPanelCSVDragAndDrop = "editPanelCSVDragAndDrop"

	// FlagAlertingNoNormalState
	// Stop maintaining state of alerts that are not firing
	FlagAlertingNoNormalState = "alertingNoNormalState"

	// FlagLogsSampleInExplore
	// Enables access to the logs sample feature in Explore
	FlagLogsSampleInExplore = "logsSampleInExplore"

	// FlagLogsContextDatasourceUi
	// Allow datasource to provide custom UI for context view
	FlagLogsContextDatasourceUi = "logsContextDatasourceUi"

	// FlagLokiQuerySplitting
	// Split large interval queries into subqueries with smaller time intervals
	FlagLokiQuerySplitting = "lokiQuerySplitting"

	// FlagLokiQuerySplittingConfig
	// Give users the option to configure split durations for Loki queries
	FlagLokiQuerySplittingConfig = "lokiQuerySplittingConfig"

	// FlagIndividualCookiePreferences
	// Support overriding cookie preferences per user
	FlagIndividualCookiePreferences = "individualCookiePreferences"

	// FlagOnlyExternalOrgRoleSync
	// Prohibits a user from changing organization roles synced with external auth providers
	FlagOnlyExternalOrgRoleSync = "onlyExternalOrgRoleSync"

	// FlagDrawerDataSourcePicker
	// Changes the user experience for data source selection to a drawer.
	FlagDrawerDataSourcePicker = "drawerDataSourcePicker"

	// FlagTraceqlSearch
	// Enables the &#39;TraceQL Search&#39; tab for the Tempo datasource which provides a UI to generate TraceQL queries
	FlagTraceqlSearch = "traceqlSearch"

	// FlagPrometheusMetricEncyclopedia
	// Replaces the Prometheus query builder metric select option with a paginated and filterable component
	FlagPrometheusMetricEncyclopedia = "prometheusMetricEncyclopedia"

	// FlagTimeSeriesTable
	// Enable time series table transformer &amp; sparkline cell type
	FlagTimeSeriesTable = "timeSeriesTable"

	// FlagPrometheusResourceBrowserCache
	// Displays browser caching options in Prometheus data source configuration
	FlagPrometheusResourceBrowserCache = "prometheusResourceBrowserCache"

	// FlagInfluxdbBackendMigration
	// Query InfluxDB InfluxQL without the proxy
	FlagInfluxdbBackendMigration = "influxdbBackendMigration"

	// FlagClientTokenRotation
	// Replaces the current in-request token rotation so that the client initiates the rotation
	FlagClientTokenRotation = "clientTokenRotation"

	// FlagDisableElasticsearchBackendExploreQuery
	// Disable executing of Elasticsearch Explore queries trough backend
	FlagDisableElasticsearchBackendExploreQuery = "disableElasticsearchBackendExploreQuery"

	// FlagPrometheusDataplane
	// Changes responses to from Prometheus to be compliant with the dataplane specification. In particular it sets the numeric Field.Name from &#39;Value&#39; to the value of the `__name__` label when present.
	FlagPrometheusDataplane = "prometheusDataplane"

	// FlagAlertStateHistoryLokiSecondary
	// Enable Grafana to write alert state history to an external Loki instance in addition to Grafana annotations.
	FlagAlertStateHistoryLokiSecondary = "alertStateHistoryLokiSecondary"

	// FlagAlertStateHistoryLokiPrimary
	// Enable a remote Loki instance as the primary source for state history reads.
	FlagAlertStateHistoryLokiPrimary = "alertStateHistoryLokiPrimary"

	// FlagAlertStateHistoryLokiOnly
	// Disable Grafana alerts from emitting annotations when a remote Loki instance is available.
	FlagAlertStateHistoryLokiOnly = "alertStateHistoryLokiOnly"

<<<<<<< HEAD
	// FlagDisableSSEDataplane
	// Disables dataplane specific processing in server side expressions.
	FlagDisableSSEDataplane = "disableSSEDataplane"
=======
	// FlagUnifiedRequestLog
	// Writes error logs to the request logger
	FlagUnifiedRequestLog = "unifiedRequestLog"

	// FlagRenderAuthJWT
	// Uses JWT-based auth for rendering instead of relying on remote cache
	FlagRenderAuthJWT = "renderAuthJWT"

	// FlagPyroscopeFlameGraph
	// Changes flame graph to pyroscope one
	FlagPyroscopeFlameGraph = "pyroscopeFlameGraph"
>>>>>>> 232834f4
)<|MERGE_RESOLUTION|>--- conflicted
+++ resolved
@@ -303,11 +303,10 @@
 	// Disable Grafana alerts from emitting annotations when a remote Loki instance is available.
 	FlagAlertStateHistoryLokiOnly = "alertStateHistoryLokiOnly"
 
-<<<<<<< HEAD
 	// FlagDisableSSEDataplane
 	// Disables dataplane specific processing in server side expressions.
 	FlagDisableSSEDataplane = "disableSSEDataplane"
-=======
+
 	// FlagUnifiedRequestLog
 	// Writes error logs to the request logger
 	FlagUnifiedRequestLog = "unifiedRequestLog"
@@ -319,5 +318,4 @@
 	// FlagPyroscopeFlameGraph
 	// Changes flame graph to pyroscope one
 	FlagPyroscopeFlameGraph = "pyroscopeFlameGraph"
->>>>>>> 232834f4
 )