// NOTE: This file was auto generated.  DO NOT EDIT DIRECTLY!
// To change feature flags, edit:
//  pkg/services/featuremgmt/registry.go
// Then run tests in:
//  pkg/services/featuremgmt/toggles_gen_test.go

package featuremgmt

const (
	// FlagTrimDefaults
	// Use cue schema to remove values that will be applied automatically
	FlagTrimDefaults = "trimDefaults"

	// FlagDisableEnvelopeEncryption
	// Disable envelope encryption (emergency only)
	FlagDisableEnvelopeEncryption = "disableEnvelopeEncryption"

	// FlagLiveServiceWebWorker
	// This will use a webworker thread to processes events rather than the main thread
	FlagLiveServiceWebWorker = "live-service-web-worker"

	// FlagQueryOverLive
	// Use Grafana Live WebSocket to execute backend queries
	FlagQueryOverLive = "queryOverLive"

	// FlagPanelTitleSearch
	// Search for dashboards using panel title
	FlagPanelTitleSearch = "panelTitleSearch"

	// FlagPrometheusAzureOverrideAudience
	// Experimental. Allow override default AAD audience for Azure Prometheus endpoint
	FlagPrometheusAzureOverrideAudience = "prometheusAzureOverrideAudience"

	// FlagPublicDashboards
	// Enables public access to dashboards
	FlagPublicDashboards = "publicDashboards"

	// FlagPublicDashboardsEmailSharing
	// Enables public dashboard sharing to be restricted to only allowed emails
	FlagPublicDashboardsEmailSharing = "publicDashboardsEmailSharing"

	// FlagLokiExperimentalStreaming
	// Support new streaming approach for loki (prototype, needs special loki build)
	FlagLokiExperimentalStreaming = "lokiExperimentalStreaming"

	// FlagFeatureHighlights
	// Highlight Grafana Enterprise features
	FlagFeatureHighlights = "featureHighlights"

	// FlagMigrationLocking
	// Lock database during migrations
	FlagMigrationLocking = "migrationLocking"

	// FlagStorage
	// Configurable storage for dashboards, datasources, and resources
	FlagStorage = "storage"

	// FlagExploreMixedDatasource
	// Enable mixed datasource in Explore
	FlagExploreMixedDatasource = "exploreMixedDatasource"

	// FlagNewTraceViewHeader
	// Shows the new trace view header
	FlagNewTraceViewHeader = "newTraceViewHeader"

	// FlagCorrelations
	// Correlations page
	FlagCorrelations = "correlations"

	// FlagDatasourceQueryMultiStatus
	// Introduce HTTP 207 Multi Status for api/ds/query
	FlagDatasourceQueryMultiStatus = "datasourceQueryMultiStatus"

	// FlagTraceToMetrics
	// Enable trace to metrics links
	FlagTraceToMetrics = "traceToMetrics"

	// FlagNewDBLibrary
	// Use jmoiron/sqlx rather than xorm for a few backend services
	FlagNewDBLibrary = "newDBLibrary"

	// FlagValidateDashboardsOnSave
	// Validate dashboard JSON POSTed to api/dashboards/db
	FlagValidateDashboardsOnSave = "validateDashboardsOnSave"

	// FlagAutoMigrateOldPanels
	// Migrate old angular panels to supported versions (graph, table-old, worldmap, etc)
	FlagAutoMigrateOldPanels = "autoMigrateOldPanels"

	// FlagDisableAngular
	// Dynamic flag to disable angular at runtime. The preferred method is to set `angular_support_enabled` to `false` in the [security] settings, which allows you to change the state at runtime.
	FlagDisableAngular = "disableAngular"

	// FlagPrometheusWideSeries
	// Enable wide series responses in the Prometheus datasource
	FlagPrometheusWideSeries = "prometheusWideSeries"

	// FlagCanvasPanelNesting
	// Allow elements nesting
	FlagCanvasPanelNesting = "canvasPanelNesting"

	// FlagScenes
	// Experimental framework to build interactive dashboards
	FlagScenes = "scenes"

	// FlagDisableSecretsCompatibility
	// Disable duplicated secret storage in legacy tables
	FlagDisableSecretsCompatibility = "disableSecretsCompatibility"

	// FlagLogRequestsInstrumentedAsUnknown
	// Logs the path for requests that are instrumented as unknown
	FlagLogRequestsInstrumentedAsUnknown = "logRequestsInstrumentedAsUnknown"

	// FlagDataConnectionsConsole
	// Enables a new top-level page called Connections. This page is an experiment that provides a better experience when you install and configure data sources and other plugins.
	FlagDataConnectionsConsole = "dataConnectionsConsole"

	// FlagTopnav
	// Enables new top navigation and page layouts
	FlagTopnav = "topnav"

	// FlagGrpcServer
	// Run the GRPC server
	FlagGrpcServer = "grpcServer"

	// FlagEntityStore
	// SQL-based entity store (requires storage flag also)
	FlagEntityStore = "entityStore"

	// FlagCloudWatchCrossAccountQuerying
	// Enables cross-account querying in CloudWatch datasources
	FlagCloudWatchCrossAccountQuerying = "cloudWatchCrossAccountQuerying"

	// FlagRedshiftAsyncQueryDataSupport
	// Enable async query data support for Redshift
	FlagRedshiftAsyncQueryDataSupport = "redshiftAsyncQueryDataSupport"

	// FlagAthenaAsyncQueryDataSupport
	// Enable async query data support for Athena
	FlagAthenaAsyncQueryDataSupport = "athenaAsyncQueryDataSupport"

	// FlagNewPanelChromeUI
	// Show updated look and feel of grafana-ui PanelChrome: panel header, icons, and menu
	FlagNewPanelChromeUI = "newPanelChromeUI"

	// FlagShowDashboardValidationWarnings
	// Show warnings when dashboards do not validate against the schema
	FlagShowDashboardValidationWarnings = "showDashboardValidationWarnings"

	// FlagMysqlAnsiQuotes
	// Use double quotes to escape keyword in a MySQL query
	FlagMysqlAnsiQuotes = "mysqlAnsiQuotes"

	// FlagAccessControlOnCall
	// Access control primitives for OnCall
	FlagAccessControlOnCall = "accessControlOnCall"

	// FlagNestedFolders
	// Enable folder nesting
	FlagNestedFolders = "nestedFolders"

	// FlagNestedFolderPicker
	// Enables the still in-development new folder picker to support nested folders
	FlagNestedFolderPicker = "nestedFolderPicker"

	// FlagAccessTokenExpirationCheck
	// Enable OAuth access_token expiration check and token refresh using the refresh_token
	FlagAccessTokenExpirationCheck = "accessTokenExpirationCheck"

	// FlagShowTraceId
	// Show trace ids for requests
	FlagShowTraceId = "showTraceId"

	// FlagEmptyDashboardPage
	// Enable the redesigned user interface of a dashboard page that includes no panels
	FlagEmptyDashboardPage = "emptyDashboardPage"

	// FlagDisablePrometheusExemplarSampling
	// Disable Prometheus exemplar sampling
	FlagDisablePrometheusExemplarSampling = "disablePrometheusExemplarSampling"

	// FlagAlertingBacktesting
	// Rule backtesting API for alerting
	FlagAlertingBacktesting = "alertingBacktesting"

	// FlagEditPanelCSVDragAndDrop
	// Enables drag and drop for CSV and Excel files
	FlagEditPanelCSVDragAndDrop = "editPanelCSVDragAndDrop"

	// FlagAlertingNoNormalState
	// Stop maintaining state of alerts that are not firing
	FlagAlertingNoNormalState = "alertingNoNormalState"

	// FlagLogsSampleInExplore
	// Enables access to the logs sample feature in Explore
	FlagLogsSampleInExplore = "logsSampleInExplore"

	// FlagLogsContextDatasourceUi
	// Allow datasource to provide custom UI for context view
	FlagLogsContextDatasourceUi = "logsContextDatasourceUi"

	// FlagLokiQuerySplitting
	// Split large interval queries into subqueries with smaller time intervals
	FlagLokiQuerySplitting = "lokiQuerySplitting"

	// FlagLokiQuerySplittingConfig
	// Give users the option to configure split durations for Loki queries
	FlagLokiQuerySplittingConfig = "lokiQuerySplittingConfig"

	// FlagIndividualCookiePreferences
	// Support overriding cookie preferences per user
	FlagIndividualCookiePreferences = "individualCookiePreferences"

	// FlagOnlyExternalOrgRoleSync
	// Prohibits a user from changing organization roles synced with external auth providers
	FlagOnlyExternalOrgRoleSync = "onlyExternalOrgRoleSync"

	// FlagTraceqlSearch
	// Enables the &#39;TraceQL Search&#39; tab for the Tempo datasource which provides a UI to generate TraceQL queries
	FlagTraceqlSearch = "traceqlSearch"

	// FlagPrometheusMetricEncyclopedia
	// Adds the metrics explorer component to the Prometheus query builder as an option in metric select
	FlagPrometheusMetricEncyclopedia = "prometheusMetricEncyclopedia"

	// FlagTimeSeriesTable
	// Enable time series table transformer &amp; sparkline cell type
	FlagTimeSeriesTable = "timeSeriesTable"

	// FlagPrometheusResourceBrowserCache
	// Displays browser caching options in Prometheus data source configuration
	FlagPrometheusResourceBrowserCache = "prometheusResourceBrowserCache"

	// FlagInfluxdbBackendMigration
	// Query InfluxDB InfluxQL without the proxy
	FlagInfluxdbBackendMigration = "influxdbBackendMigration"

	// FlagClientTokenRotation
	// Replaces the current in-request token rotation so that the client initiates the rotation
	FlagClientTokenRotation = "clientTokenRotation"

	// FlagPrometheusDataplane
	// Changes responses to from Prometheus to be compliant with the dataplane specification. In particular it sets the numeric Field.Name from &#39;Value&#39; to the value of the `__name__` label when present.
	FlagPrometheusDataplane = "prometheusDataplane"

	// FlagLokiMetricDataplane
	// Changes metric responses from Loki to be compliant with the dataplane specification.
	FlagLokiMetricDataplane = "lokiMetricDataplane"

	// FlagDataplaneFrontendFallback
	// Support dataplane contract field name change for transformations and field name matchers where the name is different
	FlagDataplaneFrontendFallback = "dataplaneFrontendFallback"

	// FlagDisableSSEDataplane
	// Disables dataplane specific processing in server side expressions.
	FlagDisableSSEDataplane = "disableSSEDataplane"

	// FlagAlertStateHistoryLokiSecondary
	// Enable Grafana to write alert state history to an external Loki instance in addition to Grafana annotations.
	FlagAlertStateHistoryLokiSecondary = "alertStateHistoryLokiSecondary"

	// FlagAlertingNotificationsPoliciesMatchingInstances
	// Enables the preview of matching instances for notification policies
	FlagAlertingNotificationsPoliciesMatchingInstances = "alertingNotificationsPoliciesMatchingInstances"

	// FlagAlertStateHistoryLokiPrimary
	// Enable a remote Loki instance as the primary source for state history reads.
	FlagAlertStateHistoryLokiPrimary = "alertStateHistoryLokiPrimary"

	// FlagAlertStateHistoryLokiOnly
	// Disable Grafana alerts from emitting annotations when a remote Loki instance is available.
	FlagAlertStateHistoryLokiOnly = "alertStateHistoryLokiOnly"

	// FlagUnifiedRequestLog
	// Writes error logs to the request logger
	FlagUnifiedRequestLog = "unifiedRequestLog"

	// FlagRenderAuthJWT
	// Uses JWT-based auth for rendering instead of relying on remote cache
	FlagRenderAuthJWT = "renderAuthJWT"

	// FlagPyroscopeFlameGraph
	// Changes flame graph to pyroscope one
	FlagPyroscopeFlameGraph = "pyroscopeFlameGraph"

	// FlagExternalServiceAuth
	// Starts an OAuth2 authentication provider for external services
	FlagExternalServiceAuth = "externalServiceAuth"

	// FlagRefactorVariablesTimeRange
	// Refactor time range variables flow to reduce number of API calls made when query variables are chained
	FlagRefactorVariablesTimeRange = "refactorVariablesTimeRange"

	// FlagUseCachingService
	// When turned on, the new query and resource caching implementation using a wire service inject will be used in place of the previous middleware implementation
	FlagUseCachingService = "useCachingService"

	// FlagEnableElasticsearchBackendQuerying
	// Enable the processing of queries and responses in the Elasticsearch data source through backend
	FlagEnableElasticsearchBackendQuerying = "enableElasticsearchBackendQuerying"

	// FlagAdvancedDataSourcePicker
	// Enable a new data source picker with contextual information, recently used order and advanced mode
	FlagAdvancedDataSourcePicker = "advancedDataSourcePicker"

	// FlagFaroDatasourceSelector
	// Enable the data source selector within the Frontend Apps section of the Frontend Observability
	FlagFaroDatasourceSelector = "faroDatasourceSelector"

	// FlagEnableDatagridEditing
	// Enables the edit functionality in the datagrid panel
	FlagEnableDatagridEditing = "enableDatagridEditing"

	// FlagDataSourcePageHeader
	// Apply new pageHeader UI in data source edit page
	FlagDataSourcePageHeader = "dataSourcePageHeader"

	// FlagExtraThemes
	// Enables extra themes
	FlagExtraThemes = "extraThemes"

	// FlagLokiPredefinedOperations
	// Adds predefined query operations to Loki query editor
	FlagLokiPredefinedOperations = "lokiPredefinedOperations"

	// FlagPluginsFrontendSandbox
	// Enables the plugins frontend sandbox
	FlagPluginsFrontendSandbox = "pluginsFrontendSandbox"

	// FlagDashboardEmbed
	// Allow embedding dashboard for external use in Code editors
	FlagDashboardEmbed = "dashboardEmbed"

	// FlagFrontendSandboxMonitorOnly
	// Enables monitor only in the plugin frontend sandbox (if enabled)
	FlagFrontendSandboxMonitorOnly = "frontendSandboxMonitorOnly"

	// FlagSqlDatasourceDatabaseSelection
	// Enables previous SQL data source dataset dropdown behavior
	FlagSqlDatasourceDatabaseSelection = "sqlDatasourceDatabaseSelection"

<<<<<<< HEAD
	// FlagDisableTraceQLStreaming
	// Disables the option to stream the response of TraceQL queries of the Tempo data source
	FlagDisableTraceQLStreaming = "disableTraceQLStreaming"
=======
	// FlagCloudWatchLogsMonacoEditor
	// Enables the Monaco editor for CloudWatch Logs queries
	FlagCloudWatchLogsMonacoEditor = "cloudWatchLogsMonacoEditor"

	// FlagExploreScrollableLogsContainer
	// Improves the scrolling behavior of logs in Explore
	FlagExploreScrollableLogsContainer = "exploreScrollableLogsContainer"

	// FlagRecordedQueriesMulti
	// Enables writing multiple items from a single query within Recorded Queries
	FlagRecordedQueriesMulti = "recordedQueriesMulti"

	// FlagPluginsDynamicAngularDetectionPatterns
	// Enables fetching Angular detection patterns for plugins from GCOM and fallback to hardcoded ones
	FlagPluginsDynamicAngularDetectionPatterns = "pluginsDynamicAngularDetectionPatterns"

	// FlagAlertingLokiRangeToInstant
	// Rewrites eligible loki range queries to instant queries
	FlagAlertingLokiRangeToInstant = "alertingLokiRangeToInstant"

	// FlagElasticToggleableFilters
	// Enable support to toggle filters off from the query through the Logs Details component
	FlagElasticToggleableFilters = "elasticToggleableFilters"

	// FlagVizAndWidgetSplit
	// Split panels between vizualizations and widgets
	FlagVizAndWidgetSplit = "vizAndWidgetSplit"

	// FlagPrometheusIncrementalQueryInstrumentation
	// Adds RudderStack events to incremental queries
	FlagPrometheusIncrementalQueryInstrumentation = "prometheusIncrementalQueryInstrumentation"

	// FlagAwsDatasourcesTempCredentials
	// Support temporary security credentials in AWS plugins for Grafana Cloud customers
	FlagAwsDatasourcesTempCredentials = "awsDatasourcesTempCredentials"
>>>>>>> 535b5659
)<|MERGE_RESOLUTION|>--- conflicted
+++ resolved
@@ -339,45 +339,43 @@
 	// Enables previous SQL data source dataset dropdown behavior
 	FlagSqlDatasourceDatabaseSelection = "sqlDatasourceDatabaseSelection"
 
-<<<<<<< HEAD
+	// FlagCloudWatchLogsMonacoEditor
+	// Enables the Monaco editor for CloudWatch Logs queries
+	FlagCloudWatchLogsMonacoEditor = "cloudWatchLogsMonacoEditor"
+
+	// FlagExploreScrollableLogsContainer
+	// Improves the scrolling behavior of logs in Explore
+	FlagExploreScrollableLogsContainer = "exploreScrollableLogsContainer"
+
+	// FlagRecordedQueriesMulti
+	// Enables writing multiple items from a single query within Recorded Queries
+	FlagRecordedQueriesMulti = "recordedQueriesMulti"
+
+	// FlagPluginsDynamicAngularDetectionPatterns
+	// Enables fetching Angular detection patterns for plugins from GCOM and fallback to hardcoded ones
+	FlagPluginsDynamicAngularDetectionPatterns = "pluginsDynamicAngularDetectionPatterns"
+
+	// FlagAlertingLokiRangeToInstant
+	// Rewrites eligible loki range queries to instant queries
+	FlagAlertingLokiRangeToInstant = "alertingLokiRangeToInstant"
+
+	// FlagElasticToggleableFilters
+	// Enable support to toggle filters off from the query through the Logs Details component
+	FlagElasticToggleableFilters = "elasticToggleableFilters"
+
+	// FlagVizAndWidgetSplit
+	// Split panels between vizualizations and widgets
+	FlagVizAndWidgetSplit = "vizAndWidgetSplit"
+
+	// FlagPrometheusIncrementalQueryInstrumentation
+	// Adds RudderStack events to incremental queries
+	FlagPrometheusIncrementalQueryInstrumentation = "prometheusIncrementalQueryInstrumentation"
+
+	// FlagAwsDatasourcesTempCredentials
+	// Support temporary security credentials in AWS plugins for Grafana Cloud customers
+	FlagAwsDatasourcesTempCredentials = "awsDatasourcesTempCredentials"
+
 	// FlagDisableTraceQLStreaming
 	// Disables the option to stream the response of TraceQL queries of the Tempo data source
 	FlagDisableTraceQLStreaming = "disableTraceQLStreaming"
-=======
-	// FlagCloudWatchLogsMonacoEditor
-	// Enables the Monaco editor for CloudWatch Logs queries
-	FlagCloudWatchLogsMonacoEditor = "cloudWatchLogsMonacoEditor"
-
-	// FlagExploreScrollableLogsContainer
-	// Improves the scrolling behavior of logs in Explore
-	FlagExploreScrollableLogsContainer = "exploreScrollableLogsContainer"
-
-	// FlagRecordedQueriesMulti
-	// Enables writing multiple items from a single query within Recorded Queries
-	FlagRecordedQueriesMulti = "recordedQueriesMulti"
-
-	// FlagPluginsDynamicAngularDetectionPatterns
-	// Enables fetching Angular detection patterns for plugins from GCOM and fallback to hardcoded ones
-	FlagPluginsDynamicAngularDetectionPatterns = "pluginsDynamicAngularDetectionPatterns"
-
-	// FlagAlertingLokiRangeToInstant
-	// Rewrites eligible loki range queries to instant queries
-	FlagAlertingLokiRangeToInstant = "alertingLokiRangeToInstant"
-
-	// FlagElasticToggleableFilters
-	// Enable support to toggle filters off from the query through the Logs Details component
-	FlagElasticToggleableFilters = "elasticToggleableFilters"
-
-	// FlagVizAndWidgetSplit
-	// Split panels between vizualizations and widgets
-	FlagVizAndWidgetSplit = "vizAndWidgetSplit"
-
-	// FlagPrometheusIncrementalQueryInstrumentation
-	// Adds RudderStack events to incremental queries
-	FlagPrometheusIncrementalQueryInstrumentation = "prometheusIncrementalQueryInstrumentation"
-
-	// FlagAwsDatasourcesTempCredentials
-	// Support temporary security credentials in AWS plugins for Grafana Cloud customers
-	FlagAwsDatasourcesTempCredentials = "awsDatasourcesTempCredentials"
->>>>>>> 535b5659
 )