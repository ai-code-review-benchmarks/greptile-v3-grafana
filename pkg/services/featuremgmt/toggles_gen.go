--- conflicted
+++ resolved
@@ -947,25 +947,23 @@
 	// Enables the temporary themes for GrafanaCon
 	FlagGrafanaconThemes = "grafanaconThemes"
 
-<<<<<<< HEAD
+	// FlagPluginsCDNSyncLoader
+	// Load plugins from CDN synchronously
+	FlagPluginsCDNSyncLoader = "pluginsCDNSyncLoader"
+
+	// FlagAlertingJiraIntegration
+	// Enables the new Jira integration for contact points in cloud alert managers.
+	FlagAlertingJiraIntegration = "alertingJiraIntegration"
+
+	// FlagAlertingRuleVersionHistoryRestore
+	// Enables the alert rule version history restore feature
+	FlagAlertingRuleVersionHistoryRestore = "alertingRuleVersionHistoryRestore"
+
+	// FlagNewShareReportDrawer
+	// Enables the report creation drawer in a dashboard
+	FlagNewShareReportDrawer = "newShareReportDrawer"
+
 	// FlagImproveRendererTraffic
 	// Reduce number of requests done when the request is coming from the renderer
 	FlagImproveRendererTraffic = "improveRendererTraffic"
-=======
-	// FlagPluginsCDNSyncLoader
-	// Load plugins from CDN synchronously
-	FlagPluginsCDNSyncLoader = "pluginsCDNSyncLoader"
-
-	// FlagAlertingJiraIntegration
-	// Enables the new Jira integration for contact points in cloud alert managers.
-	FlagAlertingJiraIntegration = "alertingJiraIntegration"
-
-	// FlagAlertingRuleVersionHistoryRestore
-	// Enables the alert rule version history restore feature
-	FlagAlertingRuleVersionHistoryRestore = "alertingRuleVersionHistoryRestore"
-
-	// FlagNewShareReportDrawer
-	// Enables the report creation drawer in a dashboard
-	FlagNewShareReportDrawer = "newShareReportDrawer"
->>>>>>> 16fda6f6
 )