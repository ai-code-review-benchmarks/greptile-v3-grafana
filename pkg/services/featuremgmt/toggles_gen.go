--- conflicted
+++ resolved
@@ -331,13 +331,7 @@
 	// Enables the plugins frontend sandbox
 	FlagPluginsFrontendSandbox = "pluginsFrontendSandbox"
 
-<<<<<<< HEAD
-	// FlagDisableTraceQLStreaming
-	// Disables the option to stream the response of TraceQL queries of the Tempo data source
-	FlagDisableTraceQLStreaming = "disableTraceQLStreaming"
-=======
 	// FlagSqlDatasourceDatabaseSelection
 	// Enables previous SQL data source dataset dropdown behavior
 	FlagSqlDatasourceDatabaseSelection = "sqlDatasourceDatabaseSelection"
->>>>>>> 3341229b
 )