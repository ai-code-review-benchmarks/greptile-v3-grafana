// NOTE: This file was auto generated.  DO NOT EDIT DIRECTLY!
// To change feature flags, edit:
//  pkg/services/featuremgmt/registry.go
// Then run tests in:
//  pkg/services/featuremgmt/toggles_gen_test.go

package featuremgmt

const (
	// FlagTrimDefaults
	// Use cue schema to remove values that will be applied automatically
	FlagTrimDefaults = "trimDefaults"

	// FlagDisableEnvelopeEncryption
	// Disable envelope encryption (emergency only)
	FlagDisableEnvelopeEncryption = "disableEnvelopeEncryption"

	// FlagLiveServiceWebWorker
	// This will use a webworker thread to processes events rather than the main thread
	FlagLiveServiceWebWorker = "live-service-web-worker"

	// FlagQueryOverLive
	// Use Grafana Live WebSocket to execute backend queries
	FlagQueryOverLive = "queryOverLive"

	// FlagPanelTitleSearch
	// Search for dashboards using panel title
	FlagPanelTitleSearch = "panelTitleSearch"

	// FlagPublicDashboards
	// Enables public access to dashboards
	FlagPublicDashboards = "publicDashboards"

	// FlagPublicDashboardsEmailSharing
	// Enables public dashboard sharing to be restricted to only allowed emails
	FlagPublicDashboardsEmailSharing = "publicDashboardsEmailSharing"

	// FlagLokiExperimentalStreaming
	// Support new streaming approach for loki (prototype, needs special loki build)
	FlagLokiExperimentalStreaming = "lokiExperimentalStreaming"

	// FlagFeatureHighlights
	// Highlight Grafana Enterprise features
	FlagFeatureHighlights = "featureHighlights"

	// FlagMigrationLocking
	// Lock database during migrations
	FlagMigrationLocking = "migrationLocking"

	// FlagStorage
	// Configurable storage for dashboards, datasources, and resources
	FlagStorage = "storage"

	// FlagCorrelations
	// Correlations page
	FlagCorrelations = "correlations"

	// FlagDatasourceQueryMultiStatus
	// Introduce HTTP 207 Multi Status for api/ds/query
	FlagDatasourceQueryMultiStatus = "datasourceQueryMultiStatus"

	// FlagTraceToMetrics
	// Enable trace to metrics links
	FlagTraceToMetrics = "traceToMetrics"

	// FlagNewDBLibrary
	// Use jmoiron/sqlx rather than xorm for a few backend services
	FlagNewDBLibrary = "newDBLibrary"

	// FlagAutoMigrateOldPanels
	// Migrate old angular panels to supported versions (graph, table-old, worldmap, etc)
	FlagAutoMigrateOldPanels = "autoMigrateOldPanels"

	// FlagDisableAngular
	// Dynamic flag to disable angular at runtime. The preferred method is to set `angular_support_enabled` to `false` in the [security] settings, which allows you to change the state at runtime.
	FlagDisableAngular = "disableAngular"

	// FlagCanvasPanelNesting
	// Allow elements nesting
	FlagCanvasPanelNesting = "canvasPanelNesting"

	// FlagScenes
	// Experimental framework to build interactive dashboards
	FlagScenes = "scenes"

	// FlagDisableSecretsCompatibility
	// Disable duplicated secret storage in legacy tables
	FlagDisableSecretsCompatibility = "disableSecretsCompatibility"

	// FlagLogRequestsInstrumentedAsUnknown
	// Logs the path for requests that are instrumented as unknown
	FlagLogRequestsInstrumentedAsUnknown = "logRequestsInstrumentedAsUnknown"

	// FlagDataConnectionsConsole
	// Enables a new top-level page called Connections. This page is an experiment that provides a better experience when you install and configure data sources and other plugins.
	FlagDataConnectionsConsole = "dataConnectionsConsole"

	// FlagTopnav
	// Enables topnav support in external plugins. The new Grafana navigation cannot be disabled.
	FlagTopnav = "topnav"

	// FlagDockedMegaMenu
	// Enable support for a persistent (docked) navigation menu
	FlagDockedMegaMenu = "dockedMegaMenu"

	// FlagGrpcServer
	// Run the GRPC server
	FlagGrpcServer = "grpcServer"

	// FlagEntityStore
	// SQL-based entity store (requires storage flag also)
	FlagEntityStore = "entityStore"

	// FlagCloudWatchCrossAccountQuerying
	// Enables cross-account querying in CloudWatch datasources
	FlagCloudWatchCrossAccountQuerying = "cloudWatchCrossAccountQuerying"

	// FlagRedshiftAsyncQueryDataSupport
	// Enable async query data support for Redshift
	FlagRedshiftAsyncQueryDataSupport = "redshiftAsyncQueryDataSupport"

	// FlagAthenaAsyncQueryDataSupport
	// Enable async query data support for Athena
	FlagAthenaAsyncQueryDataSupport = "athenaAsyncQueryDataSupport"

	// FlagCloudwatchNewRegionsHandler
	// Refactor of /regions endpoint, no user-facing changes
	FlagCloudwatchNewRegionsHandler = "cloudwatchNewRegionsHandler"

	// FlagShowDashboardValidationWarnings
	// Show warnings when dashboards do not validate against the schema
	FlagShowDashboardValidationWarnings = "showDashboardValidationWarnings"

	// FlagMysqlAnsiQuotes
	// Use double quotes to escape keyword in a MySQL query
	FlagMysqlAnsiQuotes = "mysqlAnsiQuotes"

	// FlagAccessControlOnCall
	// Access control primitives for OnCall
	FlagAccessControlOnCall = "accessControlOnCall"

	// FlagNestedFolders
	// Enable folder nesting
	FlagNestedFolders = "nestedFolders"

	// FlagNestedFolderPicker
	// Enables the new folder picker to work with nested folders. Requires the nestedFolders feature flag
	FlagNestedFolderPicker = "nestedFolderPicker"

	// FlagAccessTokenExpirationCheck
	// Enable OAuth access_token expiration check and token refresh using the refresh_token
	FlagAccessTokenExpirationCheck = "accessTokenExpirationCheck"

	// FlagEmptyDashboardPage
	// Enable the redesigned user interface of a dashboard page that includes no panels
	FlagEmptyDashboardPage = "emptyDashboardPage"

	// FlagDisablePrometheusExemplarSampling
	// Disable Prometheus exemplar sampling
	FlagDisablePrometheusExemplarSampling = "disablePrometheusExemplarSampling"

	// FlagAlertingBacktesting
	// Rule backtesting API for alerting
	FlagAlertingBacktesting = "alertingBacktesting"

	// FlagEditPanelCSVDragAndDrop
	// Enables drag and drop for CSV and Excel files
	FlagEditPanelCSVDragAndDrop = "editPanelCSVDragAndDrop"

	// FlagAlertingNoNormalState
	// Stop maintaining state of alerts that are not firing
	FlagAlertingNoNormalState = "alertingNoNormalState"

	// FlagLogsContextDatasourceUi
	// Allow datasource to provide custom UI for context view
	FlagLogsContextDatasourceUi = "logsContextDatasourceUi"

	// FlagLokiQuerySplitting
	// Split large interval queries into subqueries with smaller time intervals
	FlagLokiQuerySplitting = "lokiQuerySplitting"

	// FlagLokiQuerySplittingConfig
	// Give users the option to configure split durations for Loki queries
	FlagLokiQuerySplittingConfig = "lokiQuerySplittingConfig"

	// FlagIndividualCookiePreferences
	// Support overriding cookie preferences per user
	FlagIndividualCookiePreferences = "individualCookiePreferences"

	// FlagGcomOnlyExternalOrgRoleSync
	// Prohibits a user from changing organization roles synced with Grafana Cloud auth provider
	FlagGcomOnlyExternalOrgRoleSync = "gcomOnlyExternalOrgRoleSync"

	// FlagPrometheusMetricEncyclopedia
	// Adds the metrics explorer component to the Prometheus query builder as an option in metric select
	FlagPrometheusMetricEncyclopedia = "prometheusMetricEncyclopedia"

	// FlagTimeSeriesTable
	// Enable time series table transformer &amp; sparkline cell type
	FlagTimeSeriesTable = "timeSeriesTable"

	// FlagPrometheusResourceBrowserCache
	// Displays browser caching options in Prometheus data source configuration
	FlagPrometheusResourceBrowserCache = "prometheusResourceBrowserCache"

	// FlagInfluxdbBackendMigration
	// Query InfluxDB InfluxQL without the proxy
	FlagInfluxdbBackendMigration = "influxdbBackendMigration"

	// FlagClientTokenRotation
	// Replaces the current in-request token rotation so that the client initiates the rotation
	FlagClientTokenRotation = "clientTokenRotation"

	// FlagPrometheusDataplane
	// Changes responses to from Prometheus to be compliant with the dataplane specification. In particular it sets the numeric Field.Name from &#39;Value&#39; to the value of the `__name__` label when present.
	FlagPrometheusDataplane = "prometheusDataplane"

	// FlagLokiMetricDataplane
	// Changes metric responses from Loki to be compliant with the dataplane specification.
	FlagLokiMetricDataplane = "lokiMetricDataplane"

	// FlagLokiLogsDataplane
	// Changes logs responses from Loki to be compliant with the dataplane specification.
	FlagLokiLogsDataplane = "lokiLogsDataplane"

	// FlagDataplaneFrontendFallback
	// Support dataplane contract field name change for transformations and field name matchers where the name is different
	FlagDataplaneFrontendFallback = "dataplaneFrontendFallback"

	// FlagDisableSSEDataplane
	// Disables dataplane specific processing in server side expressions.
	FlagDisableSSEDataplane = "disableSSEDataplane"

	// FlagAlertStateHistoryLokiSecondary
	// Enable Grafana to write alert state history to an external Loki instance in addition to Grafana annotations.
	FlagAlertStateHistoryLokiSecondary = "alertStateHistoryLokiSecondary"

	// FlagAlertingNotificationsPoliciesMatchingInstances
	// Enables the preview of matching instances for notification policies
	FlagAlertingNotificationsPoliciesMatchingInstances = "alertingNotificationsPoliciesMatchingInstances"

	// FlagAlertStateHistoryLokiPrimary
	// Enable a remote Loki instance as the primary source for state history reads.
	FlagAlertStateHistoryLokiPrimary = "alertStateHistoryLokiPrimary"

	// FlagAlertStateHistoryLokiOnly
	// Disable Grafana alerts from emitting annotations when a remote Loki instance is available.
	FlagAlertStateHistoryLokiOnly = "alertStateHistoryLokiOnly"

	// FlagUnifiedRequestLog
	// Writes error logs to the request logger
	FlagUnifiedRequestLog = "unifiedRequestLog"

	// FlagRenderAuthJWT
	// Uses JWT-based auth for rendering instead of relying on remote cache
	FlagRenderAuthJWT = "renderAuthJWT"

	// FlagExternalServiceAuth
	// Starts an OAuth2 authentication provider for external services
	FlagExternalServiceAuth = "externalServiceAuth"

	// FlagRefactorVariablesTimeRange
	// Refactor time range variables flow to reduce number of API calls made when query variables are chained
	FlagRefactorVariablesTimeRange = "refactorVariablesTimeRange"

	// FlagUseCachingService
	// When turned on, the new query and resource caching implementation using a wire service inject will be used in place of the previous middleware implementation
	FlagUseCachingService = "useCachingService"

	// FlagEnableElasticsearchBackendQuerying
	// Enable the processing of queries and responses in the Elasticsearch data source through backend
	FlagEnableElasticsearchBackendQuerying = "enableElasticsearchBackendQuerying"

	// FlagAdvancedDataSourcePicker
	// Enable a new data source picker with contextual information, recently used order and advanced mode
	FlagAdvancedDataSourcePicker = "advancedDataSourcePicker"

	// FlagFaroDatasourceSelector
	// Enable the data source selector within the Frontend Apps section of the Frontend Observability
	FlagFaroDatasourceSelector = "faroDatasourceSelector"

	// FlagEnableDatagridEditing
	// Enables the edit functionality in the datagrid panel
	FlagEnableDatagridEditing = "enableDatagridEditing"

	// FlagDataSourcePageHeader
	// Apply new pageHeader UI in data source edit page
	FlagDataSourcePageHeader = "dataSourcePageHeader"

	// FlagExtraThemes
	// Enables extra themes
	FlagExtraThemes = "extraThemes"

	// FlagLokiPredefinedOperations
	// Adds predefined query operations to Loki query editor
	FlagLokiPredefinedOperations = "lokiPredefinedOperations"

	// FlagPluginsFrontendSandbox
	// Enables the plugins frontend sandbox
	FlagPluginsFrontendSandbox = "pluginsFrontendSandbox"

	// FlagDashboardEmbed
	// Allow embedding dashboard for external use in Code editors
	FlagDashboardEmbed = "dashboardEmbed"

	// FlagFrontendSandboxMonitorOnly
	// Enables monitor only in the plugin frontend sandbox (if enabled)
	FlagFrontendSandboxMonitorOnly = "frontendSandboxMonitorOnly"

	// FlagSqlDatasourceDatabaseSelection
	// Enables previous SQL data source dataset dropdown behavior
	FlagSqlDatasourceDatabaseSelection = "sqlDatasourceDatabaseSelection"

	// FlagLokiFormatQuery
	// Enables the ability to format Loki queries
	FlagLokiFormatQuery = "lokiFormatQuery"

	// FlagCloudWatchLogsMonacoEditor
	// Enables the Monaco editor for CloudWatch Logs queries
	FlagCloudWatchLogsMonacoEditor = "cloudWatchLogsMonacoEditor"

	// FlagExploreScrollableLogsContainer
	// Improves the scrolling behavior of logs in Explore
	FlagExploreScrollableLogsContainer = "exploreScrollableLogsContainer"

	// FlagRecordedQueriesMulti
	// Enables writing multiple items from a single query within Recorded Queries
	FlagRecordedQueriesMulti = "recordedQueriesMulti"

	// FlagPluginsDynamicAngularDetectionPatterns
	// Enables fetching Angular detection patterns for plugins from GCOM and fallback to hardcoded ones
	FlagPluginsDynamicAngularDetectionPatterns = "pluginsDynamicAngularDetectionPatterns"

	// FlagVizAndWidgetSplit
	// Split panels between visualizations and widgets
	FlagVizAndWidgetSplit = "vizAndWidgetSplit"

	// FlagPrometheusIncrementalQueryInstrumentation
	// Adds RudderStack events to incremental queries
	FlagPrometheusIncrementalQueryInstrumentation = "prometheusIncrementalQueryInstrumentation"

	// FlagLogsExploreTableVisualisation
	// A table visualisation for logs in Explore
	FlagLogsExploreTableVisualisation = "logsExploreTableVisualisation"

	// FlagAwsDatasourcesTempCredentials
	// Support temporary security credentials in AWS plugins for Grafana Cloud customers
	FlagAwsDatasourcesTempCredentials = "awsDatasourcesTempCredentials"

	// FlagTransformationsRedesign
	// Enables the transformations redesign
	FlagTransformationsRedesign = "transformationsRedesign"

	// FlagToggleLabelsInLogsUI
	// Enable toggleable filters in log details view
	FlagToggleLabelsInLogsUI = "toggleLabelsInLogsUI"

	// FlagMlExpressions
	// Enable support for Machine Learning in server-side expressions
	FlagMlExpressions = "mlExpressions"

	// FlagTraceQLStreaming
	// Enables response streaming of TraceQL queries of the Tempo data source
	FlagTraceQLStreaming = "traceQLStreaming"

	// FlagMetricsSummary
	// Enables metrics summary queries in the Tempo data source
	FlagMetricsSummary = "metricsSummary"

	// FlagGrafanaAPIServer
	// Enable Kubernetes API Server for Grafana resources
	FlagGrafanaAPIServer = "grafanaAPIServer"

	// FlagGrafanaAPIServerWithExperimentalAPIs
	// Register experimental APIs with the k8s API server
	FlagGrafanaAPIServerWithExperimentalAPIs = "grafanaAPIServerWithExperimentalAPIs"

	// FlagFeatureToggleAdminPage
	// Enable admin page for managing feature toggles from the Grafana front-end
	FlagFeatureToggleAdminPage = "featureToggleAdminPage"

	// FlagAwsAsyncQueryCaching
	// Enable caching for async queries for Redshift and Athena. Requires that the `useCachingService` feature toggle is enabled and the datasource has caching and async query support enabled
	FlagAwsAsyncQueryCaching = "awsAsyncQueryCaching"

	// FlagSplitScopes
	// Support faster dashboard and folder search by splitting permission scopes into parts
	FlagSplitScopes = "splitScopes"

	// FlagAzureMonitorDataplane
	// Adds dataplane compliant frame metadata in the Azure Monitor datasource
	FlagAzureMonitorDataplane = "azureMonitorDataplane"

	// FlagPermissionsFilterRemoveSubquery
	// Alternative permission filter implementation that does not use subqueries for fetching the dashboard folder
	FlagPermissionsFilterRemoveSubquery = "permissionsFilterRemoveSubquery"

	// FlagPrometheusConfigOverhaulAuth
	// Update the Prometheus configuration page with the new auth component
	FlagPrometheusConfigOverhaulAuth = "prometheusConfigOverhaulAuth"

	// FlagConfigurableSchedulerTick
	// Enable changing the scheduler base interval via configuration option unified_alerting.scheduler_tick_interval
	FlagConfigurableSchedulerTick = "configurableSchedulerTick"

	// FlagInfluxdbSqlSupport
	// Enable InfluxDB SQL query language support with new querying UI
	FlagInfluxdbSqlSupport = "influxdbSqlSupport"

	// FlagNoBasicRole
	// Enables a new role that has no permissions by default
	FlagNoBasicRole = "noBasicRole"

	// FlagAlertingNoDataErrorExecution
	// Changes how Alerting state manager handles execution of NoData/Error
	FlagAlertingNoDataErrorExecution = "alertingNoDataErrorExecution"

	// FlagAngularDeprecationUI
	// Display new Angular deprecation-related UI features
	FlagAngularDeprecationUI = "angularDeprecationUI"

	// FlagDashgpt
	// Enable AI powered features in dashboards
	FlagDashgpt = "dashgpt"

	// FlagReportingRetries
	// Enables rendering retries for the reporting feature
	FlagReportingRetries = "reportingRetries"

	// FlagNewBrowseDashboards
	// New browse/manage dashboards UI
	FlagNewBrowseDashboards = "newBrowseDashboards"

	// FlagSseGroupByDatasource
	// Send query to the same datasource in a single request when using server side expressions
	FlagSseGroupByDatasource = "sseGroupByDatasource"

	// FlagRequestInstrumentationStatusSource
	// Include a status source label for request metrics and logs
	FlagRequestInstrumentationStatusSource = "requestInstrumentationStatusSource"

	// FlagLokiRunQueriesInParallel
	// Enables running Loki queries in parallel
	FlagLokiRunQueriesInParallel = "lokiRunQueriesInParallel"

	// FlagWargamesTesting
	// Placeholder feature flag for internal testing
	FlagWargamesTesting = "wargamesTesting"

	// FlagAlertingInsights
	// Show the new alerting insights landing page
	FlagAlertingInsights = "alertingInsights"

	// FlagExternalCorePlugins
	// Allow core plugins to be loaded as external
	FlagExternalCorePlugins = "externalCorePlugins"

	// FlagPluginsAPIMetrics
	// Sends metrics of public grafana packages usage by plugins
	FlagPluginsAPIMetrics = "pluginsAPIMetrics"

	// FlagHttpSLOLevels
	// Adds SLO level to http request metrics
	FlagHttpSLOLevels = "httpSLOLevels"

	// FlagIdForwarding
	// Generate signed id token for identity that can be forwarded to plugins and external services
	FlagIdForwarding = "idForwarding"

	// FlagCloudWatchWildCardDimensionValues
	// Fetches dimension values from CloudWatch to correctly label wildcard dimensions
	FlagCloudWatchWildCardDimensionValues = "cloudWatchWildCardDimensionValues"

	// FlagExternalServiceAccounts
	// Automatic service account and token setup for plugins
	FlagExternalServiceAccounts = "externalServiceAccounts"

	// FlagAlertingModifiedExport
	// Enables using UI for provisioned rules modification and export
	FlagAlertingModifiedExport = "alertingModifiedExport"

	// FlagPanelMonitoring
	// Enables panel monitoring through logs and measurements
	FlagPanelMonitoring = "panelMonitoring"

	// FlagEnableNativeHTTPHistogram
	// Enables native HTTP Histograms
	FlagEnableNativeHTTPHistogram = "enableNativeHTTPHistogram"

	// FlagTransformationsVariableSupport
	// Allows using variables in transformations
	FlagTransformationsVariableSupport = "transformationsVariableSupport"

	// FlagKubernetesPlaylists
	// Use the kubernetes API in the frontend for playlists
	FlagKubernetesPlaylists = "kubernetesPlaylists"

<<<<<<< HEAD
	// FlagRecoveryThreshold
	// Enables feature recovery threshold (aka hysteresis) for threshold server-side expression
	FlagRecoveryThreshold = "recoveryThreshold"
=======
	// FlagNavAdminSubsections
	// Splits the administration section of the nav tree into subsections
	FlagNavAdminSubsections = "navAdminSubsections"
>>>>>>> f56cc6fd
)<|MERGE_RESOLUTION|>--- conflicted
+++ resolved
@@ -495,13 +495,7 @@
 	// Use the kubernetes API in the frontend for playlists
 	FlagKubernetesPlaylists = "kubernetesPlaylists"
 
-<<<<<<< HEAD
-	// FlagRecoveryThreshold
-	// Enables feature recovery threshold (aka hysteresis) for threshold server-side expression
-	FlagRecoveryThreshold = "recoveryThreshold"
-=======
 	// FlagNavAdminSubsections
 	// Splits the administration section of the nav tree into subsections
 	FlagNavAdminSubsections = "navAdminSubsections"
->>>>>>> f56cc6fd
 )