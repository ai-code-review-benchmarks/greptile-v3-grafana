--- conflicted
+++ resolved
@@ -27,16 +27,7 @@
 		return nil, fmt.Errorf("failed to read feature flags from config: %w", err)
 	}
 
-<<<<<<< HEAD
-	return createStaticEvaluator(cfg.OpenFeature.ProviderType, cfg.OpenFeature.URL, confFlags)
-}
-
-// createStaticEvaluator evaluator that allows evaluating static flags from config.ini
-func createStaticEvaluator(providerType string, u *url.URL, staticFlags map[string]bool) (StaticFlagEvaluator, error) {
-	provider, err := createProvider(providerType, u, staticFlags, nil, nil)
-=======
 	staticProvider, err := newStaticProvider(staticFlags)
->>>>>>> 403d6380
 	if err != nil {
 		return nil, fmt.Errorf("failed to create static provider: %w", err)
 	}
