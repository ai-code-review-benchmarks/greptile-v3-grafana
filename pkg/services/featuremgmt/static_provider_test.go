--- conflicted
+++ resolved
@@ -51,12 +51,8 @@
 	t.Helper()
 	cfg, err := setting.NewCfgFromBytes(conf)
 	require.NoError(t, err)
-<<<<<<< HEAD
 
-	p, err := ProvideOpenFeatureService(cfg, nil, nil)
-=======
-	err = InitOpenFeatureWithCfg(cfg)
->>>>>>> 403d6380
+	err = InitOpenFeatureWithCfg(cfg, nil, nil)
 	require.NoError(t, err)
 }
 
@@ -72,7 +68,7 @@
 	// InitOpenFeatureWithCfg needed to initialize OpenFeature with the static provider configuration,
 	// so that StaticFlagEvaluator can use an open feature client.
 	// In real scenarios, this would be done during server startup.
-	err = InitOpenFeatureWithCfg(cfg)
+	err = InitOpenFeatureWithCfg(cfg, nil, nil)
 	require.NoError(t, err)
 
 	// Use StaticFlagEvaluator instead of OpenFeatureService for static evaluation
