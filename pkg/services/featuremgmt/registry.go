// To change feature flags, edit:
//  pkg/services/featuremgmt/registry.go
// Then run tests in:
//  pkg/services/featuremgmt/toggles_gen_test.go
// twice to generate and validate the feature flag files

package featuremgmt

var (
	// Register each toggle here
	standardFeatureFlags = []FeatureFlag{
		{
			Name:        "alertingBigTransactions",
			Description: "Use big transactions for alerting database writes",
			State:       FeatureStateAlpha,
			Owner:       grafanaAlertingSquad,
		},
		{
			Name:        "trimDefaults",
			Description: "Use cue schema to remove values that will be applied automatically",
			State:       FeatureStateBeta,
			Owner:       grafanaAsCodeSquad,
		},
		{
			Name:        "disableEnvelopeEncryption",
			Description: "Disable envelope encryption (emergency only)",
			State:       FeatureStateStable,
			Owner:       grafanaAsCodeSquad,
		},
		{
			Name:        "database_metrics",
			Description: "Add Prometheus metrics for database tables",
			State:       FeatureStateStable,
			Owner:       hostedGrafanaTeam,
		},
		{
			Name:        "dashboardPreviews",
			Description: "Create and show thumbnails for dashboard search results",
			State:       FeatureStateAlpha,
			Owner:       grafanaAppPlatformSquad,
		},
		{
			Name:         "live-service-web-worker",
			Description:  "This will use a webworker thread to processes events rather than the main thread",
			State:        FeatureStateAlpha,
			FrontendOnly: true,
			Owner:        grafanaAppPlatformSquad,
		},
		{
			Name:         "queryOverLive",
			Description:  "Use Grafana Live WebSocket to execute backend queries",
			State:        FeatureStateAlpha,
			FrontendOnly: true,
			Owner:        grafanaAppPlatformSquad,
		},
		{
			Name:        "panelTitleSearch",
			Description: "Search for dashboards using panel title",
			State:       FeatureStateBeta,
			Owner:       grafanaAppPlatformSquad,
		},
		{
			Name:        "prometheusAzureOverrideAudience",
			Description: "Experimental. Allow override default AAD audience for Azure Prometheus endpoint",
			State:       FeatureStateBeta,
			Owner:       grafanaObservabilityMetricsSquad,
		},
		{
			Name:        "publicDashboards",
			Description: "Enables public access to dashboards",
			State:       FeatureStateAlpha,
			Owner:       grafanaDashboardsSquad,
		},
		{
			Name:            "publicDashboardsEmailSharing",
			Description:     "Enables public dashboard sharing to be restricted to only allowed emails",
			State:           FeatureStateAlpha,
			RequiresLicense: true,
			Owner:           grafanaDashboardsSquad,
		},
		{
			Name:        "lokiLive",
			Description: "Support WebSocket streaming for loki (early prototype)",
			State:       FeatureStateAlpha,
			Owner:       grafanaObservabilityLogsSquad,
		},
		{
			Name:        "lokiDataframeApi",
			Description: "Use experimental loki api for WebSocket streaming (early prototype)",
			State:       FeatureStateAlpha,
			Owner:       grafanaObservabilityLogsSquad,
		},
		{
			Name:        "featureHighlights",
			Description: "Highlight Grafana Enterprise features",
			State:       FeatureStateStable,
			Owner:       grafanaAsCodeSquad,
		},
		{
			Name:        "migrationLocking",
			Description: "Lock database during migrations",
			State:       FeatureStateBeta,
			Owner:       grafanaBackendPlatformSquad,
		},
		{
			Name:        "storage",
			Description: "Configurable storage for dashboards, datasources, and resources",
			State:       FeatureStateAlpha,
			Owner:       grafanaAppPlatformSquad,
		},
		{
			Name:            "k8s",
			Description:     "Explore native k8s integrations",
			State:           FeatureStateAlpha,
			RequiresDevMode: true,
			Owner:           grafanaAppPlatformSquad,
		},
		{
			Name:         "exploreMixedDatasource",
			Description:  "Enable mixed datasource in Explore",
			State:        FeatureStateAlpha,
			FrontendOnly: true,
			Owner:        grafanaExploreSquad,
		},
		{
			Name:         "newTraceView",
			Description:  "Shows the new trace view design",
			State:        FeatureStateAlpha,
			FrontendOnly: true,
			Owner:        grafanaObservabilityTracesAndProfilingSquad,
		},
		{
			Name:        "correlations",
			Description: "Correlations page",
			State:       FeatureStateAlpha,
			Owner:       grafanaExploreSquad,
		},
		{
			Name:        "cloudWatchDynamicLabels",
			Description: "Use dynamic labels instead of alias patterns in CloudWatch datasource",
			State:       FeatureStateStable,
			Expression:  "true", // enabled by default
			Owner:       awsPluginsSquad,
		},
		{
			Name:        "datasourceQueryMultiStatus",
			Description: "Introduce HTTP 207 Multi Status for api/ds/query",
			State:       FeatureStateAlpha,
			Owner:       grafanaPluginsPlatformSquad,
		},
		{
			Name:         "traceToMetrics",
			Description:  "Enable trace to metrics links",
			State:        FeatureStateAlpha,
			FrontendOnly: true,
			Owner:        grafanaObservabilityTracesAndProfilingSquad,
		},
		{
			Name:        "newDBLibrary",
			Description: "Use jmoiron/sqlx rather than xorm for a few backend services",
			State:       FeatureStateBeta,
			Owner:       grafanaBackendPlatformSquad,
		},
		{
			Name:            "validateDashboardsOnSave",
			Description:     "Validate dashboard JSON POSTed to api/dashboards/db",
			State:           FeatureStateBeta,
			RequiresRestart: true,
			Owner:           grafanaAsCodeSquad,
		},
		{
			Name:         "autoMigrateOldPanels",
			Description:  "Migrate old angular panels to supported versions (graph, table-old, worldmap, etc)",
			State:        FeatureStateBeta,
			FrontendOnly: true,
			Owner:        grafanaDatavizSquad,
		},
		{
			Name:         "disableAngular",
			Description:  "Dynamic flag to disable angular at runtime. The preferred method is to set `angular_support_enabled` to `false` in the [security] settings, which allows you to change the state at runtime.",
			State:        FeatureStateBeta,
			FrontendOnly: true,
			Owner:        grafanaDatavizSquad,
		},
		{
			Name:        "prometheusWideSeries",
			Description: "Enable wide series responses in the Prometheus datasource",
			State:       FeatureStateAlpha,
			Owner:       grafanaObservabilityMetricsSquad,
		},
		{
			Name:         "canvasPanelNesting",
			Description:  "Allow elements nesting",
			State:        FeatureStateAlpha,
			FrontendOnly: true,
			Owner:        grafanaDatavizSquad,
		},
		{
			Name:         "scenes",
			Description:  "Experimental framework to build interactive dashboards",
			State:        FeatureStateAlpha,
			FrontendOnly: true,
			Owner:        grafanaDashboardsSquad,
		},
		{
			Name:            "disableSecretsCompatibility",
			Description:     "Disable duplicated secret storage in legacy tables",
			State:           FeatureStateAlpha,
			RequiresRestart: true,
			Owner:           hostedGrafanaTeam,
		},
		{
			Name:        "logRequestsInstrumentedAsUnknown",
			Description: "Logs the path for requests that are instrumented as unknown",
			State:       FeatureStateAlpha,
			Owner:       hostedGrafanaTeam,
		},
		{
			Name:        "dataConnectionsConsole",
			Description: "Enables a new top-level page called Connections. This page is an experiment that provides a better experience when you install and configure data sources and other plugins.",
			State:       FeatureStateStable,
			Expression:  "true", // turned on by default
			Owner:       grafanaPluginsPlatformSquad,
		},
		{
			Name:        "internationalization",
			Description: "Enables internationalization",
			State:       FeatureStateStable,
			Expression:  "true", // enabled by default
			Owner:       grafanaUserEssentialsSquad,
		},
		{
			Name:        "topnav",
			Description: "Displays new top nav and page layouts",
			State:       FeatureStateBeta,
			Owner:       grafanaUserEssentialsSquad,
		},
		{
			Name:            "grpcServer",
			Description:     "Run GRPC server",
			State:           FeatureStateAlpha,
			RequiresDevMode: true,
			Owner:           grafanaAppPlatformSquad,
		},
		{
			Name:            "entityStore",
			Description:     "SQL-based entity store (requires storage flag also)",
			State:           FeatureStateAlpha,
			RequiresDevMode: true,
			Owner:           grafanaAppPlatformSquad,
		},
		{
			Name:        "cloudWatchCrossAccountQuerying",
			Description: "Enables cross-account querying in CloudWatch datasources",
			State:       FeatureStateStable,
			Expression:  "true", // enabled by default
			Owner:       awsPluginsSquad,
		},
		{
			Name:         "redshiftAsyncQueryDataSupport",
			Description:  "Enable async query data support for Redshift",
			State:        FeatureStateAlpha,
			FrontendOnly: true,
			Owner:        awsPluginsSquad,
		},
		{
			Name:         "athenaAsyncQueryDataSupport",
			Description:  "Enable async query data support for Athena",
			State:        FeatureStateAlpha,
			FrontendOnly: true,
			Owner:        awsPluginsSquad,
		},
		{
			Name:         "newPanelChromeUI",
			Description:  "Show updated look and feel of grafana-ui PanelChrome: panel header, icons, and menu",
			State:        FeatureStateAlpha,
			FrontendOnly: true,
			Owner:        grafanaDashboardsSquad,
		},
		{
			Name:        "showDashboardValidationWarnings",
			Description: "Show warnings when dashboards do not validate against the schema",
			State:       FeatureStateAlpha,
			Owner:       grafanaDashboardsSquad,
		},
		{
			Name:        "mysqlAnsiQuotes",
			Description: "Use double quotes to escape keyword in a MySQL query",
			State:       FeatureStateAlpha,
			Owner:       grafanaBackendPlatformSquad,
		},
		{
			Name:        "accessControlOnCall",
			Description: "Access control primitives for OnCall",
			State:       FeatureStateBeta,
			Owner:       grafanaAuthnzSquad,
		},
		{
			Name:            "nestedFolders",
			Description:     "Enable folder nesting",
			State:           FeatureStateAlpha,
			RequiresDevMode: true,
			Owner:           grafanaBackendPlatformSquad,
		},
		{
			Name:        "accessTokenExpirationCheck",
			Description: "Enable OAuth access_token expiration check and token refresh using the refresh_token",
			State:       FeatureStateStable,
			Owner:       grafanaAuthnzSquad,
		},
		{
			Name:        "elasticsearchBackendMigration",
			Description: "Use Elasticsearch as backend data source",
			State:       FeatureStateAlpha,
			Owner:       grafanaObservabilityLogsSquad,
		},
		{
			Name:        "datasourceOnboarding",
			Description: "Enable data source onboarding page",
			State:       FeatureStateAlpha,
			Owner:       grafanaDashboardsSquad,
		},
		{
			Name:         "emptyDashboardPage",
			Description:  "Enable the redesigned user interface of a dashboard page that includes no panels",
			State:        FeatureStateAlpha,
			FrontendOnly: true,
			Owner:        grafanaDashboardsSquad,
		},
		{
			Name:        "secureSocksDatasourceProxy",
			Description: "Enable secure socks tunneling for supported core datasources",
			State:       FeatureStateAlpha,
			Owner:       hostedGrafanaTeam,
		},
		{
			Name:        "authnService",
			Description: "Use new auth service to perform authentication",
			State:       FeatureStateAlpha,
			Owner:       grafanaAuthnzSquad,
		},
		{
			Name:        "disablePrometheusExemplarSampling",
			Description: "Disable Prometheus exemplar sampling",
			State:       FeatureStateStable,
			Owner:       grafanaObservabilityMetricsSquad,
		},
		{
			Name:        "alertingBacktesting",
			Description: "Rule backtesting API for alerting",
			State:       FeatureStateAlpha,
			Owner:       grafanaAlertingSquad,
		},
		{
			Name:         "editPanelCSVDragAndDrop",
			Description:  "Enables drag and drop for CSV and Excel files",
			FrontendOnly: true,
			State:        FeatureStateAlpha,
			Owner:        grafanaBiSquad,
		},
		{
			Name:            "alertingNoNormalState",
			Description:     "Stop maintaining state of alerts that are not firing",
			State:           FeatureStateBeta,
			RequiresRestart: false,
			Owner:           grafanaAlertingSquad,
		},
		{

			Name:         "logsSampleInExplore",
			Description:  "Enables access to the logs sample feature in Explore",
			State:        FeatureStateStable,
			Expression:   "true", // turned on by default
			FrontendOnly: true,
			Owner:        grafanaObservabilityLogsSquad,
		},
		{
			Name:         "logsContextDatasourceUi",
			Description:  "Allow datasource to provide custom UI for context view",
			State:        FeatureStateAlpha,
			FrontendOnly: true,
			Owner:        grafanaObservabilityLogsSquad,
		},
		{
			Name:         "lokiQuerySplitting",
			Description:  "Split large interval queries into subqueries with smaller time intervals",
			State:        FeatureStateAlpha,
			FrontendOnly: true,
			Owner:        grafanaObservabilityLogsSquad,
		},
		{
			Name:         "lokiQuerySplittingConfig",
			Description:  "Give users the option to configure split durations for Loki queries",
			State:        FeatureStateAlpha,
			FrontendOnly: true,
			Owner:        grafanaObservabilityLogsSquad,
		},
		{
			Name:        "individualCookiePreferences",
			Description: "Support overriding cookie preferences per user",
			State:       FeatureStateAlpha,
			Owner:       grafanaBackendPlatformSquad,
		},
		{
			Name:        "onlyExternalOrgRoleSync",
			Description: "Prohibits a user from changing organization roles synced with external auth providers",
			State:       FeatureStateAlpha,
			Owner:       grafanaAuthnzSquad,
		},
		{
			Name:         "drawerDataSourcePicker",
			Description:  "Changes the user experience for data source selection to a drawer.",
			State:        FeatureStateAlpha,
			FrontendOnly: true,
			Owner:        grafanaBiSquad,
		},
		{
			Name:         "traceqlSearch",
			Description:  "Enables the 'TraceQL Search' tab for the Tempo datasource which provides a UI to generate TraceQL queries",
			State:        FeatureStateAlpha,
			FrontendOnly: true,
			Owner:        grafanaObservabilityTracesAndProfilingSquad,
		},
		{
			Name:         "prometheusMetricEncyclopedia",
			Description:  "Replaces the Prometheus query builder metric select option with a paginated and filterable component",
			State:        FeatureStateAlpha,
			FrontendOnly: true,
			Owner:        grafanaObservabilityMetricsSquad,
		},
		{
			Name:         "timeSeriesTable",
			Description:  "Enable time series table transformer & sparkline cell type",
			State:        FeatureStateAlpha,
			FrontendOnly: true,
			Owner:        appO11ySquad,
		},
		{
			Name:         "influxdbBackendMigration",
			Description:  "Query InfluxDB InfluxQL without the proxy",
			State:        FeatureStateAlpha,
			FrontendOnly: true,
			Owner:        grafanaObservabilityMetricsSquad,
		},
		{
			Name:        "clientTokenRotation",
			Description: "Replaces the current in-request token rotation so that the client initiates the rotation",
			State:       FeatureStateAlpha,
			Owner:       grafanaAuthnzSquad,
		},
		{
			Name:        "disableElasticsearchBackendExploreQuery",
			Description: "Disable executing of Elasticsearch Explore queries trough backend",
			State:       FeatureStateBeta,
			Owner:       grafanaObservabilityLogsSquad,
		},
		{
<<<<<<< HEAD
			Name:        "renderAuthJWT",
			Description: "Uses JWT-based auth for rendering instead of relying on remote cache",
			State:       FeatureStateBeta,
			Owner:       grafanaAsCodeSquad,
=======
			Name:        "prometheusDataplane",
			Description: "Changes responses to from Prometheus to be compliant with the dataplane specification. In particular it sets the numeric Field.Name from 'Value' to the value of the `__name__` label when present.",
			State:       FeatureStateAlpha,
			Owner:       grafanaObservabilityMetricsSquad,
>>>>>>> 674144c8
		},
	}
)<|MERGE_RESOLUTION|>--- conflicted
+++ resolved
@@ -455,17 +455,16 @@
 			Owner:       grafanaObservabilityLogsSquad,
 		},
 		{
-<<<<<<< HEAD
+			Name:        "prometheusDataplane",
+			Description: "Changes responses to from Prometheus to be compliant with the dataplane specification. In particular it sets the numeric Field.Name from 'Value' to the value of the `__name__` label when present.",
+			State:       FeatureStateAlpha,
+			Owner:       grafanaObservabilityMetricsSquad,
+		},
+		{
 			Name:        "renderAuthJWT",
 			Description: "Uses JWT-based auth for rendering instead of relying on remote cache",
 			State:       FeatureStateBeta,
 			Owner:       grafanaAsCodeSquad,
-=======
-			Name:        "prometheusDataplane",
-			Description: "Changes responses to from Prometheus to be compliant with the dataplane specification. In particular it sets the numeric Field.Name from 'Value' to the value of the `__name__` label when present.",
-			State:       FeatureStateAlpha,
-			Owner:       grafanaObservabilityMetricsSquad,
->>>>>>> 674144c8
 		},
 	}
 )