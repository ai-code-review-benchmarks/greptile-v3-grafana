// To change feature flags, edit:
//  pkg/services/featuremgmt/registry.go
// Then run tests in:
//  pkg/services/featuremgmt/toggles_gen_test.go
// twice to generate and validate the feature flag files

package featuremgmt

var (
	// Register each toggle here
	standardFeatureFlags = []FeatureFlag{
		{
			Name:        "returnUnameHeader",
			Description: "Return user login as header for authenticated requests",
			State:       FeatureStateAlpha,
		},
		{
			Name:        "alertingBigTransactions",
			Description: "Use big transactions for alerting database writes",
			State:       FeatureStateAlpha,
		},
		{
			Name:        "trimDefaults",
			Description: "Use cue schema to remove values that will be applied automatically",
			State:       FeatureStateBeta,
		},
		{
			Name:        "disableEnvelopeEncryption",
			Description: "Disable envelope encryption (emergency only)",
			State:       FeatureStateStable,
		},
		{
			Name:        "database_metrics",
			Description: "Add Prometheus metrics for database tables",
			State:       FeatureStateStable,
		},
		{
			Name:        "dashboardPreviews",
			Description: "Create and show thumbnails for dashboard search results",
			State:       FeatureStateAlpha,
		},
		{
			Name:            "dashboardPreviewsAdmin",
			Description:     "Manage the dashboard previews crawler process from the UI",
			State:           FeatureStateAlpha,
			RequiresDevMode: true,
		},
		{
			Name:        "live-config",
			Description: "Save Grafana Live configuration in SQL tables",
			State:       FeatureStateAlpha,
		},
		{
			Name:        "live-pipeline",
			Description: "Enable a generic live processing pipeline",
			State:       FeatureStateAlpha,
		},
		{
			Name:         "live-service-web-worker",
			Description:  "This will use a webworker thread to processes events rather than the main thread",
			State:        FeatureStateAlpha,
			FrontendOnly: true,
		},
		{
			Name:         "queryOverLive",
			Description:  "Use Grafana Live WebSocket to execute backend queries",
			State:        FeatureStateAlpha,
			FrontendOnly: true,
		},
		{
			Name:        "panelTitleSearch",
			Description: "Search for dashboards using panel title",
			State:       FeatureStateBeta,
		},
		{
			Name:         "tempoApmTable",
			Description:  "Show APM table",
			State:        FeatureStateAlpha,
			FrontendOnly: true,
		},
		{
			Name:        "prometheusAzureOverrideAudience",
			Description: "Experimental. Allow override default AAD audience for Azure Prometheus endpoint",
			State:       FeatureStateBeta,
		},
		{
			Name:            "showFeatureFlagsInUI",
			Description:     "Show feature flags in the settings UI",
			State:           FeatureStateAlpha,
			RequiresDevMode: true,
		},
		{
			Name:        "publicDashboards",
			Description: "Enables public access to dashboards",
			State:       FeatureStateAlpha,
		},
		{
			Name:            "publicDashboardsEmailSharing",
			Description:     "Allows public dashboard sharing to be restricted to only allowed emails",
			State:           FeatureStateAlpha,
			RequiresLicense: true,
			RequiresDevMode: true,
		},
		{
			Name:        "lokiLive",
			Description: "Support WebSocket streaming for loki (early prototype)",
			State:       FeatureStateAlpha,
		},
		{
			Name:        "lokiDataframeApi",
			Description: "Use experimental loki api for WebSocket streaming (early prototype)",
			State:       FeatureStateAlpha,
		},
		{
			Name:         "lokiMonacoEditor",
			Description:  "Access to Monaco query editor for Loki",
			State:        FeatureStateStable,
			Expression:   "true",
			FrontendOnly: true,
		},
		{
			Name:        "swaggerUi",
			Description: "Serves swagger UI",
			State:       FeatureStateBeta,
		},
		{
			Name:        "featureHighlights",
			Description: "Highlight Grafana Enterprise features",
			State:       FeatureStateStable,
		},
		{
			Name:        "dashboardComments",
			Description: "Enable dashboard-wide comments",
			State:       FeatureStateAlpha,
		},
		{
			Name:        "annotationComments",
			Description: "Enable annotation comments",
			State:       FeatureStateAlpha,
		},
		{
			Name:        "migrationLocking",
			Description: "Lock database during migrations",
			State:       FeatureStateBeta,
		},
		{
			Name:        "storage",
			Description: "Configurable storage for dashboards, datasources, and resources",
			State:       FeatureStateAlpha,
		},
		{
			Name:            "k8s",
			Description:     "Explore native k8s integrations",
			State:           FeatureStateAlpha,
			RequiresDevMode: true,
		},
		{
			Name:            "k8sDashboards",
			Description:     "Save dashboards via k8s",
			State:           FeatureStateAlpha,
			RequiresDevMode: true,
		},
		{
			Name:        "supportBundles",
			Description: "Support bundles for troubleshooting",
			State:       FeatureStateAlpha,
		},
		{
			Name:            "dashboardsFromStorage",
			Description:     "Load dashboards from the generic storage interface",
			State:           FeatureStateAlpha,
			RequiresDevMode: true, // Also a gate on automatic git storage (for now)
		},
		{
			Name:            "export",
			Description:     "Export grafana instance (to git, etc)",
			State:           FeatureStateAlpha,
			RequiresDevMode: true,
		},
		{
			Name:         "exploreMixedDatasource",
			Description:  "Enable mixed datasource in Explore",
			State:        FeatureStateAlpha,
			FrontendOnly: true,
		},
		{
			Name:         "tracing",
			Description:  "Adds trace ID to error notifications",
			State:        FeatureStateAlpha,
			FrontendOnly: true,
		},
		{
			Name:         "commandPalette",
			Description:  "Enable command palette",
			State:        FeatureStateStable,
			Expression:   "true", // enabled by default
			FrontendOnly: true,
		},
		{
			Name:        "correlations",
			Description: "Correlations page",
			State:       FeatureStateAlpha,
		},
		{
			Name:        "cloudWatchDynamicLabels",
			Description: "Use dynamic labels instead of alias patterns in CloudWatch datasource",
			State:       FeatureStateStable,
			Expression:  "true", // enabled by default
		},
		{
			Name:        "datasourceQueryMultiStatus",
			Description: "Introduce HTTP 207 Multi Status for api/ds/query",
			State:       FeatureStateAlpha,
		},
		{
			Name:         "traceToMetrics",
			Description:  "Enable trace to metrics links",
			State:        FeatureStateAlpha,
			FrontendOnly: true,
		},
		{
			Name:        "newDBLibrary",
			Description: "Use jmoiron/sqlx rather than xorm for a few backend services",
			State:       FeatureStateBeta,
		},
		{
			Name:            "validateDashboardsOnSave",
			Description:     "Validate dashboard JSON POSTed to api/dashboards/db",
			State:           FeatureStateBeta,
			RequiresRestart: true,
		},
		{
			Name:         "autoMigrateGraphPanels",
			Description:  "Replace the angular graph panel with timeseries",
			State:        FeatureStateBeta,
			FrontendOnly: true,
		},
		{
			Name:        "prometheusWideSeries",
			Description: "Enable wide series responses in the Prometheus datasource",
			State:       FeatureStateAlpha,
		},
		{
			Name:         "canvasPanelNesting",
			Description:  "Allow elements nesting",
			State:        FeatureStateAlpha,
			FrontendOnly: true,
		},
		{
			Name:         "scenes",
			Description:  "Experimental framework to build interactive dashboards",
			State:        FeatureStateAlpha,
			FrontendOnly: true,
		},
		{
			Name:            "disableSecretsCompatibility",
			Description:     "Disable duplicated secret storage in legacy tables",
			State:           FeatureStateAlpha,
			RequiresRestart: true,
		},
		{
			Name:        "logRequestsInstrumentedAsUnknown",
			Description: "Logs the path for requests that are instrumented as unknown",
			State:       FeatureStateAlpha,
		},
		{
			Name:        "dataConnectionsConsole",
			Description: "Enables a new top-level page called Connections. This page is an experiment that provides a better experience when you install and configure data sources and other plugins.",
			State:       FeatureStateAlpha,
		},
		{
			Name:        "internationalization",
			Description: "Enables internationalization",
			State:       FeatureStateStable,
			Expression:  "true", // enabled by default
		},
		{
			Name:        "topnav",
			Description: "New top nav and page layouts",
			State:       FeatureStateAlpha,
		},
		{
			Name:            "grpcServer",
			Description:     "Run GRPC server",
			State:           FeatureStateAlpha,
			RequiresDevMode: true,
		},
		{
			Name:            "entityStore",
			Description:     "SQL-based entity store (requires storage flag also)",
			State:           FeatureStateAlpha,
			RequiresDevMode: true,
		},
		{
			Name:        "flameGraph",
			Description: "Show the flame graph",
			State:       FeatureStateAlpha,
		},
		{
			Name:        "cloudWatchCrossAccountQuerying",
			Description: "Enables cross-account querying in CloudWatch datasources",
			State:       FeatureStateStable,
			Expression:  "true", //enabled by default
		},
		{
			Name:         "redshiftAsyncQueryDataSupport",
			Description:  "Enable async query data support for Redshift",
			State:        FeatureStateAlpha,
			FrontendOnly: true,
		},
		{
			Name:         "athenaAsyncQueryDataSupport",
			Description:  "Enable async query data support for Athena",
			State:        FeatureStateAlpha,
			FrontendOnly: true,
		},
		{
			Name:        "increaseInMemDatabaseQueryCache",
			Description: "Enable more in memory caching for database queries",
			State:       FeatureStateAlpha,
		},
		{
			Name:         "newPanelChromeUI",
			Description:  "Show updated look and feel of grafana-ui PanelChrome: panel header, icons, and menu",
			State:        FeatureStateAlpha,
			FrontendOnly: true,
		},
		{
			Name:            "queryLibrary",
			Description:     "Reusable query library",
			State:           FeatureStateAlpha,
			RequiresDevMode: true,
		},
		{
			Name:        "showDashboardValidationWarnings",
			Description: "Show warnings when dashboards do not validate against the schema",
			State:       FeatureStateAlpha,
		},
		{
			Name:        "mysqlAnsiQuotes",
			Description: "Use double quotes to escape keyword in a MySQL query",
			State:       FeatureStateAlpha,
		},
		{
			Name:        "datasourceLogger",
			Description: "Logs all datasource requests",
			State:       FeatureStateBeta,
		},
		{
			Name:        "accessControlOnCall",
			Description: "Access control primitives for OnCall",
			State:       FeatureStateBeta,
		},
		{
			Name:            "nestedFolders",
			Description:     "Enable folder nesting",
			State:           FeatureStateAlpha,
			RequiresDevMode: true,
		},
		{
			Name:        "accessTokenExpirationCheck",
			Description: "Enable OAuth access_token expiration check and token refresh using the refresh_token",
			State:       FeatureStateStable,
		},
		{
			Name:        "elasticsearchBackendMigration",
			Description: "Use Elasticsearch as backend data source",
			State:       FeatureStateAlpha,
		},
		{
			Name:        "datasourceOnboarding",
			Description: "Enable data source onboarding page",
			State:       FeatureStateAlpha,
		},
		{
			Name:        "secureSocksDatasourceProxy",
			Description: "Enable secure socks tunneling for supported core datasources",
			State:       FeatureStateAlpha,
		},
		{
			Name:        "authnService",
			Description: "Use new auth service to perform authentication",
			State:       FeatureStateAlpha,
		},
		{
			Name:        "sessionRemoteCache",
			Description: "Enable using remote cache for user sessions",
			State:       FeatureStateAlpha,
		},
		{
			Name:        "disablePrometheusExemplarSampling",
			Description: "Disable Prometheus examplar sampling",
			State:       FeatureStateStable,
		},
		{
			Name:        "alertingBacktesting",
			Description: "Rule backtesting API for alerting",
			State:       FeatureStateAlpha,
		},
		{
			Name:         "editPanelCSVDragAndDrop",
			Description:  "Enables drag and drop for CSV and Excel files",
			FrontendOnly: true,
			State:        FeatureStateAlpha,
		},
		{
			Name:            "alertingNoNormalState",
			Description:     "Stop maintaining state of alerts that are not firing",
			State:           FeatureStateBeta,
			RequiresRestart: false,
		},
		{
<<<<<<< HEAD
			Name:        "azureMultipleResourcePicker",
			Description: "Azure multiple resource picker",
			State:       FeatureStateAlpha,
		},
		{
			Name:        "apiserver",
			Description: "Enable the embedded Grafana K8S apiserver",
			State:       FeatureStateAlpha,
		},
		{
=======
>>>>>>> 03f3fbec
			Name:         "topNavCommandPalette",
			Description:  "Launch the Command Palette from the top navigation search box",
			State:        FeatureStateBeta,
			FrontendOnly: true,
		},
		{

			Name:         "logsSampleInExplore",
			Description:  "Enables access to the logs sample feature in Explore",
			State:        FeatureStateStable,
			Expression:   "true", //turned on by default
			FrontendOnly: true,
		},
		{
			Name:         "logsContextDatasourceUi",
			Description:  "Allow datasource to provide custom UI for context view",
			State:        FeatureStateAlpha,
			FrontendOnly: true,
		},
	}
)<|MERGE_RESOLUTION|>--- conflicted
+++ resolved
@@ -410,19 +410,6 @@
 			RequiresRestart: false,
 		},
 		{
-<<<<<<< HEAD
-			Name:        "azureMultipleResourcePicker",
-			Description: "Azure multiple resource picker",
-			State:       FeatureStateAlpha,
-		},
-		{
-			Name:        "apiserver",
-			Description: "Enable the embedded Grafana K8S apiserver",
-			State:       FeatureStateAlpha,
-		},
-		{
-=======
->>>>>>> 03f3fbec
 			Name:         "topNavCommandPalette",
 			Description:  "Launch the Command Palette from the top navigation search box",
 			State:        FeatureStateBeta,
