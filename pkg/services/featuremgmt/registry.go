// To change feature flags, edit:
//  pkg/services/featuremgmt/registry.go
// Then run tests in:
//  pkg/services/featuremgmt/toggles_gen_test.go
// twice to generate and validate the feature flag files

package featuremgmt

var (
	// Register each toggle here
	standardFeatureFlags = []FeatureFlag{
		{
			Name:        "alertingBigTransactions",
			Description: "Use big transactions for alerting database writes",
			State:       FeatureStateAlpha,
		},
		{
			Name:        "trimDefaults",
			Description: "Use cue schema to remove values that will be applied automatically",
			State:       FeatureStateBeta,
		},
		{
			Name:        "disableEnvelopeEncryption",
			Description: "Disable envelope encryption (emergency only)",
			State:       FeatureStateStable,
		},
		{
			Name:        "database_metrics",
			Description: "Add Prometheus metrics for database tables",
			State:       FeatureStateStable,
		},
		{
			Name:        "dashboardPreviews",
			Description: "Create and show thumbnails for dashboard search results",
			State:       FeatureStateAlpha,
		},
		{
			Name:        "live-pipeline",
			Description: "Enable a generic live processing pipeline",
			State:       FeatureStateAlpha,
		},
		{
			Name:         "live-service-web-worker",
			Description:  "This will use a webworker thread to processes events rather than the main thread",
			State:        FeatureStateAlpha,
			FrontendOnly: true,
		},
		{
			Name:         "queryOverLive",
			Description:  "Use Grafana Live WebSocket to execute backend queries",
			State:        FeatureStateAlpha,
			FrontendOnly: true,
		},
		{
			Name:        "panelTitleSearch",
			Description: "Search for dashboards using panel title",
			State:       FeatureStateBeta,
		},
		{
			Name:        "prometheusAzureOverrideAudience",
			Description: "Experimental. Allow override default AAD audience for Azure Prometheus endpoint",
			State:       FeatureStateBeta,
		},
		{
			Name:        "publicDashboards",
			Description: "Enables public access to dashboards",
			State:       FeatureStateAlpha,
		},
		{
			Name:            "publicDashboardsEmailSharing",
			Description:     "Allows public dashboard sharing to be restricted to only allowed emails",
			State:           FeatureStateAlpha,
			RequiresLicense: true,
			RequiresDevMode: true,
		},
		{
			Name:        "lokiLive",
			Description: "Support WebSocket streaming for loki (early prototype)",
			State:       FeatureStateAlpha,
		},
		{
			Name:        "lokiDataframeApi",
			Description: "Use experimental loki api for WebSocket streaming (early prototype)",
			State:       FeatureStateAlpha,
		},
		{
			Name:        "swaggerUi",
			Description: "Serves swagger UI",
			State:       FeatureStateBeta,
		},
		{
			Name:        "featureHighlights",
			Description: "Highlight Grafana Enterprise features",
			State:       FeatureStateStable,
		},
		{
			Name:        "dashboardComments",
			Description: "Enable dashboard-wide comments",
			State:       FeatureStateAlpha,
		},
		{
			Name:        "annotationComments",
			Description: "Enable annotation comments",
			State:       FeatureStateAlpha,
		},
		{
			Name:        "migrationLocking",
			Description: "Lock database during migrations",
			State:       FeatureStateBeta,
		},
		{
			Name:        "storage",
			Description: "Configurable storage for dashboards, datasources, and resources",
			State:       FeatureStateAlpha,
		},
		{
			Name:            "k8s",
			Description:     "Explore native k8s integrations",
			State:           FeatureStateAlpha,
			RequiresDevMode: true,
		},
		{
			Name:            "dashboardsFromStorage",
			Description:     "Load dashboards from the generic storage interface",
			State:           FeatureStateAlpha,
			RequiresDevMode: true, // Also a gate on automatic git storage (for now)
		},
		{
			Name:            "export",
			Description:     "Export grafana instance (to git, etc)",
			State:           FeatureStateAlpha,
			RequiresDevMode: true,
		},
		{
			Name:         "exploreMixedDatasource",
			Description:  "Enable mixed datasource in Explore",
			State:        FeatureStateAlpha,
			FrontendOnly: true,
		},
		{
			Name:         "tracing",
			Description:  "Adds trace ID to error notifications",
			State:        FeatureStateAlpha,
			FrontendOnly: true,
		},
		{
			Name:        "correlations",
			Description: "Correlations page",
			State:       FeatureStateAlpha,
		},
		{
			Name:        "cloudWatchDynamicLabels",
			Description: "Use dynamic labels instead of alias patterns in CloudWatch datasource",
			State:       FeatureStateStable,
			Expression:  "true", // enabled by default
		},
		{
			Name:        "datasourceQueryMultiStatus",
			Description: "Introduce HTTP 207 Multi Status for api/ds/query",
			State:       FeatureStateAlpha,
		},
		{
			Name:         "traceToMetrics",
			Description:  "Enable trace to metrics links",
			State:        FeatureStateAlpha,
			FrontendOnly: true,
		},
		{
			Name:        "newDBLibrary",
			Description: "Use jmoiron/sqlx rather than xorm for a few backend services",
			State:       FeatureStateBeta,
		},
		{
			Name:            "validateDashboardsOnSave",
			Description:     "Validate dashboard JSON POSTed to api/dashboards/db",
			State:           FeatureStateBeta,
			RequiresRestart: true,
		},
		{
			Name:         "autoMigrateGraphPanels",
			Description:  "Replace the angular graph panel with timeseries",
			State:        FeatureStateBeta,
			FrontendOnly: true,
		},
		{
			Name:        "prometheusWideSeries",
			Description: "Enable wide series responses in the Prometheus datasource",
			State:       FeatureStateAlpha,
		},
		{
			Name:         "canvasPanelNesting",
			Description:  "Allow elements nesting",
			State:        FeatureStateAlpha,
			FrontendOnly: true,
		},
		{
			Name:         "scenes",
			Description:  "Experimental framework to build interactive dashboards",
			State:        FeatureStateAlpha,
			FrontendOnly: true,
		},
		{
			Name:            "disableSecretsCompatibility",
			Description:     "Disable duplicated secret storage in legacy tables",
			State:           FeatureStateAlpha,
			RequiresRestart: true,
		},
		{
			Name:        "logRequestsInstrumentedAsUnknown",
			Description: "Logs the path for requests that are instrumented as unknown",
			State:       FeatureStateAlpha,
		},
		{
			Name:        "dataConnectionsConsole",
			Description: "Enables a new top-level page called Connections. This page is an experiment that provides a better experience when you install and configure data sources and other plugins.",
			State:       FeatureStateAlpha,
		},
		{
			Name:        "internationalization",
			Description: "Enables internationalization",
			State:       FeatureStateStable,
			Expression:  "true", // enabled by default
		},
		{
			Name:        "topnav",
			Description: "Displays new top nav and page layouts",
			State:       FeatureStateBeta,
		},
		{
			Name:            "grpcServer",
			Description:     "Run GRPC server",
			State:           FeatureStateAlpha,
			RequiresDevMode: true,
		},
		{
			Name:            "entityStore",
			Description:     "SQL-based entity store (requires storage flag also)",
			State:           FeatureStateAlpha,
			RequiresDevMode: true,
		},
		{
			Name:        "flameGraph",
			Description: "Show the flame graph",
			State:       FeatureStateAlpha,
		},
		{
			Name:        "cloudWatchCrossAccountQuerying",
			Description: "Enables cross-account querying in CloudWatch datasources",
			State:       FeatureStateStable,
			Expression:  "true", //enabled by default
		},
		{
			Name:         "redshiftAsyncQueryDataSupport",
			Description:  "Enable async query data support for Redshift",
			State:        FeatureStateAlpha,
			FrontendOnly: true,
		},
		{
			Name:         "athenaAsyncQueryDataSupport",
			Description:  "Enable async query data support for Athena",
			State:        FeatureStateAlpha,
			FrontendOnly: true,
		},
		{
			Name:         "newPanelChromeUI",
			Description:  "Show updated look and feel of grafana-ui PanelChrome: panel header, icons, and menu",
			State:        FeatureStateAlpha,
			FrontendOnly: true,
		},
		{
			Name:            "queryLibrary",
			Description:     "Reusable query library",
			State:           FeatureStateAlpha,
			RequiresDevMode: true,
		},
		{
			Name:        "showDashboardValidationWarnings",
			Description: "Show warnings when dashboards do not validate against the schema",
			State:       FeatureStateAlpha,
		},
		{
			Name:        "mysqlAnsiQuotes",
			Description: "Use double quotes to escape keyword in a MySQL query",
			State:       FeatureStateAlpha,
		},
		{
			Name:        "accessControlOnCall",
			Description: "Access control primitives for OnCall",
			State:       FeatureStateBeta,
		},
		{
			Name:            "nestedFolders",
			Description:     "Enable folder nesting",
			State:           FeatureStateAlpha,
			RequiresDevMode: true,
		},
		{
			Name:        "accessTokenExpirationCheck",
			Description: "Enable OAuth access_token expiration check and token refresh using the refresh_token",
			State:       FeatureStateStable,
		},
		{
			Name:        "elasticsearchBackendMigration",
			Description: "Use Elasticsearch as backend data source",
			State:       FeatureStateAlpha,
		},
		{
			Name:        "datasourceOnboarding",
			Description: "Enable data source onboarding page",
			State:       FeatureStateAlpha,
		},
		{
			Name:        "secureSocksDatasourceProxy",
			Description: "Enable secure socks tunneling for supported core datasources",
			State:       FeatureStateAlpha,
		},
		{
			Name:        "authnService",
			Description: "Use new auth service to perform authentication",
			State:       FeatureStateAlpha,
		},
		{
			Name:        "disablePrometheusExemplarSampling",
			Description: "Disable Prometheus examplar sampling",
			State:       FeatureStateStable,
		},
		{
			Name:        "alertingBacktesting",
			Description: "Rule backtesting API for alerting",
			State:       FeatureStateAlpha,
		},
		{
			Name:         "editPanelCSVDragAndDrop",
			Description:  "Enables drag and drop for CSV and Excel files",
			FrontendOnly: true,
			State:        FeatureStateAlpha,
		},
		{
			Name:            "alertingNoNormalState",
			Description:     "Stop maintaining state of alerts that are not firing",
			State:           FeatureStateBeta,
			RequiresRestart: false,
		},
		{
			Name:         "topNavCommandPalette",
			Description:  "Launch the Command Palette from the top navigation search box",
			State:        FeatureStateBeta,
			FrontendOnly: true,
		},
		{

			Name:         "logsSampleInExplore",
			Description:  "Enables access to the logs sample feature in Explore",
			State:        FeatureStateStable,
			Expression:   "true", //turned on by default
			FrontendOnly: true,
		},
		{
			Name:         "logsContextDatasourceUi",
			Description:  "Allow datasource to provide custom UI for context view",
			State:        FeatureStateAlpha,
			FrontendOnly: true,
		},
		{
<<<<<<< HEAD
			Name:        "individualCookiePreferences",
			Description: "Support overriding cookie preferences per user",
			State:       FeatureStateAlpha,
=======
			Name:         "lokiQuerySplitting",
			Description:  "Split large interval queries into subqueries with smaller time intervals",
			State:        FeatureStateAlpha,
			FrontendOnly: true,
>>>>>>> c637a554
		},
	}
)<|MERGE_RESOLUTION|>--- conflicted
+++ resolved
@@ -362,16 +362,15 @@
 			FrontendOnly: true,
 		},
 		{
-<<<<<<< HEAD
+			Name:         "lokiQuerySplitting",
+			Description:  "Split large interval queries into subqueries with smaller time intervals",
+			State:        FeatureStateAlpha,
+			FrontendOnly: true,
+		},
+		{
 			Name:        "individualCookiePreferences",
 			Description: "Support overriding cookie preferences per user",
 			State:       FeatureStateAlpha,
-=======
-			Name:         "lokiQuerySplitting",
-			Description:  "Split large interval queries into subqueries with smaller time intervals",
-			State:        FeatureStateAlpha,
-			FrontendOnly: true,
->>>>>>> c637a554
 		},
 	}
 )