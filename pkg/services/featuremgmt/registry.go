// To change feature flags, edit:
//  pkg/services/featuremgmt/registry.go
// Then run tests in:
//  pkg/services/featuremgmt/toggles_gen_test.go
// twice to generate and validate the feature flag files

package featuremgmt

var (
	// Register each toggle here
	standardFeatureFlags = []FeatureFlag{
		{
			Name:        "trimDefaults",
			Description: "Use cue schema to remove values that will be applied automatically",
			Stage:       FeatureStagePublicPreview,
			Owner:       grafanaAsCodeSquad,
		},
		{
			Name:        "disableEnvelopeEncryption",
			Description: "Disable envelope encryption (emergency only)",
			Stage:       FeatureStageGeneralAvailability,
			Owner:       grafanaAsCodeSquad,
		},
		{
			Name:         "live-service-web-worker",
			Description:  "This will use a webworker thread to processes events rather than the main thread",
			Stage:        FeatureStageExperimental,
			FrontendOnly: true,
			Owner:        grafanaAppPlatformSquad,
		},
		{
			Name:         "queryOverLive",
			Description:  "Use Grafana Live WebSocket to execute backend queries",
			Stage:        FeatureStageExperimental,
			FrontendOnly: true,
			Owner:        grafanaAppPlatformSquad,
		},
		{
			Name:        "panelTitleSearch",
			Description: "Search for dashboards using panel title",
			Stage:       FeatureStagePublicPreview,
			Owner:       grafanaAppPlatformSquad,
		},
		{
			Name:        "prometheusAzureOverrideAudience",
			Description: "Experimental. Allow override default AAD audience for Azure Prometheus endpoint",
			Stage:       FeatureStagePublicPreview,
			Owner:       grafanaObservabilityMetricsSquad,
		},
		{
			Name:        "publicDashboards",
			Description: "Enables public access to dashboards",
			Stage:       FeatureStagePublicPreview,
			Owner:       grafanaDashboardsSquad,
		},
		{
			Name:            "publicDashboardsEmailSharing",
			Description:     "Enables public dashboard sharing to be restricted to only allowed emails",
			Stage:           FeatureStagePublicPreview,
			RequiresLicense: true,
			Owner:           grafanaDashboardsSquad,
			HideFromDocs:    true,
		},
		{
			Name:        "lokiExperimentalStreaming",
			Description: "Support new streaming approach for loki (prototype, needs special loki build)",
			Stage:       FeatureStageExperimental,
			Owner:       grafanaObservabilityLogsSquad,
		},
		{
			Name:        "featureHighlights",
			Description: "Highlight Grafana Enterprise features",
			Stage:       FeatureStageGeneralAvailability,
			Owner:       grafanaAsCodeSquad,
		},
		{
			Name:        "migrationLocking",
			Description: "Lock database during migrations",
			Stage:       FeatureStagePublicPreview,
			Owner:       grafanaBackendPlatformSquad,
		},
		{
			Name:        "storage",
			Description: "Configurable storage for dashboards, datasources, and resources",
			Stage:       FeatureStageExperimental,
			Owner:       grafanaAppPlatformSquad,
		},
		{
			Name:         "exploreMixedDatasource",
			Description:  "Enable mixed datasource in Explore",
			Stage:        FeatureStageGeneralAvailability,
			FrontendOnly: true,
			Expression:   "true", // turned on by default
			Owner:        grafanaExploreSquad,
		},
		{
			Name:         "newTraceViewHeader",
			Description:  "Shows the new trace view header",
			Stage:        FeatureStageExperimental,
			FrontendOnly: true,
			Owner:        grafanaObservabilityTracesAndProfilingSquad,
		},
		{
			Name:        "correlations",
			Description: "Correlations page",
			Stage:       FeatureStagePublicPreview,
			Owner:       grafanaExploreSquad,
		},
		{
			Name:        "datasourceQueryMultiStatus",
			Description: "Introduce HTTP 207 Multi Status for api/ds/query",
			Stage:       FeatureStageExperimental,
			Owner:       grafanaPluginsPlatformSquad,
		},
		{
			Name:         "traceToMetrics",
			Description:  "Enable trace to metrics links",
			Stage:        FeatureStageExperimental,
			FrontendOnly: true,
			Owner:        grafanaObservabilityTracesAndProfilingSquad,
		},
		{
			Name:        "newDBLibrary",
			Description: "Use jmoiron/sqlx rather than xorm for a few backend services",
			Stage:       FeatureStagePublicPreview,
			Owner:       grafanaBackendPlatformSquad,
		},
		{
			Name:            "validateDashboardsOnSave",
			Description:     "Validate dashboard JSON POSTed to api/dashboards/db",
			Stage:           FeatureStagePublicPreview,
			RequiresRestart: true,
			Owner:           grafanaAsCodeSquad,
		},
		{
			Name:         "autoMigrateOldPanels",
			Description:  "Migrate old angular panels to supported versions (graph, table-old, worldmap, etc)",
			Stage:        FeatureStagePublicPreview,
			FrontendOnly: true,
			Owner:        grafanaDatavizSquad,
		},
		{
			Name:         "disableAngular",
			Description:  "Dynamic flag to disable angular at runtime. The preferred method is to set `angular_support_enabled` to `false` in the [security] settings, which allows you to change the state at runtime.",
			Stage:        FeatureStagePublicPreview,
			FrontendOnly: true,
			Owner:        grafanaDatavizSquad,
		},
		{
			Name:        "prometheusWideSeries",
			Description: "Enable wide series responses in the Prometheus datasource",
			Stage:       FeatureStageExperimental,
			Owner:       grafanaObservabilityMetricsSquad,
		},
		{
			Name:         "canvasPanelNesting",
			Description:  "Allow elements nesting",
			Stage:        FeatureStageExperimental,
			FrontendOnly: true,
			Owner:        grafanaDatavizSquad,
		},
		{
			Name:         "scenes",
			Description:  "Experimental framework to build interactive dashboards",
			Stage:        FeatureStageExperimental,
			FrontendOnly: true,
			Owner:        grafanaDashboardsSquad,
		},
		{
			Name:            "disableSecretsCompatibility",
			Description:     "Disable duplicated secret storage in legacy tables",
			Stage:           FeatureStageExperimental,
			RequiresRestart: true,
			Owner:           hostedGrafanaTeam,
		},
		{
			Name:        "logRequestsInstrumentedAsUnknown",
			Description: "Logs the path for requests that are instrumented as unknown",
			Stage:       FeatureStageExperimental,
			Owner:       hostedGrafanaTeam,
		},
		{
			Name:        "dataConnectionsConsole",
			Description: "Enables a new top-level page called Connections. This page is an experiment that provides a better experience when you install and configure data sources and other plugins.",
			Stage:       FeatureStageGeneralAvailability,
			Expression:  "true", // turned on by default
			Owner:       grafanaPluginsPlatformSquad,
		},
		{
			Name:        "topnav",
			Description: "Enables new top navigation and page layouts",
			Stage:       FeatureStageGeneralAvailability,
			Expression:  "true", // enabled by default
			Owner:       grafanaFrontendPlatformSquad,
		},
		{
			Name:        "grpcServer",
			Description: "Run the GRPC server",
			Stage:       FeatureStagePublicPreview,
			Owner:       grafanaAppPlatformSquad,
		},
		{
			Name:            "entityStore",
			Description:     "SQL-based entity store (requires storage flag also)",
			Stage:           FeatureStageExperimental,
			RequiresDevMode: true,
			Owner:           grafanaAppPlatformSquad,
		},
		{
			Name:        "cloudWatchCrossAccountQuerying",
			Description: "Enables cross-account querying in CloudWatch datasources",
			Stage:       FeatureStageGeneralAvailability,
			Expression:  "true", // enabled by default
			Owner:       awsPluginsSquad,
		},
		{
			Name:         "redshiftAsyncQueryDataSupport",
			Description:  "Enable async query data support for Redshift",
			Stage:        FeatureStageExperimental,
			FrontendOnly: true,
			Owner:        awsPluginsSquad,
		},
		{
			Name:         "athenaAsyncQueryDataSupport",
			Description:  "Enable async query data support for Athena",
			Stage:        FeatureStageExperimental,
			FrontendOnly: true,
			Owner:        awsPluginsSquad,
		},
		{
			Name:         "newPanelChromeUI",
			Description:  "Show updated look and feel of grafana-ui PanelChrome: panel header, icons, and menu",
			Stage:        FeatureStageGeneralAvailability,
			FrontendOnly: true,
			Expression:   "true", // enabled by default
			Owner:        grafanaDashboardsSquad,
		},
		{
			Name:        "showDashboardValidationWarnings",
			Description: "Show warnings when dashboards do not validate against the schema",
			Stage:       FeatureStageExperimental,
			Owner:       grafanaDashboardsSquad,
		},
		{
			Name:        "mysqlAnsiQuotes",
			Description: "Use double quotes to escape keyword in a MySQL query",
			Stage:       FeatureStageExperimental,
			Owner:       grafanaBackendPlatformSquad,
		},
		{
			Name:        "accessControlOnCall",
			Description: "Access control primitives for OnCall",
			Stage:       FeatureStagePublicPreview,
			Owner:       grafanaAuthnzSquad,
		},
		{
			Name:        "nestedFolders",
			Description: "Enable folder nesting",
			Stage:       FeatureStagePublicPreview,
			Owner:       grafanaBackendPlatformSquad,
		},
		{
			Name:        "accessTokenExpirationCheck",
			Description: "Enable OAuth access_token expiration check and token refresh using the refresh_token",
			Stage:       FeatureStageGeneralAvailability,
			Owner:       grafanaAuthnzSquad,
		},
		{
			Name:        "showTraceId",
			Description: "Show trace ids for requests",
			Stage:       FeatureStageExperimental,
			Owner:       grafanaObservabilityLogsSquad,
		},
		{
			Name:         "emptyDashboardPage",
			Description:  "Enable the redesigned user interface of a dashboard page that includes no panels",
			Stage:        FeatureStageGeneralAvailability,
			FrontendOnly: true,
			Expression:   "true", // enabled by default
			Owner:        grafanaDashboardsSquad,
		},
		{
			Name:        "disablePrometheusExemplarSampling",
			Description: "Disable Prometheus exemplar sampling",
			Stage:       FeatureStageGeneralAvailability,
			Owner:       grafanaObservabilityMetricsSquad,
		},
		{
			Name:        "alertingBacktesting",
			Description: "Rule backtesting API for alerting",
			Stage:       FeatureStageExperimental,
			Owner:       grafanaAlertingSquad,
		},
		{
			Name:         "editPanelCSVDragAndDrop",
			Description:  "Enables drag and drop for CSV and Excel files",
			FrontendOnly: true,
			Stage:        FeatureStageExperimental,
			Owner:        grafanaBiSquad,
		},
		{
			Name:            "alertingNoNormalState",
			Description:     "Stop maintaining state of alerts that are not firing",
			Stage:           FeatureStagePublicPreview,
			RequiresRestart: false,
			Owner:           grafanaAlertingSquad,
		},
		{

			Name:         "logsSampleInExplore",
			Description:  "Enables access to the logs sample feature in Explore",
			Stage:        FeatureStageGeneralAvailability,
			Expression:   "true", // turned on by default
			FrontendOnly: true,
			Owner:        grafanaObservabilityLogsSquad,
		},
		{
			Name:         "logsContextDatasourceUi",
			Description:  "Allow datasource to provide custom UI for context view",
			Stage:        FeatureStageGeneralAvailability,
			FrontendOnly: true,
			Owner:        grafanaObservabilityLogsSquad,
			Expression:   "true", // turned on by default
		},
		{
			Name:         "lokiQuerySplitting",
			Description:  "Split large interval queries into subqueries with smaller time intervals",
			Stage:        FeatureStageExperimental,
			FrontendOnly: true,
			Owner:        grafanaObservabilityLogsSquad,
		},
		{
			Name:         "lokiQuerySplittingConfig",
			Description:  "Give users the option to configure split durations for Loki queries",
			Stage:        FeatureStageExperimental,
			FrontendOnly: true,
			Owner:        grafanaObservabilityLogsSquad,
		},
		{
			Name:        "individualCookiePreferences",
			Description: "Support overriding cookie preferences per user",
			Stage:       FeatureStageExperimental,
			Owner:       grafanaBackendPlatformSquad,
		},
		{
			Name:        "onlyExternalOrgRoleSync",
			Description: "Prohibits a user from changing organization roles synced with external auth providers",
			Stage:       FeatureStageExperimental,
			Owner:       grafanaAuthnzSquad,
		},
		{
			Name:         "traceqlSearch",
			Description:  "Enables the 'TraceQL Search' tab for the Tempo datasource which provides a UI to generate TraceQL queries",
			Stage:        FeatureStageExperimental,
			FrontendOnly: true,
			Owner:        grafanaObservabilityTracesAndProfilingSquad,
		},
		{
			Name:         "prometheusMetricEncyclopedia",
			Description:  "Replaces the Prometheus query builder metric select option with a paginated and filterable component",
			Stage:        FeatureStageExperimental,
			FrontendOnly: true,
			Owner:        grafanaObservabilityMetricsSquad,
		},
		{
			Name:         "timeSeriesTable",
			Description:  "Enable time series table transformer & sparkline cell type",
			Stage:        FeatureStageExperimental,
			FrontendOnly: true,
			Owner:        appO11ySquad,
		},
		{
			Name:         "prometheusResourceBrowserCache",
			Description:  "Displays browser caching options in Prometheus data source configuration",
			Stage:        FeatureStageExperimental,
			FrontendOnly: true,
			Owner:        grafanaObservabilityMetricsSquad,
		},
		{
			Name:         "influxdbBackendMigration",
			Description:  "Query InfluxDB InfluxQL without the proxy",
			Stage:        FeatureStageExperimental,
			FrontendOnly: true,
			Owner:        grafanaObservabilityMetricsSquad,
		},
		{
			Name:        "clientTokenRotation",
			Description: "Replaces the current in-request token rotation so that the client initiates the rotation",
			Stage:       FeatureStageExperimental,
			Owner:       grafanaAuthnzSquad,
		},
		{
			Name:        "prometheusDataplane",
			Description: "Changes responses to from Prometheus to be compliant with the dataplane specification. In particular it sets the numeric Field.Name from 'Value' to the value of the `__name__` label when present.",
			Expression:  "true",
			Stage:       FeatureStageGeneralAvailability,
			Owner:       grafanaObservabilityMetricsSquad,
		},
		{
			Name:        "lokiMetricDataplane",
			Description: "Changes metric responses from Loki to be compliant with the dataplane specification.",
			Stage:       FeatureStageGeneralAvailability,
			Expression:  "true",
			Owner:       grafanaObservabilityLogsSquad,
		},
		{
			Name:         "dataplaneFrontendFallback",
			Description:  "Support dataplane contract field name change for transformations and field name matchers where the name is different",
			Stage:        FeatureStageGeneralAvailability,
			FrontendOnly: true,
			Expression:   "true",
			Owner:        grafanaObservabilityMetricsSquad,
		},
		{
			Name:        "disableSSEDataplane",
			Description: "Disables dataplane specific processing in server side expressions.",
			Stage:       FeatureStageExperimental,
			Owner:       grafanaObservabilityMetricsSquad,
		},
		{
			Name:        "alertStateHistoryLokiSecondary",
			Description: "Enable Grafana to write alert state history to an external Loki instance in addition to Grafana annotations.",
			Stage:       FeatureStageExperimental,
			Owner:       grafanaAlertingSquad,
		},
		{
			Name:         "alertingNotificationsPoliciesMatchingInstances",
			Description:  "Enables the preview of matching instances for notification policies",
			Stage:        FeatureStageGeneralAvailability,
			FrontendOnly: true,
			Expression:   "true", // enabled by default
			Owner:        grafanaAlertingSquad,
		},
		{
			Name:        "alertStateHistoryLokiPrimary",
			Description: "Enable a remote Loki instance as the primary source for state history reads.",
			Stage:       FeatureStageExperimental,
			Owner:       grafanaAlertingSquad,
		},
		{
			Name:        "alertStateHistoryLokiOnly",
			Description: "Disable Grafana alerts from emitting annotations when a remote Loki instance is available.",
			Stage:       FeatureStageExperimental,
			Owner:       grafanaAlertingSquad,
		},
		{
			Name:        "unifiedRequestLog",
			Description: "Writes error logs to the request logger",
			Stage:       FeatureStageExperimental,
			Owner:       grafanaBackendPlatformSquad,
		},
		{
			Name:        "renderAuthJWT",
			Description: "Uses JWT-based auth for rendering instead of relying on remote cache",
			Stage:       FeatureStagePublicPreview,
			Owner:       grafanaAsCodeSquad,
		},
		{
			Name:        "pyroscopeFlameGraph",
			Description: "Changes flame graph to pyroscope one",
			Stage:       FeatureStageExperimental,
			Owner:       grafanaObservabilityTracesAndProfilingSquad,
		},
		{
			Name:            "externalServiceAuth",
			Description:     "Starts an OAuth2 authentication provider for external services",
			Stage:           FeatureStageExperimental,
			RequiresDevMode: true,
			Owner:           grafanaAuthnzSquad,
		},
		{
			Name:        "refactorVariablesTimeRange",
			Description: "Refactor time range variables flow to reduce number of API calls made when query variables are chained",
			Stage:       FeatureStagePublicPreview,
			Owner:       grafanaDashboardsSquad,
		},
		{
			Name:            "useCachingService",
			Description:     "When turned on, the new query and resource caching implementation using a wire service inject will be used in place of the previous middleware implementation",
			Stage:           FeatureStageGeneralAvailability,
			Owner:           grafanaOperatorExperienceSquad,
			RequiresRestart: true,
		},
		{
			Name:        "enableElasticsearchBackendQuerying",
			Description: "Enable the processing of queries and responses in the Elasticsearch data source through backend",
			Stage:       FeatureStagePublicPreview,
			Owner:       grafanaObservabilityLogsSquad,
		},
		{
			Name:         "advancedDataSourcePicker",
			Description:  "Enable a new data source picker with contextual information, recently used order and advanced mode",
			Stage:        FeatureStageGeneralAvailability,
			FrontendOnly: true,
			Expression:   "true", // enabled by default
			Owner:        grafanaDashboardsSquad,
		},
		{
			Name:         "faroDatasourceSelector",
			Description:  "Enable the data source selector within the Frontend Apps section of the Frontend Observability",
			Stage:        FeatureStagePublicPreview,
			FrontendOnly: true,
			Owner:        appO11ySquad,
		},
		{
			Name:         "enableDatagridEditing",
			Description:  "Enables the edit functionality in the datagrid panel",
			FrontendOnly: true,
			Stage:        FeatureStagePublicPreview,
			Owner:        grafanaBiSquad,
		},
		{
			Name:         "dataSourcePageHeader",
			Description:  "Apply new pageHeader UI in data source edit page",
			FrontendOnly: true,
			Stage:        FeatureStagePublicPreview,
			Owner:        enterpriseDatasourcesSquad,
		},
		{
			Name:         "extraThemes",
			Description:  "Enables extra themes",
			FrontendOnly: true,
			Stage:        FeatureStageExperimental,
			Owner:        grafanaFrontendPlatformSquad,
		},
		{
			Name:         "lokiPredefinedOperations",
			Description:  "Adds predefined query operations to Loki query editor",
			FrontendOnly: true,
			Stage:        FeatureStageExperimental,
			Owner:        grafanaObservabilityLogsSquad,
		},
		{
			Name:         "pluginsFrontendSandbox",
			Description:  "Enables the plugins frontend sandbox",
			Stage:        FeatureStageExperimental,
			FrontendOnly: true,
			Owner:        grafanaPluginsPlatformSquad,
		},
		{
			Name:         "sqlDatasourceDatabaseSelection",
			Description:  "Enables previous SQL data source dataset dropdown behavior",
			FrontendOnly: true,
			Stage:        FeatureStagePublicPreview,
			Owner:        grafanaBiSquad,
		},
		{
			Name:         "cloudWatchLogsMonacoEditor",
			Description:  "Enables the Monaco editor for CloudWatch Logs queries",
			Stage:        FeatureStageExperimental,
			FrontendOnly: true,
			Owner:        awsPluginsSquad,
		},
		{
			Name:         "exploreScrollableLogsContainer",
			Description:  "Improves the scrolling behavior of logs in Explore",
			Stage:        FeatureStageExperimental,
			FrontendOnly: true,
			Owner:        grafanaObservabilityLogsSquad,
		},
		{
			Name:        "recordedQueriesMulti",
			Description: "Enables writing multiple items from a single query within Recorded Queries",
			Stage:       FeatureStageExperimental,
			Owner:       grafanaObservabilityMetricsSquad,
		},
		{
<<<<<<< HEAD
			Name:        "flameGraphV2",
			Description: "New version of flame graph with new features",
			Stage:       FeatureStageExperimental,
			Owner:       grafanaObservabilityTracesAndProfilingSquad,
=======
			Name:         "alertingLokiRangeToInstant",
			Description:  "Rewrites eligible loki range queries to instant queries",
			Stage:        FeatureStageExperimental,
			FrontendOnly: false,
			Owner:        grafanaAlertingSquad,
>>>>>>> db44ba30
		},
	}
)<|MERGE_RESOLUTION|>--- conflicted
+++ resolved
@@ -565,18 +565,17 @@
 			Owner:       grafanaObservabilityMetricsSquad,
 		},
 		{
-<<<<<<< HEAD
+			Name:         "alertingLokiRangeToInstant",
+			Description:  "Rewrites eligible loki range queries to instant queries",
+			Stage:        FeatureStageExperimental,
+			FrontendOnly: false,
+			Owner:        grafanaAlertingSquad,
+		},
+		{
 			Name:        "flameGraphV2",
 			Description: "New version of flame graph with new features",
 			Stage:       FeatureStageExperimental,
 			Owner:       grafanaObservabilityTracesAndProfilingSquad,
-=======
-			Name:         "alertingLokiRangeToInstant",
-			Description:  "Rewrites eligible loki range queries to instant queries",
-			Stage:        FeatureStageExperimental,
-			FrontendOnly: false,
-			Owner:        grafanaAlertingSquad,
->>>>>>> db44ba30
 		},
 	}
 )