// To change feature flags, edit:
//  pkg/services/featuremgmt/registry.go
// Then run tests in:
//  pkg/services/featuremgmt/toggles_gen_test.go

package featuremgmt

var (
	// Register each toggle here
	standardFeatureFlags = []FeatureFlag{
		{
			Name:        "trimDefaults",
			Description: "Use cue schema to remove values that will be applied automatically",
			State:       FeatureStateBeta,
		},
		{
			Name:        "disableEnvelopeEncryption",
			Description: "Disable envelope encryption (emergency only)",
			State:       FeatureStateStable,
		},
		{
			Name:        "serviceAccounts",
			Description: "support service accounts",
			State:       FeatureStateBeta,
		},
		{
			Name:        "database_metrics",
			Description: "Add prometheus metrics for database tables",
			State:       FeatureStateStable,
		},
		{
			Name:        "dashboardPreviews",
			Description: "Create and show thumbnails for dashboard search results",
			State:       FeatureStateAlpha,
		},
		{
			Name:            "dashboardPreviewsAdmin",
			Description:     "Manage the dashboard previews crawler process from the UI",
			State:           FeatureStateAlpha,
			RequiresDevMode: true,
		},
		{
			Name:        "live-config",
			Description: "Save grafana live configuration in SQL tables",
			State:       FeatureStateAlpha,
		},
		{
			Name:        "live-pipeline",
			Description: "enable a generic live processing pipeline",
			State:       FeatureStateAlpha,
		},
		{
			Name:         "live-service-web-worker",
			Description:  "This will use a webworker thread to processes events rather than the main thread",
			State:        FeatureStateAlpha,
			FrontendOnly: true,
		},
		{
			Name:         "queryOverLive",
			Description:  "Use grafana live websocket to execute backend queries",
			State:        FeatureStateAlpha,
			FrontendOnly: true,
		},
		{
			Name:        "panelTitleSearch",
			Description: "Search for dashboards using panel title",
			State:       FeatureStateAlpha,
		},
		{
			Name:         "tempoServiceGraph",
			Description:  "show service",
			State:        FeatureStateBeta,
			FrontendOnly: true,
		},
		{
<<<<<<< HEAD
			Name:         "lokiBackendMode",
			Description:  "Loki datasource works as backend datasource",
			State:        FeatureStateAlpha,
			FrontendOnly: true,
			Expression:   "true", // Enabled by default
=======
			Name:        "prometheus_azure_auth",
			Description: "Experimental. Azure authentication for Prometheus datasource",
			State:       FeatureStateBeta,
>>>>>>> c59938b2
		},
		{
			Name:        "prometheusAzureOverrideAudience",
			Description: "Experimental. Allow override default AAD audience for Azure Prometheus endpoint",
			State:       FeatureStateBeta,
		},
		{
			Name:         "influxdbBackendMigration",
			Description:  "Query InfluxDB InfluxQL without the proxy",
			State:        FeatureStateAlpha,
			FrontendOnly: true,
		},
		{
			Name:        "newNavigation",
			Description: "Try the next gen navigation model",
			State:       FeatureStateAlpha,
		},
		{
			Name:            "showFeatureFlagsInUI",
			Description:     "Show feature flags in the settings UI",
			State:           FeatureStateAlpha,
			RequiresDevMode: true,
		},
		{
			Name:            "publicDashboards",
			Description:     "enables public access to dashboards",
			State:           FeatureStateAlpha,
			RequiresDevMode: true,
		},
		{
			Name:        "lokiLive",
			Description: "support websocket streaming for loki (early prototype)",
			State:       FeatureStateAlpha,
		},
		{
			Name:        "swaggerUi",
			Description: "Serves swagger UI",
			State:       FeatureStateBeta,
		},
		{
			Name:        "featureHighlights",
			Description: "Highlight Enterprise features",
			State:       FeatureStateStable,
		},
		{
			Name:        "dashboardComments",
			Description: "Enable dashboard-wide comments",
			State:       FeatureStateAlpha,
		},
		{
			Name:        "annotationComments",
			Description: "Enable annotation comments",
			State:       FeatureStateAlpha,
		},
		{
			Name:        "migrationLocking",
			Description: "Lock database during migrations",
			State:       FeatureStateBeta,
		},
		{
			Name:        "storage",
			Description: "Configurable storage for dashboards, datasources, and resources",
			State:       FeatureStateAlpha,
		},
		{
			Name:            "export",
			Description:     "Export grafana instance (to git, etc)",
			State:           FeatureStateAlpha,
			RequiresDevMode: true,
		},
		{
			Name:            "storageLocalUpload",
			Description:     "allow uploads to local storage",
			State:           FeatureStateAlpha,
			RequiresDevMode: true,
		},
		{
			Name:            "azureMonitorResourcePickerForMetrics",
			Description:     "New UI for Azure Monitor Metrics Query",
			State:           FeatureStateAlpha,
			RequiresDevMode: true,
			FrontendOnly:    true,
		},
		{
			Name:         "explore2Dashboard",
			Description:  "Experimental Explore to Dashboard workflow",
			State:        FeatureStateBeta,
			FrontendOnly: true,
		},
		{
			Name:         "tracing",
			Description:  "Adds trace ID to error notifications",
			State:        FeatureStateAlpha,
			FrontendOnly: true,
		},
		{
			Name:        "commandPalette",
			Description: "Enable command palette",
			State:       FeatureStateAlpha,
		},
		{
			Name:        "savedItems",
			Description: "Enable Saved Items in the navbar.",
			State:       FeatureStateAlpha,
		},
		{
			Name:        "cloudWatchDynamicLabels",
			Description: "Use dynamic labels instead of alias patterns in CloudWatch datasource",
			State:       FeatureStateStable,
		},
		{
			Name:        "datasourceQueryMultiStatus",
			Description: "Introduce HTTP 207 Multi Status for api/ds/query",
			State:       FeatureStateAlpha,
		},
		{
			Name:            "azureMonitorExperimentalUI",
			Description:     "Use grafana-experimental UI in Azure Monitor",
			State:           FeatureStateAlpha,
			RequiresDevMode: true,
			FrontendOnly:    true,
		},
		{
			Name:         "traceToMetrics",
			Description:  "Enable trace to metrics links",
			State:        FeatureStateAlpha,
			FrontendOnly: true,
		},
		{
			Name:        "prometheusStreamingJSONParser",
			Description: "Enable streaming JSON parser for Prometheus datasource",
			State:       FeatureStateBeta,
		},
		{
			Name:            "validateDashboardsOnSave",
			Description:     "Validate dashboard JSON POSTed to api/dashboards/db",
			State:           FeatureStateAlpha,
			RequiresRestart: true,
		},
		{
			Name:        "prometheusWideSeries",
			Description: "Enable wide series responses in the Prometheus datasource",
			State:       FeatureStateAlpha,
		},
		{
			Name:         "canvasPanelNesting",
			Description:  "Allow elements nesting",
			State:        FeatureStateAlpha,
			FrontendOnly: true,
		},
	}
)<|MERGE_RESOLUTION|>--- conflicted
+++ resolved
@@ -73,19 +73,6 @@
 			FrontendOnly: true,
 		},
 		{
-<<<<<<< HEAD
-			Name:         "lokiBackendMode",
-			Description:  "Loki datasource works as backend datasource",
-			State:        FeatureStateAlpha,
-			FrontendOnly: true,
-			Expression:   "true", // Enabled by default
-=======
-			Name:        "prometheus_azure_auth",
-			Description: "Experimental. Azure authentication for Prometheus datasource",
-			State:       FeatureStateBeta,
->>>>>>> c59938b2
-		},
-		{
 			Name:        "prometheusAzureOverrideAudience",
 			Description: "Experimental. Allow override default AAD audience for Azure Prometheus endpoint",
 			State:       FeatureStateBeta,
