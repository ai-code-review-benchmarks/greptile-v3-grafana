// To change feature flags, edit:
//  pkg/services/featuremgmt/registry.go
// Then run tests in:
//  pkg/services/featuremgmt/toggles_gen_test.go
// twice to generate and validate the feature flag files

package featuremgmt

var (
	// Register each toggle here
	standardFeatureFlags = []FeatureFlag{
		{
			Name:        "alertingBigTransactions",
			Description: "Use big transactions for alerting database writes",
			State:       FeatureStateAlpha,
		},
		{
			Name:        "trimDefaults",
			Description: "Use cue schema to remove values that will be applied automatically",
			State:       FeatureStateBeta,
		},
		{
			Name:        "disableEnvelopeEncryption",
			Description: "Disable envelope encryption (emergency only)",
			State:       FeatureStateStable,
		},
		{
			Name:        "database_metrics",
			Description: "Add prometheus metrics for database tables",
			State:       FeatureStateStable,
		},
		{
			Name:        "dashboardPreviews",
			Description: "Create and show thumbnails for dashboard search results",
			State:       FeatureStateAlpha,
		},
		{
			Name:            "dashboardPreviewsAdmin",
			Description:     "Manage the dashboard previews crawler process from the UI",
			State:           FeatureStateAlpha,
			RequiresDevMode: true,
		},
		{
			Name:        "live-config",
			Description: "Save grafana live configuration in SQL tables",
			State:       FeatureStateAlpha,
		},
		{
			Name:        "live-pipeline",
			Description: "enable a generic live processing pipeline",
			State:       FeatureStateAlpha,
		},
		{
			Name:         "live-service-web-worker",
			Description:  "This will use a webworker thread to processes events rather than the main thread",
			State:        FeatureStateAlpha,
			FrontendOnly: true,
		},
		{
			Name:         "queryOverLive",
			Description:  "Use grafana live websocket to execute backend queries",
			State:        FeatureStateAlpha,
			FrontendOnly: true,
		},
		{
			Name:        "panelTitleSearch",
			Description: "Search for dashboards using panel title",
			State:       FeatureStateAlpha,
		},
		{
			Name:         "tempoApmTable",
			Description:  "Show APM table",
			State:        FeatureStateAlpha,
			FrontendOnly: true,
		},
		{
			Name:        "prometheusAzureOverrideAudience",
			Description: "Experimental. Allow override default AAD audience for Azure Prometheus endpoint",
			State:       FeatureStateBeta,
		},
		{
			Name:         "influxdbBackendMigration",
			Description:  "Query InfluxDB InfluxQL without the proxy",
			State:        FeatureStateAlpha,
			FrontendOnly: true,
		},
		{
			Name:            "showFeatureFlagsInUI",
			Description:     "Show feature flags in the settings UI",
			State:           FeatureStateAlpha,
			RequiresDevMode: true,
		},
		{
			Name:        "publicDashboards",
			Description: "enables public access to dashboards",
			State:       FeatureStateAlpha,
		},
		{
			Name:        "lokiLive",
			Description: "support websocket streaming for loki (early prototype)",
			State:       FeatureStateAlpha,
		},
		{
			Name:        "lokiDataframeApi",
			Description: "use experimental loki api for websocket streaming (early prototype)",
			State:       FeatureStateAlpha,
		},
		{
			Name:        "lokiMonacoEditor",
			Description: "Access to Monaco query editor for Loki",
			State:       FeatureStateAlpha,
		},
		{
			Name:        "swaggerUi",
			Description: "Serves swagger UI",
			State:       FeatureStateBeta,
		},
		{
			Name:        "featureHighlights",
			Description: "Highlight Enterprise features",
			State:       FeatureStateStable,
		},
		{
			Name:        "dashboardComments",
			Description: "Enable dashboard-wide comments",
			State:       FeatureStateAlpha,
		},
		{
			Name:        "annotationComments",
			Description: "Enable annotation comments",
			State:       FeatureStateAlpha,
		},
		{
			Name:        "migrationLocking",
			Description: "Lock database during migrations",
			State:       FeatureStateBeta,
		},
		{
			Name:        "storage",
			Description: "Configurable storage for dashboards, datasources, and resources",
			State:       FeatureStateAlpha,
		},
		{
			Name:            "dashboardsFromStorage",
			Description:     "Load dashboards from the generic storage interface",
			State:           FeatureStateAlpha,
			RequiresDevMode: true, // Also a gate on automatic git storage (for now)
		},
		{
			Name:            "export",
			Description:     "Export grafana instance (to git, etc)",
			State:           FeatureStateAlpha,
			RequiresDevMode: true,
		},
		{
			Name:            "azureMonitorResourcePickerForMetrics",
			Description:     "New UI for Azure Monitor Metrics Query",
			State:           FeatureStateAlpha,
			RequiresDevMode: true,
			FrontendOnly:    true,
		},
		{
			Name:         "explore2Dashboard",
			Description:  "Experimental Explore to Dashboard workflow",
			State:        FeatureStateBeta,
			FrontendOnly: true,
		},
		{
			Name:         "exploreMixedDatasource",
			Description:  "Enable mixed datasource in Explore",
			State:        FeatureStateAlpha,
			FrontendOnly: true,
		},
		{
			Name:         "tracing",
			Description:  "Adds trace ID to error notifications",
			State:        FeatureStateAlpha,
			FrontendOnly: true,
		},
		{
			Name:        "commandPalette",
			Description: "Enable command palette",
			State:       FeatureStateAlpha,
		},
		{
			Name:        "correlations",
			Description: "Correlations page",
			State:       FeatureStateAlpha,
		},
		{
			Name:        "cloudWatchDynamicLabels",
			Description: "Use dynamic labels instead of alias patterns in CloudWatch datasource",
			State:       FeatureStateStable,
		},
		{
			Name:        "datasourceQueryMultiStatus",
			Description: "Introduce HTTP 207 Multi Status for api/ds/query",
			State:       FeatureStateAlpha,
		},
		{
			Name:         "traceToMetrics",
			Description:  "Enable trace to metrics links",
			State:        FeatureStateAlpha,
			FrontendOnly: true,
		},
		{
			Name:        "prometheusStreamingJSONParser",
			Description: "Enable streaming JSON parser for Prometheus datasource",
			State:       FeatureStateBeta,
		},
		{
			Name:        "prometheusStreamingJSONParserTest",
			Description: "Run both old and streaming requests and log differences",
			State:       FeatureStateBeta,
		},
		{
			Name:            "validateDashboardsOnSave",
			Description:     "Validate dashboard JSON POSTed to api/dashboards/db",
			State:           FeatureStateAlpha,
			RequiresRestart: true,
		},
		{
			Name:         "autoMigrateGraphPanels",
			Description:  "Replace the angular graph panel with timeseries",
			State:        FeatureStateBeta,
			FrontendOnly: true,
		},
		{
			Name:        "prometheusWideSeries",
			Description: "Enable wide series responses in the Prometheus datasource",
			State:       FeatureStateAlpha,
		},
		{
			Name:         "canvasPanelNesting",
			Description:  "Allow elements nesting",
			State:        FeatureStateAlpha,
			FrontendOnly: true,
		},
		{
			Name:         "scenes",
			Description:  "Experimental framework to build interactive dashboards",
			State:        FeatureStateAlpha,
			FrontendOnly: true,
		},
		{
			Name:        "useLegacyHeatmapPanel",
			Description: "Continue to use the angular/flot based heatmap panel",
			State:       FeatureStateStable,
		},
		{
			Name:            "disableSecretsCompatibility",
			Description:     "Disable duplicated secret storage in legacy tables",
			State:           FeatureStateAlpha,
			RequiresRestart: true,
		},
		{
			Name:        "logRequestsInstrumentedAsUnknown",
			Description: "Logs the path for requests that are instrumented as unknown",
		},
		{
			Name:        "dataConnectionsConsole",
			Description: "Enables a new top-level page called Connections. This page is an experiment for better grouping of installing / configuring data sources and other plugins.",
			State:       FeatureStateAlpha,
		},
		{
			Name:        "internationalization",
			Description: "Enables work-in-progress internationalization",
			State:       FeatureStateAlpha,
		},
		{
			Name:        "topnav",
			Description: "New top nav and page layouts",
			State:       FeatureStateAlpha,
		},
		{
			Name:            "grpcServer",
			Description:     "Run GRPC server",
			State:           FeatureStateAlpha,
			RequiresDevMode: true,
		},
		{
			Name:            "objectStore",
			Description:     "SQL based object store",
			State:           FeatureStateAlpha,
			RequiresDevMode: true,
		},
		{
			Name:        "traceqlEditor",
			Description: "Show the TraceQL editor in the explore page",
			State:       FeatureStateAlpha,
		},
		{
			Name:        "flameGraph",
			Description: "Show the flame graph",
			State:       FeatureStateAlpha,
		},
		{
			Name:         "redshiftAsyncQueryDataSupport",
			Description:  "Enable async query data support for Redshift",
			State:        FeatureStateAlpha,
			FrontendOnly: true,
		},
		{
			Name:         "athenaAsyncQueryDataSupport",
			Description:  "Enable async query data support for Athena",
			State:        FeatureStateAlpha,
			FrontendOnly: true,
		},
		{
			Name:        "increaseInMemDatabaseQueryCache",
			Description: "Enable more in memory caching for database queries",
		},
		{
<<<<<<< HEAD
			Name:         "newPanelChromeUI",
			Description:  "Show updated look and feel of grafana-ui PanelChrome: panel header, icons, and menu",
			State:        FeatureStateAlpha,
			FrontendOnly: true,
=======
			Name:            "queryLibrary",
			Description:     "Reusable query library",
			State:           FeatureStateAlpha,
			RequiresDevMode: true,
>>>>>>> bc9a37ee
		},
	}
)<|MERGE_RESOLUTION|>--- conflicted
+++ resolved
@@ -311,17 +311,16 @@
 			Description: "Enable more in memory caching for database queries",
 		},
 		{
-<<<<<<< HEAD
 			Name:         "newPanelChromeUI",
 			Description:  "Show updated look and feel of grafana-ui PanelChrome: panel header, icons, and menu",
 			State:        FeatureStateAlpha,
 			FrontendOnly: true,
-=======
+		},
+		{
 			Name:            "queryLibrary",
 			Description:     "Reusable query library",
 			State:           FeatureStateAlpha,
 			RequiresDevMode: true,
->>>>>>> bc9a37ee
 		},
 	}
 )