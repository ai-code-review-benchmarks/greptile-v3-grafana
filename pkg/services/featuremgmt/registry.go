// To change feature flags, edit:
//  pkg/services/featuremgmt/registry.go
// Then run tests in:
//  pkg/services/featuremgmt/toggles_gen_test.go
// twice to generate and validate the feature flag files

package featuremgmt

var (
	// Register each toggle here
	standardFeatureFlags = []FeatureFlag{
		{
			Name:        "trimDefaults",
			Description: "Use cue schema to remove values that will be applied automatically",
			State:       FeatureStateBeta,
		},
		{
			Name:        "disableEnvelopeEncryption",
			Description: "Disable envelope encryption (emergency only)",
			State:       FeatureStateStable,
		},
		{
<<<<<<< HEAD
			Name:        "serviceAccounts",
			Description: "support service accounts",
			State:       FeatureStateBeta,
		},
		{
=======
>>>>>>> 82e32447
			Name:        "database_metrics",
			Description: "Add prometheus metrics for database tables",
			State:       FeatureStateStable,
		},
		{
			Name:        "dashboardPreviews",
			Description: "Create and show thumbnails for dashboard search results",
			State:       FeatureStateAlpha,
		},
		{
			Name:            "dashboardPreviewsAdmin",
			Description:     "Manage the dashboard previews crawler process from the UI",
			State:           FeatureStateAlpha,
			RequiresDevMode: true,
		},
		{
			Name:        "live-config",
			Description: "Save grafana live configuration in SQL tables",
			State:       FeatureStateAlpha,
		},
		{
			Name:        "live-pipeline",
			Description: "enable a generic live processing pipeline",
			State:       FeatureStateAlpha,
		},
		{
			Name:         "live-service-web-worker",
			Description:  "This will use a webworker thread to processes events rather than the main thread",
			State:        FeatureStateAlpha,
			FrontendOnly: true,
		},
		{
			Name:         "queryOverLive",
			Description:  "Use grafana live websocket to execute backend queries",
			State:        FeatureStateAlpha,
			FrontendOnly: true,
		},
		{
			Name:        "panelTitleSearch",
			Description: "Search for dashboards using panel title",
			State:       FeatureStateAlpha,
		},
		{
<<<<<<< HEAD
			Name:         "tempoSearch",
			Description:  "Enable searching in tempo datasources",
			State:        FeatureStateBeta,
			FrontendOnly: true,
		},
		{
			Name:        "tempoBackendSearch",
			Description: "Use backend for tempo search",
			State:       FeatureStateBeta,
		},
		{
			Name:         "lokiBackendMode",
			Description:  "Loki datasource works as backend datasource",
=======
			Name:         "tempoApmTable",
			Description:  "Show APM table",
>>>>>>> 82e32447
			State:        FeatureStateAlpha,
			FrontendOnly: true,
		},
		{
			Name:        "prometheusAzureOverrideAudience",
			Description: "Experimental. Allow override default AAD audience for Azure Prometheus endpoint",
			State:       FeatureStateBeta,
		},
		{
			Name:        "prometheusAzureOverrideAudience",
			Description: "Experimental. Allow override default AAD audience for Azure Prometheus endpoint",
			State:       FeatureStateBeta,
		},
		{
			Name:         "influxdbBackendMigration",
			Description:  "Query InfluxDB InfluxQL without the proxy",
			State:        FeatureStateAlpha,
			FrontendOnly: true,
		},
		{
			Name:            "showFeatureFlagsInUI",
			Description:     "Show feature flags in the settings UI",
			State:           FeatureStateAlpha,
			RequiresDevMode: true,
		},
		{
<<<<<<< HEAD
			Name:            "publicDashboards",
			Description:     "enables public access to dashboards",
			State:           FeatureStateAlpha,
			RequiresDevMode: true,
=======
			Name:        "publicDashboards",
			Description: "enables public access to dashboards",
			State:       FeatureStateAlpha,
>>>>>>> 82e32447
		},
		{
			Name:        "lokiLive",
			Description: "support websocket streaming for loki (early prototype)",
			State:       FeatureStateAlpha,
		},
		{
			Name:        "lokiDataframeApi",
			Description: "use experimental loki api for websocket streaming (early prototype)",
			State:       FeatureStateAlpha,
		},
		{
			Name:        "swaggerUi",
			Description: "Serves swagger UI",
			State:       FeatureStateBeta,
		},
		{
			Name:        "featureHighlights",
			Description: "Highlight Enterprise features",
			State:       FeatureStateStable,
		},
		{
			Name:        "dashboardComments",
			Description: "Enable dashboard-wide comments",
			State:       FeatureStateAlpha,
		},
		{
			Name:        "annotationComments",
			Description: "Enable annotation comments",
			State:       FeatureStateAlpha,
		},
		{
			Name:        "migrationLocking",
			Description: "Lock database during migrations",
			State:       FeatureStateBeta,
		},
		{
			Name:        "storage",
			Description: "Configurable storage for dashboards, datasources, and resources",
			State:       FeatureStateAlpha,
		},
		{
<<<<<<< HEAD
=======
			Name:            "dashboardsFromStorage",
			Description:     "Load dashboards from the generic storage interface",
			State:           FeatureStateAlpha,
			RequiresDevMode: true, // Also a gate on automatic git storage (for now)
		},
		{
>>>>>>> 82e32447
			Name:            "export",
			Description:     "Export grafana instance (to git, etc)",
			State:           FeatureStateAlpha,
			RequiresDevMode: true,
		},
		{
			Name:            "azureMonitorResourcePickerForMetrics",
			Description:     "New UI for Azure Monitor Metrics Query",
			State:           FeatureStateAlpha,
			RequiresDevMode: true,
			FrontendOnly:    true,
		},
		{
			Name:         "explore2Dashboard",
			Description:  "Experimental Explore to Dashboard workflow",
			State:        FeatureStateBeta,
			FrontendOnly: true,
		},
		{
			Name:         "tracing",
			Description:  "Adds trace ID to error notifications",
			State:        FeatureStateAlpha,
			FrontendOnly: true,
		},
		{
			Name:        "commandPalette",
			Description: "Enable command palette",
			State:       FeatureStateAlpha,
		},
		{
			Name:        "cloudWatchDynamicLabels",
			Description: "Use dynamic labels instead of alias patterns in CloudWatch datasource",
			State:       FeatureStateStable,
		},
		{
			Name:        "datasourceQueryMultiStatus",
			Description: "Introduce HTTP 207 Multi Status for api/ds/query",
			State:       FeatureStateAlpha,
		},
		{
			Name:         "traceToMetrics",
			Description:  "Enable trace to metrics links",
			State:        FeatureStateAlpha,
			FrontendOnly: true,
		},
		{
			Name:        "prometheusStreamingJSONParser",
			Description: "Enable streaming JSON parser for Prometheus datasource",
			State:       FeatureStateBeta,
<<<<<<< HEAD
=======
		},
		{
			Name:        "prometheusStreamingJSONParserTest",
			Description: "Run both old and streaming requests and log differences",
			State:       FeatureStateBeta,
>>>>>>> 82e32447
		},
		{
			Name:            "validateDashboardsOnSave",
			Description:     "Validate dashboard JSON POSTed to api/dashboards/db",
			State:           FeatureStateAlpha,
			RequiresRestart: true,
		},
		{
<<<<<<< HEAD
=======
			Name:         "autoMigrateGraphPanels",
			Description:  "Replace the angular graph panel with timeseries",
			State:        FeatureStateBeta,
			FrontendOnly: true,
		},
		{
>>>>>>> 82e32447
			Name:        "prometheusWideSeries",
			Description: "Enable wide series responses in the Prometheus datasource",
			State:       FeatureStateAlpha,
		},
		{
<<<<<<< HEAD
			Name:        "logRequestsInstrumentedAsUnknown",
			Description: "Logs the path for requests that are instrumented as unknown",
=======
			Name:         "canvasPanelNesting",
			Description:  "Allow elements nesting",
			State:        FeatureStateAlpha,
			FrontendOnly: true,
		},
		{
			Name:         "scenes",
			Description:  "Experimental framework to build interactive dashboards",
			State:        FeatureStateAlpha,
			FrontendOnly: true,
		},
		{
			Name:        "useLegacyHeatmapPanel",
			Description: "Continue to use the angular/flot based heatmap panel",
			State:       FeatureStateStable,
		},
		{
			Name:         "cloudMonitoringExperimentalUI",
			Description:  "Use grafana-experimental UI in Cloud Monitoring",
			State:        FeatureStateAlpha,
			FrontendOnly: true,
		},
		{
			Name:            "disableSecretsCompatibility",
			Description:     "Disable duplicated secret storage in legacy tables",
			State:           FeatureStateAlpha,
			RequiresRestart: true,
		},
		{
			Name:        "logRequestsInstrumentedAsUnknown",
			Description: "Logs the path for requests that are instrumented as unknown",
		},
		{
			Name:        "dataConnectionsConsole",
			Description: "Enables a new top-level page called Data Connections. This page is an experiment for better grouping of installing / configuring data sources and other plugins.",
			State:       FeatureStateAlpha,
		},
		{
			Name:        "internationalization",
			Description: "Enables work-in-progress internationalization",
			State:       FeatureStateAlpha,
		},
		{
			Name:        "topnav",
			Description: "New top nav and page layouts",
			State:       FeatureStateAlpha,
		},
		{
			Name:        "customBranding",
			Description: "Replaces whitelabeling with the new custom branding feature",
>>>>>>> 82e32447
			State:       FeatureStateAlpha,
		},
	}
)<|MERGE_RESOLUTION|>--- conflicted
+++ resolved
@@ -20,14 +20,6 @@
 			State:       FeatureStateStable,
 		},
 		{
-<<<<<<< HEAD
-			Name:        "serviceAccounts",
-			Description: "support service accounts",
-			State:       FeatureStateBeta,
-		},
-		{
-=======
->>>>>>> 82e32447
 			Name:        "database_metrics",
 			Description: "Add prometheus metrics for database tables",
 			State:       FeatureStateStable,
@@ -71,24 +63,8 @@
 			State:       FeatureStateAlpha,
 		},
 		{
-<<<<<<< HEAD
-			Name:         "tempoSearch",
-			Description:  "Enable searching in tempo datasources",
-			State:        FeatureStateBeta,
-			FrontendOnly: true,
-		},
-		{
-			Name:        "tempoBackendSearch",
-			Description: "Use backend for tempo search",
-			State:       FeatureStateBeta,
-		},
-		{
-			Name:         "lokiBackendMode",
-			Description:  "Loki datasource works as backend datasource",
-=======
 			Name:         "tempoApmTable",
 			Description:  "Show APM table",
->>>>>>> 82e32447
 			State:        FeatureStateAlpha,
 			FrontendOnly: true,
 		},
@@ -115,16 +91,9 @@
 			RequiresDevMode: true,
 		},
 		{
-<<<<<<< HEAD
-			Name:            "publicDashboards",
-			Description:     "enables public access to dashboards",
-			State:           FeatureStateAlpha,
-			RequiresDevMode: true,
-=======
 			Name:        "publicDashboards",
 			Description: "enables public access to dashboards",
 			State:       FeatureStateAlpha,
->>>>>>> 82e32447
 		},
 		{
 			Name:        "lokiLive",
@@ -167,15 +136,12 @@
 			State:       FeatureStateAlpha,
 		},
 		{
-<<<<<<< HEAD
-=======
 			Name:            "dashboardsFromStorage",
 			Description:     "Load dashboards from the generic storage interface",
 			State:           FeatureStateAlpha,
 			RequiresDevMode: true, // Also a gate on automatic git storage (for now)
 		},
 		{
->>>>>>> 82e32447
 			Name:            "export",
 			Description:     "Export grafana instance (to git, etc)",
 			State:           FeatureStateAlpha,
@@ -225,14 +191,11 @@
 			Name:        "prometheusStreamingJSONParser",
 			Description: "Enable streaming JSON parser for Prometheus datasource",
 			State:       FeatureStateBeta,
-<<<<<<< HEAD
-=======
 		},
 		{
 			Name:        "prometheusStreamingJSONParserTest",
 			Description: "Run both old and streaming requests and log differences",
 			State:       FeatureStateBeta,
->>>>>>> 82e32447
 		},
 		{
 			Name:            "validateDashboardsOnSave",
@@ -241,55 +204,48 @@
 			RequiresRestart: true,
 		},
 		{
-<<<<<<< HEAD
-=======
 			Name:         "autoMigrateGraphPanels",
 			Description:  "Replace the angular graph panel with timeseries",
 			State:        FeatureStateBeta,
 			FrontendOnly: true,
 		},
 		{
->>>>>>> 82e32447
 			Name:        "prometheusWideSeries",
 			Description: "Enable wide series responses in the Prometheus datasource",
 			State:       FeatureStateAlpha,
 		},
 		{
-<<<<<<< HEAD
+			Name:         "canvasPanelNesting",
+			Description:  "Allow elements nesting",
+			State:        FeatureStateAlpha,
+			FrontendOnly: true,
+		},
+		{
+			Name:         "scenes",
+			Description:  "Experimental framework to build interactive dashboards",
+			State:        FeatureStateAlpha,
+			FrontendOnly: true,
+		},
+		{
+			Name:        "useLegacyHeatmapPanel",
+			Description: "Continue to use the angular/flot based heatmap panel",
+			State:       FeatureStateStable,
+		},
+		{
+			Name:         "cloudMonitoringExperimentalUI",
+			Description:  "Use grafana-experimental UI in Cloud Monitoring",
+			State:        FeatureStateAlpha,
+			FrontendOnly: true,
+		},
+		{
+			Name:            "disableSecretsCompatibility",
+			Description:     "Disable duplicated secret storage in legacy tables",
+			State:           FeatureStateAlpha,
+			RequiresRestart: true,
+		},
+		{
 			Name:        "logRequestsInstrumentedAsUnknown",
 			Description: "Logs the path for requests that are instrumented as unknown",
-=======
-			Name:         "canvasPanelNesting",
-			Description:  "Allow elements nesting",
-			State:        FeatureStateAlpha,
-			FrontendOnly: true,
-		},
-		{
-			Name:         "scenes",
-			Description:  "Experimental framework to build interactive dashboards",
-			State:        FeatureStateAlpha,
-			FrontendOnly: true,
-		},
-		{
-			Name:        "useLegacyHeatmapPanel",
-			Description: "Continue to use the angular/flot based heatmap panel",
-			State:       FeatureStateStable,
-		},
-		{
-			Name:         "cloudMonitoringExperimentalUI",
-			Description:  "Use grafana-experimental UI in Cloud Monitoring",
-			State:        FeatureStateAlpha,
-			FrontendOnly: true,
-		},
-		{
-			Name:            "disableSecretsCompatibility",
-			Description:     "Disable duplicated secret storage in legacy tables",
-			State:           FeatureStateAlpha,
-			RequiresRestart: true,
-		},
-		{
-			Name:        "logRequestsInstrumentedAsUnknown",
-			Description: "Logs the path for requests that are instrumented as unknown",
 		},
 		{
 			Name:        "dataConnectionsConsole",
@@ -309,7 +265,6 @@
 		{
 			Name:        "customBranding",
 			Description: "Replaces whitelabeling with the new custom branding feature",
->>>>>>> 82e32447
 			State:       FeatureStateAlpha,
 		},
 	}
