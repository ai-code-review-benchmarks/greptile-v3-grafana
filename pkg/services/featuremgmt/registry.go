--- conflicted
+++ resolved
@@ -244,16 +244,15 @@
 			State:       FeatureStateAlpha,
 		},
 		{
-<<<<<<< HEAD
+			Name:            "validateDashboardsOnSave",
+			Description:     "Validate dashboard JSON POSTed to api/dashboards/db",
+			State:           FeatureStateAlpha,
+			RequiresRestart: true,
+		},
+		{
 			Name:        "prometheusWideSeries",
 			Description: "Enable wide series responses in the Prometheus datasource",
 			State:       FeatureStateAlpha,
-=======
-			Name:            "validateDashboardsOnSave",
-			Description:     "Validate dashboard JSON POSTed to api/dashboards/db",
-			State:           FeatureStateAlpha,
-			RequiresRestart: true,
->>>>>>> 349d9973
 		},
 	}
 )