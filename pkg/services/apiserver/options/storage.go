--- conflicted
+++ resolved
@@ -195,9 +195,6 @@
 	if err != nil {
 		return err
 	}
-<<<<<<< HEAD
-	getter := apistore.NewRESTOptionsGetterForClient(unified, o.InlineSecrets, etcdOptions.StorageConfig, o.ConfigProvider, nil)
-=======
 
 	// setup inline secrets if configured
 	if o.InlineSecrets == nil && o.SecretsManagerGrpcClientEnable {
@@ -227,8 +224,7 @@
 		o.InlineSecrets = inlineSecureValueService
 	}
 
-	getter := apistore.NewRESTOptionsGetterForClient(unified, o.InlineSecrets, etcdOptions.StorageConfig, o.ConfigProvider)
->>>>>>> 2cba22c0
+	getter := apistore.NewRESTOptionsGetterForClient(unified, o.InlineSecrets, etcdOptions.StorageConfig, o.ConfigProvider, nil)
 	serverConfig.RESTOptionsGetter = getter
 	return nil
 }