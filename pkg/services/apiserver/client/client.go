--- conflicted
+++ resolved
@@ -71,59 +71,26 @@
 	return client.Get(ctx, name, options, subresource...)
 }
 
-<<<<<<< HEAD
 func (h *k8sHandler) Create(
 	ctx context.Context, obj *unstructured.Unstructured, orgID int64, opts v1.CreateOptions,
 ) (*unstructured.Unstructured, error) {
-	// create a new context - prevents issues when the request stems from the k8s api itself
-	// otherwise the context goes through the handlers twice and causes issues
-	newCtx, cancel, err := h.getK8sContext(ctx)
-=======
-func (h *k8sHandler) Create(ctx context.Context, obj *unstructured.Unstructured, orgID int64) (*unstructured.Unstructured, error) {
-	client, err := h.getClient(ctx, orgID)
->>>>>>> 8dbaeac9
-	if err != nil {
-		return nil, err
-	}
-
-<<<<<<< HEAD
-	client, err := h.getClient(newCtx, orgID)
-	if err != nil {
-		return nil, err
-	}
-
-	return client.Create(newCtx, obj, opts)
+	client, err := h.getClient(ctx, orgID)
+	if err != nil {
+		return nil, err
+	}
+
+	return client.Create(ctx, obj, opts)
 }
 
 func (h *k8sHandler) Update(
 	ctx context.Context, obj *unstructured.Unstructured, orgID int64, opts v1.UpdateOptions,
 ) (*unstructured.Unstructured, error) {
-	// create a new context - prevents issues when the request stems from the k8s api itself
-	// otherwise the context goes through the handlers twice and causes issues
-	newCtx, cancel, err := h.getK8sContext(ctx)
-	if err != nil {
-		return nil, err
-	} else if cancel != nil {
-		defer cancel()
-	}
-
-	client, err := h.getClient(newCtx, orgID)
-=======
-	return client.Create(ctx, obj, v1.CreateOptions{})
-}
-
-func (h *k8sHandler) Update(ctx context.Context, obj *unstructured.Unstructured, orgID int64) (*unstructured.Unstructured, error) {
-	client, err := h.getClient(ctx, orgID)
->>>>>>> 8dbaeac9
-	if err != nil {
-		return nil, err
-	}
-
-<<<<<<< HEAD
-	return client.Update(newCtx, obj, opts)
-=======
-	return client.Update(ctx, obj, v1.UpdateOptions{})
->>>>>>> 8dbaeac9
+	client, err := h.getClient(ctx, orgID)
+	if err != nil {
+		return nil, err
+	}
+
+	return client.Update(ctx, obj, opts)
 }
 
 func (h *k8sHandler) Delete(ctx context.Context, name string, orgID int64, options v1.DeleteOptions) error {
