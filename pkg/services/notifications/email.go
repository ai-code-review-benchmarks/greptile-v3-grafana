package notifications

import (
	m "github.com/grafana/grafana/pkg/models"
	"github.com/grafana/grafana/pkg/setting"
)

// AttachedFile is struct representating email attached files
type AttachedFile struct {
	Name    string
	Content []byte
}

// Message is representation of the email message
type Message struct {
<<<<<<< HEAD
	To           []string
	SingleEmail  bool
	From         string
	Subject      string
	Body         string
	Info         string
	EmbededFiles []string
=======
	To            []string
	From          string
	Subject       string
	Body          string
	Info          string
	ReplyTo       []string
	EmbededFiles  []string
	AttachedFiles []*AttachedFile
>>>>>>> e5695b15
}

func setDefaultTemplateData(data map[string]interface{}, u *m.User) {
	data["AppUrl"] = setting.AppUrl
	data["BuildVersion"] = setting.BuildVersion
	data["BuildStamp"] = setting.BuildStamp
	data["EmailCodeValidHours"] = setting.EmailCodeValidMinutes / 60
	data["Subject"] = map[string]interface{}{}
	if u != nil {
		data["Name"] = u.NameOrFallback()
	}
}<|MERGE_RESOLUTION|>--- conflicted
+++ resolved
@@ -13,16 +13,8 @@
 
 // Message is representation of the email message
 type Message struct {
-<<<<<<< HEAD
-	To           []string
-	SingleEmail  bool
-	From         string
-	Subject      string
-	Body         string
-	Info         string
-	EmbededFiles []string
-=======
 	To            []string
+	SingleEmail   bool
 	From          string
 	Subject       string
 	Body          string
@@ -30,7 +22,6 @@
 	ReplyTo       []string
 	EmbededFiles  []string
 	AttachedFiles []*AttachedFile
->>>>>>> e5695b15
 }
 
 func setDefaultTemplateData(data map[string]interface{}, u *m.User) {
