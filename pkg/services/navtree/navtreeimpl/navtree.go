--- conflicted
+++ resolved
@@ -95,18 +95,11 @@
 		})
 	}
 
-<<<<<<< HEAD
-	if hasAccess(ac.ReqSignedIn, ac.EvalAny(ac.EvalPermission(dashboards.ActionDashboardsRead), ac.EvalPermission(dashboards.ActionDashboardsCreate))) {
-		dashboardChildLinks := s.buildDashboardNavLinks(c, hasEditPerm)
-
-		dashboardsUrl := "/dashboards"
-=======
 	if c.IsPublicDashboardView() || hasAccess(ac.EvalAny(
 		ac.EvalPermission(dashboards.ActionFoldersRead), ac.EvalPermission(dashboards.ActionFoldersCreate),
 		ac.EvalPermission(dashboards.ActionDashboardsRead), ac.EvalPermission(dashboards.ActionDashboardsCreate)),
 	) {
 		dashboardChildLinks := s.buildDashboardNavLinks(c)
->>>>>>> ae830f68
 
 		dashboardLink := &navtree.NavLink{
 			Text:       "Dashboards",
@@ -121,16 +114,8 @@
 		treeRoot.AddSection(dashboardLink)
 	}
 
-<<<<<<< HEAD
-	// @PERCONA
-	navTree = append(navTree, AddPerconaRoutes()...)
-
-	if setting.ExploreEnabled && hasAccess(canExplore, ac.EvalPermission(ac.ActionDatasourcesExplore)) {
-		navTree = append(navTree, &navtree.NavLink{
-=======
 	if setting.ExploreEnabled && hasAccess(ac.EvalPermission(ac.ActionDatasourcesExplore)) {
 		treeRoot.AddSection(&navtree.NavLink{
->>>>>>> ae830f68
 			Text:       "Explore",
 			Id:         "explore",
 			SubTitle:   "Explore your data",
@@ -200,18 +185,8 @@
 	return homeNode
 }
 
-<<<<<<< HEAD
-	navTree = s.addHelpLinks(navTree, c)
-
-	if len(navTree) < 1 {
-		navTree = make([]*navtree.NavLink, 0)
-	}
-
-	return navTree, nil
-=======
 func isSupportBundlesEnabled(s *ServiceImpl) bool {
 	return s.cfg.SectionWithEnvOverrides("support_bundles").Key("enabled").MustBool(true)
->>>>>>> ae830f68
 }
 
 func (s *ServiceImpl) addHelpLinks(treeRoot *navtree.NavTreeRoot, c *contextmodel.ReqContext) {
