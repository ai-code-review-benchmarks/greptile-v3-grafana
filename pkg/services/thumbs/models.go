package thumbs

import (
	"context"
	"time"

	"github.com/grafana/grafana/pkg/models"
)

type CrawlerMode string

const (

<<<<<<< HEAD
	// CrawlerModeThumbs will create small thumbnails for everything
=======
	// CrawlerModeThumbs will create small thumbnails for everything.
>>>>>>> ee6f8b6c
	CrawlerModeThumbs CrawlerMode = "thumbs"

	// CrawlerModeAnalytics will get full page results for everything.
	CrawlerModeAnalytics CrawlerMode = "analytics"

	// CrawlerModeMigrate will migrate all dashboards with old schema.
	CrawlerModeMigrate CrawlerMode = "migrate"
)

type crawlerState string

const (
	initializing crawlerState = "initializing"
	running      crawlerState = "running"
	stopping     crawlerState = "stopping"
	stopped      crawlerState = "stopped"
)

type previewRequest struct {
	OrgID int64                `json:"orgId"`
	UID   string               `json:"uid"`
	Kind  models.ThumbnailKind `json:"kind"`
	Theme models.Theme         `json:"theme"`
}

type crawlCmd struct {
	Mode  CrawlerMode  `json:"mode"`  // thumbs | analytics | migrate
	Theme models.Theme `json:"theme"` // light | dark
}

type crawlStatus struct {
	State    crawlerState `json:"state"`
	Started  time.Time    `json:"started,omitempty"`
	Finished time.Time    `json:"finished,omitempty"`
	Complete int          `json:"complete"`
	Errors   int          `json:"errors"`
	Queue    int          `json:"queue"`
	Last     time.Time    `json:"last,omitempty"`
}

type dashRenderer interface {

<<<<<<< HEAD
	// Assumes you have already authenticated as admin
=======
	// Run Assumes you have already authenticated as admin.
>>>>>>> ee6f8b6c
	Start(c *models.ReqContext, mode CrawlerMode, theme models.Theme, kind models.ThumbnailKind) (crawlStatus, error)

	// Assumes you have already authenticated as admin.
	Stop() (crawlStatus, error)

	// Assumes you have already authenticated as admin.
	Status() (crawlStatus, error)
}

type thumbnailRepo interface {
<<<<<<< HEAD
	updateThumbnailState(state models.ThumbnailState, meta models.DashboardThumbnailMeta) error
	saveFromFile(filePath string, meta models.DashboardThumbnailMeta, dashboardVersion int) (int64, error)
	saveFromBytes(bytes []byte, mimeType string, meta models.DashboardThumbnailMeta, dashboardVersion int) (int64, error)
	getThumbnail(meta models.DashboardThumbnailMeta) (*models.DashboardThumbnail, error)
	findDashboardsWithStaleThumbnails() ([]*models.DashboardWithStaleThumbnail, error)
=======
	updateThumbnailState(ctx context.Context, state models.ThumbnailState, meta models.DashboardThumbnailMeta) error
	saveFromFile(ctx context.Context, filePath string, meta models.DashboardThumbnailMeta, dashboardVersion int) (int64, error)
	saveFromBytes(ctx context.Context, bytes []byte, mimeType string, meta models.DashboardThumbnailMeta, dashboardVersion int) (int64, error)
	getThumbnail(ctx context.Context, meta models.DashboardThumbnailMeta) (*models.DashboardThumbnail, error)
	findDashboardsWithStaleThumbnails(ctx context.Context) ([]*models.DashboardWithStaleThumbnail, error)
>>>>>>> ee6f8b6c
}<|MERGE_RESOLUTION|>--- conflicted
+++ resolved
@@ -11,11 +11,7 @@
 
 const (
 
-<<<<<<< HEAD
-	// CrawlerModeThumbs will create small thumbnails for everything
-=======
 	// CrawlerModeThumbs will create small thumbnails for everything.
->>>>>>> ee6f8b6c
 	CrawlerModeThumbs CrawlerMode = "thumbs"
 
 	// CrawlerModeAnalytics will get full page results for everything.
@@ -58,11 +54,7 @@
 
 type dashRenderer interface {
 
-<<<<<<< HEAD
-	// Assumes you have already authenticated as admin
-=======
 	// Run Assumes you have already authenticated as admin.
->>>>>>> ee6f8b6c
 	Start(c *models.ReqContext, mode CrawlerMode, theme models.Theme, kind models.ThumbnailKind) (crawlStatus, error)
 
 	// Assumes you have already authenticated as admin.
@@ -73,17 +65,9 @@
 }
 
 type thumbnailRepo interface {
-<<<<<<< HEAD
-	updateThumbnailState(state models.ThumbnailState, meta models.DashboardThumbnailMeta) error
-	saveFromFile(filePath string, meta models.DashboardThumbnailMeta, dashboardVersion int) (int64, error)
-	saveFromBytes(bytes []byte, mimeType string, meta models.DashboardThumbnailMeta, dashboardVersion int) (int64, error)
-	getThumbnail(meta models.DashboardThumbnailMeta) (*models.DashboardThumbnail, error)
-	findDashboardsWithStaleThumbnails() ([]*models.DashboardWithStaleThumbnail, error)
-=======
 	updateThumbnailState(ctx context.Context, state models.ThumbnailState, meta models.DashboardThumbnailMeta) error
 	saveFromFile(ctx context.Context, filePath string, meta models.DashboardThumbnailMeta, dashboardVersion int) (int64, error)
 	saveFromBytes(ctx context.Context, bytes []byte, mimeType string, meta models.DashboardThumbnailMeta, dashboardVersion int) (int64, error)
 	getThumbnail(ctx context.Context, meta models.DashboardThumbnailMeta) (*models.DashboardThumbnail, error)
 	findDashboardsWithStaleThumbnails(ctx context.Context) ([]*models.DashboardWithStaleThumbnail, error)
->>>>>>> ee6f8b6c
 }