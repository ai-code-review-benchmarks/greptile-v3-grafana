--- conflicted
+++ resolved
@@ -2,7 +2,6 @@
 
 import (
 	"context"
-	"errors"
 	"time"
 
 	"github.com/fullstorydev/grpchan"
@@ -35,7 +34,6 @@
 
 // ProvideAuthZClient provides an AuthZ client and creates the AuthZ service.
 func ProvideAuthZClient(
-<<<<<<< HEAD
 	cfg *setting.Cfg,
 	features featuremgmt.FeatureToggles,
 	grpcServer grpcserver.Provider,
@@ -44,28 +42,11 @@
 	db db.DB,
 	acService accesscontrol.Service,
 ) (authlib.AccessClient, error) {
-=======
-	cfg *setting.Cfg, features featuremgmt.FeatureToggles, grpcServer grpcserver.Provider,
-	tracer tracing.Tracer, reg prometheus.Registerer, db db.DB,
-) (authzlib.AccessClient, error) {
->>>>>>> 0af27087
 	authCfg, err := ReadCfg(cfg)
 	if err != nil {
 		return nil, err
 	}
 
-<<<<<<< HEAD
-=======
-	isRemoteServer := authCfg.mode == ModeCloud || authCfg.mode == ModeGRPC
-	if !features.IsEnabledGlobally(featuremgmt.FlagAuthZGRPCServer) && isRemoteServer {
-		return nil, errors.New("authZGRPCServer feature toggle is required for cloud and grpc mode")
-	}
-
-	// Register the server
-	sql := legacysql.NewDatabaseProvider(db)
-	server := rbac.NewService(sql, legacy.NewLegacySQLStores(sql), log.New("authz-grpc-server"), tracer, reg)
-
->>>>>>> 0af27087
 	switch authCfg.mode {
 	case ModeGRPC:
 		return newGrpcLegacyClient(authCfg, tracer)
