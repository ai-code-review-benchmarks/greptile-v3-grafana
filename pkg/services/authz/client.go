--- conflicted
+++ resolved
@@ -92,11 +92,7 @@
 	return newCloudLegacyClient(authCfg, tracer)
 }
 
-<<<<<<< HEAD
-func newInProcLegacyClient(server *legacyServer, tracer tracing.Tracer) (authzlib.AccessClient, error) {
-	noAuth := func(ctx context.Context) (context.Context, error) {
-=======
-func newInProcLegacyClient(server *rbac.Service, tracer tracing.Tracer) (authzlib.AccessChecker, error) {
+func newInProcLegacyClient(server *rbac.Service, tracer tracing.Tracer) (authzlib.AccessClient, error) {
 	// For in-proc use-case authorize add fake service claims - it should be able to access every namespace, as there is only one
 	staticAuth := func(ctx context.Context) (context.Context, error) {
 		ctx = claims.WithClaims(ctx, authnlib.NewAccessTokenAuthInfo(authnlib.Claims[authnlib.AccessTokenClaims]{
@@ -104,7 +100,6 @@
 				Namespace: "*",
 			},
 		}))
->>>>>>> 8054b30d
 		return ctx, nil
 	}
 
