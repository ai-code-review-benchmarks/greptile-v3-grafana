package authz

import (
	"context"

	"github.com/fullstorydev/grpchan"
	"github.com/fullstorydev/grpchan/inprocgrpc"
	grpcAuth "github.com/grpc-ecosystem/go-grpc-middleware/v2/interceptors/auth"
	"google.golang.org/grpc"
	"google.golang.org/grpc/credentials/insecure"

<<<<<<< HEAD
	authzlib "github.com/grafana/authlib/authz"
	authzv1 "github.com/grafana/authlib/authz/proto/v1"

	"github.com/grafana/grafana/pkg/infra/log"
=======
	authzv1 "github.com/grafana/authlib/authz/proto/v1"

>>>>>>> 53fba102
	"github.com/grafana/grafana/pkg/infra/tracing"
	"github.com/grafana/grafana/pkg/services/accesscontrol"
	"github.com/grafana/grafana/pkg/services/featuremgmt"
	"github.com/grafana/grafana/pkg/services/grpcserver"
	grpcUtils "github.com/grafana/grafana/pkg/services/store/entity/grpc"
	"github.com/grafana/grafana/pkg/setting"
)

const (
	MethodCreate = "create"
	MethodRead   = "read"
	MethodUpdate = "update"
	MethodDelete = "delete"
)

func ToRbacAction(method string, object authzlib.Resource) string {
	return object.Kind + ":" + method
}

type HasAccessRequest struct {
	// StackID is the ID of the stack the request is made in, can be seamlessly replaced by OrgID on prem.
	StackID int64
	// Subject is the namespaced ID of the user we want to check access for.
	Subject string
	// Method is the action we want to check access for (create, read, update, delete)
	Method string
	// Object is the resource we want to check access on.
	Object authzlib.Resource
	// Parent is the parent resource of the object we want to check access on.
	// (Note: This is the future contextual tuple that will be added to the check request.)
	Parent authzlib.Resource
}

type Client interface {
	HasAccess(ctx context.Context, req *HasAccessRequest) (bool, error)
	// TODO
}

type LegacyClient struct {
	clientV1 authzv1.AuthzServiceClient
<<<<<<< HEAD
	logger   log.Logger
	tracer   tracing.Tracer
=======
>>>>>>> 53fba102
}

// ProvideAuthZClient provides an AuthZ client and creates the AuthZ service.
func ProvideAuthZClient(
	cfg *setting.Cfg, features featuremgmt.FeatureToggles, acSvc accesscontrol.Service,
	grpcServer grpcserver.Provider, tracer tracing.Tracer,
) (Client, error) {
	if !features.IsEnabledGlobally(featuremgmt.FlagAuthZGRPCServer) {
		return nil, nil
	}

	authCfg, err := ReadCfg(cfg)
	if err != nil {
		return nil, err
	}

	var client *LegacyClient

	// Register the server
	server, err := newLegacyServer(acSvc, features, grpcServer, tracer, authCfg)
<<<<<<< HEAD
	if err != nil {
		return nil, err
	}

	switch authCfg.mode {
	case ModeInProc:
		client = newLocalLegacyClient(tracer, server)
	case ModeGRPC:
		client, err = newRemoteLegacyClient(tracer, authCfg.remoteAddress)
		if err != nil {
			return nil, err
		}
	}

	return client, err
}

func ProvideRemoteAuthZClient(
	cfg *setting.Cfg, features featuremgmt.FeatureToggles, tracer tracing.Tracer,
) (Client, error) {
	if !features.IsEnabledGlobally(featuremgmt.FlagAuthZGRPCServer) {
		return nil, nil
	}

	authCfg, err := ReadCfg(cfg)
	if err != nil {
		return nil, err
	}

	return newRemoteLegacyClient(tracer, authCfg.remoteAddress)
}

func newLocalLegacyClient(tracer tracing.Tracer, server *legacyServer) *LegacyClient {
	channel := &inprocgrpc.Channel{}

	// TODO (gamab): change this once it's clear how to authenticate the client
	// Choices are:
	// - noAuth given it's in proc and we don't need the user
	// - access_token verif only as it's consistent with when it's remote (we check the service is allowed to call the authz service)
	// - access_token and id_token ? the id_token being only necessary when the user is trying to access the service straight away
	// auth := grpcUtils.ProvideAuthenticator(cfg)
	noAuth := func(ctx context.Context) (context.Context, error) {
		return ctx, nil
	}

	channel.RegisterService(
		grpchan.InterceptServer(
			&authzv1.AuthzService_ServiceDesc,
			grpcAuth.UnaryServerInterceptor(noAuth),  // TODO (gamab): add auth
			grpcAuth.StreamServerInterceptor(noAuth), // TODO (gamab): add auth
		),
		server,
	)

	conn := grpchan.InterceptClientConn(channel, grpcUtils.UnaryClientInterceptor, grpcUtils.StreamClientInterceptor)

	client := authzv1.NewAuthzServiceClient(conn)

	return &LegacyClient{
		clientV1: client,
		logger:   log.New("authz.client"),
		tracer:   tracer,
	}
}

func newRemoteLegacyClient(tracer tracing.Tracer, address string) (*LegacyClient, error) {
	// Create a connection to the gRPC server
	conn, err := grpc.NewClient(address, grpc.WithTransportCredentials(insecure.NewCredentials()))
=======
>>>>>>> 53fba102
	if err != nil {
		return nil, err
	}

<<<<<<< HEAD
	client := authzv1.NewAuthzServiceClient(conn)

	return &LegacyClient{
		clientV1: client,
		logger:   log.New("authz.client"),
		tracer:   tracer,
	}, nil
}

// TODO cover heavily with tests
func (c *LegacyClient) HasAccess(ctx context.Context, req *HasAccessRequest) (bool, error) {
	ctx, span := c.tracer.Start(ctx, "authz.client.HasAccess")
	defer span.End()

	ctxLogger := c.logger.FromContext(ctx)
	if req == nil {
		ctxLogger.Warn("HasAccess called with no request")
		return true, nil
	}

	readReq := &authzv1.ReadRequest{
		StackId: req.StackID,
		Action:  ToRbacAction(req.Method, req.Object),
		Subject: req.Subject,
	}

	// TODO (gamab) add access token and id token if we make the call for the user

	resp, err := c.clientV1.Read(ctx, readReq)
	if err != nil {
		return false, tracing.Errorf(span, "failed to check access: %w", err)
	}

	objs := []string{}
	for _, o := range resp.Data {
		objs = append(objs, o.Object)
	}

	// TODO (gamab): Add caching

	// FIXME: id based checks are not supported
	req.Object.Attr = "uid"
	req.Parent.Attr = "uid"

	if req.Parent.ID == "" {
		checker := compileChecker(objs, req.Object.Kind)
		return checker(req.Object), nil
	}

	checker := compileChecker(objs, req.Object.Kind, req.Parent.Kind)
	return checker(req.Object, req.Parent), nil
=======
	switch authCfg.mode {
	case ModeInProc:
		client = newInProcLegacyClient(server)
	case ModeGRPC:
		client, err = newGrpcLegacyClient(authCfg.remoteAddress)
		if err != nil {
			return nil, err
		}
	}

	return client, err
}

// ProvideStandaloneAuthZClient provides a standalone AuthZ client, without registering the AuthZ service.
// You need to provide a remote address in the configuration
func ProvideStandaloneAuthZClient(
	cfg *setting.Cfg, features featuremgmt.FeatureToggles, tracer tracing.Tracer,
) (Client, error) {
	if !features.IsEnabledGlobally(featuremgmt.FlagAuthZGRPCServer) {
		return nil, nil
	}

	authCfg, err := ReadCfg(cfg)
	if err != nil {
		return nil, err
	}

	return newGrpcLegacyClient(authCfg.remoteAddress)
}

func newInProcLegacyClient(server *legacyServer) *LegacyClient {
	channel := &inprocgrpc.Channel{}

	// TODO (gamab): change this once it's clear how to authenticate the client
	// Choices are:
	// - noAuth given it's in proc and we don't need the user
	// - access_token verif only as it's consistent with when it's remote (we check the service is allowed to call the authz service)
	// - access_token and id_token ? the id_token being only necessary when the user is trying to access the service straight away
	// auth := grpcUtils.ProvideAuthenticator(cfg)
	noAuth := func(ctx context.Context) (context.Context, error) {
		return ctx, nil
	}

	channel.RegisterService(
		grpchan.InterceptServer(
			&authzv1.AuthzService_ServiceDesc,
			grpcAuth.UnaryServerInterceptor(noAuth),
			grpcAuth.StreamServerInterceptor(noAuth),
		),
		server,
	)

	conn := grpchan.InterceptClientConn(channel, grpcUtils.UnaryClientInterceptor, grpcUtils.StreamClientInterceptor)

	client := authzv1.NewAuthzServiceClient(conn)

	return &LegacyClient{
		clientV1: client,
	}
}

func newGrpcLegacyClient(address string) (*LegacyClient, error) {
	// Create a connection to the gRPC server
	conn, err := grpc.NewClient(address, grpc.WithTransportCredentials(insecure.NewCredentials()))
	if err != nil {
		return nil, err
	}

	client := authzv1.NewAuthzServiceClient(conn)

	return &LegacyClient{
		clientV1: client,
	}, nil
>>>>>>> 53fba102
}<|MERGE_RESOLUTION|>--- conflicted
+++ resolved
@@ -9,15 +9,10 @@
 	"google.golang.org/grpc"
 	"google.golang.org/grpc/credentials/insecure"
 
-<<<<<<< HEAD
 	authzlib "github.com/grafana/authlib/authz"
 	authzv1 "github.com/grafana/authlib/authz/proto/v1"
 
 	"github.com/grafana/grafana/pkg/infra/log"
-=======
-	authzv1 "github.com/grafana/authlib/authz/proto/v1"
-
->>>>>>> 53fba102
 	"github.com/grafana/grafana/pkg/infra/tracing"
 	"github.com/grafana/grafana/pkg/services/accesscontrol"
 	"github.com/grafana/grafana/pkg/services/featuremgmt"
@@ -58,14 +53,10 @@
 
 type LegacyClient struct {
 	clientV1 authzv1.AuthzServiceClient
-<<<<<<< HEAD
 	logger   log.Logger
 	tracer   tracing.Tracer
-=======
->>>>>>> 53fba102
-}
-
-// ProvideAuthZClient provides an AuthZ client and creates the AuthZ service.
+}
+
 func ProvideAuthZClient(
 	cfg *setting.Cfg, features featuremgmt.FeatureToggles, acSvc accesscontrol.Service,
 	grpcServer grpcserver.Provider, tracer tracing.Tracer,
@@ -83,16 +74,15 @@
 
 	// Register the server
 	server, err := newLegacyServer(acSvc, features, grpcServer, tracer, authCfg)
-<<<<<<< HEAD
 	if err != nil {
 		return nil, err
 	}
 
 	switch authCfg.mode {
 	case ModeInProc:
-		client = newLocalLegacyClient(tracer, server)
+		client = newInProcLegacyClient(tracer, server)
 	case ModeGRPC:
-		client, err = newRemoteLegacyClient(tracer, authCfg.remoteAddress)
+		client, err = newGrpcLegacyClient(tracer, authCfg.remoteAddress)
 		if err != nil {
 			return nil, err
 		}
@@ -101,7 +91,9 @@
 	return client, err
 }
 
-func ProvideRemoteAuthZClient(
+// ProvideStandaloneAuthZClient provides a standalone AuthZ client, without registering the AuthZ service.
+// You need to provide a remote address in the configuration
+func ProvideStandaloneAuthZClient(
 	cfg *setting.Cfg, features featuremgmt.FeatureToggles, tracer tracing.Tracer,
 ) (Client, error) {
 	if !features.IsEnabledGlobally(featuremgmt.FlagAuthZGRPCServer) {
@@ -113,10 +105,10 @@
 		return nil, err
 	}
 
-	return newRemoteLegacyClient(tracer, authCfg.remoteAddress)
-}
-
-func newLocalLegacyClient(tracer tracing.Tracer, server *legacyServer) *LegacyClient {
+	return newGrpcLegacyClient(tracer, authCfg.remoteAddress)
+}
+
+func newInProcLegacyClient(tracer tracing.Tracer, server *legacyServer) *LegacyClient {
 	channel := &inprocgrpc.Channel{}
 
 	// TODO (gamab): change this once it's clear how to authenticate the client
@@ -132,8 +124,8 @@
 	channel.RegisterService(
 		grpchan.InterceptServer(
 			&authzv1.AuthzService_ServiceDesc,
-			grpcAuth.UnaryServerInterceptor(noAuth),  // TODO (gamab): add auth
-			grpcAuth.StreamServerInterceptor(noAuth), // TODO (gamab): add auth
+			grpcAuth.UnaryServerInterceptor(noAuth),
+			grpcAuth.StreamServerInterceptor(noAuth),
 		),
 		server,
 	)
@@ -149,16 +141,13 @@
 	}
 }
 
-func newRemoteLegacyClient(tracer tracing.Tracer, address string) (*LegacyClient, error) {
+func newGrpcLegacyClient(tracer tracing.Tracer, address string) (*LegacyClient, error) {
 	// Create a connection to the gRPC server
 	conn, err := grpc.NewClient(address, grpc.WithTransportCredentials(insecure.NewCredentials()))
-=======
->>>>>>> 53fba102
-	if err != nil {
-		return nil, err
-	}
-
-<<<<<<< HEAD
+	if err != nil {
+		return nil, err
+	}
+
 	client := authzv1.NewAuthzServiceClient(conn)
 
 	return &LegacyClient{
@@ -210,79 +199,4 @@
 
 	checker := compileChecker(objs, req.Object.Kind, req.Parent.Kind)
 	return checker(req.Object, req.Parent), nil
-=======
-	switch authCfg.mode {
-	case ModeInProc:
-		client = newInProcLegacyClient(server)
-	case ModeGRPC:
-		client, err = newGrpcLegacyClient(authCfg.remoteAddress)
-		if err != nil {
-			return nil, err
-		}
-	}
-
-	return client, err
-}
-
-// ProvideStandaloneAuthZClient provides a standalone AuthZ client, without registering the AuthZ service.
-// You need to provide a remote address in the configuration
-func ProvideStandaloneAuthZClient(
-	cfg *setting.Cfg, features featuremgmt.FeatureToggles, tracer tracing.Tracer,
-) (Client, error) {
-	if !features.IsEnabledGlobally(featuremgmt.FlagAuthZGRPCServer) {
-		return nil, nil
-	}
-
-	authCfg, err := ReadCfg(cfg)
-	if err != nil {
-		return nil, err
-	}
-
-	return newGrpcLegacyClient(authCfg.remoteAddress)
-}
-
-func newInProcLegacyClient(server *legacyServer) *LegacyClient {
-	channel := &inprocgrpc.Channel{}
-
-	// TODO (gamab): change this once it's clear how to authenticate the client
-	// Choices are:
-	// - noAuth given it's in proc and we don't need the user
-	// - access_token verif only as it's consistent with when it's remote (we check the service is allowed to call the authz service)
-	// - access_token and id_token ? the id_token being only necessary when the user is trying to access the service straight away
-	// auth := grpcUtils.ProvideAuthenticator(cfg)
-	noAuth := func(ctx context.Context) (context.Context, error) {
-		return ctx, nil
-	}
-
-	channel.RegisterService(
-		grpchan.InterceptServer(
-			&authzv1.AuthzService_ServiceDesc,
-			grpcAuth.UnaryServerInterceptor(noAuth),
-			grpcAuth.StreamServerInterceptor(noAuth),
-		),
-		server,
-	)
-
-	conn := grpchan.InterceptClientConn(channel, grpcUtils.UnaryClientInterceptor, grpcUtils.StreamClientInterceptor)
-
-	client := authzv1.NewAuthzServiceClient(conn)
-
-	return &LegacyClient{
-		clientV1: client,
-	}
-}
-
-func newGrpcLegacyClient(address string) (*LegacyClient, error) {
-	// Create a connection to the gRPC server
-	conn, err := grpc.NewClient(address, grpc.WithTransportCredentials(insecure.NewCredentials()))
-	if err != nil {
-		return nil, err
-	}
-
-	client := authzv1.NewAuthzServiceClient(conn)
-
-	return &LegacyClient{
-		clientV1: client,
-	}, nil
->>>>>>> 53fba102
 }