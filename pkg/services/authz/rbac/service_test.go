--- conflicted
+++ resolved
@@ -174,20 +174,10 @@
 
 	for _, tc := range testCases {
 		t.Run(tc.name, func(t *testing.T) {
-<<<<<<< HEAD
-			folderCache := localcache.New(shortCacheTTL, shortCleanupInterval)
-			folderCache.Set(folderCacheKey("default"), newFolderTree(tc.folders), 0)
+			s := setupService()
+
+			s.folderCache.Set(context.Background(), folderCacheKey("default"), newFolderTree(tc.folders))
 			tc.check.Namespace = claims.NamespaceInfo{Value: "default", OrgID: 1}
-
-			s := &Service{
-				logger:      log.NewNopLogger(),
-				tracer:      tracing.NewNoopTracerService(),
-				mapper:      newMapper(),
-				folderCache: folderCache,
-			}
-=======
-			s := setupService()
->>>>>>> 25bb210c
 			got, err := s.checkPermission(context.Background(), getScopeMap(tc.permissions), &tc.check)
 			require.NoError(t, err)
 			assert.Equal(t, tc.expected, got)
@@ -392,25 +382,7 @@
 			s.permissionStore = store
 			s.identityStore = &fakeIdentityStore{teams: []int64{1, 2}}
 
-<<<<<<< HEAD
-			s := &Service{
-				store:           store,
-				permissionStore: store,
-				identityStore:   &fakeIdentityStore{teams: []int64{1, 2}},
-				logger:          log.NewNopLogger(),
-				tracer:          tracing.NewNoopTracerService(),
-				mapper:          newMapper(),
-				idCache:         localcache.New(longCacheTTL, longCleanupInterval),
-				permCache:       cacheService,
-				sf:              new(singleflight.Group),
-				basicRoleCache:  localcache.New(longCacheTTL, longCleanupInterval),
-				teamCache:       localcache.New(shortCacheTTL, shortCleanupInterval),
-			}
-
-			perms, err := s.getUserPermissions(ctx, ns, claims.TypeUser, userID.UID, action)
-=======
 			perms, err := s.getIdentityPermissions(ctx, ns, claims.TypeUser, userID.UID, action)
->>>>>>> 25bb210c
 			require.NoError(t, err)
 			require.Len(t, perms, len(tc.expectedPerms))
 			for _, perm := range tc.permissions {
@@ -426,88 +398,6 @@
 	}
 }
 
-<<<<<<< HEAD
-=======
-func TestService_buildFolderTree(t *testing.T) {
-	type testCase struct {
-		name         string
-		folders      []store.Folder
-		cacheHit     bool
-		expectedTree map[string]FolderNode
-	}
-
-	testCases := []testCase{
-		{
-			name: "should return folder tree from cache if available",
-			folders: []store.Folder{
-				{UID: "folder1", ParentUID: nil},
-				{UID: "folder2", ParentUID: strPtr("folder1")},
-			},
-			cacheHit: true,
-			expectedTree: map[string]FolderNode{
-				"folder1": {UID: "folder1", ChildrenUIDs: []string{"folder2"}},
-				"folder2": {UID: "folder2", ParentUID: strPtr("folder1")},
-			},
-		},
-		{
-			name: "should return folder tree from store if not in cache",
-			folders: []store.Folder{
-				{UID: "folder1", ParentUID: nil},
-				{UID: "folder2", ParentUID: strPtr("folder1")},
-			},
-			cacheHit: false,
-			expectedTree: map[string]FolderNode{
-				"folder1": {UID: "folder1", ChildrenUIDs: []string{"folder2"}},
-				"folder2": {UID: "folder2", ParentUID: strPtr("folder1")},
-			},
-		},
-	}
-
-	for _, tc := range testCases {
-		t.Run(tc.name, func(t *testing.T) {
-			ctx := context.Background()
-			s := setupService()
-
-			ns := claims.NamespaceInfo{Value: "stacks-12", OrgID: 1, StackID: 12}
-
-			if tc.cacheHit {
-				s.folderCache.Set(ctx, folderCacheKey(ns.Value), tc.expectedTree)
-			}
-
-			store := &fakeStore{folders: tc.folders}
-			s.store = store
-			s.permissionStore = store
-
-			tree, err := s.buildFolderTree(ctx, ns)
-
-			require.NoError(t, err)
-			require.Len(t, tree, len(tc.expectedTree))
-			for _, folder := range tc.folders {
-				node, ok := tree[folder.UID]
-				require.True(t, ok)
-				// Check parent
-				if folder.ParentUID != nil {
-					require.NotNil(t, node.ParentUID)
-					require.Equal(t, *folder.ParentUID, *node.ParentUID)
-				} else {
-					require.Nil(t, node.ParentUID)
-				}
-				// Check children
-				if len(node.ChildrenUIDs) > 0 {
-					epectedChildren := tc.expectedTree[folder.UID].ChildrenUIDs
-					require.ElementsMatch(t, node.ChildrenUIDs, epectedChildren)
-				}
-			}
-			if tc.cacheHit {
-				require.Zero(t, store.calls)
-			} else {
-				require.Equal(t, 1, store.calls)
-			}
-		})
-	}
-}
-
->>>>>>> 25bb210c
 func TestService_listPermission(t *testing.T) {
 	type testCase struct {
 		name               string
@@ -561,15 +451,9 @@
 					Identifier: "some_folder_2",
 				},
 			},
-<<<<<<< HEAD
 			folders: []store.Folder{
 				{UID: "some_folder_1"},
 				{UID: "some_folder_2"},
-=======
-			folderTree: map[string]FolderNode{
-				"some_folder_1": {UID: "some_folder_1"},
-				"some_folder_2": {UID: "some_folder_2"},
->>>>>>> 25bb210c
 			},
 			list: ListRequest{
 				Action:   "dashboards:read",
@@ -590,7 +474,6 @@
 					Identifier: "some_folder_1",
 				},
 			},
-<<<<<<< HEAD
 			folders: []store.Folder{
 				{UID: "some_folder_parent"},
 				{UID: "some_folder_child", ParentUID: strPtr("some_folder_parent")},
@@ -598,15 +481,6 @@
 				{UID: "some_folder_subchild2", ParentUID: strPtr("some_folder_child")},
 				{UID: "some_folder_subsubchild", ParentUID: strPtr("some_folder_subchild2")},
 				{UID: "some_folder_1", ParentUID: strPtr("some_other_folder")},
-=======
-			folderTree: map[string]FolderNode{
-				"some_folder_parent":      {UID: "some_folder_parent", ChildrenUIDs: []string{"some_folder_child"}},
-				"some_folder_child":       {UID: "some_folder_child", ParentUID: strPtr("some_folder_parent"), ChildrenUIDs: []string{"some_folder_subchild1", "some_folder_subchild2"}},
-				"some_folder_subchild1":   {UID: "some_folder_subchild1", ParentUID: strPtr("some_folder_child")},
-				"some_folder_subchild2":   {UID: "some_folder_subchild2", ParentUID: strPtr("some_folder_child"), ChildrenUIDs: []string{"some_folder_subsubchild"}},
-				"some_folder_subsubchild": {UID: "some_folder_subsubchild", ParentUID: strPtr("some_folder_subchild2")},
-				"some_folder_1":           {UID: "some_folder_1", ParentUID: strPtr("some_other_folder")},
->>>>>>> 25bb210c
 			},
 			list: ListRequest{
 				Action:   "dashboards:read",
@@ -633,15 +507,9 @@
 					Identifier: "some_folder_parent",
 				},
 			},
-<<<<<<< HEAD
 			folders: []store.Folder{
 				{UID: "some_folder_parent"},
 				{UID: "some_folder_child", ParentUID: strPtr("some_folder_parent")},
-=======
-			folderTree: map[string]FolderNode{
-				"some_folder_parent": {UID: "some_folder_parent", ChildrenUIDs: []string{"some_folder_child"}},
-				"some_folder_child":  {UID: "some_folder_child", ParentUID: strPtr("some_folder_parent")},
->>>>>>> 25bb210c
 			},
 			list: ListRequest{
 				Action:   "dashboards:read",
@@ -669,17 +537,10 @@
 					Identifier: "some_folder_parent",
 				},
 			},
-<<<<<<< HEAD
 			folders: []store.Folder{
 				{UID: "some_folder_parent"},
 				{UID: "some_folder_child", ParentUID: strPtr("some_folder_parent")},
 				{UID: "some_folder_subchild", ParentUID: strPtr("some_folder_child")},
-=======
-			folderTree: map[string]FolderNode{
-				"some_folder_parent":   {UID: "some_folder_parent", ChildrenUIDs: []string{"some_folder_child"}},
-				"some_folder_child":    {UID: "some_folder_child", ParentUID: strPtr("some_folder_parent"), ChildrenUIDs: []string{"some_folder_subchild"}},
-				"some_folder_subchild": {UID: "some_folder_subchild", ParentUID: strPtr("some_folder_child")},
->>>>>>> 25bb210c
 			},
 			list: ListRequest{
 				Action:   "dashboards:read",
@@ -691,14 +552,9 @@
 		{
 			name:        "return no dashboards and folders if the user doesn't have access to any resources",
 			permissions: []accesscontrol.Permission{},
-<<<<<<< HEAD
 
 			folders: []store.Folder{
 				{UID: "some_folder_1"},
-=======
-			folderTree: map[string]FolderNode{
-				"some_folder_1": {UID: "some_folder_1"},
->>>>>>> 25bb210c
 			},
 			list: ListRequest{
 				Action:   "dashboards:read",
@@ -710,20 +566,9 @@
 
 	for _, tc := range testCases {
 		t.Run(tc.name, func(t *testing.T) {
-<<<<<<< HEAD
-			folderCache := localcache.New(shortCacheTTL, shortCleanupInterval)
-			folderCache.Set(folderCacheKey("default"), newFolderTree(tc.folders), 0)
-
-			s := &Service{
-				logger:      log.New("test"),
-				folderCache: folderCache,
-				mapper:      newMapper(),
-				tracer:      tracing.NewNoopTracerService(),
-=======
 			s := setupService()
-			if tc.folderTree != nil {
-				s.folderCache.Set(context.Background(), folderCacheKey("default"), tc.folderTree)
->>>>>>> 25bb210c
+			if tc.folders != nil {
+				s.folderCache.Set(context.Background(), folderCacheKey("default"), newFolderTree(tc.folders))
 			}
 
 			tc.list.Namespace = claims.NamespaceInfo{Value: "default", OrgID: 1}
@@ -749,7 +594,7 @@
 		permCache:       newCacheWrap[map[string]bool](cache, logger, shortCacheTTL),
 		teamCache:       newCacheWrap[[]int64](cache, logger, shortCacheTTL),
 		basicRoleCache:  newCacheWrap[store.BasicRole](cache, logger, longCacheTTL),
-		folderCache:     newCacheWrap[map[string]FolderNode](cache, logger, shortCacheTTL),
+		folderCache:     newCacheWrap[folderTree](cache, logger, shortCacheTTL),
 		store:           fStore,
 		permissionStore: fStore,
 		identityStore:   &fakeIdentityStore{},
