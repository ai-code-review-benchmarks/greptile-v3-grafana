--- conflicted
+++ resolved
@@ -196,23 +196,6 @@
 			expected: true,
 		},
 		{
-<<<<<<< HEAD
-			name: "should return true for datasources if service has permission",
-			permissions: []accesscontrol.Permission{
-				{
-					Action:     "datasources:query",
-					Scope:      "datasources:uid:some_datasource",
-					Kind:       "datasources",
-					Attribute:  "uid",
-					Identifier: "some_datasource",
-				},
-			},
-			check: CheckRequest{
-				Action:   "datasources:query",
-				Group:    "query.grafana.app",
-				Resource: "query",
-				Name:     "some_datasource",
-=======
 			name: "should allow creating a nested resource",
 			permissions: []accesscontrol.Permission{
 				{
@@ -275,9 +258,26 @@
 				Name:         "",
 				ParentFolder: "",
 				Verb:         utils.VerbList,
->>>>>>> edeff686
 			},
 			expected: true,
+		},
+		{
+			name: "should return true for datasources if service has permission",
+			permissions: []accesscontrol.Permission{
+				{
+					Action:     "datasources:query",
+					Scope:      "datasources:uid:some_datasource",
+					Kind:       "datasources",
+					Attribute:  "uid",
+					Identifier: "some_datasource",
+				},
+			},
+			check: CheckRequest{
+				Action:   "datasources:query",
+				Group:    "query.grafana.app",
+				Resource: "query",
+				Name:     "some_datasource",
+			},
 		},
 	}
 
