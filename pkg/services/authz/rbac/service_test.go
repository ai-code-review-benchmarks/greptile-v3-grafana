--- conflicted
+++ resolved
@@ -398,89 +398,6 @@
 	}
 }
 
-<<<<<<< HEAD
-func TestService_buildFolderTree(t *testing.T) {
-	type testCase struct {
-		name         string
-		folders      []store.Folder
-		cacheHit     bool
-		expectedTree map[string]FolderNode
-	}
-
-	testCases := []testCase{
-		{
-			name: "should return folder tree from cache if available",
-			folders: []store.Folder{
-				{UID: "folder1", ParentUID: nil},
-				{UID: "folder2", ParentUID: strPtr("folder1")},
-			},
-			cacheHit: true,
-			expectedTree: map[string]FolderNode{
-				"folder1": {UID: "folder1", ChildrenUIDs: []string{"folder2"}},
-				"folder2": {UID: "folder2", ParentUID: strPtr("folder1")},
-			},
-		},
-		{
-			name: "should return folder tree from store if not in cache",
-			folders: []store.Folder{
-				{UID: "folder1", ParentUID: nil},
-				{UID: "folder2", ParentUID: strPtr("folder1")},
-			},
-			cacheHit: false,
-			expectedTree: map[string]FolderNode{
-				"folder1": {UID: "folder1", ChildrenUIDs: []string{"folder2"}},
-				"folder2": {UID: "folder2", ParentUID: strPtr("folder1")},
-			},
-		},
-	}
-
-	for _, tc := range testCases {
-		t.Run(tc.name, func(t *testing.T) {
-			ctx := context.Background()
-			s := setupService()
-
-			ns := claims.NamespaceInfo{Value: "stacks-12", OrgID: 1, StackID: 12}
-
-			if tc.cacheHit {
-				s.folderCache.Set(ctx, folderCacheKey(ns.Value), tc.expectedTree)
-			}
-
-			store := &fakeStore{folders: tc.folders}
-			s.store = store
-			s.folderStore = store
-			s.permissionStore = store
-
-			tree, err := s.buildFolderTree(ctx, ns)
-
-			require.NoError(t, err)
-			require.Len(t, tree, len(tc.expectedTree))
-			for _, folder := range tc.folders {
-				node, ok := tree[folder.UID]
-				require.True(t, ok)
-				// Check parent
-				if folder.ParentUID != nil {
-					require.NotNil(t, node.ParentUID)
-					require.Equal(t, *folder.ParentUID, *node.ParentUID)
-				} else {
-					require.Nil(t, node.ParentUID)
-				}
-				// Check children
-				if len(node.ChildrenUIDs) > 0 {
-					epectedChildren := tc.expectedTree[folder.UID].ChildrenUIDs
-					require.ElementsMatch(t, node.ChildrenUIDs, epectedChildren)
-				}
-			}
-			if tc.cacheHit {
-				require.Zero(t, store.calls)
-			} else {
-				require.Equal(t, 1, store.calls)
-			}
-		})
-	}
-}
-
-=======
->>>>>>> 91242340
 func TestService_listPermission(t *testing.T) {
 	type testCase struct {
 		name            string
