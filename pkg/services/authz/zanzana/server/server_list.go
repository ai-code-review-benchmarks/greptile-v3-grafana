--- conflicted
+++ resolved
@@ -94,15 +94,9 @@
 
 	// 2. List all folders subject has access to resource type in
 	folders, err := s.openfga.ListObjects(ctx, &openfgav1.ListObjectsRequest{
-<<<<<<< HEAD
 		StoreId:              storeInf.Id,
 		AuthorizationModelId: storeInf.AuthorizationModelId,
-		Type:                 "folder2",
-=======
-		StoreId:              s.storeID,
-		AuthorizationModelId: s.modelID,
 		Type:                 common.TypeFolder,
->>>>>>> e86283e8
 		Relation:             common.FolderResourceRelation(relation),
 		User:                 r.GetSubject(),
 		Context: &structpb.Struct{
@@ -117,15 +111,9 @@
 
 	// 3. List all resource directly assigned to subject
 	direct, err := s.openfga.ListObjects(ctx, &openfgav1.ListObjectsRequest{
-<<<<<<< HEAD
 		StoreId:              storeInf.Id,
 		AuthorizationModelId: storeInf.AuthorizationModelId,
-		Type:                 "resource",
-=======
-		StoreId:              s.storeID,
-		AuthorizationModelId: s.modelID,
 		Type:                 common.TypeResource,
->>>>>>> e86283e8
 		Relation:             relation,
 		User:                 r.GetSubject(),
 		Context: &structpb.Struct{
