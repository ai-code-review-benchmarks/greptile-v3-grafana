--- conflicted
+++ resolved
@@ -5,7 +5,6 @@
 
 	"github.com/grafana/authlib/authz"
 	"github.com/grafana/authlib/claims"
-	openfgav1 "github.com/openfga/api/proto/openfga/v1"
 
 	authzextv1 "github.com/grafana/grafana/pkg/services/authz/zanzana/proto/v1"
 )
@@ -30,26 +29,10 @@
 	return nil, nil
 }
 
-<<<<<<< HEAD
-func (nc NoopClient) CheckObject(ctx context.Context, in *openfgav1.CheckRequest) (*openfgav1.CheckResponse, error) {
-	return nil, nil
-}
-
 func (nc NoopClient) Read(ctx context.Context, req *authzextv1.ReadRequest) (*authzextv1.ReadResponse, error) {
 	return nil, nil
 }
 
-func (nc NoopClient) ListObjects(ctx context.Context, in *openfgav1.ListObjectsRequest) (*openfgav1.ListObjectsResponse, error) {
-	return nil, nil
-}
-
 func (nc NoopClient) Write(ctx context.Context, req *authzextv1.WriteRequest) error {
-=======
-func (nc NoopClient) Read(ctx context.Context, in *openfgav1.ReadRequest) (*openfgav1.ReadResponse, error) {
-	return nil, nil
-}
-
-func (nc NoopClient) Write(ctx context.Context, in *openfgav1.WriteRequest) error {
->>>>>>> e86283e8
 	return nil
 }