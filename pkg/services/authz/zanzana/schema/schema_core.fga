--- conflicted
+++ resolved
@@ -6,22 +6,8 @@
 
 type render
 
-<<<<<<< HEAD
-type namespace
-  relations
-    define view: [user, service-account, render, team#member, role#assignee] or edit
-    define edit: [user, service-account, team#member, role#assignee] or admin
-    define admin: [user, service-account, team#member, role#assignee]
-
-    define get: [user, service-account, render, team#member, role#assignee] or view
-    define create: [user, service-account, team#member, role#assignee] or edit
-    define update: [user, service-account, team#member, role#assignee] or edit
-    define delete: [user, service-account, team#member, role#assignee] or edit
-
 type anonymous
 
-=======
->>>>>>> 8d69abc3
 type role
   relations
     define assignee: [user, service-account, anonymous, team#member, role#assignee]
