package zanzana

import (
	"fmt"
	"strings"

	openfgav1 "github.com/openfga/api/proto/openfga/v1"

	"github.com/grafana/authlib/authz"

	"github.com/grafana/grafana/pkg/services/authz/zanzana/common"
)

const (
	TypeUser      = common.TypeUser
	TypeTeam      = common.TypeTeam
	TypeRole      = common.TypeRole
	TypeFolder    = common.TypeFolder
	TypeResource  = common.TypeResource
	TypeNamespace = common.TypeNamespace
)

const (
	RelationTeamMember = common.RelationTeamMember
	RelationTeamAdmin  = common.RelationTeamAdmin
	RelationParent     = common.RelationParent
	RelationAssignee   = common.RelationAssignee

	RelationSetView  = common.RelationSetView
	RelationSetEdit  = common.RelationSetEdit
	RelationSetAdmin = common.RelationSetAdmin

	RelationRead             = common.RelationRead
	RelationWrite            = common.RelationWrite
	RelationCreate           = common.RelationCreate
	RelationDelete           = common.RelationDelete
	RelationPermissionsRead  = common.RelationPermissionsRead
	RelationPermissionsWrite = common.RelationPermissionsWrite

	RelationFolderResourceSetView  = common.RelationFolderResourceSetView
	RelationFolderResourceSetEdit  = common.RelationFolderResourceSetEdit
	RelationFolderResourceSetAdmin = common.RelationFolderResourceSetAdmin

	RelationFolderResourceRead             = common.RelationFolderResourceRead
	RelationFolderResourceWrite            = common.RelationFolderResourceWrite
	RelationFolderResourceCreate           = common.RelationFolderResourceCreate
	RelationFolderResourceDelete           = common.RelationFolderResourceDelete
	RelationFolderResourcePermissionsRead  = common.RelationFolderResourcePermissionsRead
	RelationFolderResourcePermissionsWrite = common.RelationFolderResourcePermissionsWrite
)

var ResourceRelations = []string{
	RelationRead,
	RelationWrite,
	RelationCreate,
	RelationDelete,
	RelationPermissionsRead,
	RelationPermissionsWrite,
}

var FolderRelations = append(
	ResourceRelations,
	RelationFolderResourceRead,
	RelationFolderResourceWrite,
	RelationFolderResourceCreate,
	RelationFolderResourceDelete,
	RelationFolderResourcePermissionsRead,
	RelationFolderResourcePermissionsWrite,
)

const (
	KindDashboards string = "dashboards"
	KindFolders    string = "folders"
)

const (
	RoleGrafanaAdmin = "Grafana Admin"
	RoleAdmin        = "Admin"
	RoleEditor       = "Editor"
	RoleViewer       = "Viewer"
	RoleNone         = "None"

	BasicRolePrefix    = "basic:"
	BasicRoleUIDPrefix = "basic_"

	GlobalOrgID = 0
)

var (
	ToAuthzExtTupleKey                  = common.ToAuthzExtTupleKey
	ToAuthzExtTupleKeys                 = common.ToAuthzExtTupleKeys
	ToAuthzExtTupleKeyWithoutCondition  = common.ToAuthzExtTupleKeyWithoutCondition
	ToAuthzExtTupleKeysWithoutCondition = common.ToAuthzExtTupleKeysWithoutCondition

	ToOpenFGATuple                    = common.ToOpenFGATuple
	ToOpenFGATuples                   = common.ToOpenFGATuples
	ToOpenFGATupleKey                 = common.ToOpenFGATupleKey
	ToOpenFGATupleKeyWithoutCondition = common.ToOpenFGATupleKeyWithoutCondition
)

// NewTupleEntry constructs new openfga entry type:id[#relation].
// Relation allows to specify group of users (subjects) related to type:id
// (for example, team:devs#member refers to users which are members of team devs)
func NewTupleEntry(objectType, id, relation string) string {
	obj := fmt.Sprintf("%s:%s", objectType, id)
	if relation != "" {
		obj = fmt.Sprintf("%s#%s", obj, relation)
	}
	return obj
}

func TranslateToResourceTuple(subject string, action, kind, name string) (*openfgav1.TupleKey, bool) {
	translation, ok := resourceTranslations[kind]

	if !ok {
		return nil, false
	}

	m, ok := translation.mapping[action]
	if !ok {
		return nil, false
	}

	if translation.typ == TypeResource {
		return common.NewResourceTuple(subject, m.relation, translation.group, translation.resource, name), true
	}

	if translation.typ == TypeFolder {
		if m.group != "" && m.resource != "" {
			return common.NewFolderResourceTuple(subject, m.relation, m.group, m.resource, name), true
		}

		return common.NewFolderTuple(subject, m.relation, name), true
	}

	return common.NewTypedTuple(translation.typ, subject, m.relation, name), true
}

func IsFolderResourceTuple(t *openfgav1.TupleKey) bool {
	return strings.HasPrefix(t.Object, TypeFolder) && strings.HasPrefix(t.Relation, "resource_")
}

func MergeFolderResourceTuples(a, b *openfgav1.TupleKey) {
	va := a.Condition.Context.Fields["group_resources"]
	vb := b.Condition.Context.Fields["group_resources"]
	va.GetListValue().Values = append(va.GetListValue().Values, vb.GetListValue().Values...)
<<<<<<< HEAD
}

func TranslateFixedRole(role string) string {
	role = strings.ReplaceAll(role, ":", "_")
	role = strings.ReplaceAll(role, ".", "_")
	return role
}

// Translate "read" for the dashboard into "dashboard_read" for folder
func TranslateToFolderRelation(relation, objectType string) string {
	return fmt.Sprintf("%s_%s", objectType, relation)
}

func TranslateToCheckRequest(namespace, action, kind, folder, name string) (*authz.CheckRequest, bool) {
	translation, ok := resourceTranslations[kind]

	if !ok {
		return nil, false
	}

	m, ok := translation.mapping[action]
	if !ok {
		return nil, false
	}

	verb, ok := common.RelationToVerbMapping[m.relation]
	if !ok {
		return nil, false
	}

	req := &authz.CheckRequest{
		Namespace: namespace,
		Verb:      verb,
		Group:     translation.group,
		Resource:  translation.resource,
		Name:      name,
		Folder:    folder,
	}

	return req, true
=======
>>>>>>> 6bd18657
}<|MERGE_RESOLUTION|>--- conflicted
+++ resolved
@@ -144,18 +144,6 @@
 	va := a.Condition.Context.Fields["group_resources"]
 	vb := b.Condition.Context.Fields["group_resources"]
 	va.GetListValue().Values = append(va.GetListValue().Values, vb.GetListValue().Values...)
-<<<<<<< HEAD
-}
-
-func TranslateFixedRole(role string) string {
-	role = strings.ReplaceAll(role, ":", "_")
-	role = strings.ReplaceAll(role, ".", "_")
-	return role
-}
-
-// Translate "read" for the dashboard into "dashboard_read" for folder
-func TranslateToFolderRelation(relation, objectType string) string {
-	return fmt.Sprintf("%s_%s", objectType, relation)
 }
 
 func TranslateToCheckRequest(namespace, action, kind, folder, name string) (*authz.CheckRequest, bool) {
@@ -185,6 +173,4 @@
 	}
 
 	return req, true
-=======
->>>>>>> 6bd18657
 }