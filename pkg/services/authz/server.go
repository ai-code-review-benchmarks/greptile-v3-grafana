--- conflicted
+++ resolved
@@ -15,18 +15,6 @@
 
 var _ authzv1.AuthzServiceServer = (*legacyServer)(nil)
 
-<<<<<<< HEAD
-type legacyServer struct {
-	authzv1.UnimplementedAuthzServiceServer
-
-	acSvc  accesscontrol.Service
-	logger log.Logger
-	tracer tracing.Tracer
-	cfg    *Cfg
-}
-
-=======
->>>>>>> 2baf4883
 func newLegacyServer(
 	acSvc accesscontrol.Service, features featuremgmt.FeatureToggles,
 	grpcServer grpcserver.Provider, tracer tracing.Tracer, cfg *Cfg,
@@ -49,7 +37,6 @@
 	return s, nil
 }
 
-<<<<<<< HEAD
 // AuthFuncOverride is a function that allows to override the default auth function.
 // This override is only allowed in development mode as we skip all authentication checks.
 func (s *legacyServer) AuthFuncOverride(ctx context.Context, _ string) (context.Context, error) {
@@ -76,31 +63,13 @@
 	return nil
 }
 
-func (s *legacyServer) Read(ctx context.Context, req *authzv1.ReadRequest) (*authzv1.ReadResponse, error) {
-	ctx, span := s.tracer.Start(ctx, "authz.grpc.Read")
-	defer span.End()
-
-	// FIXME: once we have access tokens, we need to do namespace validation here
-
-	action := req.GetAction()
-	subject := req.GetSubject()
-	namespace := req.GetNamespace() // TODO can we consider the stackID as the orgID?
-
-	info, err := claims.ParseNamespace(namespace)
-	if err != nil || info.OrgID == 0 {
-		return nil, fmt.Errorf("invalid namespace: %s", namespace)
-	}
-
-	ctxLogger := s.logger.FromContext(ctx)
-	ctxLogger.Debug("Read", "action", action, "subject", subject, "namespace", namespace)
-=======
 type legacyServer struct {
 	authzv1.UnimplementedAuthzServiceServer
->>>>>>> 2baf4883
 
 	acSvc  accesscontrol.Service
 	logger log.Logger
 	tracer tracing.Tracer
+	cfg    *Cfg
 }
 
 func (l *legacyServer) Check(context.Context, *authzv1.CheckRequest) (*authzv1.CheckResponse, error) {
