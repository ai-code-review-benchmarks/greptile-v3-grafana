// Code generated by mockery v2.14.0. DO NOT EDIT.

package publicdashboards

import (
	context "context"

	backend "github.com/grafana/grafana-plugin-sdk-go/backend"

	dtos "github.com/grafana/grafana/pkg/api/dtos"

	mock "github.com/stretchr/testify/mock"

	models "github.com/grafana/grafana/pkg/services/publicdashboards/models"

	pkgmodels "github.com/grafana/grafana/pkg/models"

	user "github.com/grafana/grafana/pkg/services/user"
)

// FakePublicDashboardService is an autogenerated mock type for the Service type
type FakePublicDashboardService struct {
	mock.Mock
}

<<<<<<< HEAD
// Delete provides a mock function with given fields: ctx, userOrgId, dashboardUid, uid
func (_m *FakePublicDashboardService) Delete(ctx context.Context, userOrgId int64, dashboardUid string, uid string) error {
	ret := _m.Called(ctx, userOrgId, dashboardUid, uid)

	var r0 error
	if rf, ok := ret.Get(0).(func(context.Context, int64, string, string) error); ok {
		r0 = rf(ctx, userOrgId, dashboardUid, uid)
=======
// ExistsEnabledByAccessToken provides a mock function with given fields: ctx, accessToken
func (_m *FakePublicDashboardService) ExistsEnabledByAccessToken(ctx context.Context, accessToken string) (bool, error) {
	ret := _m.Called(ctx, accessToken)

	var r0 bool
	if rf, ok := ret.Get(0).(func(context.Context, string) bool); ok {
		r0 = rf(ctx, accessToken)
	} else {
		r0 = ret.Get(0).(bool)
	}

	var r1 error
	if rf, ok := ret.Get(1).(func(context.Context, string) error); ok {
		r1 = rf(ctx, accessToken)
>>>>>>> 68391547
	} else {
		r0 = ret.Error(0)
	}

	return r0
}

<<<<<<< HEAD
// ExistsEnabledByAccessToken provides a mock function with given fields: ctx, accessToken
func (_m *FakePublicDashboardService) ExistsEnabledByAccessToken(ctx context.Context, accessToken string) (bool, error) {
	ret := _m.Called(ctx, accessToken)

	var r0 bool
	if rf, ok := ret.Get(0).(func(context.Context, string) bool); ok {
		r0 = rf(ctx, accessToken)
=======
// ExistsEnabledByDashboardUid provides a mock function with given fields: ctx, dashboardUid
func (_m *FakePublicDashboardService) ExistsEnabledByDashboardUid(ctx context.Context, dashboardUid string) (bool, error) {
	ret := _m.Called(ctx, dashboardUid)

	var r0 bool
	if rf, ok := ret.Get(0).(func(context.Context, string) bool); ok {
		r0 = rf(ctx, dashboardUid)
>>>>>>> 68391547
	} else {
		r0 = ret.Get(0).(bool)
	}

	var r1 error
	if rf, ok := ret.Get(1).(func(context.Context, string) error); ok {
<<<<<<< HEAD
		r1 = rf(ctx, accessToken)
=======
		r1 = rf(ctx, dashboardUid)
>>>>>>> 68391547
	} else {
		r1 = ret.Error(1)
	}

	return r0, r1
}

<<<<<<< HEAD
// ExistsEnabledByDashboardUid provides a mock function with given fields: ctx, dashboardUid
func (_m *FakePublicDashboardService) ExistsEnabledByDashboardUid(ctx context.Context, dashboardUid string) (bool, error) {
	ret := _m.Called(ctx, dashboardUid)

	var r0 bool
	if rf, ok := ret.Get(0).(func(context.Context, string) bool); ok {
		r0 = rf(ctx, dashboardUid)
	} else {
		r0 = ret.Get(0).(bool)
	}

	var r1 error
	if rf, ok := ret.Get(1).(func(context.Context, string) error); ok {
		r1 = rf(ctx, dashboardUid)
=======
// FindAll provides a mock function with given fields: ctx, u, orgId
func (_m *FakePublicDashboardService) FindAll(ctx context.Context, u *user.SignedInUser, orgId int64) ([]models.PublicDashboardListResponse, error) {
	ret := _m.Called(ctx, u, orgId)

	var r0 []models.PublicDashboardListResponse
	if rf, ok := ret.Get(0).(func(context.Context, *user.SignedInUser, int64) []models.PublicDashboardListResponse); ok {
		r0 = rf(ctx, u, orgId)
	} else {
		if ret.Get(0) != nil {
			r0 = ret.Get(0).([]models.PublicDashboardListResponse)
		}
	}

	var r1 error
	if rf, ok := ret.Get(1).(func(context.Context, *user.SignedInUser, int64) error); ok {
		r1 = rf(ctx, u, orgId)
>>>>>>> 68391547
	} else {
		r1 = ret.Error(1)
	}

	return r0, r1
}

<<<<<<< HEAD
// FindAll provides a mock function with given fields: ctx, u, orgId
func (_m *FakePublicDashboardService) FindAll(ctx context.Context, u *user.SignedInUser, orgId int64) ([]models.PublicDashboardListResponse, error) {
	ret := _m.Called(ctx, u, orgId)

	var r0 []models.PublicDashboardListResponse
	if rf, ok := ret.Get(0).(func(context.Context, *user.SignedInUser, int64) []models.PublicDashboardListResponse); ok {
		r0 = rf(ctx, u, orgId)
	} else {
		if ret.Get(0) != nil {
			r0 = ret.Get(0).([]models.PublicDashboardListResponse)
=======
// FindAnnotations provides a mock function with given fields: ctx, reqDTO, accessToken
func (_m *FakePublicDashboardService) FindAnnotations(ctx context.Context, reqDTO models.AnnotationsQueryDTO, accessToken string) ([]models.AnnotationEvent, error) {
	ret := _m.Called(ctx, reqDTO, accessToken)

	var r0 []models.AnnotationEvent
	if rf, ok := ret.Get(0).(func(context.Context, models.AnnotationsQueryDTO, string) []models.AnnotationEvent); ok {
		r0 = rf(ctx, reqDTO, accessToken)
	} else {
		if ret.Get(0) != nil {
			r0 = ret.Get(0).([]models.AnnotationEvent)
>>>>>>> 68391547
		}
	}

	var r1 error
<<<<<<< HEAD
	if rf, ok := ret.Get(1).(func(context.Context, *user.SignedInUser, int64) error); ok {
		r1 = rf(ctx, u, orgId)
=======
	if rf, ok := ret.Get(1).(func(context.Context, models.AnnotationsQueryDTO, string) error); ok {
		r1 = rf(ctx, reqDTO, accessToken)
>>>>>>> 68391547
	} else {
		r1 = ret.Error(1)
	}

	return r0, r1
}

<<<<<<< HEAD
// FindAnnotations provides a mock function with given fields: ctx, reqDTO, accessToken
func (_m *FakePublicDashboardService) FindAnnotations(ctx context.Context, reqDTO models.AnnotationsQueryDTO, accessToken string) ([]models.AnnotationEvent, error) {
	ret := _m.Called(ctx, reqDTO, accessToken)

	var r0 []models.AnnotationEvent
	if rf, ok := ret.Get(0).(func(context.Context, models.AnnotationsQueryDTO, string) []models.AnnotationEvent); ok {
		r0 = rf(ctx, reqDTO, accessToken)
	} else {
		if ret.Get(0) != nil {
			r0 = ret.Get(0).([]models.AnnotationEvent)
=======
// FindByDashboardUid provides a mock function with given fields: ctx, orgId, dashboardUid
func (_m *FakePublicDashboardService) FindByDashboardUid(ctx context.Context, orgId int64, dashboardUid string) (*models.PublicDashboard, error) {
	ret := _m.Called(ctx, orgId, dashboardUid)

	var r0 *models.PublicDashboard
	if rf, ok := ret.Get(0).(func(context.Context, int64, string) *models.PublicDashboard); ok {
		r0 = rf(ctx, orgId, dashboardUid)
	} else {
		if ret.Get(0) != nil {
			r0 = ret.Get(0).(*models.PublicDashboard)
>>>>>>> 68391547
		}
	}

	var r1 error
<<<<<<< HEAD
	if rf, ok := ret.Get(1).(func(context.Context, models.AnnotationsQueryDTO, string) error); ok {
		r1 = rf(ctx, reqDTO, accessToken)
=======
	if rf, ok := ret.Get(1).(func(context.Context, int64, string) error); ok {
		r1 = rf(ctx, orgId, dashboardUid)
>>>>>>> 68391547
	} else {
		r1 = ret.Error(1)
	}

	return r0, r1
}

// FindDashboard provides a mock function with given fields: ctx, dashboardUid, orgId
func (_m *FakePublicDashboardService) FindDashboard(ctx context.Context, dashboardUid string, orgId int64) (*pkgmodels.Dashboard, error) {
	ret := _m.Called(ctx, dashboardUid, orgId)

	var r0 *pkgmodels.Dashboard
	if rf, ok := ret.Get(0).(func(context.Context, string, int64) *pkgmodels.Dashboard); ok {
		r0 = rf(ctx, dashboardUid, orgId)
	} else {
		if ret.Get(0) != nil {
			r0 = ret.Get(0).(*pkgmodels.Dashboard)
		}
	}

	var r1 error
	if rf, ok := ret.Get(1).(func(context.Context, string, int64) error); ok {
		r1 = rf(ctx, dashboardUid, orgId)
	} else {
		r1 = ret.Error(1)
	}

	return r0, r1
}

// FindDashboard provides a mock function with given fields: ctx, dashboardUid
func (_m *FakePublicDashboardService) FindDashboard(ctx context.Context, dashboardUid string) (*pkgmodels.Dashboard, error) {
	ret := _m.Called(ctx, dashboardUid)

	var r0 *pkgmodels.Dashboard
	if rf, ok := ret.Get(0).(func(context.Context, string) *pkgmodels.Dashboard); ok {
		r0 = rf(ctx, dashboardUid)
	} else {
		if ret.Get(0) != nil {
			r0 = ret.Get(0).(*pkgmodels.Dashboard)
		}
	}

	var r1 error
	if rf, ok := ret.Get(1).(func(context.Context, string) error); ok {
		r1 = rf(ctx, dashboardUid)
	} else {
		r1 = ret.Error(1)
	}

	return r0, r1
}

// FindPublicDashboardAndDashboardByAccessToken provides a mock function with given fields: ctx, accessToken
func (_m *FakePublicDashboardService) FindPublicDashboardAndDashboardByAccessToken(ctx context.Context, accessToken string) (*models.PublicDashboard, *pkgmodels.Dashboard, error) {
	ret := _m.Called(ctx, accessToken)

	var r0 *models.PublicDashboard
	if rf, ok := ret.Get(0).(func(context.Context, string) *models.PublicDashboard); ok {
		r0 = rf(ctx, accessToken)
	} else {
		if ret.Get(0) != nil {
			r0 = ret.Get(0).(*models.PublicDashboard)
		}
	}

	var r1 *pkgmodels.Dashboard
	if rf, ok := ret.Get(1).(func(context.Context, string) *pkgmodels.Dashboard); ok {
		r1 = rf(ctx, accessToken)
	} else {
		if ret.Get(1) != nil {
			r1 = ret.Get(1).(*pkgmodels.Dashboard)
		}
	}

	var r2 error
	if rf, ok := ret.Get(2).(func(context.Context, string) error); ok {
		r2 = rf(ctx, accessToken)
	} else {
		r2 = ret.Error(2)
	}

	return r0, r1, r2
}

// GetMetricRequest provides a mock function with given fields: ctx, dashboard, publicDashboard, panelId, reqDTO
func (_m *FakePublicDashboardService) GetMetricRequest(ctx context.Context, dashboard *pkgmodels.Dashboard, publicDashboard *models.PublicDashboard, panelId int64, reqDTO models.PublicDashboardQueryDTO) (dtos.MetricRequest, error) {
	ret := _m.Called(ctx, dashboard, publicDashboard, panelId, reqDTO)

	var r0 dtos.MetricRequest
	if rf, ok := ret.Get(0).(func(context.Context, *pkgmodels.Dashboard, *models.PublicDashboard, int64, models.PublicDashboardQueryDTO) dtos.MetricRequest); ok {
		r0 = rf(ctx, dashboard, publicDashboard, panelId, reqDTO)
	} else {
		r0 = ret.Get(0).(dtos.MetricRequest)
	}

	var r1 error
	if rf, ok := ret.Get(1).(func(context.Context, *pkgmodels.Dashboard, *models.PublicDashboard, int64, models.PublicDashboardQueryDTO) error); ok {
		r1 = rf(ctx, dashboard, publicDashboard, panelId, reqDTO)
	} else {
		r1 = ret.Error(1)
	}

	return r0, r1
}

// GetOrgIdByAccessToken provides a mock function with given fields: ctx, accessToken
func (_m *FakePublicDashboardService) GetOrgIdByAccessToken(ctx context.Context, accessToken string) (int64, error) {
	ret := _m.Called(ctx, accessToken)

	var r0 int64
	if rf, ok := ret.Get(0).(func(context.Context, string) int64); ok {
		r0 = rf(ctx, accessToken)
	} else {
		r0 = ret.Get(0).(int64)
	}

	var r1 error
	if rf, ok := ret.Get(1).(func(context.Context, string) error); ok {
		r1 = rf(ctx, accessToken)
	} else {
		r1 = ret.Error(1)
	}

	return r0, r1
}

// GetQueryDataResponse provides a mock function with given fields: ctx, skipCache, reqDTO, panelId, accessToken
func (_m *FakePublicDashboardService) GetQueryDataResponse(ctx context.Context, skipCache bool, reqDTO models.PublicDashboardQueryDTO, panelId int64, accessToken string) (*backend.QueryDataResponse, error) {
	ret := _m.Called(ctx, skipCache, reqDTO, panelId, accessToken)

	var r0 *backend.QueryDataResponse
	if rf, ok := ret.Get(0).(func(context.Context, bool, models.PublicDashboardQueryDTO, int64, string) *backend.QueryDataResponse); ok {
		r0 = rf(ctx, skipCache, reqDTO, panelId, accessToken)
	} else {
		if ret.Get(0) != nil {
			r0 = ret.Get(0).(*backend.QueryDataResponse)
		}
	}

	var r1 error
	if rf, ok := ret.Get(1).(func(context.Context, bool, models.PublicDashboardQueryDTO, int64, string) error); ok {
		r1 = rf(ctx, skipCache, reqDTO, panelId, accessToken)
	} else {
		r1 = ret.Error(1)
	}

	return r0, r1
}

// NewPublicDashboardAccessToken provides a mock function with given fields: ctx
func (_m *FakePublicDashboardService) NewPublicDashboardAccessToken(ctx context.Context) (string, error) {
	ret := _m.Called(ctx)

	var r0 string
	if rf, ok := ret.Get(0).(func(context.Context) string); ok {
		r0 = rf(ctx)
	} else {
		r0 = ret.Get(0).(string)
	}

	var r1 error
	if rf, ok := ret.Get(1).(func(context.Context) error); ok {
		r1 = rf(ctx)
	} else {
		r1 = ret.Error(1)
	}

	return r0, r1
}

// NewPublicDashboardUid provides a mock function with given fields: ctx
func (_m *FakePublicDashboardService) NewPublicDashboardUid(ctx context.Context) (string, error) {
	ret := _m.Called(ctx)

	var r0 string
	if rf, ok := ret.Get(0).(func(context.Context) string); ok {
		r0 = rf(ctx)
	} else {
		r0 = ret.Get(0).(string)
	}

	var r1 error
	if rf, ok := ret.Get(1).(func(context.Context) error); ok {
		r1 = rf(ctx)
	} else {
		r1 = ret.Error(1)
	}

	return r0, r1
}

// Save provides a mock function with given fields: ctx, u, dto
func (_m *FakePublicDashboardService) Save(ctx context.Context, u *user.SignedInUser, dto *models.SavePublicDashboardConfigDTO) (*models.PublicDashboard, error) {
	ret := _m.Called(ctx, u, dto)

	var r0 *models.PublicDashboard
	if rf, ok := ret.Get(0).(func(context.Context, *user.SignedInUser, *models.SavePublicDashboardConfigDTO) *models.PublicDashboard); ok {
		r0 = rf(ctx, u, dto)
	} else {
		if ret.Get(0) != nil {
			r0 = ret.Get(0).(*models.PublicDashboard)
		}
	}

	var r1 error
	if rf, ok := ret.Get(1).(func(context.Context, *user.SignedInUser, *models.SavePublicDashboardConfigDTO) error); ok {
		r1 = rf(ctx, u, dto)
	} else {
		r1 = ret.Error(1)
	}

	return r0, r1
}

type mockConstructorTestingTNewFakePublicDashboardService interface {
	mock.TestingT
	Cleanup(func())
}

// NewFakePublicDashboardService creates a new instance of FakePublicDashboardService. It also registers a testing interface on the mock and a cleanup function to assert the mocks expectations.
func NewFakePublicDashboardService(t mockConstructorTestingTNewFakePublicDashboardService) *FakePublicDashboardService {
	mock := &FakePublicDashboardService{}
	mock.Mock.Test(t)

	t.Cleanup(func() { mock.AssertExpectations(t) })

	return mock
}<|MERGE_RESOLUTION|>--- conflicted
+++ resolved
@@ -23,7 +23,6 @@
 	mock.Mock
 }
 
-<<<<<<< HEAD
 // Delete provides a mock function with given fields: ctx, userOrgId, dashboardUid, uid
 func (_m *FakePublicDashboardService) Delete(ctx context.Context, userOrgId int64, dashboardUid string, uid string) error {
 	ret := _m.Called(ctx, userOrgId, dashboardUid, uid)
@@ -31,7 +30,13 @@
 	var r0 error
 	if rf, ok := ret.Get(0).(func(context.Context, int64, string, string) error); ok {
 		r0 = rf(ctx, userOrgId, dashboardUid, uid)
-=======
+	} else {
+		r0 = ret.Error(0)
+	}
+
+	return r0
+}
+
 // ExistsEnabledByAccessToken provides a mock function with given fields: ctx, accessToken
 func (_m *FakePublicDashboardService) ExistsEnabledByAccessToken(ctx context.Context, accessToken string) (bool, error) {
 	ret := _m.Called(ctx, accessToken)
@@ -46,23 +51,13 @@
 	var r1 error
 	if rf, ok := ret.Get(1).(func(context.Context, string) error); ok {
 		r1 = rf(ctx, accessToken)
->>>>>>> 68391547
-	} else {
-		r0 = ret.Error(0)
-	}
-
-	return r0
-}
-
-<<<<<<< HEAD
-// ExistsEnabledByAccessToken provides a mock function with given fields: ctx, accessToken
-func (_m *FakePublicDashboardService) ExistsEnabledByAccessToken(ctx context.Context, accessToken string) (bool, error) {
-	ret := _m.Called(ctx, accessToken)
-
-	var r0 bool
-	if rf, ok := ret.Get(0).(func(context.Context, string) bool); ok {
-		r0 = rf(ctx, accessToken)
-=======
+	} else {
+		r1 = ret.Error(1)
+	}
+
+	return r0, r1
+}
+
 // ExistsEnabledByDashboardUid provides a mock function with given fields: ctx, dashboardUid
 func (_m *FakePublicDashboardService) ExistsEnabledByDashboardUid(ctx context.Context, dashboardUid string) (bool, error) {
 	ret := _m.Called(ctx, dashboardUid)
@@ -70,33 +65,6 @@
 	var r0 bool
 	if rf, ok := ret.Get(0).(func(context.Context, string) bool); ok {
 		r0 = rf(ctx, dashboardUid)
->>>>>>> 68391547
-	} else {
-		r0 = ret.Get(0).(bool)
-	}
-
-	var r1 error
-	if rf, ok := ret.Get(1).(func(context.Context, string) error); ok {
-<<<<<<< HEAD
-		r1 = rf(ctx, accessToken)
-=======
-		r1 = rf(ctx, dashboardUid)
->>>>>>> 68391547
-	} else {
-		r1 = ret.Error(1)
-	}
-
-	return r0, r1
-}
-
-<<<<<<< HEAD
-// ExistsEnabledByDashboardUid provides a mock function with given fields: ctx, dashboardUid
-func (_m *FakePublicDashboardService) ExistsEnabledByDashboardUid(ctx context.Context, dashboardUid string) (bool, error) {
-	ret := _m.Called(ctx, dashboardUid)
-
-	var r0 bool
-	if rf, ok := ret.Get(0).(func(context.Context, string) bool); ok {
-		r0 = rf(ctx, dashboardUid)
 	} else {
 		r0 = ret.Get(0).(bool)
 	}
@@ -104,7 +72,13 @@
 	var r1 error
 	if rf, ok := ret.Get(1).(func(context.Context, string) error); ok {
 		r1 = rf(ctx, dashboardUid)
-=======
+	} else {
+		r1 = ret.Error(1)
+	}
+
+	return r0, r1
+}
+
 // FindAll provides a mock function with given fields: ctx, u, orgId
 func (_m *FakePublicDashboardService) FindAll(ctx context.Context, u *user.SignedInUser, orgId int64) ([]models.PublicDashboardListResponse, error) {
 	ret := _m.Called(ctx, u, orgId)
@@ -121,26 +95,13 @@
 	var r1 error
 	if rf, ok := ret.Get(1).(func(context.Context, *user.SignedInUser, int64) error); ok {
 		r1 = rf(ctx, u, orgId)
->>>>>>> 68391547
-	} else {
-		r1 = ret.Error(1)
-	}
-
-	return r0, r1
-}
-
-<<<<<<< HEAD
-// FindAll provides a mock function with given fields: ctx, u, orgId
-func (_m *FakePublicDashboardService) FindAll(ctx context.Context, u *user.SignedInUser, orgId int64) ([]models.PublicDashboardListResponse, error) {
-	ret := _m.Called(ctx, u, orgId)
-
-	var r0 []models.PublicDashboardListResponse
-	if rf, ok := ret.Get(0).(func(context.Context, *user.SignedInUser, int64) []models.PublicDashboardListResponse); ok {
-		r0 = rf(ctx, u, orgId)
-	} else {
-		if ret.Get(0) != nil {
-			r0 = ret.Get(0).([]models.PublicDashboardListResponse)
-=======
+	} else {
+		r1 = ret.Error(1)
+	}
+
+	return r0, r1
+}
+
 // FindAnnotations provides a mock function with given fields: ctx, reqDTO, accessToken
 func (_m *FakePublicDashboardService) FindAnnotations(ctx context.Context, reqDTO models.AnnotationsQueryDTO, accessToken string) ([]models.AnnotationEvent, error) {
 	ret := _m.Called(ctx, reqDTO, accessToken)
@@ -151,37 +112,19 @@
 	} else {
 		if ret.Get(0) != nil {
 			r0 = ret.Get(0).([]models.AnnotationEvent)
->>>>>>> 68391547
-		}
-	}
-
-	var r1 error
-<<<<<<< HEAD
-	if rf, ok := ret.Get(1).(func(context.Context, *user.SignedInUser, int64) error); ok {
-		r1 = rf(ctx, u, orgId)
-=======
+		}
+	}
+
+	var r1 error
 	if rf, ok := ret.Get(1).(func(context.Context, models.AnnotationsQueryDTO, string) error); ok {
 		r1 = rf(ctx, reqDTO, accessToken)
->>>>>>> 68391547
-	} else {
-		r1 = ret.Error(1)
-	}
-
-	return r0, r1
-}
-
-<<<<<<< HEAD
-// FindAnnotations provides a mock function with given fields: ctx, reqDTO, accessToken
-func (_m *FakePublicDashboardService) FindAnnotations(ctx context.Context, reqDTO models.AnnotationsQueryDTO, accessToken string) ([]models.AnnotationEvent, error) {
-	ret := _m.Called(ctx, reqDTO, accessToken)
-
-	var r0 []models.AnnotationEvent
-	if rf, ok := ret.Get(0).(func(context.Context, models.AnnotationsQueryDTO, string) []models.AnnotationEvent); ok {
-		r0 = rf(ctx, reqDTO, accessToken)
-	} else {
-		if ret.Get(0) != nil {
-			r0 = ret.Get(0).([]models.AnnotationEvent)
-=======
+	} else {
+		r1 = ret.Error(1)
+	}
+
+	return r0, r1
+}
+
 // FindByDashboardUid provides a mock function with given fields: ctx, orgId, dashboardUid
 func (_m *FakePublicDashboardService) FindByDashboardUid(ctx context.Context, orgId int64, dashboardUid string) (*models.PublicDashboard, error) {
 	ret := _m.Called(ctx, orgId, dashboardUid)
@@ -192,18 +135,12 @@
 	} else {
 		if ret.Get(0) != nil {
 			r0 = ret.Get(0).(*models.PublicDashboard)
->>>>>>> 68391547
-		}
-	}
-
-	var r1 error
-<<<<<<< HEAD
-	if rf, ok := ret.Get(1).(func(context.Context, models.AnnotationsQueryDTO, string) error); ok {
-		r1 = rf(ctx, reqDTO, accessToken)
-=======
+		}
+	}
+
+	var r1 error
 	if rf, ok := ret.Get(1).(func(context.Context, int64, string) error); ok {
 		r1 = rf(ctx, orgId, dashboardUid)
->>>>>>> 68391547
 	} else {
 		r1 = ret.Error(1)
 	}
@@ -227,29 +164,6 @@
 	var r1 error
 	if rf, ok := ret.Get(1).(func(context.Context, string, int64) error); ok {
 		r1 = rf(ctx, dashboardUid, orgId)
-	} else {
-		r1 = ret.Error(1)
-	}
-
-	return r0, r1
-}
-
-// FindDashboard provides a mock function with given fields: ctx, dashboardUid
-func (_m *FakePublicDashboardService) FindDashboard(ctx context.Context, dashboardUid string) (*pkgmodels.Dashboard, error) {
-	ret := _m.Called(ctx, dashboardUid)
-
-	var r0 *pkgmodels.Dashboard
-	if rf, ok := ret.Get(0).(func(context.Context, string) *pkgmodels.Dashboard); ok {
-		r0 = rf(ctx, dashboardUid)
-	} else {
-		if ret.Get(0) != nil {
-			r0 = ret.Get(0).(*pkgmodels.Dashboard)
-		}
-	}
-
-	var r1 error
-	if rf, ok := ret.Get(1).(func(context.Context, string) error); ok {
-		r1 = rf(ctx, dashboardUid)
 	} else {
 		r1 = ret.Error(1)
 	}
