package database

import (
	"context"
	"testing"
	"time"

	"github.com/stretchr/testify/assert"
	"github.com/stretchr/testify/require"

	"github.com/grafana/grafana/pkg/components/simplejson"
	"github.com/grafana/grafana/pkg/infra/db"
	"github.com/grafana/grafana/pkg/models"
	"github.com/grafana/grafana/pkg/services/dashboards"
	dashboardsDB "github.com/grafana/grafana/pkg/services/dashboards/database"
	"github.com/grafana/grafana/pkg/services/featuremgmt"
	"github.com/grafana/grafana/pkg/services/publicdashboards/internal/tokens"
	. "github.com/grafana/grafana/pkg/services/publicdashboards/models"
	"github.com/grafana/grafana/pkg/services/quota/quotatest"
	"github.com/grafana/grafana/pkg/services/tag/tagimpl"
	"github.com/grafana/grafana/pkg/setting"
	"github.com/grafana/grafana/pkg/util"
)

// This is what the db sets empty time settings to
var DefaultTimeSettings = &TimeSettings{}

// Default time to pass in with seconds rounded
var DefaultTime = time.Now().UTC().Round(time.Second)

func TestLogPrefix(t *testing.T) {
	assert.Equal(t, LogPrefix, "publicdashboards.store")
}

func TestIntegrationListPublicDashboard(t *testing.T) {
	sqlStore, cfg := db.InitTestDBwithCfg(t, db.InitTestDBOpt{FeatureFlags: []string{featuremgmt.FlagPublicDashboards}})
	quotaService := quotatest.NewQuotaServiceFake(false, nil)
	dashboardStore, err := dashboardsDB.ProvideDashboardStore(sqlStore, cfg, featuremgmt.WithFeatures(), tagimpl.ProvideService(sqlStore, cfg), quotaService)
	require.NoError(t, err)
	publicdashboardStore := ProvideStore(sqlStore)

	var orgId int64 = 1

	aDash := insertTestDashboard(t, dashboardStore, "a", orgId, 0, true)
	bDash := insertTestDashboard(t, dashboardStore, "b", orgId, 0, true)
	cDash := insertTestDashboard(t, dashboardStore, "c", orgId, 0, true)

	// these are in order of how they should be returned from ListPUblicDashboards
	a := insertPublicDashboard(t, publicdashboardStore, bDash.Uid, orgId, true)
	b := insertPublicDashboard(t, publicdashboardStore, cDash.Uid, orgId, true)
	c := insertPublicDashboard(t, publicdashboardStore, aDash.Uid, orgId, false)

	// this is case that can happen as of now, however, postgres and mysql sort
	// null in the exact opposite fashion and there is no shared syntax to sort
	// nulls in the same way in all 3 db's.
	//d := insertPublicDashboard(t, publicdashboardStore, "missing", orgId, false)

	// should not be included in response
	_ = insertPublicDashboard(t, publicdashboardStore, "wrongOrgId", 777, false)

	resp, err := publicdashboardStore.FindAll(context.Background(), orgId)
	require.NoError(t, err)

	assert.Len(t, resp, 3)
	assert.Equal(t, resp[0].Uid, a.Uid)
	assert.Equal(t, resp[1].Uid, b.Uid)
	assert.Equal(t, resp[2].Uid, c.Uid)
}

func TestIntegrationFindDashboard(t *testing.T) {
	var sqlStore db.DB
	var cfg *setting.Cfg
	var dashboardStore *dashboardsDB.DashboardStore
	var publicdashboardStore *PublicDashboardStoreImpl
	var savedDashboard *models.Dashboard

	setup := func() {
		sqlStore, cfg = db.InitTestDBwithCfg(t)
		quotaService := quotatest.NewQuotaServiceFake(false, nil)
		store, err := dashboardsDB.ProvideDashboardStore(sqlStore, cfg, featuremgmt.WithFeatures(), tagimpl.ProvideService(sqlStore, cfg), quotaService)
		require.NoError(t, err)
		dashboardStore = store
		publicdashboardStore = ProvideStore(sqlStore)
		savedDashboard = insertTestDashboard(t, dashboardStore, "testDashie", 1, 0, true)
	}

	t.Run("FindDashboard can get original dashboard by uid", func(t *testing.T) {
		setup()

		dashboard, err := publicdashboardStore.FindDashboard(context.Background(), savedDashboard.Uid, savedDashboard.OrgId)

		require.NoError(t, err)
		require.Equal(t, savedDashboard.Uid, dashboard.Uid)
	})
}

func TestIntegrationExistsEnabledByAccessToken(t *testing.T) {
	var sqlStore db.DB
	var cfg *setting.Cfg
	var dashboardStore *dashboardsDB.DashboardStore
	var publicdashboardStore *PublicDashboardStoreImpl
	var savedDashboard *models.Dashboard

	setup := func() {
		sqlStore, cfg = db.InitTestDBwithCfg(t)
		quotaService := quotatest.NewQuotaServiceFake(false, nil)
		store, err := dashboardsDB.ProvideDashboardStore(sqlStore, cfg, featuremgmt.WithFeatures(), tagimpl.ProvideService(sqlStore, cfg), quotaService)
		require.NoError(t, err)
		dashboardStore = store
		publicdashboardStore = ProvideStore(sqlStore)
		savedDashboard = insertTestDashboard(t, dashboardStore, "testDashie", 1, 0, true)
	}
	t.Run("ExistsEnabledByAccessToken will return true when at least one public dashboard has a matching access token", func(t *testing.T) {
		setup()

		err := publicdashboardStore.Save(context.Background(), SavePublicDashboardCommand{
			PublicDashboard: PublicDashboard{
				IsEnabled:    true,
				Uid:          "abc123",
				DashboardUid: savedDashboard.Uid,
				OrgId:        savedDashboard.OrgId,
				CreatedAt:    time.Now(),
				CreatedBy:    7,
				AccessToken:  "accessToken",
			},
		})
		require.NoError(t, err)

		res, err := publicdashboardStore.ExistsEnabledByAccessToken(context.Background(), "accessToken")
		require.NoError(t, err)

		require.True(t, res)
	})

	t.Run("ExistsEnabledByAccessToken will return false when IsEnabled=false", func(t *testing.T) {
		setup()

		err := publicdashboardStore.Save(context.Background(), SavePublicDashboardCommand{
			PublicDashboard: PublicDashboard{
				IsEnabled:    false,
				Uid:          "abc123",
				DashboardUid: savedDashboard.Uid,
				OrgId:        savedDashboard.OrgId,
				CreatedAt:    time.Now(),
				CreatedBy:    7,
				AccessToken:  "accessToken",
			},
		})
		require.NoError(t, err)

		res, err := publicdashboardStore.ExistsEnabledByAccessToken(context.Background(), "accessToken")
		require.NoError(t, err)

		require.False(t, res)
	})

	t.Run("ExistsEnabledByAccessToken will return false when no public dashboard has matching access token", func(t *testing.T) {
		setup()

		res, err := publicdashboardStore.ExistsEnabledByAccessToken(context.Background(), "accessToken")

		require.NoError(t, err)
		require.False(t, res)
	})
}

func TestIntegrationExistsEnabledByDashboardUid(t *testing.T) {
	var sqlStore db.DB
	var cfg *setting.Cfg
	var dashboardStore *dashboardsDB.DashboardStore
	var publicdashboardStore *PublicDashboardStoreImpl
	var savedDashboard *models.Dashboard

	setup := func() {
		sqlStore, cfg = db.InitTestDBwithCfg(t)
		quotaService := quotatest.NewQuotaServiceFake(false, nil)
		store, err := dashboardsDB.ProvideDashboardStore(sqlStore, cfg, featuremgmt.WithFeatures(), tagimpl.ProvideService(sqlStore, cfg), quotaService)
		require.NoError(t, err)
		dashboardStore = store
		publicdashboardStore = ProvideStore(sqlStore)
		savedDashboard = insertTestDashboard(t, dashboardStore, "testDashie", 1, 0, true)
	}

	t.Run("ExistsEnabledByDashboardUid Will return true when dashboard has at least one enabled public dashboard", func(t *testing.T) {
		setup()

		err := publicdashboardStore.Save(context.Background(), SavePublicDashboardCommand{
			PublicDashboard: PublicDashboard{
				IsEnabled:    true,
				Uid:          "abc123",
				DashboardUid: savedDashboard.Uid,
				OrgId:        savedDashboard.OrgId,
				CreatedAt:    time.Now(),
				CreatedBy:    7,
				AccessToken:  "NOTAREALUUID",
			},
		})
		require.NoError(t, err)

		res, err := publicdashboardStore.ExistsEnabledByDashboardUid(context.Background(), savedDashboard.Uid)
		require.NoError(t, err)

		require.True(t, res)
	})

	t.Run("ExistsEnabledByDashboardUid will return false when dashboard has public dashboards but they are not enabled", func(t *testing.T) {
		setup()

		err := publicdashboardStore.Save(context.Background(), SavePublicDashboardCommand{
			PublicDashboard: PublicDashboard{
				IsEnabled:    false,
				Uid:          "abc123",
				DashboardUid: savedDashboard.Uid,
				OrgId:        savedDashboard.OrgId,
				CreatedAt:    time.Now(),
				CreatedBy:    7,
				AccessToken:  "NOTAREALUUID",
			},
		})
		require.NoError(t, err)

		res, err := publicdashboardStore.ExistsEnabledByDashboardUid(context.Background(), savedDashboard.Uid)
		require.NoError(t, err)

		require.False(t, res)
	})
}

<<<<<<< HEAD
func TestIntegrationFindPublicDashboardAndDashboardByAccessToken(t *testing.T) {
	var sqlStore db.DB
	var cfg *setting.Cfg
	var dashboardStore *dashboardsDB.DashboardStore
	var publicdashboardStore *PublicDashboardStoreImpl
	var savedDashboard *models.Dashboard

	setup := func() {
		sqlStore, cfg = db.InitTestDBwithCfg(t)
		quotaService := quotatest.NewQuotaServiceFake(false, nil)
		store, err := dashboardsDB.ProvideDashboardStore(sqlStore, cfg, featuremgmt.WithFeatures(), tagimpl.ProvideService(sqlStore, cfg), quotaService)
		require.NoError(t, err)
		dashboardStore = store
		publicdashboardStore = ProvideStore(sqlStore)
		savedDashboard = insertTestDashboard(t, dashboardStore, "testDashie", 1, 0, true)
	}

	t.Run("returns PublicDashboard and Dashboard", func(t *testing.T) {
		setup()
		cmd := SavePublicDashboardConfigCommand{
			PublicDashboard: PublicDashboard{
				IsEnabled:          true,
				AnnotationsEnabled: true,
				Uid:                "abc1234",
				DashboardUid:       savedDashboard.Uid,
				OrgId:              savedDashboard.OrgId,
				TimeSettings:       DefaultTimeSettings,
				CreatedAt:          DefaultTime,
				CreatedBy:          7,
				AccessToken:        "NOTAREALUUID",
			},
		}

		err := publicdashboardStore.Save(context.Background(), cmd)
		require.NoError(t, err)

		pd, d, err := publicdashboardStore.FindPublicDashboardAndDashboardByAccessToken(context.Background(), "NOTAREALUUID")
		require.NoError(t, err)

		assert.Equal(t, pd, &cmd.PublicDashboard)
		assert.Equal(t, d.Uid, cmd.PublicDashboard.DashboardUid)
	})

	t.Run("returns ErrPublicDashboardNotFound with empty uid", func(t *testing.T) {
		setup()
		_, _, err := publicdashboardStore.FindPublicDashboardAndDashboardByAccessToken(context.Background(), "")
		require.Error(t, ErrPublicDashboardIdentifierNotSet, err)
	})

	t.Run("returns ErrPublicDashboardNotFound when PublicDashboard not found", func(t *testing.T) {
		setup()
		_, _, err := publicdashboardStore.FindPublicDashboardAndDashboardByAccessToken(context.Background(), "zzzzzz")
		require.Error(t, ErrPublicDashboardNotFound, err)
	})

	t.Run("returns ErrDashboardNotFound when Dashboard not found", func(t *testing.T) {
		setup()
		err := publicdashboardStore.Save(context.Background(), SavePublicDashboardConfigCommand{
			PublicDashboard: PublicDashboard{
				IsEnabled:    true,
				Uid:          "abc1234",
				DashboardUid: "nevergonnafindme",
				OrgId:        savedDashboard.OrgId,
				CreatedAt:    DefaultTime,
				CreatedBy:    7,
			},
		})
		require.NoError(t, err)
		_, _, err = publicdashboardStore.FindPublicDashboardAndDashboardByAccessToken(context.Background(), "abc1234")
		require.Error(t, dashboards.ErrDashboardNotFound, err)
	})
}

=======
>>>>>>> 052d1426
func TestIntegrationFindByDashboardUid(t *testing.T) {
	var sqlStore db.DB
	var cfg *setting.Cfg
	var dashboardStore *dashboardsDB.DashboardStore
	var publicdashboardStore *PublicDashboardStoreImpl
	var savedDashboard *models.Dashboard

	setup := func() {
		sqlStore, cfg = db.InitTestDBwithCfg(t)
		quotaService := quotatest.NewQuotaServiceFake(false, nil)
		store, err := dashboardsDB.ProvideDashboardStore(sqlStore, cfg, featuremgmt.WithFeatures(), tagimpl.ProvideService(sqlStore, cfg), quotaService)
		require.NoError(t, err)
		dashboardStore = store
		publicdashboardStore = ProvideStore(sqlStore)
		savedDashboard = insertTestDashboard(t, dashboardStore, "testDashie", 1, 0, true)
	}

	t.Run("returns isPublic and set dashboardUid and orgId", func(t *testing.T) {
		setup()
		savedPubdash := insertPublicDashboard(t, publicdashboardStore, savedDashboard.Uid, savedDashboard.OrgId, false)
		pubdash, err := publicdashboardStore.FindByDashboardUid(context.Background(), savedDashboard.OrgId, savedDashboard.Uid)
		require.NoError(t, err)
		assert.Equal(t, savedPubdash, pubdash)
	})

	t.Run("returns dashboard errDashboardIdentifierNotSet", func(t *testing.T) {
		setup()
		_, err := publicdashboardStore.FindByDashboardUid(context.Background(), savedDashboard.OrgId, "")
		require.Error(t, dashboards.ErrDashboardIdentifierNotSet, err)
	})

	t.Run("returns along with public dashboard when exists", func(t *testing.T) {
		setup()
		cmd := SavePublicDashboardCommand{
			PublicDashboard: PublicDashboard{
				IsEnabled:    true,
				Uid:          "pubdash-uid",
				DashboardUid: savedDashboard.Uid,
				OrgId:        savedDashboard.OrgId,
				TimeSettings: DefaultTimeSettings,
				CreatedAt:    DefaultTime,
				CreatedBy:    7,
			},
		}

		// insert test public dashboard
		err := publicdashboardStore.Save(context.Background(), cmd)
		require.NoError(t, err)

		// retrieve from db
		pubdash, err := publicdashboardStore.FindByDashboardUid(context.Background(), savedDashboard.OrgId, savedDashboard.Uid)
		require.NoError(t, err)

		assert.True(t, assert.ObjectsAreEqualValues(&cmd.PublicDashboard, pubdash))
	})

	t.Run("returns error when public dashboard doesn't exist", func(t *testing.T) {
		setup()
		pubdash, err := publicdashboardStore.FindByDashboardUid(context.Background(), 9, "fake-dashboard-uid")
		require.Error(t, err)
		require.Nil(t, pubdash)
		assert.Equal(t, ErrPublicDashboardNotFound, err)
	})
}

func TestIntegrationSavePublicDashboard(t *testing.T) {
	var sqlStore db.DB
	var cfg *setting.Cfg
	var dashboardStore *dashboardsDB.DashboardStore
	var publicdashboardStore *PublicDashboardStoreImpl
	var savedDashboard *models.Dashboard
	var savedDashboard2 *models.Dashboard

	setup := func() {
		sqlStore, cfg = db.InitTestDBwithCfg(t, db.InitTestDBOpt{FeatureFlags: []string{featuremgmt.FlagPublicDashboards}})
		quotaService := quotatest.NewQuotaServiceFake(false, nil)
		store, err := dashboardsDB.ProvideDashboardStore(sqlStore, cfg, featuremgmt.WithFeatures(), tagimpl.ProvideService(sqlStore, cfg), quotaService)
		require.NoError(t, err)
		dashboardStore = store
		publicdashboardStore = ProvideStore(sqlStore)
		savedDashboard = insertTestDashboard(t, dashboardStore, "testDashie", 1, 0, true)
		savedDashboard2 = insertTestDashboard(t, dashboardStore, "testDashie2", 1, 0, true)
		insertPublicDashboard(t, publicdashboardStore, savedDashboard2.Uid, savedDashboard2.OrgId, false)
	}

	t.Run("saves new public dashboard", func(t *testing.T) {
		setup()
		err := publicdashboardStore.Save(context.Background(), SavePublicDashboardCommand{
			PublicDashboard: PublicDashboard{
				IsEnabled:          true,
				AnnotationsEnabled: true,
				Uid:                "pubdash-uid",
				DashboardUid:       savedDashboard.Uid,
				OrgId:              savedDashboard.OrgId,
				TimeSettings:       DefaultTimeSettings,
				CreatedAt:          DefaultTime,
				CreatedBy:          7,
				AccessToken:        "NOTAREALUUID",
			},
		})
		require.NoError(t, err)

		pubdash, err := publicdashboardStore.FindByDashboardUid(context.Background(), savedDashboard.OrgId, savedDashboard.Uid)
		require.NoError(t, err)

		// verify we have a valid uid
		assert.True(t, util.IsValidShortUID(pubdash.Uid))

		// verify we didn't update all dashboards
		pubdash2, err := publicdashboardStore.FindByDashboardUid(context.Background(), savedDashboard2.OrgId, savedDashboard2.Uid)
		require.NoError(t, err)
		assert.False(t, pubdash2.IsEnabled)
	})

	t.Run("guards from saving without dashboardUid", func(t *testing.T) {
		setup()
		err := publicdashboardStore.Save(context.Background(), SavePublicDashboardCommand{
			PublicDashboard: PublicDashboard{
				IsEnabled:    true,
				Uid:          "pubdash-uid",
				DashboardUid: "",
				OrgId:        savedDashboard.OrgId,
				TimeSettings: DefaultTimeSettings,
				CreatedAt:    DefaultTime,
				CreatedBy:    7,
				AccessToken:  "NOTAREALUUID",
			},
		})
		assert.Error(t, err, dashboards.ErrDashboardIdentifierNotSet)
	})
}

func TestIntegrationUpdatePublicDashboard(t *testing.T) {
	var sqlStore db.DB
	var cfg *setting.Cfg
	var dashboardStore *dashboardsDB.DashboardStore
	var publicdashboardStore *PublicDashboardStoreImpl
	var savedDashboard *models.Dashboard
	var anotherSavedDashboard *models.Dashboard
	var err error

	setup := func() {
		sqlStore, cfg = db.InitTestDBwithCfg(t, db.InitTestDBOpt{FeatureFlags: []string{featuremgmt.FlagPublicDashboards}})
		quotaService := quotatest.NewQuotaServiceFake(false, nil)
		dashboardStore, err = dashboardsDB.ProvideDashboardStore(sqlStore, cfg, featuremgmt.WithFeatures(), tagimpl.ProvideService(sqlStore, cfg), quotaService)
		require.NoError(t, err)
		publicdashboardStore = ProvideStore(sqlStore)
		savedDashboard = insertTestDashboard(t, dashboardStore, "testDashie", 1, 0, true)
		anotherSavedDashboard = insertTestDashboard(t, dashboardStore, "test another Dashie", 1, 0, true)
	}

	t.Run("updates an existing dashboard", func(t *testing.T) {
		setup()

		pdUid := "asdf1234"
		err := publicdashboardStore.Save(context.Background(), SavePublicDashboardCommand{
			PublicDashboard: PublicDashboard{
				Uid:                pdUid,
				DashboardUid:       savedDashboard.Uid,
				OrgId:              savedDashboard.OrgId,
				IsEnabled:          false,
				AnnotationsEnabled: true,
				CreatedAt:          DefaultTime,
				CreatedBy:          7,
				AccessToken:        "NOTAREALUUID",
			},
		})
		require.NoError(t, err)

		// inserting two different public dashboards to test update works and only affect the desired pd by uid
		anotherPdUid := "anotherUid"
		err = publicdashboardStore.Save(context.Background(), SavePublicDashboardCommand{
			PublicDashboard: PublicDashboard{
				Uid:                anotherPdUid,
				DashboardUid:       anotherSavedDashboard.Uid,
				OrgId:              anotherSavedDashboard.OrgId,
				IsEnabled:          true,
				AnnotationsEnabled: false,
				CreatedAt:          DefaultTime,
				CreatedBy:          7,
				AccessToken:        "fakeaccesstoken",
			},
		})
		require.NoError(t, err)

		updatedPublicDashboard := PublicDashboard{
			Uid:                pdUid,
			DashboardUid:       savedDashboard.Uid,
			OrgId:              savedDashboard.OrgId,
			IsEnabled:          false,
			AnnotationsEnabled: true,
			TimeSettings:       &TimeSettings{From: "now-8", To: "now"},
			UpdatedAt:          time.Now().UTC().Round(time.Second),
			UpdatedBy:          8,
		}
		// update initial record
		err = publicdashboardStore.Update(context.Background(), SavePublicDashboardCommand{
			PublicDashboard: updatedPublicDashboard,
		})
		require.NoError(t, err)

		// updated dashboard should have changed
		pdRetrieved, err := publicdashboardStore.FindByDashboardUid(context.Background(), savedDashboard.OrgId, savedDashboard.Uid)
		require.NoError(t, err)

		assert.Equal(t, updatedPublicDashboard.UpdatedAt, pdRetrieved.UpdatedAt)
		// make sure we're correctly updated ExistsEnabledByDashboardUid because we have to call
		// UseBool with xorm
		assert.Equal(t, updatedPublicDashboard.IsEnabled, pdRetrieved.IsEnabled)
		assert.Equal(t, updatedPublicDashboard.AnnotationsEnabled, pdRetrieved.AnnotationsEnabled)

		// not updated dashboard shouldn't have changed
		pdNotUpdatedRetrieved, err := publicdashboardStore.FindByDashboardUid(context.Background(), anotherSavedDashboard.OrgId, anotherSavedDashboard.Uid)
		require.NoError(t, err)
		assert.NotEqual(t, updatedPublicDashboard.UpdatedAt, pdNotUpdatedRetrieved.UpdatedAt)
		assert.NotEqual(t, updatedPublicDashboard.IsEnabled, pdNotUpdatedRetrieved.IsEnabled)
		assert.NotEqual(t, updatedPublicDashboard.AnnotationsEnabled, pdNotUpdatedRetrieved.AnnotationsEnabled)
	})
}

func TestIntegrationGetOrgIdByAccessToken(t *testing.T) {
	var sqlStore db.DB
	var cfg *setting.Cfg
	var dashboardStore *dashboardsDB.DashboardStore
	var publicdashboardStore *PublicDashboardStoreImpl
	var savedDashboard *models.Dashboard
	var err error

	setup := func() {
		sqlStore, cfg = db.InitTestDBwithCfg(t)
		quotaService := quotatest.NewQuotaServiceFake(false, nil)
		dashboardStore, err = dashboardsDB.ProvideDashboardStore(sqlStore, cfg, featuremgmt.WithFeatures(), tagimpl.ProvideService(sqlStore, cfg), quotaService)
		require.NoError(t, err)
		publicdashboardStore = ProvideStore(sqlStore)
		savedDashboard = insertTestDashboard(t, dashboardStore, "testDashie", 1, 0, true)
	}
	t.Run("GetOrgIdByAccessToken will OrgId when enabled", func(t *testing.T) {
		setup()

		err := publicdashboardStore.Save(context.Background(), SavePublicDashboardCommand{
			PublicDashboard: PublicDashboard{
				IsEnabled:    true,
				Uid:          "abc123",
				DashboardUid: savedDashboard.Uid,
				OrgId:        savedDashboard.OrgId,
				CreatedAt:    time.Now(),
				CreatedBy:    7,
				AccessToken:  "accessToken",
			},
		})
		require.NoError(t, err)

		orgId, err := publicdashboardStore.GetOrgIdByAccessToken(context.Background(), "accessToken")
		require.NoError(t, err)

		assert.Equal(t, savedDashboard.OrgId, orgId)
	})

	t.Run("GetOrgIdByAccessToken will return 0 when IsEnabled=false", func(t *testing.T) {
		setup()

		err := publicdashboardStore.Save(context.Background(), SavePublicDashboardCommand{
			PublicDashboard: PublicDashboard{
				IsEnabled:    false,
				Uid:          "abc123",
				DashboardUid: savedDashboard.Uid,
				OrgId:        savedDashboard.OrgId,
				CreatedAt:    time.Now(),
				CreatedBy:    7,
				AccessToken:  "accessToken",
			},
		})
		require.NoError(t, err)
		orgId, err := publicdashboardStore.GetOrgIdByAccessToken(context.Background(), "accessToken")
		require.NoError(t, err)
		assert.NotEqual(t, savedDashboard.OrgId, orgId)
	})

	t.Run("GetOrgIdByAccessToken will return 0 when no public dashboard has matching access token", func(t *testing.T) {
		setup()

		orgId, err := publicdashboardStore.GetOrgIdByAccessToken(context.Background(), "nonExistentAccessToken")
		require.NoError(t, err)
		assert.NotEqual(t, savedDashboard.OrgId, orgId)
	})
}

// helper function to insert a dashboard
func insertTestDashboard(t *testing.T, dashboardStore *dashboardsDB.DashboardStore, title string, orgId int64,
	folderId int64, isFolder bool, tags ...interface{}) *models.Dashboard {
	t.Helper()
	cmd := models.SaveDashboardCommand{
		OrgId:    orgId,
		FolderId: folderId,
		IsFolder: isFolder,
		Dashboard: simplejson.NewFromAny(map[string]interface{}{
			"id":    nil,
			"title": title,
			"tags":  tags,
		}),
	}
	dash, err := dashboardStore.SaveDashboard(context.Background(), cmd)
	require.NoError(t, err)
	require.NotNil(t, dash)
	dash.Data.Set("id", dash.Id)
	dash.Data.Set("uid", dash.Uid)
	return dash
}

// helper function to insert a public dashboard
func insertPublicDashboard(t *testing.T, publicdashboardStore *PublicDashboardStoreImpl, dashboardUid string, orgId int64, isEnabled bool) *PublicDashboard {
	ctx := context.Background()

	uid := util.GenerateShortUID()

	accessToken, err := tokens.GenerateAccessToken()
	require.NoError(t, err)

	cmd := SavePublicDashboardCommand{
		PublicDashboard: PublicDashboard{
			Uid:          uid,
			DashboardUid: dashboardUid,
			OrgId:        orgId,
			IsEnabled:    isEnabled,
			TimeSettings: &TimeSettings{},
			CreatedBy:    1,
			CreatedAt:    time.Now(),
			AccessToken:  accessToken,
		},
	}

	err = publicdashboardStore.Save(ctx, cmd)
	require.NoError(t, err)

	pubdash, err := publicdashboardStore.Find(ctx, uid)
	require.NoError(t, err)

	return pubdash
}<|MERGE_RESOLUTION|>--- conflicted
+++ resolved
@@ -226,82 +226,6 @@
 	})
 }
 
-<<<<<<< HEAD
-func TestIntegrationFindPublicDashboardAndDashboardByAccessToken(t *testing.T) {
-	var sqlStore db.DB
-	var cfg *setting.Cfg
-	var dashboardStore *dashboardsDB.DashboardStore
-	var publicdashboardStore *PublicDashboardStoreImpl
-	var savedDashboard *models.Dashboard
-
-	setup := func() {
-		sqlStore, cfg = db.InitTestDBwithCfg(t)
-		quotaService := quotatest.NewQuotaServiceFake(false, nil)
-		store, err := dashboardsDB.ProvideDashboardStore(sqlStore, cfg, featuremgmt.WithFeatures(), tagimpl.ProvideService(sqlStore, cfg), quotaService)
-		require.NoError(t, err)
-		dashboardStore = store
-		publicdashboardStore = ProvideStore(sqlStore)
-		savedDashboard = insertTestDashboard(t, dashboardStore, "testDashie", 1, 0, true)
-	}
-
-	t.Run("returns PublicDashboard and Dashboard", func(t *testing.T) {
-		setup()
-		cmd := SavePublicDashboardConfigCommand{
-			PublicDashboard: PublicDashboard{
-				IsEnabled:          true,
-				AnnotationsEnabled: true,
-				Uid:                "abc1234",
-				DashboardUid:       savedDashboard.Uid,
-				OrgId:              savedDashboard.OrgId,
-				TimeSettings:       DefaultTimeSettings,
-				CreatedAt:          DefaultTime,
-				CreatedBy:          7,
-				AccessToken:        "NOTAREALUUID",
-			},
-		}
-
-		err := publicdashboardStore.Save(context.Background(), cmd)
-		require.NoError(t, err)
-
-		pd, d, err := publicdashboardStore.FindPublicDashboardAndDashboardByAccessToken(context.Background(), "NOTAREALUUID")
-		require.NoError(t, err)
-
-		assert.Equal(t, pd, &cmd.PublicDashboard)
-		assert.Equal(t, d.Uid, cmd.PublicDashboard.DashboardUid)
-	})
-
-	t.Run("returns ErrPublicDashboardNotFound with empty uid", func(t *testing.T) {
-		setup()
-		_, _, err := publicdashboardStore.FindPublicDashboardAndDashboardByAccessToken(context.Background(), "")
-		require.Error(t, ErrPublicDashboardIdentifierNotSet, err)
-	})
-
-	t.Run("returns ErrPublicDashboardNotFound when PublicDashboard not found", func(t *testing.T) {
-		setup()
-		_, _, err := publicdashboardStore.FindPublicDashboardAndDashboardByAccessToken(context.Background(), "zzzzzz")
-		require.Error(t, ErrPublicDashboardNotFound, err)
-	})
-
-	t.Run("returns ErrDashboardNotFound when Dashboard not found", func(t *testing.T) {
-		setup()
-		err := publicdashboardStore.Save(context.Background(), SavePublicDashboardConfigCommand{
-			PublicDashboard: PublicDashboard{
-				IsEnabled:    true,
-				Uid:          "abc1234",
-				DashboardUid: "nevergonnafindme",
-				OrgId:        savedDashboard.OrgId,
-				CreatedAt:    DefaultTime,
-				CreatedBy:    7,
-			},
-		})
-		require.NoError(t, err)
-		_, _, err = publicdashboardStore.FindPublicDashboardAndDashboardByAccessToken(context.Background(), "abc1234")
-		require.Error(t, dashboards.ErrDashboardNotFound, err)
-	})
-}
-
-=======
->>>>>>> 052d1426
 func TestIntegrationFindByDashboardUid(t *testing.T) {
 	var sqlStore db.DB
 	var cfg *setting.Cfg
