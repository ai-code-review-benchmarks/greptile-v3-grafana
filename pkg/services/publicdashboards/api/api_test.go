package api

import (
	"encoding/json"
	"errors"
	"fmt"
	"net/http"
	"strings"
	"testing"

	"github.com/stretchr/testify/assert"
	"github.com/stretchr/testify/mock"
	"github.com/stretchr/testify/require"

	"github.com/grafana/grafana/pkg/services/dashboards"
	"github.com/grafana/grafana/pkg/services/featuremgmt"
	"github.com/grafana/grafana/pkg/services/org"
	"github.com/grafana/grafana/pkg/services/publicdashboards"
	. "github.com/grafana/grafana/pkg/services/publicdashboards/models"
	"github.com/grafana/grafana/pkg/services/user"
	"github.com/grafana/grafana/pkg/setting"
	"github.com/grafana/grafana/pkg/util/errutil"
)

var userAdmin = &user.SignedInUser{UserID: 1, OrgID: 1, OrgRole: org.RoleAdmin, Login: "testAdminUser"}
var userAdminRBAC = &user.SignedInUser{UserID: 2, OrgID: 1, OrgRole: org.RoleAdmin, Login: "testAdminUserRBAC", Permissions: map[int64]map[string][]string{1: {dashboards.ActionDashboardsPublicWrite: {dashboards.ScopeDashboardsAll}}}}
var userViewer = &user.SignedInUser{UserID: 3, OrgID: 1, OrgRole: org.RoleViewer, Login: "testViewerUser"}
var userViewerRBAC = &user.SignedInUser{UserID: 4, OrgID: 1, OrgRole: org.RoleViewer, Login: "testViewerUserRBAC", Permissions: map[int64]map[string][]string{1: {dashboards.ActionDashboardsRead: {dashboards.ScopeDashboardsAll}}}}
var anonymousUser *user.SignedInUser

type JsonErrResponse struct {
	Error string `json:"error"`
}

func TestAPIFeatureFlag(t *testing.T) {
	testCases := []struct {
		Name   string
		Method string
		Path   string
	}{
		{
			Name:   "API: Load Dashboard",
			Method: http.MethodGet,
			Path:   "/api/public/dashboards/acbc123",
		},
		{
			Name:   "API: Query Dashboard",
			Method: http.MethodGet,
			Path:   "/api/public/dashboards/abc123/panels/2/query",
		},
		{
			Name:   "API: List Dashboards",
			Method: http.MethodGet,
			Path:   "/api/dashboards/public-dashboards",
		},
		{
			Name:   "API: Get Public Dashboard",
			Method: http.MethodPost,
			Path:   "/api/dashboards/uid/abc123/public-dashboards",
		},
		{
			Name:   "API: Create Public Dashboard",
			Method: http.MethodPost,
			Path:   "/api/dashboards/uid/abc123/public-dashboards",
		},
		{
			Name:   "API: Update Public Dashboard",
			Method: http.MethodPut,
			Path:   "/api/dashboards/uid/abc123/public-dashboards",
		},
		{
			Name:   "API: Delete Public Dashboard",
			Method: http.MethodDelete,
			Path:   "/api/dashboards/uid/:dashboardUid/public-dashboards/:uid",
		},
	}

	for _, test := range testCases {
		t.Run(test.Name, func(t *testing.T) {
			cfg := setting.NewCfg()
			cfg.RBACEnabled = false
			service := publicdashboards.NewFakePublicDashboardService(t)
			features := featuremgmt.WithFeatures()
			testServer := setupTestServer(t, cfg, features, service, nil, userAdmin)
			response := callAPI(testServer, test.Method, test.Path, nil, t)
			assert.Equal(t, http.StatusNotFound, response.Code)
		})
	}
}

func TestAPIListPublicDashboard(t *testing.T) {
	successResp := []PublicDashboardListResponse{
		{
			Uid:          "1234asdfasdf",
			AccessToken:  "asdfasdf",
			DashboardUid: "abc1234",
			IsEnabled:    true,
		},
	}

	testCases := []struct {
		Name                 string
		User                 *user.SignedInUser
		Response             []PublicDashboardListResponse
		ResponseErr          error
		ExpectedHttpResponse int
	}{
		{
			Name:                 "Anonymous user cannot list dashboards",
			User:                 anonymousUser,
			Response:             successResp,
			ResponseErr:          nil,
			ExpectedHttpResponse: http.StatusUnauthorized,
		},
		{
			Name:                 "User viewer can see public dashboards",
			User:                 userViewer,
			Response:             successResp,
			ResponseErr:          nil,
			ExpectedHttpResponse: http.StatusOK,
		},
		{
			Name:                 "Handles Service error",
			User:                 userViewer,
			Response:             nil,
			ResponseErr:          ErrInternalServerError.Errorf(""),
			ExpectedHttpResponse: http.StatusInternalServerError,
		},
	}

	for _, test := range testCases {
		t.Run(test.Name, func(t *testing.T) {
			service := publicdashboards.NewFakePublicDashboardService(t)
			service.On("FindAll", mock.Anything, mock.Anything, mock.Anything).
				Return(test.Response, test.ResponseErr).Maybe()

			cfg := setting.NewCfg()
			cfg.RBACEnabled = false
			features := featuremgmt.WithFeatures(featuremgmt.FlagPublicDashboards)
			testServer := setupTestServer(t, cfg, features, service, nil, test.User)

			response := callAPI(testServer, http.MethodGet, "/api/dashboards/public-dashboards", nil, t)
			assert.Equal(t, test.ExpectedHttpResponse, response.Code)

			if test.ExpectedHttpResponse == http.StatusOK {
				var jsonResp []PublicDashboardListResponse
				err := json.Unmarshal(response.Body.Bytes(), &jsonResp)
				require.NoError(t, err)
				assert.Equal(t, jsonResp[0].Uid, "1234asdfasdf")
			}

			if test.ResponseErr != nil {
				var errResp errutil.PublicError
				err := json.Unmarshal(response.Body.Bytes(), &errResp)
				require.NoError(t, err)
				assert.Equal(t, "Internal server error", errResp.Message)
				assert.Equal(t, "publicdashboards.internalServerError", errResp.MessageID)
				service.AssertNotCalled(t, "FindAll")
			}
		})
	}
}

<<<<<<< HEAD
func TestAPIDeletePublicDashboard(t *testing.T) {
	dashboardUid := "abc1234"
	publicDashboardUid := "1234asdfasdf"
	userEditorAllPublicDashboard := &user.SignedInUser{UserID: 4, OrgID: 1, OrgRole: org.RoleEditor, Login: "testEditorUser", Permissions: map[int64]map[string][]string{1: {dashboards.ActionDashboardsPublicWrite: {dashboards.ScopeDashboardsAll}}}}
	userEditorAnotherPublicDashboard := &user.SignedInUser{UserID: 4, OrgID: 1, OrgRole: org.RoleEditor, Login: "testEditorUser", Permissions: map[int64]map[string][]string{1: {dashboards.ActionDashboardsPublicWrite: {"another-uid"}}}}
	userEditorPublicDashboard := &user.SignedInUser{UserID: 4, OrgID: 1, OrgRole: org.RoleEditor, Login: "testEditorUser", Permissions: map[int64]map[string][]string{1: {dashboards.ActionDashboardsPublicWrite: {fmt.Sprintf("dashboards:uid:%s", dashboardUid)}}}}

	testCases := []struct {
		Name                    string
		User                    *user.SignedInUser
		DashboardUid            string
		PublicDashboardUid      string
		ResponseErr             error
		ExpectedHttpResponse    int
		ExpectedMessageResponse string
		ShouldCallService       bool
	}{
		{
			Name:                 "User viewer cannot delete public dashboard",
			User:                 userViewer,
			DashboardUid:         dashboardUid,
			PublicDashboardUid:   publicDashboardUid,
			ResponseErr:          nil,
			ExpectedHttpResponse: http.StatusForbidden,
			ShouldCallService:    false,
		},
		{
			Name:                 "User editor without specific dashboard access cannot delete public dashboard",
			User:                 userEditorAnotherPublicDashboard,
			DashboardUid:         dashboardUid,
			PublicDashboardUid:   publicDashboardUid,
			ResponseErr:          nil,
			ExpectedHttpResponse: http.StatusForbidden,
			ShouldCallService:    false,
		},
		{
			Name:                 "User editor with all dashboard accesses can delete public dashboard",
			User:                 userEditorAllPublicDashboard,
			DashboardUid:         dashboardUid,
			PublicDashboardUid:   publicDashboardUid,
			ResponseErr:          nil,
			ExpectedHttpResponse: http.StatusOK,
			ShouldCallService:    true,
		},
		{
			Name:                 "User editor with dashboard access can delete public dashboard",
			User:                 userEditorPublicDashboard,
			DashboardUid:         dashboardUid,
			PublicDashboardUid:   publicDashboardUid,
			ResponseErr:          nil,
			ExpectedHttpResponse: http.StatusOK,
			ShouldCallService:    true,
		},
		{
			Name:                    "Internal server error returns an error",
			User:                    userEditorPublicDashboard,
			DashboardUid:            dashboardUid,
			PublicDashboardUid:      publicDashboardUid,
			ResponseErr:             ErrInternalServerError.Errorf(""),
			ExpectedHttpResponse:    ErrInternalServerError.Errorf("").Reason.Status().HTTPStatus(),
			ExpectedMessageResponse: ErrInternalServerError.Errorf("").PublicMessage,
			ShouldCallService:       true,
		},
		{
			Name:                    "PublicDashboard error returns correct status code instead of 500",
			User:                    userEditorPublicDashboard,
			DashboardUid:            dashboardUid,
			PublicDashboardUid:      publicDashboardUid,
			ResponseErr:             ErrPublicDashboardIdentifierNotSet.Errorf(""),
			ExpectedHttpResponse:    ErrPublicDashboardIdentifierNotSet.Errorf("").Reason.Status().HTTPStatus(),
			ExpectedMessageResponse: ErrPublicDashboardIdentifierNotSet.Errorf("").PublicMessage,
			ShouldCallService:       true,
		},
		{
			Name:                 "Invalid publicDashboardUid throws an error",
			User:                 userEditorPublicDashboard,
			DashboardUid:         dashboardUid,
			PublicDashboardUid:   "inv@lid-publicd@shboard-uid!",
			ResponseErr:          nil,
			ExpectedHttpResponse: http.StatusBadRequest,
			ShouldCallService:    false,
		},
		{
			Name:                    "Public dashboard uid does not exist",
			User:                    userEditorPublicDashboard,
			DashboardUid:            dashboardUid,
			PublicDashboardUid:      "UIDDOESNOTEXIST",
			ResponseErr:             ErrPublicDashboardNotFound.Errorf(""),
			ExpectedHttpResponse:    ErrPublicDashboardNotFound.Errorf("").Reason.Status().HTTPStatus(),
			ExpectedMessageResponse: ErrPublicDashboardNotFound.Errorf("").PublicMessage,
			ShouldCallService:       true,
		},
	}

	for _, test := range testCases {
		t.Run(test.Name, func(t *testing.T) {
			service := publicdashboards.NewFakePublicDashboardService(t)

			if test.ShouldCallService {
				service.On("Delete", mock.Anything, mock.Anything, mock.Anything).
					Return(test.ResponseErr)
			}

			cfg := setting.NewCfg()

			features := featuremgmt.WithFeatures(featuremgmt.FlagPublicDashboards)
			testServer := setupTestServer(t, cfg, features, service, nil, test.User)

			response := callAPI(testServer, http.MethodDelete, fmt.Sprintf("/api/dashboards/uid/%s/public-dashboards/%s", test.DashboardUid, test.PublicDashboardUid), nil, t)
			assert.Equal(t, test.ExpectedHttpResponse, response.Code)

			if test.ExpectedHttpResponse == http.StatusOK {
				var jsonResp any
				err := json.Unmarshal(response.Body.Bytes(), &jsonResp)
				require.NoError(t, err)
				assert.Equal(t, jsonResp, nil)
			}

			if !test.ShouldCallService {
				service.AssertNotCalled(t, "Delete")
			}

			if test.ResponseErr != nil {
				var errResp errutil.PublicError
				err := json.Unmarshal(response.Body.Bytes(), &errResp)
				require.NoError(t, err)
				assert.Equal(t, test.ExpectedHttpResponse, errResp.StatusCode)
				assert.Equal(t, test.ExpectedMessageResponse, errResp.Message)
			}
		})
	}
}

=======
>>>>>>> 6fcc5b42
func TestAPIGetPublicDashboard(t *testing.T) {
	pubdash := &PublicDashboard{IsEnabled: true}

	testCases := []struct {
		Name                  string
		DashboardUid          string
		ExpectedHttpResponse  int
		PublicDashboardResult *PublicDashboard
		PublicDashboardErr    error
		User                  *user.SignedInUser
		AccessControlEnabled  bool
		ShouldCallService     bool
	}{
		{
			Name:                  "retrieves public dashboard when dashboard is found",
			DashboardUid:          "1",
			ExpectedHttpResponse:  http.StatusOK,
			PublicDashboardResult: pubdash,
			PublicDashboardErr:    nil,
			User:                  userViewer,
			AccessControlEnabled:  false,
			ShouldCallService:     true,
		},
		{
			Name:                  "returns 404 when dashboard not found",
			DashboardUid:          "77777",
			ExpectedHttpResponse:  http.StatusNotFound,
			PublicDashboardResult: nil,
			PublicDashboardErr:    ErrDashboardNotFound.Errorf(""),
			User:                  userViewer,
			AccessControlEnabled:  false,
			ShouldCallService:     true,
		},
		{
			Name:                  "returns 500 when internal server error",
			DashboardUid:          "1",
			ExpectedHttpResponse:  http.StatusInternalServerError,
			PublicDashboardResult: nil,
			PublicDashboardErr:    errors.New("database broken"),
			User:                  userViewer,
			AccessControlEnabled:  false,
			ShouldCallService:     true,
		},
		{
			Name:                  "retrieves public dashboard when dashboard is found RBAC on",
			DashboardUid:          "1",
			ExpectedHttpResponse:  http.StatusOK,
			PublicDashboardResult: pubdash,
			PublicDashboardErr:    nil,
			User:                  userViewerRBAC,
			AccessControlEnabled:  true,
			ShouldCallService:     true,
		},
		{
			Name:                  "returns 403 when no permissions RBAC on",
			ExpectedHttpResponse:  http.StatusForbidden,
			PublicDashboardResult: pubdash,
			PublicDashboardErr:    nil,
			User:                  userViewer,
			AccessControlEnabled:  true,
			ShouldCallService:     false,
		},
	}

	for _, test := range testCases {
		t.Run(test.Name, func(t *testing.T) {
			service := publicdashboards.NewFakePublicDashboardService(t)

			if test.ShouldCallService {
				service.On("FindByDashboardUid", mock.Anything, mock.AnythingOfType("int64"), mock.AnythingOfType("string")).
					Return(test.PublicDashboardResult, test.PublicDashboardErr)
			}

			cfg := setting.NewCfg()
			cfg.RBACEnabled = test.AccessControlEnabled

			testServer := setupTestServer(
				t,
				cfg,
				featuremgmt.WithFeatures(featuremgmt.FlagPublicDashboards),
				service,
				nil,
				test.User,
			)

			response := callAPI(
				testServer,
				http.MethodGet,
				"/api/dashboards/uid/1/public-dashboards",
				nil,
				t,
			)

			assert.Equal(t, test.ExpectedHttpResponse, response.Code)

			if response.Code == http.StatusOK {
				var pdcResp PublicDashboard
				err := json.Unmarshal(response.Body.Bytes(), &pdcResp)
				require.NoError(t, err)
				assert.Equal(t, test.PublicDashboardResult, &pdcResp)
			}
		})
	}
}

func TestApiCreatePublicDashboard(t *testing.T) {
	testCases := []struct {
		Name                 string
		DashboardUid         string
		publicDashboard      *PublicDashboard
		ExpectedHttpResponse int
		SaveDashboardErr     error
		User                 *user.SignedInUser
		AccessControlEnabled bool
		ShouldCallService    bool
	}{
		{
			Name:                 "returns 200 when update persists",
			DashboardUid:         "1",
			publicDashboard:      &PublicDashboard{IsEnabled: true},
			ExpectedHttpResponse: http.StatusOK,
			SaveDashboardErr:     nil,
			User:                 userAdmin,
			AccessControlEnabled: false,
			ShouldCallService:    true,
		},
		{
			Name:                 "returns 500 when not persisted",
			ExpectedHttpResponse: http.StatusInternalServerError,
			publicDashboard:      &PublicDashboard{},
			SaveDashboardErr:     ErrInternalServerError.Errorf(""),
			User:                 userAdmin,
			AccessControlEnabled: false,
			ShouldCallService:    true,
		},
		{
			Name:                 "returns 404 when dashboard not found",
			ExpectedHttpResponse: http.StatusNotFound,
			publicDashboard:      &PublicDashboard{},
			SaveDashboardErr:     ErrDashboardNotFound.Errorf(""),
			User:                 userAdmin,
			AccessControlEnabled: false,
			ShouldCallService:    true,
		},
		{
			Name:                 "returns 200 when update persists RBAC on",
			DashboardUid:         "1",
			publicDashboard:      &PublicDashboard{IsEnabled: true},
			ExpectedHttpResponse: http.StatusOK,
			SaveDashboardErr:     nil,
			User:                 userAdminRBAC,
			AccessControlEnabled: true,
			ShouldCallService:    true,
		},
		{
			Name:                 "returns 403 when no permissions",
			ExpectedHttpResponse: http.StatusForbidden,
			publicDashboard:      &PublicDashboard{IsEnabled: true},
			SaveDashboardErr:     ErrInternalServerError.Errorf("default error"),
			User:                 userViewer,
			AccessControlEnabled: false,
			ShouldCallService:    false,
		},
		{
			Name:                 "returns 403 when no permissions RBAC on",
			ExpectedHttpResponse: http.StatusForbidden,
			publicDashboard:      &PublicDashboard{IsEnabled: true},
			SaveDashboardErr:     nil,
			User:                 userAdmin,
			AccessControlEnabled: true,
			ShouldCallService:    false,
		},
	}

	for _, test := range testCases {
		t.Run(test.Name, func(t *testing.T) {
			service := publicdashboards.NewFakePublicDashboardService(t)

			// this is to avoid AssertExpectations fail at t.Cleanup when the middleware returns before calling the service
			if test.ShouldCallService {
				service.On("Create", mock.Anything, mock.Anything, mock.AnythingOfType("*models.SavePublicDashboardDTO")).
					Return(&PublicDashboard{IsEnabled: true}, test.SaveDashboardErr)
			}

			cfg := setting.NewCfg()
			cfg.RBACEnabled = test.AccessControlEnabled

			testServer := setupTestServer(
				t,
				cfg,
				featuremgmt.WithFeatures(featuremgmt.FlagPublicDashboards),
				service,
				nil,
				test.User,
			)

			response := callAPI(
				testServer,
				http.MethodPost,
				"/api/dashboards/uid/1/public-dashboards",
				strings.NewReader(`{ "isPublic": true }`),
				t,
			)

			assert.Equal(t, test.ExpectedHttpResponse, response.Code)

			//check the result if it's a 200
			if response.Code == http.StatusOK {
				val, err := json.Marshal(test.publicDashboard)
				require.NoError(t, err)
				assert.Equal(t, string(val), response.Body.String())
			}
		})
	}
}

func TestAPIUpdatePublicDashboard(t *testing.T) {
	dashboardUid := "abc1234"
	publicDashboardUid := "1234asdfasdf"

	adminUser := &user.SignedInUser{UserID: 4, OrgID: 1, OrgRole: org.RoleEditor, Login: "testEditorUser", Permissions: map[int64]map[string][]string{1: {dashboards.ActionDashboardsPublicWrite: {dashboards.ScopeDashboardsAll}}}}

	userEditorPublicDashboard := &user.SignedInUser{UserID: 4, OrgID: 1, OrgRole: org.RoleEditor, Login: "testEditorUser", Permissions: map[int64]map[string][]string{1: {dashboards.ActionDashboardsPublicWrite: {fmt.Sprintf("dashboards:uid:%s", dashboardUid)}}}}

	userEditorAnotherPublicDashboard := &user.SignedInUser{UserID: 4, OrgID: 1, OrgRole: org.RoleEditor, Login: "testEditorUser", Permissions: map[int64]map[string][]string{1: {dashboards.ActionDashboardsPublicWrite: {"another-uid"}}}}

	testCases := []struct {
		Name                 string
		User                 *user.SignedInUser
		DashboardUid         string
		PublicDashboardUid   string
		PublicDashboardRes   *PublicDashboard
		PublicDashboardErr   error
		ExpectedHttpResponse int
		ShouldCallService    bool
	}{
		{
			Name:                 "Invalid dashboardUid",
			User:                 adminUser,
			DashboardUid:         "",
			PublicDashboardUid:   "",
			PublicDashboardRes:   nil,
			PublicDashboardErr:   dashboards.ErrDashboardIdentifierInvalid,
			ExpectedHttpResponse: http.StatusNotFound,
			ShouldCallService:    false,
		},
		{
			Name:                 "Invalid public dashboard uid",
			User:                 adminUser,
			DashboardUid:         dashboardUid,
			PublicDashboardUid:   "",
			PublicDashboardRes:   nil,
			PublicDashboardErr:   ErrPublicDashboardNotFound,
			ExpectedHttpResponse: http.StatusNotFound,
			ShouldCallService:    false,
		},
		{
			Name:                 "Service Error",
			User:                 adminUser,
			DashboardUid:         dashboardUid,
			PublicDashboardUid:   publicDashboardUid,
			PublicDashboardRes:   nil,
			PublicDashboardErr:   dashboards.ErrDashboardNotFound,
			ExpectedHttpResponse: http.StatusNotFound,
			ShouldCallService:    true,
		},
		{
			Name:                 "Success",
			User:                 adminUser,
			DashboardUid:         dashboardUid,
			PublicDashboardUid:   publicDashboardUid,
			PublicDashboardRes:   &PublicDashboard{Uid: "success"},
			PublicDashboardErr:   nil,
			ExpectedHttpResponse: http.StatusOK,
			ShouldCallService:    true,
		},

		// permissions
		{
			Name:                 "User can update this public dashboard",
			User:                 userEditorPublicDashboard,
			DashboardUid:         dashboardUid,
			PublicDashboardUid:   publicDashboardUid,
			PublicDashboardRes:   &PublicDashboard{Uid: "success"},
			PublicDashboardErr:   nil,
			ExpectedHttpResponse: http.StatusOK,
			ShouldCallService:    true,
		},
		{
			Name:                 "User has permissions on another dashboard",
			User:                 userEditorAnotherPublicDashboard,
			PublicDashboardUid:   publicDashboardUid,
			ExpectedHttpResponse: http.StatusForbidden,
			ShouldCallService:    false,
		},
		{
			Name:                 "Viewer cannot update any dashboard",
			User:                 userViewer,
			PublicDashboardUid:   publicDashboardUid,
			ExpectedHttpResponse: http.StatusForbidden,
			ShouldCallService:    false,
		},
	}

	for _, test := range testCases {
		t.Run(test.Name, func(t *testing.T) {
			service := publicdashboards.NewFakePublicDashboardService(t)

			if test.ShouldCallService {
				service.On("Update", mock.Anything, mock.Anything, mock.Anything).
					Return(test.PublicDashboardRes, test.PublicDashboardErr)
			}

			cfg := setting.NewCfg()
			features := featuremgmt.WithFeatures(featuremgmt.FlagPublicDashboards)
			testServer := setupTestServer(t, cfg, features, service, nil, test.User)
			url := fmt.Sprintf("/api/dashboards/uid/%s/public-dashboards/%s", test.DashboardUid, test.PublicDashboardUid)
			body := strings.NewReader(fmt.Sprintf(`{ "uid": "%s"}`, test.PublicDashboardUid))

			response := callAPI(testServer, http.MethodPut, url, body, t)
			assert.Equal(t, test.ExpectedHttpResponse, response.Code)

			// check whether service called
			if !test.ShouldCallService {
				service.AssertNotCalled(t, "Update")
			}

			fmt.Println(response.Body.String())

			// check response
			if response.Code == http.StatusOK {
				val, err := json.Marshal(test.PublicDashboardRes)
				require.NoError(t, err)
				assert.Equal(t, string(val), response.Body.String())

				// verify 4XXs except 403 && 404
			} else if test.ExpectedHttpResponse > 200 &&
				test.ExpectedHttpResponse != 403 &&
				test.ExpectedHttpResponse != 404 {
				var errResp JsonErrResponse
				err := json.Unmarshal(response.Body.Bytes(), &errResp)
				require.NoError(t, err)
				assert.Equal(t, test.PublicDashboardErr.Error(), errResp.Error)
			}
		})
	}
}

func TestAPIDeletePublicDashboard(t *testing.T) {
	dashboardUid := "abc1234"
	publicDashboardUid := "1234asdfasdf"
	userEditorAllPublicDashboard := &user.SignedInUser{UserID: 4, OrgID: 1, OrgRole: org.RoleEditor, Login: "testEditorUser", Permissions: map[int64]map[string][]string{1: {dashboards.ActionDashboardsPublicWrite: {dashboards.ScopeDashboardsAll}}}}
	userEditorAnotherPublicDashboard := &user.SignedInUser{UserID: 4, OrgID: 1, OrgRole: org.RoleEditor, Login: "testEditorUser", Permissions: map[int64]map[string][]string{1: {dashboards.ActionDashboardsPublicWrite: {"another-uid"}}}}
	userEditorPublicDashboard := &user.SignedInUser{UserID: 4, OrgID: 1, OrgRole: org.RoleEditor, Login: "testEditorUser", Permissions: map[int64]map[string][]string{1: {dashboards.ActionDashboardsPublicWrite: {fmt.Sprintf("dashboards:uid:%s", dashboardUid)}}}}

	testCases := []struct {
		Name                 string
		User                 *user.SignedInUser
		DashboardUid         string
		PublicDashboardUid   string
		ResponseErr          error
		ExpectedHttpResponse int
		ShouldCallService    bool
	}{
		{
			Name:                 "User viewer cannot delete public dashboard",
			User:                 userViewer,
			DashboardUid:         dashboardUid,
			PublicDashboardUid:   publicDashboardUid,
			ResponseErr:          nil,
			ExpectedHttpResponse: http.StatusForbidden,
			ShouldCallService:    false,
		},
		{
			Name:                 "User editor without specific dashboard access cannot delete public dashboard",
			User:                 userEditorAnotherPublicDashboard,
			DashboardUid:         dashboardUid,
			PublicDashboardUid:   publicDashboardUid,
			ResponseErr:          nil,
			ExpectedHttpResponse: http.StatusForbidden,
			ShouldCallService:    false,
		},
		{
			Name:                 "User editor with all dashboard accesses can delete public dashboard",
			User:                 userEditorAllPublicDashboard,
			DashboardUid:         dashboardUid,
			PublicDashboardUid:   publicDashboardUid,
			ResponseErr:          nil,
			ExpectedHttpResponse: http.StatusOK,
			ShouldCallService:    true,
		},
		{
			Name:                 "User editor with dashboard access can delete public dashboard",
			User:                 userEditorPublicDashboard,
			DashboardUid:         dashboardUid,
			PublicDashboardUid:   publicDashboardUid,
			ResponseErr:          nil,
			ExpectedHttpResponse: http.StatusOK,
			ShouldCallService:    true,
		},
		{
			Name:                 "Internal server error returns an error",
			User:                 userEditorPublicDashboard,
			DashboardUid:         dashboardUid,
			PublicDashboardUid:   publicDashboardUid,
			ResponseErr:          errors.New("server error"),
			ExpectedHttpResponse: http.StatusInternalServerError,
			ShouldCallService:    true,
		},
		{
			Name:                 "PublicDashboard error returns correct status code instead of 500",
			User:                 userEditorPublicDashboard,
			DashboardUid:         dashboardUid,
			PublicDashboardUid:   publicDashboardUid,
			ResponseErr:          ErrPublicDashboardIdentifierNotSet,
			ExpectedHttpResponse: ErrPublicDashboardIdentifierNotSet.StatusCode,
			ShouldCallService:    true,
		},
		{
			Name:                 "Invalid publicDashboardUid throws an error",
			User:                 userEditorPublicDashboard,
			DashboardUid:         dashboardUid,
			PublicDashboardUid:   "inv@lid-publicd@shboard-uid!",
			ResponseErr:          nil,
			ExpectedHttpResponse: ErrPublicDashboardIdentifierNotSet.StatusCode,
			ShouldCallService:    false,
		},
		{
			Name:                 "Public dashboard uid does not exist",
			User:                 userEditorPublicDashboard,
			DashboardUid:         dashboardUid,
			PublicDashboardUid:   "UIDDOESNOTEXIST",
			ResponseErr:          ErrPublicDashboardNotFound,
			ExpectedHttpResponse: ErrPublicDashboardNotFound.StatusCode,
			ShouldCallService:    true,
		},
	}

	for _, test := range testCases {
		t.Run(test.Name, func(t *testing.T) {
			service := publicdashboards.NewFakePublicDashboardService(t)

			if test.ShouldCallService {
				service.On("Delete", mock.Anything, mock.Anything, mock.Anything).
					Return(test.ResponseErr)
			}

			cfg := setting.NewCfg()

			features := featuremgmt.WithFeatures(featuremgmt.FlagPublicDashboards)
			testServer := setupTestServer(t, cfg, features, service, nil, test.User)

			response := callAPI(testServer, http.MethodDelete, fmt.Sprintf("/api/dashboards/uid/%s/public-dashboards/%s", test.DashboardUid, test.PublicDashboardUid), nil, t)
			assert.Equal(t, test.ExpectedHttpResponse, response.Code)

			if test.ExpectedHttpResponse == http.StatusOK {
				var jsonResp any
				err := json.Unmarshal(response.Body.Bytes(), &jsonResp)
				require.NoError(t, err)
				assert.Equal(t, jsonResp, nil)
			}

			if !test.ShouldCallService {
				service.AssertNotCalled(t, "Delete")
			}

			if test.ResponseErr != nil {
				var errResp JsonErrResponse
				err := json.Unmarshal(response.Body.Bytes(), &errResp)
				require.NoError(t, err)
				assert.Equal(t, test.ResponseErr.Error(), errResp.Error)
			}
		})
	}
}<|MERGE_RESOLUTION|>--- conflicted
+++ resolved
@@ -161,7 +161,6 @@
 	}
 }
 
-<<<<<<< HEAD
 func TestAPIDeletePublicDashboard(t *testing.T) {
 	dashboardUid := "abc1234"
 	publicDashboardUid := "1234asdfasdf"
@@ -295,8 +294,6 @@
 	}
 }
 
-=======
->>>>>>> 6fcc5b42
 func TestAPIGetPublicDashboard(t *testing.T) {
 	pubdash := &PublicDashboard{IsEnabled: true}
 
