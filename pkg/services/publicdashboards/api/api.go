--- conflicted
+++ resolved
@@ -97,68 +97,39 @@
 	return response.JSON(http.StatusOK, resp)
 }
 
-<<<<<<< HEAD
-// GetPublicDashboard Gets public dashboard by dashboard uid
-=======
 // GetPublicDashboard Gets public dashboard for dashboard
->>>>>>> 6fcc5b42
 // GET /api/dashboards/uid/:uid/public-dashboards
 func (api *Api) GetPublicDashboard(c *models.ReqContext) response.Response {
 	// exit if we don't have a valid dashboardUid
 	dashboardUid := web.Params(c.Req)[":dashboardUid"]
-<<<<<<< HEAD
-	if dashboardUid == "" || !util.IsValidShortUID(dashboardUid) {
+	if !tokens.IsValidShortUID(dashboardUid) {
 		return response.Err(ErrPublicDashboardIdentifierNotSet.Errorf("GetPublicDashboard: no Uid for public dashboard specified"))
 	}
 
-	pdc, err := api.PublicDashboardService.FindByDashboardUid(c.Req.Context(), c.OrgID, dashboardUid)
-	if err != nil {
-		return response.Err(err)
-=======
-	if !tokens.IsValidShortUID(dashboardUid) {
-		api.handleError(c.Req.Context(), http.StatusBadRequest, "GetPublicDashboard: no valid dashboardUid", dashboards.ErrDashboardIdentifierNotSet)
-	}
-
 	pd, err := api.PublicDashboardService.FindByDashboardUid(c.Req.Context(), c.OrgID, web.Params(c.Req)[":dashboardUid"])
-
-	if err != nil {
-		return api.handleError(c.Req.Context(), http.StatusInternalServerError, "GetPublicDashboard: failed to get public dashboard ", err)
->>>>>>> 6fcc5b42
+	if err != nil {
+		return response.Err(err)
 	}
 
 	if pd == nil {
-		return api.handleError(c.Req.Context(), http.StatusNotFound, "GetPublicDashboard: public dashboard not found", ErrPublicDashboardNotFound)
+		response.Err(ErrPublicDashboardNotFound.Errorf("GetPublicDashboard: public dashboard not found"))
 	}
 
 	return response.JSON(http.StatusOK, pd)
 }
 
-<<<<<<< HEAD
-// SavePublicDashboard Saves a public dashboard for dashboard
-// POST /api/dashboards/uid/:uid/public-dashboards
-func (api *Api) SavePublicDashboard(c *models.ReqContext) response.Response {
-	// exit if we don't have a valid dashboardUid
-	dashboardUid := web.Params(c.Req)[":dashboardUid"]
-	if dashboardUid == "" || !util.IsValidShortUID(dashboardUid) {
-		return response.Err(ErrDashboardIdentifierNotSet.Errorf("SavePublicDashboard: no Uid for dashboard specified"))
-	}
-
-	pubdash := &PublicDashboard{}
-	if err := web.Bind(c.Req, pubdash); err != nil {
-		return response.Err(ErrBadRequest.Errorf("SavePublicDashboard: bad request data %v", err))
-=======
 // CreatePublicDashboard Sets public dashboard for dashboard
 // POST /api/dashboards/uid/:uid/public-dashboards
 func (api *Api) CreatePublicDashboard(c *models.ReqContext) response.Response {
 	// exit if we don't have a valid dashboardUid
 	dashboardUid := web.Params(c.Req)[":dashboardUid"]
 	if !tokens.IsValidShortUID(dashboardUid) {
-		return api.handleError(c.Req.Context(), http.StatusBadRequest, "CreatePublicDashboard: invalid dashboardUid", dashboards.ErrDashboardIdentifierInvalid)
+		return response.Err(ErrDashboardIdentifierNotSet.Errorf("CreatePublicDashboard: no Uid for dashboard specified"))
 	}
 
 	pd := &PublicDashboard{}
 	if err := web.Bind(c.Req, pd); err != nil {
-		return api.handleError(c.Req.Context(), http.StatusBadRequest, "CreatePublicDashboard: bad request data", err)
+		return response.Err(ErrBadRequest.Errorf("CreatePublicDashboard: bad request data %v", err))
 	}
 
 	// Always set the orgID and userID from the session
@@ -173,7 +144,7 @@
 	//Create the public dashboard
 	pd, err := api.PublicDashboardService.Create(c.Req.Context(), c.SignedInUser, &dto)
 	if err != nil {
-		return api.handleError(c.Req.Context(), http.StatusInternalServerError, "CreatePublicDashboard: failed to create public dashboard", err)
+		return response.Err(err)
 	}
 
 	return response.JSON(http.StatusOK, pd)
@@ -185,18 +156,17 @@
 	// exit if we don't have a valid dashboardUid
 	dashboardUid := web.Params(c.Req)[":dashboardUid"]
 	if !tokens.IsValidShortUID(dashboardUid) {
-		return api.handleError(c.Req.Context(), http.StatusBadRequest, "UpdatePublicDashboard: invalid dashboardUid", dashboards.ErrDashboardIdentifierInvalid)
+		return response.Err(ErrDashboardIdentifierNotSet.Errorf("UpdatePublicDashboard: no Uid for dashboard specified"))
 	}
 
 	uid := web.Params(c.Req)[":uid"]
 	if !tokens.IsValidShortUID(uid) {
-		return api.handleError(c.Req.Context(), http.StatusBadRequest, "UpdatePublicDashboard: invalid public dashboard uid", ErrPublicDashboardIdentifierNotSet)
+		return response.Err(ErrDashboardIdentifierNotSet.Errorf("UpdatePublicDashboard: no Uid for public dashboard specified"))
 	}
 
 	pd := &PublicDashboard{}
 	if err := web.Bind(c.Req, pd); err != nil {
-		return api.handleError(c.Req.Context(), http.StatusBadRequest, "UpdatePublicDashboard: bad request data", err)
->>>>>>> 6fcc5b42
+		return response.Err(ErrBadRequest.Errorf("UpdatePublicDashboard: bad request data %v", err))
 	}
 
 	// Always set the orgID and userID from the session
@@ -209,14 +179,10 @@
 		PublicDashboard: pd,
 	}
 
-	// Save the public dashboard
+	// Update the public dashboard
 	pd, err := api.PublicDashboardService.Update(c.Req.Context(), c.SignedInUser, &dto)
 	if err != nil {
-<<<<<<< HEAD
-		return response.Err(err)
-=======
-		return api.handleError(c.Req.Context(), http.StatusInternalServerError, "UpdatePublicDashboard: failed to update public dashboard", err)
->>>>>>> 6fcc5b42
+		return response.Err(err)
 	}
 
 	return response.JSON(http.StatusOK, pd)
@@ -226,13 +192,8 @@
 // DELETE /api/dashboards/uid/:dashboardUid/public-dashboards/:uid
 func (api *Api) DeletePublicDashboard(c *models.ReqContext) response.Response {
 	uid := web.Params(c.Req)[":uid"]
-<<<<<<< HEAD
-	if uid == "" || !util.IsValidShortUID(uid) {
+	if !tokens.IsValidShortUID(uid) {
 		return response.Err(ErrDashboardIdentifierNotSet.Errorf("DeletePublicDashboard: no Uid for public dashboard specified"))
-=======
-	if !tokens.IsValidShortUID(uid) {
-		return api.handleError(c.Req.Context(), http.StatusBadRequest, "DeletePublicDashboard: invalid dashboard uid", dashboards.ErrDashboardIdentifierNotSet)
->>>>>>> 6fcc5b42
 	}
 
 	err := api.PublicDashboardService.Delete(c.Req.Context(), c.OrgID, uid)
@@ -243,8 +204,6 @@
 	return response.JSON(http.StatusOK, nil)
 }
 
-<<<<<<< HEAD
-=======
 // util to help us unpack dashboard and publicdashboard errors or use default http code and message
 // we should look to do some future refactoring of these errors as publicdashboard err is the same as a dashboarderr, just defined in a
 // different package.
@@ -266,7 +225,6 @@
 	return response.Error(code, message, err)
 }
 
->>>>>>> 6fcc5b42
 // Copied from pkg/api/metrics.go
 func toJsonStreamingResponse(features *featuremgmt.FeatureManager, qdr *backend.QueryDataResponse) response.Response {
 	statusWhenError := http.StatusBadRequest
