--- conflicted
+++ resolved
@@ -99,13 +99,8 @@
 	return response.JSON(http.StatusOK, resp)
 }
 
-<<<<<<< HEAD
-// GetPublicDashboard Gets public dashboard configuration for dashboard
+// GetPublicDashboard Gets public dashboard for dashboard
 // GET /api/dashboards/uid/:dashboardUid/public-dashboards
-=======
-// GetPublicDashboard Gets public dashboard for dashboard
-// GET /api/dashboards/uid/:uid/public-dashboards
->>>>>>> 72d0c6b4
 func (api *Api) GetPublicDashboard(c *models.ReqContext) response.Response {
 	// exit if we don't have a valid dashboardUid
 	dashboardUid := web.Params(c.Req)[":dashboardUid"]
