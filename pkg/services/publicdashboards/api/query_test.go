package api

import (
	"context"
	"encoding/json"
	"errors"
	"fmt"
	"net/http"
	"strings"
	"testing"

	"github.com/aws/aws-sdk-go/aws"
	"github.com/stretchr/testify/assert"
	"github.com/stretchr/testify/mock"
	"github.com/stretchr/testify/require"

	"github.com/grafana/grafana-plugin-sdk-go/backend"
	"github.com/grafana/grafana-plugin-sdk-go/data"

	"github.com/grafana/grafana/pkg/api/dtos"
	"github.com/grafana/grafana/pkg/apimachinery/errutil"
	"github.com/grafana/grafana/pkg/components/simplejson"
	"github.com/grafana/grafana/pkg/infra/db"
	"github.com/grafana/grafana/pkg/infra/localcache"
	"github.com/grafana/grafana/pkg/infra/log"
	acmock "github.com/grafana/grafana/pkg/services/accesscontrol/mock"
	"github.com/grafana/grafana/pkg/services/annotations/annotationstest"
	"github.com/grafana/grafana/pkg/services/dashboards"
	dashboardStore "github.com/grafana/grafana/pkg/services/dashboards/database"
	"github.com/grafana/grafana/pkg/services/dashboards/service"
	"github.com/grafana/grafana/pkg/services/datasources"
	"github.com/grafana/grafana/pkg/services/datasources/guardian"
	datasourcesService "github.com/grafana/grafana/pkg/services/datasources/service"
	"github.com/grafana/grafana/pkg/services/featuremgmt"
	"github.com/grafana/grafana/pkg/services/folder"
	"github.com/grafana/grafana/pkg/services/folder/folderimpl"
	"github.com/grafana/grafana/pkg/services/folder/foldertest"
	"github.com/grafana/grafana/pkg/services/licensing/licensingtest"
	"github.com/grafana/grafana/pkg/services/publicdashboards"
	publicdashboardsStore "github.com/grafana/grafana/pkg/services/publicdashboards/database"
	. "github.com/grafana/grafana/pkg/services/publicdashboards/models"
	publicdashboardsService "github.com/grafana/grafana/pkg/services/publicdashboards/service"
	"github.com/grafana/grafana/pkg/services/quota/quotatest"
	"github.com/grafana/grafana/pkg/services/tag/tagimpl"
	"github.com/grafana/grafana/pkg/services/user"
	"github.com/grafana/grafana/pkg/web"
)

func TestAPIViewPublicDashboard(t *testing.T) {
	DashboardUid := "dashboard-abcd1234"

	testCases := []struct {
		Name                 string
		AccessToken          string
		ExpectedHttpResponse int
		DashboardResult      *dtos.DashboardFullWithMeta
		Err                  error
		FixedErrorResponse   string
	}{
		{
			Name:                 "It gets a public dashboard",
			AccessToken:          validAccessToken,
			ExpectedHttpResponse: http.StatusOK,
			DashboardResult: &dtos.DashboardFullWithMeta{
				Dashboard: simplejson.NewFromAny(map[string]any{
					"Uid": DashboardUid,
				}),
				Meta: dtos.DashboardMeta{
					Type:                   dashboards.DashTypeDB,
					CanStar:                false,
					CanSave:                false,
					CanEdit:                false,
					CanAdmin:               false,
					CanDelete:              false,
					IsFolder:               false,
					PublicDashboardEnabled: true,
				},
			},
			Err:                nil,
			FixedErrorResponse: "",
		},
		{
			Name:                 "It should return 404 if no public dashboard",
			AccessToken:          validAccessToken,
			ExpectedHttpResponse: http.StatusNotFound,
			DashboardResult:      nil,
			Err:                  ErrPublicDashboardNotFound.Errorf(""),
			FixedErrorResponse:   "",
		},
		{
			Name:                 "It should return 400 if it is an invalid access token",
			AccessToken:          "SomeInvalidAccessToken",
			ExpectedHttpResponse: http.StatusBadRequest,
			DashboardResult:      nil,
			Err:                  nil,
			FixedErrorResponse:   "{\"message\":\"Invalid access token\", \"messageId\":\"publicdashboards.invalidAccessToken\", \"statusCode\":400, \"traceID\":\"\"}",
		},
	}

	for _, test := range testCases {
		t.Run(test.Name, func(t *testing.T) {
			service := publicdashboards.NewFakePublicDashboardService(t)
			service.On("GetPublicDashboardForView", mock.Anything, mock.AnythingOfType("string")).
				Return(test.DashboardResult, test.Err).Maybe()

			testServer := setupTestServer(t, nil, service, anonymousUser)

			response := callAPI(testServer, http.MethodGet,
				fmt.Sprintf("/api/public/dashboards/%s", test.AccessToken),
				nil,
				t,
			)

			assert.Equal(t, test.ExpectedHttpResponse, response.Code)

			if test.Err == nil && test.FixedErrorResponse == "" {
				var dashResp dtos.DashboardFullWithMeta
				err := json.Unmarshal(response.Body.Bytes(), &dashResp)
				require.NoError(t, err)

				assert.Equal(t, DashboardUid, dashResp.Dashboard.Get("Uid").MustString())
				assert.Equal(t, false, dashResp.Meta.CanEdit)
				assert.Equal(t, false, dashResp.Meta.CanDelete)
				assert.Equal(t, false, dashResp.Meta.CanSave)
			} else if test.FixedErrorResponse != "" {
				require.Equal(t, test.ExpectedHttpResponse, response.Code)
				require.JSONEq(t, "{\"message\":\"Invalid access token\", \"messageId\":\"publicdashboards.invalidAccessToken\", \"statusCode\":400, \"traceID\":\"\"}", response.Body.String())
			} else {
				var errResp errutil.PublicError
				err := json.Unmarshal(response.Body.Bytes(), &errResp)
				require.NoError(t, err)
				assert.Equal(t, "Dashboard not found", errResp.Message)
				assert.Equal(t, "publicdashboards.notFound", errResp.MessageID)
			}
		})
	}
}

// `/public/dashboards/:uid/query“ endpoint test
func TestAPIQueryPublicDashboard(t *testing.T) {
	mockedResponse := &backend.QueryDataResponse{
		Responses: map[string]backend.DataResponse{
			"test": {
				Frames: data.Frames{
					&data.Frame{
						Name: "anyDataFrame",
						Fields: []*data.Field{
							data.NewField("anyGroupName", nil, []*string{
								aws.String("group_a"), aws.String("group_b"), aws.String("group_c"),
							}),
						},
					},
				},
				Error: nil,
			},
		},
	}

	expectedResponse := `{
    "results": {
        "test": {
			"status": 200,
            "frames": [
                {
                    "schema": {
                        "name": "anyDataFrame",
                        "fields": [
                            {
                                "name": "anyGroupName",
                                "type": "string",
                                "typeInfo": {
                                    "frame": "string",
                                    "nullable": true
                                }
                            }
                        ]
                    },
                    "data": {
                        "values": [
                            [
                                "group_a",
                                "group_b",
                                "group_c"
                            ]
                        ]
                    }
                }
            ]
        }
    }
}`

	setup := func(enabled bool) (*web.Mux, *publicdashboards.FakePublicDashboardService) {
		service := publicdashboards.NewFakePublicDashboardService(t)
		testServer := setupTestServer(t, nil, service, anonymousUser)

		return testServer, service
	}

	t.Run("Status code is 400 when the panel ID is invalid", func(t *testing.T) {
		server, _ := setup(true)
		path := fmt.Sprintf("/api/public/dashboards/%s/panels/notanumber/query", validAccessToken)
		resp := callAPI(server, http.MethodPost, path, strings.NewReader("{}"), t)
		require.Equal(t, http.StatusBadRequest, resp.Code)
	})

	t.Run("Status code is 400 when the access token is invalid", func(t *testing.T) {
		server, _ := setup(true)
		resp := callAPI(server, http.MethodPost, getValidQueryPath("SomeInvalidAccessToken"), strings.NewReader("{}"), t)
		require.Equal(t, http.StatusBadRequest, resp.Code)
		require.JSONEq(t, "{\"message\":\"Invalid access token\", \"messageId\":\"publicdashboards.invalidAccessToken\", \"statusCode\":400, \"traceID\":\"\"}", resp.Body.String())
	})

	t.Run("Status code is 400 when the intervalMS is lesser than 0", func(t *testing.T) {
		server, fakeDashboardService := setup(true)
		fakeDashboardService.On("GetQueryDataResponse", mock.Anything, true, mock.Anything, int64(2), validAccessToken).Return(&backend.QueryDataResponse{}, ErrBadRequest.Errorf(""))
		resp := callAPI(server, http.MethodPost, getValidQueryPath(validAccessToken), strings.NewReader(`{"intervalMs":-100,"maxDataPoints":1000}`), t)
		require.Equal(t, http.StatusBadRequest, resp.Code)
	})

	t.Run("Status code is 400 when the maxDataPoints is lesser than 0", func(t *testing.T) {
		server, fakeDashboardService := setup(true)
		fakeDashboardService.On("GetQueryDataResponse", mock.Anything, true, mock.Anything, int64(2), validAccessToken).Return(&backend.QueryDataResponse{}, ErrBadRequest.Errorf(""))
		resp := callAPI(server, http.MethodPost, getValidQueryPath(validAccessToken), strings.NewReader(`{"intervalMs":100,"maxDataPoints":-1000}`), t)
		require.Equal(t, http.StatusBadRequest, resp.Code)
	})

	t.Run("Returns query data when feature toggle is enabled", func(t *testing.T) {
		server, fakeDashboardService := setup(true)
		fakeDashboardService.On("GetQueryDataResponse", mock.Anything, true, mock.Anything, int64(2), validAccessToken).Return(mockedResponse, nil)

		resp := callAPI(server, http.MethodPost, getValidQueryPath(validAccessToken), strings.NewReader("{}"), t)

		require.JSONEq(
			t,
			expectedResponse,
			resp.Body.String(),
		)
		require.Equal(t, http.StatusOK, resp.Code)
	})

	t.Run("Status code is 500 when the query fails", func(t *testing.T) {
		server, fakeDashboardService := setup(true)
		fakeDashboardService.On("GetQueryDataResponse", mock.Anything, true, mock.Anything, int64(2), validAccessToken).Return(&backend.QueryDataResponse{}, fmt.Errorf("error"))

		resp := callAPI(server, http.MethodPost, getValidQueryPath(validAccessToken), strings.NewReader("{}"), t)
		require.Equal(t, http.StatusInternalServerError, resp.Code)
	})
}

func getValidQueryPath(accessToken string) string {
	return fmt.Sprintf("/api/public/dashboards/%s/panels/2/query", accessToken)
}

func TestIntegrationUnauthenticatedUserCanGetPubdashPanelQueryData(t *testing.T) {
	if testing.Short() {
		t.Skip("skipping integration test")
	}
	db, cfg := db.InitTestDBWithCfg(t)

	cacheService := datasourcesService.ProvideCacheService(localcache.ProvideService(), db, guardian.ProvideGuardian())
	qds := buildQueryDataService(t, cacheService, nil, db)
	dsStore := datasourcesService.CreateStore(db, log.New("publicdashboards.test"))
	_, _ = dsStore.AddDataSource(context.Background(), &datasources.AddDataSourceCommand{
		UID:      "ds1",
		OrgID:    1,
		Name:     "laban",
		Type:     datasources.DS_MYSQL,
		Access:   datasources.DS_ACCESS_DIRECT,
		URL:      "http://test",
		Database: "site",
		ReadOnly: true,
	})

	// Create Dashboard
	saveDashboardCmd := dashboards.SaveDashboardCommand{
		OrgID:     1,
		FolderUID: "1",
		IsFolder:  false,
		Dashboard: simplejson.NewFromAny(map[string]any{
			"id":    nil,
			"title": "test",
			"panels": []map[string]any{
				{
					"id": 1,
					"targets": []map[string]any{
						{
							"datasource": map[string]string{
								"type": "mysql",
								"uid":  "ds1",
							},
							"refId": "A",
						},
					},
				},
			},
		}),
	}

	// create dashboard
	dashboardStoreService, err := dashboardStore.ProvideDashboardStore(db, cfg, featuremgmt.WithFeatures(), tagimpl.ProvideService(db))
	require.NoError(t, err)
	dashboard, err := dashboardStoreService.SaveDashboard(context.Background(), saveDashboardCmd)
	require.NoError(t, err)

	// Create public dashboard
	isEnabled := true
	savePubDashboardCmd := &SavePublicDashboardDTO{
		DashboardUid: dashboard.UID,
		OrgID:        dashboard.OrgID,
		PublicDashboard: &PublicDashboardDTO{
			IsEnabled: &isEnabled,
		},
	}

	annotationsService := annotationstest.NewFakeAnnotationsRepo()

	// create public dashboard
	store := publicdashboardsStore.ProvideStore(db, cfg, featuremgmt.WithFeatures())
	cfg.PublicDashboardsEnabled = true
	ac := acmock.New()
	ws := publicdashboardsService.ProvideServiceWrapper(store)
	folderStore := folderimpl.ProvideDashboardFolderStore(db)
	dashPermissionService := acmock.NewMockedPermissionsService()
	dashService, err := service.ProvideDashboardServiceImpl(
		cfg, dashboardStoreService, folderStore,
		featuremgmt.WithFeatures(), acmock.NewMockedPermissionsService(), dashPermissionService, ac,
<<<<<<< HEAD
		foldertest.NewFakeService(), folder.NewFakeStore(), nil, zanzana.NewNoopClient(), nil, nil, nil, quotatest.New(false, nil), nil, nil,
=======
		foldertest.NewFakeService(), folder.NewFakeStore(), nil, nil, nil, nil, quotatest.New(false, nil), nil,
>>>>>>> d025523a
	)
	require.NoError(t, err)

	license := licensingtest.NewFakeLicensing()
	license.On("FeatureEnabled", FeaturePublicDashboardsEmailSharing).Return(false)
	pds := publicdashboardsService.ProvideService(cfg, featuremgmt.WithFeatures(), store, qds, annotationsService, ac, ws, dashService, license)
	pubdash, err := pds.Create(context.Background(), &user.SignedInUser{}, savePubDashboardCmd)
	require.NoError(t, err)

	// setup test server
	server := setupTestServer(t, cfg, pds, anonymousUser)

	resp := callAPI(server, http.MethodPost,
		fmt.Sprintf("/api/public/dashboards/%s/panels/1/query", pubdash.AccessToken),
		strings.NewReader(`{}`),
		t,
	)
	require.Equal(t, http.StatusOK, resp.Code)
	require.NoError(t, err)
	require.JSONEq(
		t,
		`{
        "results": {
          "A": {
			"status": 200,
            "frames": [
              {
                "data": {
                  "values": []
                },
                "schema": {
                  "fields": []
                }
              }
            ]
          }
        }
      }`,
		resp.Body.String(),
	)
}

func TestAPIGetAnnotations(t *testing.T) {
	testCases := []struct {
		Name                  string
		ExpectedHttpResponse  int
		Annotations           []AnnotationEvent
		ServiceError          error
		AccessToken           string
		From                  string
		To                    string
		ExpectedServiceCalled bool
	}{
		{
			Name:                  "will return success when there is no error and to and from are provided",
			ExpectedHttpResponse:  http.StatusOK,
			Annotations:           []AnnotationEvent{{Id: 1}},
			ServiceError:          nil,
			AccessToken:           validAccessToken,
			From:                  "123",
			To:                    "123",
			ExpectedServiceCalled: true,
		},
		{
			Name:                  "will return 500 when service returns an error",
			ExpectedHttpResponse:  http.StatusInternalServerError,
			Annotations:           nil,
			ServiceError:          errors.New("an error happened"),
			AccessToken:           validAccessToken,
			From:                  "123",
			To:                    "123",
			ExpectedServiceCalled: true,
		},
		{
			Name:                  "will return 400 when has an incorrect Access Token",
			ExpectedHttpResponse:  http.StatusBadRequest,
			Annotations:           nil,
			ServiceError:          errors.New("an error happened"),
			AccessToken:           "TooShortAccessToken",
			From:                  "123",
			To:                    "123",
			ExpectedServiceCalled: false,
		},
	}
	for _, test := range testCases {
		t.Run(test.Name, func(t *testing.T) {
			service := publicdashboards.NewFakePublicDashboardService(t)

			if test.ExpectedServiceCalled {
				service.On("FindAnnotations", mock.Anything, mock.Anything, mock.AnythingOfType("string")).
					Return(test.Annotations, test.ServiceError).Once()
			}

			testServer := setupTestServer(t, nil, service, anonymousUser)

			path := fmt.Sprintf("/api/public/dashboards/%s/annotations?from=%s&to=%s", test.AccessToken, test.From, test.To)
			response := callAPI(testServer, http.MethodGet, path, nil, t)

			assert.Equal(t, test.ExpectedHttpResponse, response.Code)

			if test.ExpectedHttpResponse == http.StatusOK {
				var items []AnnotationEvent
				err := json.Unmarshal(response.Body.Bytes(), &items)
				assert.NoError(t, err)
				assert.Equal(t, items, test.Annotations)
			}
		})
	}
}<|MERGE_RESOLUTION|>--- conflicted
+++ resolved
@@ -325,11 +325,7 @@
 	dashService, err := service.ProvideDashboardServiceImpl(
 		cfg, dashboardStoreService, folderStore,
 		featuremgmt.WithFeatures(), acmock.NewMockedPermissionsService(), dashPermissionService, ac,
-<<<<<<< HEAD
-		foldertest.NewFakeService(), folder.NewFakeStore(), nil, zanzana.NewNoopClient(), nil, nil, nil, quotatest.New(false, nil), nil, nil,
-=======
-		foldertest.NewFakeService(), folder.NewFakeStore(), nil, nil, nil, nil, quotatest.New(false, nil), nil,
->>>>>>> d025523a
+		foldertest.NewFakeService(), folder.NewFakeStore(), nil, nil, nil, nil, quotatest.New(false, nil), nil, nil,
 	)
 	require.NoError(t, err)
 
