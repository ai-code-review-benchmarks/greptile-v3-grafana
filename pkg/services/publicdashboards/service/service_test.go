package service

import (
	"context"
	"encoding/json"
	"fmt"
	"testing"
	"time"

	"github.com/google/uuid"
	"github.com/stretchr/testify/assert"
	"github.com/stretchr/testify/mock"
	"github.com/stretchr/testify/require"

	"github.com/grafana/grafana/pkg/components/simplejson"
	"github.com/grafana/grafana/pkg/infra/db"
	"github.com/grafana/grafana/pkg/infra/log"
	"github.com/grafana/grafana/pkg/models"
	"github.com/grafana/grafana/pkg/services/accesscontrol"
	"github.com/grafana/grafana/pkg/services/dashboards"
	dashboardsDB "github.com/grafana/grafana/pkg/services/dashboards/database"
	"github.com/grafana/grafana/pkg/services/featuremgmt"
	. "github.com/grafana/grafana/pkg/services/publicdashboards"
	"github.com/grafana/grafana/pkg/services/publicdashboards/database"
	. "github.com/grafana/grafana/pkg/services/publicdashboards/models"
	"github.com/grafana/grafana/pkg/services/serviceaccounts/tests"
	"github.com/grafana/grafana/pkg/services/tag/tagimpl"
	"github.com/grafana/grafana/pkg/services/user"
	"github.com/grafana/grafana/pkg/tsdb/intervalv2"
)

var timeSettings = &TimeSettings{From: "now-12h", To: "now"}
var defaultPubdashTimeSettings = &TimeSettings{}
var dashboardData = simplejson.NewFromAny(map[string]interface{}{"time": map[string]interface{}{"from": "now-8h", "to": "now"}})
var SignedInUser = &user.SignedInUser{UserID: 1234, Login: "user@login.com"}

func TestLogPrefix(t *testing.T) {
	assert.Equal(t, LogPrefix, "publicdashboards.service")
}

<<<<<<< HEAD
func TestGetAnnotations(t *testing.T) {
	color := "red"
	name := "annoName"

	t.Run("will build anonymous user with correct permissions to get annotations", func(t *testing.T) {
		sqlStore := sqlstore.InitTestDB(t)
		config := setting.NewCfg()
		tagService := tagimpl.ProvideService(sqlStore, sqlStore.Cfg)
		annotationsRepo := annotationsimpl.ProvideService(sqlStore, config, tagService)
		fakeStore := FakePublicDashboardStore{}
		service := &PublicDashboardServiceImpl{
			log:             log.New("test.logger"),
			store:           &fakeStore,
			AnnotationsRepo: annotationsRepo,
		}
		fakeStore.On("GetPublicDashboard", mock.Anything, mock.AnythingOfType("string")).
			Return(&PublicDashboard{Uid: "uid1", IsEnabled: true}, models.NewDashboard("dash1"), nil)
		reqDTO := AnnotationsQueryDTO{
			From: 1,
			To:   2,
		}
		dash := models.NewDashboard("testDashboard")

		items, _ := service.GetAnnotations(context.Background(), reqDTO, "abc123")
		anonUser := service.BuildAnonymousUser(context.Background(), dash)

		assert.Equal(t, "dashboards:*", anonUser.Permissions[0]["dashboards:read"][0])
		assert.Len(t, items, 0)
	})

	t.Run("Test events from tag queries overwrite built-in annotation queries and duplicate events are not returned", func(t *testing.T) {
		dash := models.NewDashboard("test")
		grafanaAnnotation := DashAnnotation{
			Datasource: CreateDatasource("grafana", "grafana"),
			Enable:     true,
			Name:       &name,
			IconColor:  &color,
			Target: &dashboard2.AnnotationTarget{
				Limit:    100,
				MatchAny: false,
				Tags:     nil,
				Type:     "dashboard",
			},
			Type: "dashboard",
		}
		grafanaTagAnnotation := DashAnnotation{
			Datasource: CreateDatasource("grafana", "grafana"),
			Enable:     true,
			Name:       &name,
			IconColor:  &color,
			Target: &dashboard2.AnnotationTarget{
				Limit:    100,
				MatchAny: false,
				Tags:     []string{"tag1"},
				Type:     "tags",
			},
		}
		annos := []DashAnnotation{grafanaAnnotation, grafanaTagAnnotation}
		dashboard := AddAnnotationsToDashboard(t, dash, annos)

		annotationsRepo := annotations.FakeAnnotationsRepo{}
		fakeStore := FakePublicDashboardStore{}
		service := &PublicDashboardServiceImpl{
			log:             log.New("test.logger"),
			store:           &fakeStore,
			AnnotationsRepo: &annotationsRepo,
		}
		pubdash := &PublicDashboard{Uid: "uid1", IsEnabled: true, OrgId: 1, DashboardUid: dashboard.Uid, AnnotationsEnabled: true}
		fakeStore.On("GetPublicDashboard", mock.Anything, mock.AnythingOfType("string")).Return(pubdash, dashboard, nil)
		annotationsRepo.On("Find", mock.Anything, mock.Anything).Return([]*annotations.ItemDTO{
			{
				Id:          1,
				DashboardId: 1,
				PanelId:     1,
				Tags:        []string{"tag1"},
				TimeEnd:     2,
				Time:        2,
				Text:        "text",
			},
		}, nil).Maybe()

		items, err := service.GetAnnotations(context.Background(), AnnotationsQueryDTO{}, "abc123")

		expected := AnnotationEvent{
			Id:          1,
			DashboardId: 1,
			PanelId:     0,
			Tags:        []string{"tag1"},
			IsRegion:    false,
			Text:        "text",
			Color:       color,
			Time:        2,
			TimeEnd:     2,
			Source:      grafanaTagAnnotation,
		}
		require.NoError(t, err)
		assert.Len(t, items, 1)
		assert.Equal(t, expected, items[0])
	})

	t.Run("Test panelId set to zero when annotation event is for a tags query", func(t *testing.T) {
		dash := models.NewDashboard("test")
		grafanaAnnotation := DashAnnotation{
			Datasource: CreateDatasource("grafana", "grafana"),
			Enable:     true,
			Name:       &name,
			IconColor:  &color,
			Target: &dashboard2.AnnotationTarget{
				Limit:    100,
				MatchAny: false,
				Tags:     []string{"tag1"},
				Type:     "tags",
			},
		}
		annos := []DashAnnotation{grafanaAnnotation}
		dashboard := AddAnnotationsToDashboard(t, dash, annos)

		annotationsRepo := annotations.FakeAnnotationsRepo{}
		fakeStore := FakePublicDashboardStore{}
		service := &PublicDashboardServiceImpl{
			log:             log.New("test.logger"),
			store:           &fakeStore,
			AnnotationsRepo: &annotationsRepo,
		}
		pubdash := &PublicDashboard{Uid: "uid1", IsEnabled: true, OrgId: 1, DashboardUid: dashboard.Uid, AnnotationsEnabled: true}
		fakeStore.On("GetPublicDashboard", mock.Anything, mock.AnythingOfType("string")).Return(pubdash, dashboard, nil)
		annotationsRepo.On("Find", mock.Anything, mock.Anything).Return([]*annotations.ItemDTO{
			{
				Id:          1,
				DashboardId: 1,
				PanelId:     1,
				Tags:        []string{},
				TimeEnd:     1,
				Time:        2,
				Text:        "text",
			},
		}, nil).Maybe()

		items, err := service.GetAnnotations(context.Background(), AnnotationsQueryDTO{}, "abc123")

		expected := AnnotationEvent{
			Id:          1,
			DashboardId: 1,
			PanelId:     0,
			Tags:        []string{},
			IsRegion:    true,
			Text:        "text",
			Color:       color,
			Time:        2,
			TimeEnd:     1,
			Source:      grafanaAnnotation,
		}
		require.NoError(t, err)
		assert.Len(t, items, 1)
		assert.Equal(t, expected, items[0])
	})

	t.Run("Test can get grafana annotations and will skip annotation queries and disabled annotations", func(t *testing.T) {
		dash := models.NewDashboard("test")
		disabledGrafanaAnnotation := DashAnnotation{
			Datasource: CreateDatasource("grafana", "grafana"),
			Enable:     false,
			Name:       &name,
			IconColor:  &color,
		}
		grafanaAnnotation := DashAnnotation{
			Datasource: CreateDatasource("grafana", "grafana"),
			Enable:     true,
			Name:       &name,
			IconColor:  &color,
			Target: &dashboard2.AnnotationTarget{
				Limit:    100,
				MatchAny: true,
				Tags:     nil,
				Type:     "dashboard",
			},
			Type: "dashboard",
		}
		queryAnnotation := DashAnnotation{
			Datasource: CreateDatasource("prometheus", "abc123"),
			Enable:     true,
			Name:       &name,
		}
		annos := []DashAnnotation{grafanaAnnotation, queryAnnotation, disabledGrafanaAnnotation}
		dashboard := AddAnnotationsToDashboard(t, dash, annos)

		annotationsRepo := annotations.FakeAnnotationsRepo{}
		fakeStore := FakePublicDashboardStore{}
		service := &PublicDashboardServiceImpl{
			log:             log.New("test.logger"),
			store:           &fakeStore,
			AnnotationsRepo: &annotationsRepo,
		}
		pubdash := &PublicDashboard{Uid: "uid1", IsEnabled: true, OrgId: 1, DashboardUid: dashboard.Uid, AnnotationsEnabled: true}
		fakeStore.On("GetPublicDashboard", mock.Anything, mock.AnythingOfType("string")).Return(pubdash, dashboard, nil)
		annotationsRepo.On("Find", mock.Anything, mock.Anything).Return([]*annotations.ItemDTO{
			{
				Id:          1,
				DashboardId: 1,
				PanelId:     1,
				Tags:        []string{},
				TimeEnd:     1,
				Time:        2,
				Text:        "text",
			},
		}, nil).Maybe()

		items, err := service.GetAnnotations(context.Background(), AnnotationsQueryDTO{}, "abc123")

		expected := AnnotationEvent{
			Id:          1,
			DashboardId: 1,
			PanelId:     1,
			Tags:        []string{},
			IsRegion:    true,
			Text:        "text",
			Color:       color,
			Time:        2,
			TimeEnd:     1,
			Source:      grafanaAnnotation,
		}
		require.NoError(t, err)
		assert.Len(t, items, 1)
		assert.Equal(t, expected, items[0])
	})

	t.Run("test will return nothing when dashboard has no annotations", func(t *testing.T) {
		annotationsRepo := annotations.FakeAnnotationsRepo{}
		fakeStore := FakePublicDashboardStore{}
		service := &PublicDashboardServiceImpl{
			log:             log.New("test.logger"),
			store:           &fakeStore,
			AnnotationsRepo: &annotationsRepo,
		}
		dashboard := models.NewDashboard("dashWithNoAnnotations")
		pubdash := &PublicDashboard{Uid: "uid1", IsEnabled: true, OrgId: 1, DashboardUid: dashboard.Uid}
		fakeStore.On("GetPublicDashboard", mock.Anything, mock.AnythingOfType("string")).Return(pubdash, dashboard, nil)

		items, err := service.GetAnnotations(context.Background(), AnnotationsQueryDTO{}, "abc123")

		require.NoError(t, err)
		assert.Empty(t, items)
	})

	t.Run("test will return nothing when pubdash annotations are disabled", func(t *testing.T) {
		annotationsRepo := annotations.FakeAnnotationsRepo{}
		fakeStore := FakePublicDashboardStore{}
		service := &PublicDashboardServiceImpl{
			log:             log.New("test.logger"),
			store:           &fakeStore,
			AnnotationsRepo: &annotationsRepo,
		}
		dash := models.NewDashboard("test")
		grafanaAnnotation := DashAnnotation{
			Datasource: CreateDatasource("grafana", "grafana"),
			Enable:     true,
			Name:       &name,
			IconColor:  &color,
			Target: &dashboard2.AnnotationTarget{
				Limit:    100,
				MatchAny: false,
				Tags:     nil,
				Type:     "dashboard",
			},
			Type: "dashboard",
		}
		annos := []DashAnnotation{grafanaAnnotation}
		dashboard := AddAnnotationsToDashboard(t, dash, annos)
		pubdash := &PublicDashboard{Uid: "uid1", IsEnabled: true, OrgId: 1, DashboardUid: dashboard.Uid, AnnotationsEnabled: false}
		fakeStore.On("GetPublicDashboard", mock.Anything, mock.AnythingOfType("string")).Return(pubdash, dashboard, nil)

		items, err := service.GetAnnotations(context.Background(), AnnotationsQueryDTO{}, "abc123")

		require.NoError(t, err)
		assert.Empty(t, items)
	})

	t.Run("test will error when annotations repo returns an error", func(t *testing.T) {
		annotationsRepo := annotations.FakeAnnotationsRepo{}
		fakeStore := FakePublicDashboardStore{}
		service := &PublicDashboardServiceImpl{
			log:             log.New("test.logger"),
			store:           &fakeStore,
			AnnotationsRepo: &annotationsRepo,
		}
		dash := models.NewDashboard("test")
		grafanaAnnotation := DashAnnotation{
			Datasource: CreateDatasource("grafana", "grafana"),
			Enable:     true,
			Name:       &name,
			IconColor:  &color,
			Target: &dashboard2.AnnotationTarget{
				Limit:    100,
				MatchAny: false,
				Tags:     []string{"tag1"},
				Type:     "tags",
			},
		}
		annos := []DashAnnotation{grafanaAnnotation}
		dash = AddAnnotationsToDashboard(t, dash, annos)
		pubdash := &PublicDashboard{Uid: "uid1", IsEnabled: true, OrgId: 1, DashboardUid: dash.Uid, AnnotationsEnabled: true}
		fakeStore.On("GetPublicDashboard", mock.Anything, mock.AnythingOfType("string")).Return(pubdash, dash, nil)
		annotationsRepo.On("Find", mock.Anything, mock.Anything).Return(nil, errors.New("failed")).Maybe()

		items, err := service.GetAnnotations(context.Background(), AnnotationsQueryDTO{}, "abc123")

		require.Error(t, err)
		require.Nil(t, items)
	})
}

=======
>>>>>>> 245c1ee3
func TestGetPublicDashboard(t *testing.T) {
	type storeResp struct {
		pd  *PublicDashboard
		d   *models.Dashboard
		err error
	}

	testCases := []struct {
		Name        string
		AccessToken string
		StoreResp   *storeResp
		ErrResp     error
		DashResp    *models.Dashboard
	}{
		{
			Name:        "returns a dashboard",
			AccessToken: "abc123",
			StoreResp: &storeResp{
				pd:  &PublicDashboard{AccessToken: "abcdToken", IsEnabled: true},
				d:   &models.Dashboard{Uid: "mydashboard", Data: dashboardData},
				err: nil,
			},
			ErrResp:  nil,
			DashResp: &models.Dashboard{Uid: "mydashboard", Data: dashboardData},
		},
		{
			Name:        "returns ErrPublicDashboardNotFound when isEnabled is false",
			AccessToken: "abc123",
			StoreResp: &storeResp{
				pd:  &PublicDashboard{AccessToken: "abcdToken", IsEnabled: false},
				d:   &models.Dashboard{Uid: "mydashboard"},
				err: nil,
			},
			ErrResp:  ErrPublicDashboardNotFound,
			DashResp: nil,
		},
		{
			Name:        "returns ErrPublicDashboardNotFound if PublicDashboard missing",
			AccessToken: "abc123",
			StoreResp:   &storeResp{pd: nil, d: nil, err: nil},
			ErrResp:     ErrPublicDashboardNotFound,
			DashResp:    nil,
		},
		{
			Name:        "returns ErrPublicDashboardNotFound if Dashboard missing",
			AccessToken: "abc123",
			StoreResp:   &storeResp{pd: nil, d: nil, err: nil},
			ErrResp:     ErrPublicDashboardNotFound,
			DashResp:    nil,
		},
	}

	for _, test := range testCases {
		t.Run(test.Name, func(t *testing.T) {
			fakeStore := FakePublicDashboardStore{}
			service := &PublicDashboardServiceImpl{
				log:   log.New("test.logger"),
				store: &fakeStore,
			}

			fakeStore.On("GetPublicDashboard", mock.Anything, mock.Anything).
				Return(test.StoreResp.pd, test.StoreResp.d, test.StoreResp.err)

			pdc, dash, err := service.GetPublicDashboard(context.Background(), test.AccessToken)
			if test.ErrResp != nil {
				assert.Error(t, test.ErrResp, err)
			} else {
				require.NoError(t, err)
			}

			assert.Equal(t, test.DashResp, dash)

			if test.DashResp != nil {
				assert.NotNil(t, dash.CreatedBy)
				assert.Equal(t, test.StoreResp.pd, pdc)
			}
		})
	}
}

func TestSavePublicDashboard(t *testing.T) {
	t.Run("Saving public dashboard", func(t *testing.T) {
		sqlStore := db.InitTestDB(t)
		dashboardStore := dashboardsDB.ProvideDashboardStore(sqlStore, sqlStore.Cfg, featuremgmt.WithFeatures(), tagimpl.ProvideService(sqlStore, sqlStore.Cfg))
		publicdashboardStore := database.ProvideStore(sqlStore)
		dashboard := insertTestDashboard(t, dashboardStore, "testDashie", 1, 0, true, []map[string]interface{}{}, nil)

		service := &PublicDashboardServiceImpl{
			log:   log.New("test.logger"),
			store: publicdashboardStore,
		}

		dto := &SavePublicDashboardConfigDTO{
			DashboardUid: dashboard.Uid,
			OrgId:        dashboard.OrgId,
			UserId:       7,
			PublicDashboard: &PublicDashboard{
				IsEnabled:          true,
				AnnotationsEnabled: false,
				DashboardUid:       "NOTTHESAME",
				OrgId:              9999999,
				TimeSettings:       timeSettings,
			},
		}

		_, err := service.SavePublicDashboardConfig(context.Background(), SignedInUser, dto)
		require.NoError(t, err)

		pubdash, err := service.GetPublicDashboardConfig(context.Background(), dashboard.OrgId, dashboard.Uid)
		require.NoError(t, err)

		// DashboardUid/OrgId/CreatedBy set by the command, not parameters
		assert.Equal(t, dashboard.Uid, pubdash.DashboardUid)
		assert.Equal(t, dashboard.OrgId, pubdash.OrgId)
		assert.Equal(t, dto.UserId, pubdash.CreatedBy)
		assert.Equal(t, dto.PublicDashboard.AnnotationsEnabled, pubdash.AnnotationsEnabled)
		// IsEnabled set by parameters
		assert.Equal(t, dto.PublicDashboard.IsEnabled, pubdash.IsEnabled)
		// CreatedAt set to non-zero time
		assert.NotEqual(t, &time.Time{}, pubdash.CreatedAt)
		// Time settings set by db
		assert.Equal(t, timeSettings, pubdash.TimeSettings)
		// accessToken is valid uuid
		_, err = uuid.Parse(pubdash.AccessToken)
		require.NoError(t, err, "expected a valid UUID, got %s", pubdash.AccessToken)
	})

	t.Run("Validate pubdash has default time setting value", func(t *testing.T) {
		sqlStore := db.InitTestDB(t)
		dashboardStore := dashboardsDB.ProvideDashboardStore(sqlStore, sqlStore.Cfg, featuremgmt.WithFeatures(), tagimpl.ProvideService(sqlStore, sqlStore.Cfg))
		publicdashboardStore := database.ProvideStore(sqlStore)
		dashboard := insertTestDashboard(t, dashboardStore, "testDashie", 1, 0, true, []map[string]interface{}{}, nil)

		service := &PublicDashboardServiceImpl{
			log:   log.New("test.logger"),
			store: publicdashboardStore,
		}

		dto := &SavePublicDashboardConfigDTO{
			DashboardUid: dashboard.Uid,
			OrgId:        dashboard.OrgId,
			UserId:       7,
			PublicDashboard: &PublicDashboard{
				IsEnabled:    true,
				DashboardUid: "NOTTHESAME",
				OrgId:        9999999,
			},
		}

		_, err := service.SavePublicDashboardConfig(context.Background(), SignedInUser, dto)
		require.NoError(t, err)

		pubdash, err := service.GetPublicDashboardConfig(context.Background(), dashboard.OrgId, dashboard.Uid)
		require.NoError(t, err)
		assert.Equal(t, defaultPubdashTimeSettings, pubdash.TimeSettings)
	})

	t.Run("Validate pubdash whose dashboard has template variables returns error", func(t *testing.T) {
		sqlStore := db.InitTestDB(t)
		dashboardStore := dashboardsDB.ProvideDashboardStore(sqlStore, sqlStore.Cfg, featuremgmt.WithFeatures(), tagimpl.ProvideService(sqlStore, sqlStore.Cfg))
		publicdashboardStore := database.ProvideStore(sqlStore)
		templateVars := make([]map[string]interface{}, 1)
		dashboard := insertTestDashboard(t, dashboardStore, "testDashie", 1, 0, true, templateVars, nil)

		service := &PublicDashboardServiceImpl{
			log:   log.New("test.logger"),
			store: publicdashboardStore,
		}

		dto := &SavePublicDashboardConfigDTO{
			DashboardUid: dashboard.Uid,
			OrgId:        dashboard.OrgId,
			UserId:       7,
			PublicDashboard: &PublicDashboard{
				IsEnabled:    true,
				DashboardUid: "NOTTHESAME",
				OrgId:        9999999,
			},
		}

		_, err := service.SavePublicDashboardConfig(context.Background(), SignedInUser, dto)
		require.Error(t, err)
	})

	t.Run("Pubdash access token generation throws an error and pubdash is not persisted", func(t *testing.T) {
		dashboard := models.NewDashboard("testDashie")

		publicDashboardStore := &FakePublicDashboardStore{}
		publicDashboardStore.On("GetDashboard", mock.Anything, mock.Anything).Return(dashboard, nil)
		publicDashboardStore.On("GetPublicDashboardByUid", mock.Anything, mock.Anything).Return(nil, nil)
		publicDashboardStore.On("GenerateNewPublicDashboardUid", mock.Anything).Return("an-uid", nil)
		publicDashboardStore.On("GenerateNewPublicDashboardAccessToken", mock.Anything).Return("", ErrPublicDashboardFailedGenerateAccessToken)

		service := &PublicDashboardServiceImpl{
			log:   log.New("test.logger"),
			store: publicDashboardStore,
		}

		dto := &SavePublicDashboardConfigDTO{
			DashboardUid: "an-id",
			OrgId:        8,
			UserId:       7,
			PublicDashboard: &PublicDashboard{
				IsEnabled:    true,
				DashboardUid: "NOTTHESAME",
				OrgId:        9999999,
			},
		}

		_, err := service.SavePublicDashboardConfig(context.Background(), SignedInUser, dto)

		require.Error(t, err)
		require.Equal(t, err, ErrPublicDashboardFailedGenerateAccessToken)
		publicDashboardStore.AssertNotCalled(t, "SavePublicDashboardConfig")
	})
}

func TestUpdatePublicDashboard(t *testing.T) {
	t.Run("Updating public dashboard", func(t *testing.T) {
		sqlStore := db.InitTestDB(t)
		dashboardStore := dashboardsDB.ProvideDashboardStore(sqlStore, sqlStore.Cfg, featuremgmt.WithFeatures(), tagimpl.ProvideService(sqlStore, sqlStore.Cfg))
		publicdashboardStore := database.ProvideStore(sqlStore)
		dashboard := insertTestDashboard(t, dashboardStore, "testDashie", 1, 0, true, []map[string]interface{}{}, nil)

		service := &PublicDashboardServiceImpl{
			log:   log.New("test.logger"),
			store: publicdashboardStore,
		}

		dto := &SavePublicDashboardConfigDTO{
			DashboardUid: dashboard.Uid,
			OrgId:        dashboard.OrgId,
			UserId:       7,
			PublicDashboard: &PublicDashboard{
				AnnotationsEnabled: false,
				IsEnabled:          true,
				TimeSettings:       timeSettings,
			},
		}

		savedPubdash, err := service.SavePublicDashboardConfig(context.Background(), SignedInUser, dto)
		require.NoError(t, err)

		// attempt to overwrite settings
		dto = &SavePublicDashboardConfigDTO{
			DashboardUid: dashboard.Uid,
			OrgId:        dashboard.OrgId,
			UserId:       8,
			PublicDashboard: &PublicDashboard{
				Uid:          savedPubdash.Uid,
				OrgId:        9,
				DashboardUid: "abc1234",
				CreatedBy:    9,
				CreatedAt:    time.Time{},

				IsEnabled:          true,
				AnnotationsEnabled: true,
				TimeSettings:       timeSettings,
				AccessToken:        "NOTAREALUUID",
			},
		}

		// Since the dto.PublicDashboard has a uid, this will call
		// service.updatePublicDashboardConfig
		updatedPubdash, err := service.SavePublicDashboardConfig(context.Background(), SignedInUser, dto)
		require.NoError(t, err)

		// don't get updated
		assert.Equal(t, savedPubdash.DashboardUid, updatedPubdash.DashboardUid)
		assert.Equal(t, savedPubdash.OrgId, updatedPubdash.OrgId)
		assert.Equal(t, savedPubdash.CreatedAt, updatedPubdash.CreatedAt)
		assert.Equal(t, savedPubdash.CreatedBy, updatedPubdash.CreatedBy)
		assert.Equal(t, savedPubdash.AccessToken, updatedPubdash.AccessToken)

		// gets updated
		assert.Equal(t, dto.PublicDashboard.IsEnabled, updatedPubdash.IsEnabled)
		assert.Equal(t, dto.PublicDashboard.AnnotationsEnabled, updatedPubdash.AnnotationsEnabled)
		assert.Equal(t, dto.PublicDashboard.TimeSettings, updatedPubdash.TimeSettings)
		assert.Equal(t, dto.UserId, updatedPubdash.UpdatedBy)
		assert.NotEqual(t, &time.Time{}, updatedPubdash.UpdatedAt)
	})

	t.Run("Updating set empty time settings", func(t *testing.T) {
		sqlStore := db.InitTestDB(t)
		dashboardStore := dashboardsDB.ProvideDashboardStore(sqlStore, sqlStore.Cfg, featuremgmt.WithFeatures(), tagimpl.ProvideService(sqlStore, sqlStore.Cfg))
		publicdashboardStore := database.ProvideStore(sqlStore)
		dashboard := insertTestDashboard(t, dashboardStore, "testDashie", 1, 0, true, []map[string]interface{}{}, nil)

		service := &PublicDashboardServiceImpl{
			log:   log.New("test.logger"),
			store: publicdashboardStore,
		}

		dto := &SavePublicDashboardConfigDTO{
			DashboardUid: dashboard.Uid,
			OrgId:        dashboard.OrgId,
			UserId:       7,
			PublicDashboard: &PublicDashboard{
				IsEnabled:    true,
				TimeSettings: timeSettings,
			},
		}

		// Since the dto.PublicDashboard has a uid, this will call
		// service.updatePublicDashboardConfig
		savedPubdash, err := service.SavePublicDashboardConfig(context.Background(), SignedInUser, dto)
		require.NoError(t, err)

		// attempt to overwrite settings
		dto = &SavePublicDashboardConfigDTO{
			DashboardUid: dashboard.Uid,
			OrgId:        dashboard.OrgId,
			UserId:       8,
			PublicDashboard: &PublicDashboard{
				Uid:          savedPubdash.Uid,
				OrgId:        9,
				DashboardUid: "abc1234",
				CreatedBy:    9,
				CreatedAt:    time.Time{},

				IsEnabled:   true,
				AccessToken: "NOTAREALUUID",
			},
		}

		updatedPubdash, err := service.SavePublicDashboardConfig(context.Background(), SignedInUser, dto)
		require.NoError(t, err)

		assert.Equal(t, &TimeSettings{}, updatedPubdash.TimeSettings)
	})
}

func insertTestDashboard(t *testing.T, dashboardStore *dashboardsDB.DashboardStore, title string, orgId int64,
	folderId int64, isFolder bool, templateVars []map[string]interface{}, customPanels []interface{}, tags ...interface{}) *models.Dashboard {
	t.Helper()

	var dashboardPanels []interface{}
	if customPanels != nil {
		dashboardPanels = customPanels
	} else {
		dashboardPanels = []interface{}{
			map[string]interface{}{
				"id": 1,
				"datasource": map[string]interface{}{
					"uid": "ds1",
				},
				"targets": []interface{}{
					map[string]interface{}{
						"datasource": map[string]interface{}{
							"type": "mysql",
							"uid":  "ds1",
						},
						"refId": "A",
					},
					map[string]interface{}{
						"datasource": map[string]interface{}{
							"type": "prometheus",
							"uid":  "ds2",
						},
						"refId": "B",
					},
				},
			},
			map[string]interface{}{
				"id": 2,
				"datasource": map[string]interface{}{
					"uid": "ds3",
				},
				"targets": []interface{}{
					map[string]interface{}{
						"datasource": map[string]interface{}{
							"type": "mysql",
							"uid":  "ds3",
						},
						"refId": "C",
					},
				},
			},
		}
	}

	cmd := models.SaveDashboardCommand{
		OrgId:    orgId,
		FolderId: folderId,
		IsFolder: isFolder,
		Dashboard: simplejson.NewFromAny(map[string]interface{}{
			"id":     nil,
			"title":  title,
			"tags":   tags,
			"panels": dashboardPanels,
			"templating": map[string]interface{}{
				"list": templateVars,
			},
			"time": map[string]interface{}{
				"from": "2022-09-01T00:00:00.000Z",
				"to":   "2022-09-01T12:00:00.000Z",
			},
		}),
	}
	dash, err := dashboardStore.SaveDashboard(context.Background(), cmd)
	require.NoError(t, err)
	require.NotNil(t, dash)
	dash.Data.Set("id", dash.Id)
	dash.Data.Set("uid", dash.Uid)
	return dash
}

func TestPublicDashboardServiceImpl_getSafeIntervalAndMaxDataPoints(t *testing.T) {
	type args struct {
		reqDTO PublicDashboardQueryDTO
		ts     TimeSettings
	}
	tests := []struct {
		name                  string
		args                  args
		wantSafeInterval      int64
		wantSafeMaxDataPoints int64
	}{
		{
			name: "return original interval",
			args: args{
				reqDTO: PublicDashboardQueryDTO{
					IntervalMs:    10000,
					MaxDataPoints: 300,
				},
				ts: TimeSettings{
					From: "now-3h",
					To:   "now",
				},
			},
			wantSafeInterval:      10000,
			wantSafeMaxDataPoints: 300,
		},
		{
			name: "return safe interval because of a small interval",
			args: args{
				reqDTO: PublicDashboardQueryDTO{
					IntervalMs:    1000,
					MaxDataPoints: 300,
				},
				ts: TimeSettings{
					From: "now-6h",
					To:   "now",
				},
			},
			wantSafeInterval:      2000,
			wantSafeMaxDataPoints: 11000,
		},
		{
			name: "return safe interval for long time range",
			args: args{
				reqDTO: PublicDashboardQueryDTO{
					IntervalMs:    100,
					MaxDataPoints: 300,
				},
				ts: TimeSettings{
					From: "now-90d",
					To:   "now",
				},
			},
			wantSafeInterval:      600000,
			wantSafeMaxDataPoints: 11000,
		},
		{
			name: "return safe interval when reqDTO is empty",
			args: args{
				reqDTO: PublicDashboardQueryDTO{},
				ts: TimeSettings{
					From: "now-90d",
					To:   "now",
				},
			},
			wantSafeInterval:      600000,
			wantSafeMaxDataPoints: 11000,
		},
	}
	for _, tt := range tests {
		t.Run(tt.name, func(t *testing.T) {
			pd := &PublicDashboardServiceImpl{
				intervalCalculator: intervalv2.NewCalculator(),
			}
			got, got1 := pd.getSafeIntervalAndMaxDataPoints(tt.args.reqDTO, tt.args.ts)
			assert.Equalf(t, tt.wantSafeInterval, got, "getSafeIntervalAndMaxDataPoints(%v, %v)", tt.args.reqDTO, tt.args.ts)
			assert.Equalf(t, tt.wantSafeMaxDataPoints, got1, "getSafeIntervalAndMaxDataPoints(%v, %v)", tt.args.reqDTO, tt.args.ts)
		})
	}
}

func TestDashboardEnabledChanged(t *testing.T) {
	t.Run("created isEnabled: false", func(t *testing.T) {
		assert.False(t, publicDashboardIsEnabledChanged(nil, &PublicDashboard{IsEnabled: false}))
	})

	t.Run("created isEnabled: true", func(t *testing.T) {
		assert.True(t, publicDashboardIsEnabledChanged(nil, &PublicDashboard{IsEnabled: true}))
	})

	t.Run("updated isEnabled same", func(t *testing.T) {
		assert.False(t, publicDashboardIsEnabledChanged(&PublicDashboard{IsEnabled: true}, &PublicDashboard{IsEnabled: true}))
	})

	t.Run("updated isEnabled changed", func(t *testing.T) {
		assert.True(t, publicDashboardIsEnabledChanged(&PublicDashboard{IsEnabled: false}, &PublicDashboard{IsEnabled: true}))
	})
}

func CreateDatasource(dsType string, uid string) struct {
	Type *string `json:"type,omitempty"`
	Uid  *string `json:"uid,omitempty"`
} {
	return struct {
		Type *string `json:"type,omitempty"`
		Uid  *string `json:"uid,omitempty"`
	}{
		Type: &dsType,
		Uid:  &uid,
	}
}

func AddAnnotationsToDashboard(t *testing.T, dash *models.Dashboard, annotations []DashAnnotation) *models.Dashboard {
	type annotationsDto struct {
		List []DashAnnotation `json:"list"`
	}
	annos := annotationsDto{}
	annos.List = annotations
	annoJSON, err := json.Marshal(annos)
	require.NoError(t, err)

	dashAnnos, err := simplejson.NewJson(annoJSON)
	require.NoError(t, err)

	dash.Data.Set("annotations", dashAnnos)

	return dash
}

func TestPublicDashboardServiceImpl_ListPublicDashboards(t *testing.T) {
	type args struct {
		ctx   context.Context
		u     *user.SignedInUser
		orgId int64
	}

	testCases := []struct {
		name         string
		args         args
		evaluateFunc func(c context.Context, u *user.SignedInUser, e accesscontrol.Evaluator) (bool, error)
		want         []PublicDashboardListResponse
		wantErr      assert.ErrorAssertionFunc
	}{
		{
			name: "should return empty list when user does not have permissions to read any dashboard",
			args: args{
				ctx:   context.Background(),
				u:     &user.SignedInUser{OrgID: 1},
				orgId: 1,
			},
			want:    []PublicDashboardListResponse{},
			wantErr: assert.NoError,
		},
		{
			name: "should return all dashboards when has permissions",
			args: args{
				ctx: context.Background(),
				u: &user.SignedInUser{OrgID: 1, Permissions: map[int64]map[string][]string{
					1: {"dashboards:read": {
						"dashboards:uid:0S6TmO67z", "dashboards:uid:1S6TmO67z", "dashboards:uid:2S6TmO67z", "dashboards:uid:9S6TmO67z",
					}}},
				},
				orgId: 1,
			},
			want: []PublicDashboardListResponse{
				{
					Uid:          "0GwW7mgVk",
					AccessToken:  "0b458cb7fe7f42c68712078bcacee6e3",
					DashboardUid: "0S6TmO67z",
					Title:        "my zero dashboard",
					IsEnabled:    true,
				},
				{
					Uid:          "1GwW7mgVk",
					AccessToken:  "1b458cb7fe7f42c68712078bcacee6e3",
					DashboardUid: "1S6TmO67z",
					Title:        "my first dashboard",
					IsEnabled:    true,
				},
				{
					Uid:          "2GwW7mgVk",
					AccessToken:  "2b458cb7fe7f42c68712078bcacee6e3",
					DashboardUid: "2S6TmO67z",
					Title:        "my second dashboard",
					IsEnabled:    false,
				},
				{
					Uid:          "9GwW7mgVk",
					AccessToken:  "deletedashboardaccesstoken",
					DashboardUid: "9S6TmO67z",
					Title:        "",
					IsEnabled:    true,
				},
			},
			wantErr: assert.NoError,
		},
		{
			name: "should return only dashboards with permissions",
			args: args{
				ctx: context.Background(),
				u: &user.SignedInUser{OrgID: 1, Permissions: map[int64]map[string][]string{
					1: {"dashboards:read": {"dashboards:uid:0S6TmO67z"}}},
				},
				orgId: 1,
			},
			want: []PublicDashboardListResponse{
				{
					Uid:          "0GwW7mgVk",
					AccessToken:  "0b458cb7fe7f42c68712078bcacee6e3",
					DashboardUid: "0S6TmO67z",
					Title:        "my zero dashboard",
					IsEnabled:    true,
				},
			},
			wantErr: assert.NoError,
		},
		{
			name: "should return orphaned public dashboards",
			args: args{
				ctx: context.Background(),
				u: &user.SignedInUser{OrgID: 1, Permissions: map[int64]map[string][]string{
					1: {"dashboards:read": {"dashboards:uid:0S6TmO67z"}}},
				},
				orgId: 1,
			},
			evaluateFunc: func(c context.Context, u *user.SignedInUser, e accesscontrol.Evaluator) (bool, error) {
				return false, dashboards.ErrDashboardNotFound
			},
			want: []PublicDashboardListResponse{
				{
					Uid:          "0GwW7mgVk",
					AccessToken:  "0b458cb7fe7f42c68712078bcacee6e3",
					DashboardUid: "0S6TmO67z",
					Title:        "my zero dashboard",
					IsEnabled:    true,
				},
				{
					Uid:          "1GwW7mgVk",
					AccessToken:  "1b458cb7fe7f42c68712078bcacee6e3",
					DashboardUid: "1S6TmO67z",
					Title:        "my first dashboard",
					IsEnabled:    true,
				},
				{
					Uid:          "2GwW7mgVk",
					AccessToken:  "2b458cb7fe7f42c68712078bcacee6e3",
					DashboardUid: "2S6TmO67z",
					Title:        "my second dashboard",
					IsEnabled:    false,
				},
				{
					Uid:          "9GwW7mgVk",
					AccessToken:  "deletedashboardaccesstoken",
					DashboardUid: "9S6TmO67z",
					Title:        "",
					IsEnabled:    true,
				},
			},
			wantErr: assert.NoError,
		},
		{
			name: "errors different than not data found should be returned",
			args: args{
				ctx: context.Background(),
				u: &user.SignedInUser{OrgID: 1, Permissions: map[int64]map[string][]string{
					1: {"dashboards:read": {"dashboards:uid:0S6TmO67z"}}},
				},
				orgId: 1,
			},
			evaluateFunc: func(c context.Context, u *user.SignedInUser, e accesscontrol.Evaluator) (bool, error) {
				return false, dashboards.ErrDashboardCorrupt
			},
			want:    nil,
			wantErr: assert.Error,
		},
	}

	mockedDashboards := []PublicDashboardListResponse{
		{
			Uid:          "0GwW7mgVk",
			AccessToken:  "0b458cb7fe7f42c68712078bcacee6e3",
			DashboardUid: "0S6TmO67z",
			Title:        "my zero dashboard",
			IsEnabled:    true,
		},
		{
			Uid:          "1GwW7mgVk",
			AccessToken:  "1b458cb7fe7f42c68712078bcacee6e3",
			DashboardUid: "1S6TmO67z",
			Title:        "my first dashboard",
			IsEnabled:    true,
		},
		{
			Uid:          "2GwW7mgVk",
			AccessToken:  "2b458cb7fe7f42c68712078bcacee6e3",
			DashboardUid: "2S6TmO67z",
			Title:        "my second dashboard",
			IsEnabled:    false,
		},
		{
			Uid:          "9GwW7mgVk",
			AccessToken:  "deletedashboardaccesstoken",
			DashboardUid: "9S6TmO67z",
			Title:        "",
			IsEnabled:    true,
		},
	}

	store := NewFakePublicDashboardStore(t)
	store.On("ListPublicDashboards", mock.Anything, mock.Anything).
		Return(mockedDashboards, nil)

	ac := tests.SetupMockAccesscontrol(t,
		func(c context.Context, siu *user.SignedInUser, _ accesscontrol.Options) ([]accesscontrol.Permission, error) {
			return []accesscontrol.Permission{}, nil
		},
		false,
	)

	pd := &PublicDashboardServiceImpl{
		log:   log.New("test.logger"),
		store: store,
		ac:    ac,
	}

	for _, tt := range testCases {
		t.Run(tt.name, func(t *testing.T) {
			ac.EvaluateFunc = tt.evaluateFunc

			got, err := pd.ListPublicDashboards(tt.args.ctx, tt.args.u, tt.args.orgId)
			if !tt.wantErr(t, err, fmt.Sprintf("ListPublicDashboards(%v, %v, %v)", tt.args.ctx, tt.args.u, tt.args.orgId)) {
				return
			}
			assert.Equalf(t, tt.want, got, "ListPublicDashboards(%v, %v, %v)", tt.args.ctx, tt.args.u, tt.args.orgId)
		})
	}
}<|MERGE_RESOLUTION|>--- conflicted
+++ resolved
@@ -38,7 +38,6 @@
 	assert.Equal(t, LogPrefix, "publicdashboards.service")
 }
 
-<<<<<<< HEAD
 func TestGetAnnotations(t *testing.T) {
 	color := "red"
 	name := "annoName"
@@ -350,8 +349,6 @@
 	})
 }
 
-=======
->>>>>>> 245c1ee3
 func TestGetPublicDashboard(t *testing.T) {
 	type storeResp struct {
 		pd  *PublicDashboard
