--- conflicted
+++ resolved
@@ -473,13 +473,8 @@
 			store:           &fakeStore,
 			AnnotationsRepo: &annotationsRepo,
 		}
-<<<<<<< HEAD
-		pubdash := &PublicDashboard{Uid: "uid1", IsEnabled: true, OrgId: 1, DashboardUid: dashboard.Uid}
+		pubdash := &PublicDashboard{Uid: "uid1", IsEnabled: true, OrgId: 1, DashboardUid: dashboard.Uid, AnnotationsEnabled: true}
 		fakeStore.On("GetPublicDashboardAndDashboard", mock.Anything, mock.AnythingOfType("string")).Return(pubdash, dashboard, nil)
-=======
-		pubdash := &PublicDashboard{Uid: "uid1", IsEnabled: true, OrgId: 1, DashboardUid: dashboard.Uid, AnnotationsEnabled: true}
-		fakeStore.On("GetPublicDashboard", mock.Anything, mock.AnythingOfType("string")).Return(pubdash, dashboard, nil)
->>>>>>> 0b8fb543
 		annotationsRepo.On("Find", mock.Anything, mock.Anything).Return([]*annotations.ItemDTO{
 			{
 				Id:          1,
@@ -535,13 +530,8 @@
 			store:           &fakeStore,
 			AnnotationsRepo: &annotationsRepo,
 		}
-<<<<<<< HEAD
-		pubdash := &PublicDashboard{Uid: "uid1", IsEnabled: true, OrgId: 1, DashboardUid: dashboard.Uid}
+		pubdash := &PublicDashboard{Uid: "uid1", IsEnabled: true, OrgId: 1, DashboardUid: dashboard.Uid, AnnotationsEnabled: true}
 		fakeStore.On("GetPublicDashboardAndDashboard", mock.Anything, mock.AnythingOfType("string")).Return(pubdash, dashboard, nil)
-=======
-		pubdash := &PublicDashboard{Uid: "uid1", IsEnabled: true, OrgId: 1, DashboardUid: dashboard.Uid, AnnotationsEnabled: true}
-		fakeStore.On("GetPublicDashboard", mock.Anything, mock.AnythingOfType("string")).Return(pubdash, dashboard, nil)
->>>>>>> 0b8fb543
 		annotationsRepo.On("Find", mock.Anything, mock.Anything).Return([]*annotations.ItemDTO{
 			{
 				Id:          1,
@@ -609,13 +599,8 @@
 			store:           &fakeStore,
 			AnnotationsRepo: &annotationsRepo,
 		}
-<<<<<<< HEAD
-		pubdash := &PublicDashboard{Uid: "uid1", IsEnabled: true, OrgId: 1, DashboardUid: dashboard.Uid}
+		pubdash := &PublicDashboard{Uid: "uid1", IsEnabled: true, OrgId: 1, DashboardUid: dashboard.Uid, AnnotationsEnabled: true}
 		fakeStore.On("GetPublicDashboardAndDashboard", mock.Anything, mock.AnythingOfType("string")).Return(pubdash, dashboard, nil)
-=======
-		pubdash := &PublicDashboard{Uid: "uid1", IsEnabled: true, OrgId: 1, DashboardUid: dashboard.Uid, AnnotationsEnabled: true}
-		fakeStore.On("GetPublicDashboard", mock.Anything, mock.AnythingOfType("string")).Return(pubdash, dashboard, nil)
->>>>>>> 0b8fb543
 		annotationsRepo.On("Find", mock.Anything, mock.Anything).Return([]*annotations.ItemDTO{
 			{
 				Id:          1,
@@ -656,10 +641,6 @@
 			AnnotationsRepo: &annotationsRepo,
 		}
 		dashboard := grafanamodels.NewDashboard("dashWithNoAnnotations")
-<<<<<<< HEAD
-		pubdash := &PublicDashboard{Uid: "uid1", IsEnabled: true, OrgId: 1, DashboardUid: dashboard.Uid}
-		fakeStore.On("GetPublicDashboardAndDashboard", mock.Anything, mock.AnythingOfType("string")).Return(pubdash, dashboard, nil)
-=======
 		pubdash := &PublicDashboard{Uid: "uid1", IsEnabled: true, OrgId: 1, DashboardUid: dashboard.Uid, AnnotationsEnabled: true}
 		fakeStore.On("GetPublicDashboard", mock.Anything, mock.AnythingOfType("string")).Return(pubdash, dashboard, nil)
 
@@ -694,8 +675,7 @@
 		annos := []DashAnnotation{grafanaAnnotation}
 		dashboard := AddAnnotationsToDashboard(t, dash, annos)
 		pubdash := &PublicDashboard{Uid: "uid1", IsEnabled: true, OrgId: 1, DashboardUid: dashboard.Uid, AnnotationsEnabled: false}
-		fakeStore.On("GetPublicDashboard", mock.Anything, mock.AnythingOfType("string")).Return(pubdash, dashboard, nil)
->>>>>>> 0b8fb543
+		fakeStore.On("GetPublicDashboardAndDashboard", mock.Anything, mock.AnythingOfType("string")).Return(pubdash, dashboard, nil)
 
 		items, err := service.GetAnnotations(context.Background(), AnnotationsQueryDTO{}, "abc123")
 
@@ -726,13 +706,8 @@
 		}
 		annos := []DashAnnotation{grafanaAnnotation}
 		dash = AddAnnotationsToDashboard(t, dash, annos)
-<<<<<<< HEAD
-		pubdash := &PublicDashboard{Uid: "uid1", IsEnabled: true, OrgId: 1, DashboardUid: dash.Uid}
+		pubdash := &PublicDashboard{Uid: "uid1", IsEnabled: true, OrgId: 1, DashboardUid: dash.Uid, AnnotationsEnabled: true}
 		fakeStore.On("GetPublicDashboardAndDashboard", mock.Anything, mock.AnythingOfType("string")).Return(pubdash, dash, nil)
-=======
-		pubdash := &PublicDashboard{Uid: "uid1", IsEnabled: true, OrgId: 1, DashboardUid: dash.Uid, AnnotationsEnabled: true}
-		fakeStore.On("GetPublicDashboard", mock.Anything, mock.AnythingOfType("string")).Return(pubdash, dash, nil)
->>>>>>> 0b8fb543
 		annotationsRepo.On("Find", mock.Anything, mock.Anything).Return(nil, errors.New("failed")).Maybe()
 
 		items, err := service.GetAnnotations(context.Background(), AnnotationsQueryDTO{}, "abc123")
