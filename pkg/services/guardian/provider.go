package guardian

import (
	"context"

	"github.com/grafana/grafana/pkg/apimachinery/identity"
	"github.com/grafana/grafana/pkg/infra/log"
	"github.com/grafana/grafana/pkg/services/accesscontrol"
	"github.com/grafana/grafana/pkg/services/dashboards"
	"github.com/grafana/grafana/pkg/services/folder"
	"github.com/grafana/grafana/pkg/services/team"
	"github.com/grafana/grafana/pkg/setting"
)

type Provider struct{}

func ProvideService(
	cfg *setting.Cfg, ac accesscontrol.AccessControl,
	dashboardService dashboards.DashboardService, teamService team.Service,
	folderService folder.Service,
) *Provider {
	// TODO: Fix this hack, see https://github.com/grafana/grafana-enterprise/issues/2935
	InitAccessControlGuardian(cfg, ac, dashboardService, folderService, log.New("guardian"))
	return &Provider{}
}

func InitAccessControlGuardian(
	cfg *setting.Cfg, ac accesscontrol.AccessControl, dashboardService dashboards.DashboardService, folderService folder.Service, logger log.Logger,
) {
	New = func(ctx context.Context, dashId int64, orgId int64, user identity.Requester) (DashboardGuardian, error) {
		return NewAccessControlDashboardGuardian(ctx, cfg, dashId, user, ac, dashboardService, folderService, logger)
	}
<<<<<<< HEAD
=======

	NewByFolder = func(ctx context.Context, f *folder.Folder, orgId int64, user identity.Requester) (DashboardGuardian, error) {
		return NewAccessControlFolderGuardian(ctx, cfg, f, user, ac, orgId, dashboardService, folderService)
	}
>>>>>>> 8dda9da0
}<|MERGE_RESOLUTION|>--- conflicted
+++ resolved
@@ -30,11 +30,8 @@
 	New = func(ctx context.Context, dashId int64, orgId int64, user identity.Requester) (DashboardGuardian, error) {
 		return NewAccessControlDashboardGuardian(ctx, cfg, dashId, user, ac, dashboardService, folderService, logger)
 	}
-<<<<<<< HEAD
-=======
 
 	NewByFolder = func(ctx context.Context, f *folder.Folder, orgId int64, user identity.Requester) (DashboardGuardian, error) {
 		return NewAccessControlFolderGuardian(ctx, cfg, f, user, ac, orgId, dashboardService, folderService)
 	}
->>>>>>> 8dda9da0
 }