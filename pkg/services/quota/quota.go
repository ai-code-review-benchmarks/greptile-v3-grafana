--- conflicted
+++ resolved
@@ -62,13 +62,8 @@
 				}
 				continue
 			}
-<<<<<<< HEAD
-			query := models.GetGlobalQuotaByTargetQuery{Target: scope.Target, UnifiedAlertingEnabled: qs.Cfg.UnifiedAlertingEnabled}
-			if err := bus.Dispatch(&query); err != nil {
-=======
-			query := models.GetGlobalQuotaByTargetQuery{Target: scope.Target, IsNgAlertEnabled: qs.Cfg.IsNgAlertEnabled()}
+			query := models.GetGlobalQuotaByTargetQuery{Target: scope.Target, UnifiedAlertingEnabled: qs.Cfg.UnifiedAlerting.Enabled}
 			if err := bus.DispatchCtx(c.Req.Context(), &query); err != nil {
->>>>>>> 24475cfd
 				return true, err
 			}
 			if query.Result.Used >= scope.DefaultLimit {
@@ -82,7 +77,7 @@
 				OrgId:                  c.OrgId,
 				Target:                 scope.Target,
 				Default:                scope.DefaultLimit,
-				UnifiedAlertingEnabled: qs.Cfg.UnifiedAlertingEnabled,
+				UnifiedAlertingEnabled: qs.Cfg.UnifiedAlerting.Enabled,
 			}
 			if err := bus.DispatchCtx(c.Req.Context(), &query); err != nil {
 				return true, err
@@ -101,13 +96,8 @@
 			if !c.IsSignedIn || c.UserId == 0 {
 				continue
 			}
-<<<<<<< HEAD
-			query := models.GetUserQuotaByTargetQuery{UserId: c.UserId, Target: scope.Target, Default: scope.DefaultLimit, UnifiedAlertingEnabled: qs.Cfg.UnifiedAlertingEnabled}
-			if err := bus.Dispatch(&query); err != nil {
-=======
-			query := models.GetUserQuotaByTargetQuery{UserId: c.UserId, Target: scope.Target, Default: scope.DefaultLimit, IsNgAlertEnabled: qs.Cfg.IsNgAlertEnabled()}
+			query := models.GetUserQuotaByTargetQuery{UserId: c.UserId, Target: scope.Target, Default: scope.DefaultLimit, UnifiedAlertingEnabled: qs.Cfg.UnifiedAlerting.Enabled}
 			if err := bus.DispatchCtx(c.Req.Context(), &query); err != nil {
->>>>>>> 24475cfd
 				return true, err
 			}
 			if query.Result.Limit < 0 {
