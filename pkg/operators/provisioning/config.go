--- conflicted
+++ resolved
@@ -22,12 +22,8 @@
 	"github.com/grafana/grafana/apps/provisioning/pkg/repository"
 	"github.com/grafana/grafana/apps/provisioning/pkg/repository/github"
 	"github.com/grafana/grafana/apps/provisioning/pkg/repository/local"
-<<<<<<< HEAD
-	"github.com/grafana/grafana/pkg/registry/apis/provisioning/resources"
+	common "github.com/grafana/grafana/pkg/apimachinery/apis/common/v0alpha1"
 	secretdecrypt "github.com/grafana/grafana/pkg/registry/apis/secret/decrypt"
-=======
-	common "github.com/grafana/grafana/pkg/apimachinery/apis/common/v0alpha1"
->>>>>>> 8052ecb3
 )
 
 // directConfigProvider is a simple RestConfigProvider that always returns the same rest.Config
@@ -48,13 +44,9 @@
 type provisioningControllerConfig struct {
 	provisioningClient *client.Clientset
 	resyncInterval     time.Duration
-<<<<<<< HEAD
 	tracer             tracing.Tracer
-	repoGetter         *resources.RepositoryGetter
+	repoFactory        repository.Factory
 	restCfg            *rest.Config
-=======
-	repoFactory        repository.Factory
->>>>>>> 8052ecb3
 }
 
 // expects:
@@ -126,21 +118,14 @@
 		return nil, fmt.Errorf("failed to create provisioning client: %w", err)
 	}
 
-<<<<<<< HEAD
 	decrypter, err := setupDecrypter(cfg, tracer, tokenExchangeClient)
 	if err != nil {
 		return nil, fmt.Errorf("build decrypter: %w", err)
 	}
 
-	repoGetter, err := setupRepoGetter(cfg, decrypter, provisioningClient)
-	if err != nil {
-		return nil, fmt.Errorf("build repository getter: %w", err)
-=======
-	// TODO: Replace with a real decrypter that uses the Grafana secret service
-	repoFactory, err := setupRepoFactory(cfg, emptyValuesDecrypter, provisioningClient)
+	repoFactory, err := setupRepoFactory(cfg, decrypter, provisioningClient)
 	if err != nil {
 		return nil, fmt.Errorf("failed to setup repository getter: %w", err)
->>>>>>> 8052ecb3
 	}
 
 	return &provisioningControllerConfig{
@@ -148,7 +133,6 @@
 		repoFactory:        repoFactory,
 		resyncInterval:     operatorSec.Key("resync_interval").MustDuration(60 * time.Second),
 		tracer:             tracer,
-		repoGetter:         repoGetter,
 		restCfg:            config,
 	}, nil
 }
@@ -184,11 +168,60 @@
 	return repository.ProvideDecrypter(decryptSvc), nil
 }
 
-func setupRepoGetter(
+func buildTLSConfig(insecure bool, certFile, keyFile, caFile string) (rest.TLSClientConfig, error) {
+	tlsConfig := rest.TLSClientConfig{
+		Insecure: insecure,
+	}
+
+	if certFile != "" && keyFile != "" {
+		tlsConfig.CertFile = certFile
+		tlsConfig.KeyFile = keyFile
+	}
+
+	if caFile != "" {
+		// caFile is set in operator.ini file
+		// nolint:gosec
+		caCert, err := os.ReadFile(caFile)
+		if err != nil {
+			return tlsConfig, fmt.Errorf("failed to read CA certificate file: %w", err)
+		}
+
+		caCertPool := x509.NewCertPool()
+		if !caCertPool.AppendCertsFromPEM(caCert) {
+			return tlsConfig, fmt.Errorf("failed to parse CA certificate")
+		}
+
+		tlsConfig.CAData = caCert
+	}
+
+	return tlsConfig, nil
+}
+
+// emptyValuesDecrypter is a decrypter that always returns empty values.
+// This is a temporary implementation and should be replaced with a real decrypter.
+// TODO: remove this and use a real decrypter that uses the Grafana secret service
+func emptyValuesDecrypter(r *provisioning.Repository) repository.SecureValues {
+	return &emptyValues{}
+}
+
+// emptyValues is a that always returns empty values.
+// This is a temporary implementation and should be replaced with a real decrypter.
+// TODO: remove this and use a real decrypter that uses the Grafana secret service
+type emptyValues struct{}
+
+func (s *emptyValues) Token(ctx context.Context) (common.RawSecureValue, error) {
+	return common.NewSecretValue(""), nil
+}
+
+func (s *emptyValues) WebhookSecret(ctx context.Context) (common.RawSecureValue, error) {
+	return common.NewSecretValue(""), nil
+}
+
+func setupRepoFactory(
 	cfg *setting.Cfg,
 	decrypter repository.Decrypter,
 	provisioningClient *client.Clientset,
-) (*resources.RepositoryGetter, error) {
+) (repository.Factory, error) {
 	operatorSec := cfg.SectionWithEnvOverrides("operator")
 	repoTypes := operatorSec.Key("repository_types").Strings("|")
 
@@ -197,7 +230,7 @@
 	extras := make([]repository.Extra, 0)
 	alreadyRegistered := make(map[provisioning.RepositoryType]struct{})
 
-	for t := range repoTypes {
+	for _, t := range repoTypes {
 		if _, ok := alreadyRegistered[provisioning.RepositoryType(t)]; ok {
 			continue
 		}
@@ -238,116 +271,5 @@
 		return nil, fmt.Errorf("create repository factory: %w", err)
 	}
 
-	repoGetter := resources.NewRepositoryGetter(
-		repoFactory,
-		provisioningClient.ProvisioningV0alpha1(),
-	)
-
-	return repoGetter, nil
-}
-
-func buildTLSConfig(insecure bool, certFile, keyFile, caFile string) (rest.TLSClientConfig, error) {
-	tlsConfig := rest.TLSClientConfig{
-		Insecure: insecure,
-	}
-
-	if certFile != "" && keyFile != "" {
-		tlsConfig.CertFile = certFile
-		tlsConfig.KeyFile = keyFile
-	}
-
-	if caFile != "" {
-		// caFile is set in operator.ini file
-		// nolint:gosec
-		caCert, err := os.ReadFile(caFile)
-		if err != nil {
-			return tlsConfig, fmt.Errorf("failed to read CA certificate file: %w", err)
-		}
-
-		caCertPool := x509.NewCertPool()
-		if !caCertPool.AppendCertsFromPEM(caCert) {
-			return tlsConfig, fmt.Errorf("failed to parse CA certificate")
-		}
-
-		tlsConfig.CAData = caCert
-	}
-
-	return tlsConfig, nil
-}
-
-// emptyValuesDecrypter is a decrypter that always returns empty values.
-// This is a temporary implementation and should be replaced with a real decrypter.
-// TODO: remove this and use a real decrypter that uses the Grafana secret service
-func emptyValuesDecrypter(r *provisioning.Repository) repository.SecureValues {
-	return &emptyValues{}
-}
-
-// emptyValues is a that always returns empty values.
-// This is a temporary implementation and should be replaced with a real decrypter.
-// TODO: remove this and use a real decrypter that uses the Grafana secret service
-type emptyValues struct{}
-
-func (s *emptyValues) Token(ctx context.Context) (common.RawSecureValue, error) {
-	return common.NewSecretValue(""), nil
-}
-
-func (s *emptyValues) WebhookSecret(ctx context.Context) (common.RawSecureValue, error) {
-	return common.NewSecretValue(""), nil
-}
-
-func setupRepoFactory(
-	cfg *setting.Cfg,
-	decrypter repository.Decrypter,
-	provisioningClient *client.Clientset,
-) (repository.Factory, error) {
-	operatorSec := cfg.SectionWithEnvOverrides("operator")
-	repoTypes := operatorSec.Key("repository_types").Strings("|")
-
-	// TODO: This depends on the different flavor of Grafana
-	// https://github.com/grafana/git-ui-sync-project/issues/495
-	extras := make([]repository.Extra, 0)
-	alreadyRegistered := make(map[provisioning.RepositoryType]struct{})
-
-	for _, t := range repoTypes {
-		if _, ok := alreadyRegistered[provisioning.RepositoryType(t)]; ok {
-			continue
-		}
-		alreadyRegistered[provisioning.RepositoryType(t)] = struct{}{}
-
-		switch provisioning.RepositoryType(t) {
-		case provisioning.GitHubRepositoryType:
-			extras = append(extras, github.Extra(
-				decrypter,
-				github.ProvideFactory(),
-				// TODO: we need to plug the webhook builder here for webhooks to be created in repository controller
-				// https://github.com/grafana/git-ui-sync-project/issues/455
-				nil,
-			),
-			)
-		case provisioning.LocalRepositoryType:
-			homePath := operatorSec.Key("home_path").String()
-			if homePath == "" {
-				return nil, fmt.Errorf("home_path is required in [operator] section for local repository type")
-			}
-
-			permittedPrefixes := operatorSec.Key("local_permitted_prefixes").Strings("|")
-			if len(permittedPrefixes) == 0 {
-				return nil, fmt.Errorf("local_permitted_prefixes is required in [operator] section for local repository type")
-			}
-
-			extras = append(extras, local.Extra(
-				homePath,
-				permittedPrefixes,
-			))
-		default:
-			return nil, fmt.Errorf("unsupported repository type: %s", t)
-		}
-	}
-
-	repoFactory, err := repository.ProvideFactory(extras)
-	if err != nil {
-		return nil, fmt.Errorf("create repository factory: %w", err)
-	}
-
 	return repoFactory, nil
 }