--- conflicted
+++ resolved
@@ -1,551 +1,22 @@
 package operators
 
 import (
-<<<<<<< HEAD
-	"context"
-	"crypto/x509"
-	"fmt"
-	"log/slog"
-	"net/http"
-	"os"
-	"os/signal"
-	"syscall"
-	"time"
+	"github.com/grafana/grafana/pkg/server"
 
-	"github.com/grafana/authlib/authn"
-	"github.com/grafana/grafana-app-sdk/logging"
-	"github.com/urfave/cli/v2"
-	grpc "google.golang.org/grpc"
-	"k8s.io/client-go/rest"
-	"k8s.io/client-go/tools/cache"
-	"k8s.io/client-go/transport"
-
-	"github.com/grafana/grafana/apps/provisioning/pkg/repository"
-	"github.com/grafana/grafana/apps/provisioning/pkg/repository/github"
-	"github.com/grafana/grafana/apps/provisioning/pkg/repository/local"
-	"github.com/grafana/grafana/pkg/infra/tracing"
-	"github.com/grafana/grafana/pkg/registry/apis/provisioning/jobs"
-	deletepkg "github.com/grafana/grafana/pkg/registry/apis/provisioning/jobs/delete"
-	"github.com/grafana/grafana/pkg/registry/apis/provisioning/jobs/export"
-	"github.com/grafana/grafana/pkg/registry/apis/provisioning/jobs/migrate"
-	"github.com/grafana/grafana/pkg/registry/apis/provisioning/jobs/move"
-	"github.com/grafana/grafana/pkg/registry/apis/provisioning/jobs/sync"
-	"github.com/grafana/grafana/pkg/registry/apis/provisioning/resources"
-	secretdecrypt "github.com/grafana/grafana/pkg/registry/apis/secret/decrypt"
-	"github.com/grafana/grafana/pkg/server"
-	"github.com/grafana/grafana/pkg/services/apiserver"
-	"github.com/grafana/grafana/pkg/services/apiserver/standalone"
-	"github.com/grafana/grafana/pkg/setting"
-	"github.com/grafana/grafana/pkg/storage/unified"
-	"github.com/grafana/grafana/pkg/storage/unified/resource"
-	"github.com/grafana/grafana/pkg/storage/unified/resourcepb"
-	"github.com/prometheus/client_golang/prometheus"
-	"go.opentelemetry.io/otel/trace"
-
-	provisioning "github.com/grafana/grafana/apps/provisioning/pkg/apis/provisioning/v0alpha1"
-	authrt "github.com/grafana/grafana/apps/provisioning/pkg/auth"
-	"github.com/grafana/grafana/apps/provisioning/pkg/controller"
-	client "github.com/grafana/grafana/apps/provisioning/pkg/generated/clientset/versioned"
-	informer "github.com/grafana/grafana/apps/provisioning/pkg/generated/informers/externalversions"
-=======
 	"github.com/grafana/grafana/pkg/operators/provisioning"
-	"github.com/grafana/grafana/pkg/server"
->>>>>>> 6ba16999
 )
 
+// FIXME: we should probably move this package to pkg/server/operators
 func init() {
 	server.RegisterOperator(server.Operator{
 		Name:        "provisioning-jobs",
 		Description: "Watch provisioning jobs and manage job history cleanup",
 		RunFunc:     provisioning.RunJobController,
 	})
-<<<<<<< HEAD
-}
-
-type localConfig struct {
-	homePath          string
-	permittedPrefixes []string
-}
-
-type controllerConfig struct {
-	repositoryTypes          map[provisioning.RepositoryType]struct{}
-	localConfig              localConfig
-	tokenExchangeClient      *authn.TokenExchangeClient
-	restCfg                  *rest.Config
-	client                   *client.Clientset
-	historyExpiration        time.Duration
-	secretsTls               secretdecrypt.TLSConfig
-	secretsGrpcServerAddress string
-	unifiedCfg               unifiedStorageConfig
-}
-
-// directConfigProvider is a simple RestConfigProvider that always returns the same rest.Config
-// it implements apiserver.RestConfigProvider
-type directConfigProvider struct {
-	cfg *rest.Config
-}
-
-func NewDirectConfigProvider(cfg *rest.Config) apiserver.RestConfigProvider {
-	return &directConfigProvider{cfg: cfg}
-}
-
-func (r *directConfigProvider) GetRestConfig(ctx context.Context) (*rest.Config, error) {
-	return r.cfg, nil
-}
-
-// unifiedStorageFactory implements resources.ResourceStore
-// and provides a new unified storage client for each request
-// HACK: This logic directly connects to unified storage. It works for now as long as dashboards and folders
-// reside within the same cluster and namespace. However, this approach is considered suboptimal and
-// is not recommended for broader use. It will fail when we expand support for additional resources.
-// Future improvements on the search and storage roadmap, such as introducing resource federation,
-// should eliminate the need for this workaround. Once global search capabilities are available,
-// they should replace this implementation.
-type unifiedStorageFactory struct {
-	cfg       resource.RemoteResourceClientConfig
-	tracer    trace.Tracer
-	conn      grpc.ClientConnInterface
-	indexConn grpc.ClientConnInterface
-}
-
-func NewUnifiedStorageClientFactory(cfg unifiedStorageConfig, tracer tracing.Tracer) (resources.ResourceStore, error) {
-	registry := prometheus.NewPedanticRegistry()
-	conn, err := unified.GrpcConn(cfg.GrpcAddress, registry)
-	if err != nil {
-		return nil, fmt.Errorf("create unified storage gRPC connection: %w", err)
-	}
-
-	indexAddress := cfg.GrpcIndexAddress
-	if indexAddress == "" {
-		indexAddress = cfg.GrpcAddress
-	}
-
-	indexConn, err := unified.GrpcConn(indexAddress, registry)
-	if err != nil {
-		return nil, fmt.Errorf("create unified storage index gRPC connection: %w", err)
-	}
-
-	return &unifiedStorageFactory{
-		tracer:    tracer,
-		conn:      conn,
-		indexConn: indexConn,
-	}, nil
-}
-
-func (s *unifiedStorageFactory) getClient(ctx context.Context) (resource.ResourceClient, error) {
-	return resource.NewRemoteResourceClient(s.tracer, s.conn, s.indexConn, s.cfg)
-}
-
-func (s *unifiedStorageFactory) CountManagedObjects(ctx context.Context, in *resourcepb.CountManagedObjectsRequest, opts ...grpc.CallOption) (*resourcepb.CountManagedObjectsResponse, error) {
-	client, err := s.getClient(ctx)
-	if err != nil {
-		return nil, fmt.Errorf("get unified storage client: %w", err)
-	}
-	return client.CountManagedObjects(ctx, in, opts...)
-}
-
-func (s *unifiedStorageFactory) ListManagedObjects(ctx context.Context, in *resourcepb.ListManagedObjectsRequest, opts ...grpc.CallOption) (*resourcepb.ListManagedObjectsResponse, error) {
-	client, err := s.getClient(ctx)
-	if err != nil {
-		return nil, fmt.Errorf("get unified storage client: %w", err)
-	}
-
-	return client.ListManagedObjects(ctx, in, opts...)
-}
-
-func (s *unifiedStorageFactory) Search(ctx context.Context, in *resourcepb.ResourceSearchRequest, opts ...grpc.CallOption) (*resourcepb.ResourceSearchResponse, error) {
-	client, err := s.getClient(ctx)
-	if err != nil {
-		return nil, fmt.Errorf("get unified storage client: %w", err)
-	}
-
-	return client.Search(ctx, in, opts...)
-}
-
-func (s *unifiedStorageFactory) GetStats(ctx context.Context, in *resourcepb.ResourceStatsRequest, opts ...grpc.CallOption) (*resourcepb.ResourceStatsResponse, error) {
-	client, err := s.getClient(ctx)
-	if err != nil {
-		return nil, fmt.Errorf("get unified storage client: %w", err)
-	}
-
-	return client.GetStats(ctx, in, opts...)
-}
-
-type unifiedStorageConfig struct {
-	GrpcAddress      string
-	GrpcIndexAddress string
-	ClientConfig     resource.RemoteResourceClientConfig
-}
-
-func runJobController(opts standalone.BuildInfo, c *cli.Context, cfg *setting.Cfg) error {
-	logger := logging.NewSLogLogger(slog.NewJSONHandler(os.Stdout, &slog.HandlerOptions{
-		Level: slog.LevelDebug,
-	})).With("logger", "provisioning-job-controller")
-	logger.Info("Starting provisioning job controller")
-
-	// TODO: we should setup tracing properly
-	// https://github.com/grafana/git-ui-sync-project/issues/507
-	tracer := tracing.NewNoopTracerService()
-
-	// FIXME: we should create providers that can be used here, and API server
-	// https://github.com/grafana/git-ui-sync-project/issues/468
-	controllerCfg, err := setupFromConfig(cfg)
-	if err != nil {
-		return fmt.Errorf("failed to setup operator: %w", err)
-	}
-
-	ctx, cancel := context.WithCancel(context.Background())
-	defer cancel()
-
-	sigChan := make(chan os.Signal, 1)
-	signal.Notify(sigChan, syscall.SIGINT, syscall.SIGTERM)
-	go func() {
-		<-sigChan
-		fmt.Println("Received shutdown signal, stopping controllers")
-		cancel()
-	}()
-
-	// Jobs informer and controller (resync ~60s like in register.go)
-	jobInformerFactory := informer.NewSharedInformerFactoryWithOptions(
-		controllerCfg.client,
-		60*time.Second,
-	)
-	jobInformer := jobInformerFactory.Provisioning().V0alpha1().Jobs()
-	jobController, err := controller.NewJobController(jobInformer)
-	if err != nil {
-		return fmt.Errorf("failed to create job controller: %w", err)
-	}
-
-	logger.Info("jobs controller started")
-	notifications := jobController.InsertNotifications()
-	go func() {
-		for {
-			select {
-			case <-ctx.Done():
-				return
-			case <-notifications:
-				logger.Info("job create notification received")
-			}
-		}
-	}()
-
-	var startHistoryInformers func()
-	if controllerCfg.historyExpiration > 0 {
-		// History jobs informer and controller (separate factory with resync == expiration)
-		historyInformerFactory := informer.NewSharedInformerFactoryWithOptions(
-			controllerCfg.client,
-			controllerCfg.historyExpiration,
-		)
-		historyJobInformer := historyInformerFactory.Provisioning().V0alpha1().HistoricJobs()
-		_, err = controller.NewHistoryJobController(
-			controllerCfg.client.ProvisioningV0alpha1(),
-			historyJobInformer,
-			controllerCfg.historyExpiration,
-		)
-		if err != nil {
-			return fmt.Errorf("failed to create history job controller: %w", err)
-		}
-		logger.Info("history cleanup enabled", "expiration", controllerCfg.historyExpiration.String())
-		startHistoryInformers = func() { historyInformerFactory.Start(ctx.Done()) }
-	} else {
-		startHistoryInformers = func() {}
-	}
-
-	// HistoryWriter can be either Loki or the API server
-	// TODO: Loki configuration and setup in the same way we do for the API server
-	// https://github.com/grafana/git-ui-sync-project/issues/508
-	// var jobHistoryWriter jobs.HistoryWriter
-	// if b.jobHistoryLoki != nil {
-	// 	jobHistoryWriter = b.jobHistoryLoki
-	// } else {
-	// 	jobHistoryWriter = jobs.NewAPIClientHistoryWriter(provisioningClient.ProvisioningV0alpha1())
-	// }
-	jobHistoryWriter := jobs.NewAPIClientHistoryWriter(controllerCfg.client.ProvisioningV0alpha1())
-	jobStore, err := jobs.NewJobStore(controllerCfg.client.ProvisioningV0alpha1(), 30*time.Second)
-	if err != nil {
-		return fmt.Errorf("create API client job store: %w", err)
-	}
-
-	configProvider := NewDirectConfigProvider(controllerCfg.restCfg)
-	clients := resources.NewClientFactory(configProvider)
-	parsers := resources.NewParserFactory(clients)
-
-	// HACK: This logic directly connects to unified storage. It works for now as long as dashboards and folders
-	// reside within the same cluster and namespace. However, this approach is considered suboptimal and
-	// is not recommended for broader use. It will fail when we expand support for additional resources.
-	// Future improvements on the search and storage roadmap, such as introducing resource federation,
-	// should eliminate the need for this workaround. Once global search capabilities are available,
-	// they should replace this implementation.
-	unified, err := NewUnifiedStorageClientFactory(controllerCfg.unifiedCfg, tracer)
-	if err != nil {
-		return fmt.Errorf("create unified storage client: %w", err)
-	}
-
-	resourceLister := resources.NewResourceLister(unified)
-	repositoryResources := resources.NewRepositoryResourcesFactory(parsers, clients, resourceLister)
-
-	stageIfPossible := repository.WrapWithStageAndPushIfPossible
-	exportWorker := export.NewExportWorker(
-		clients,
-		repositoryResources,
-		export.ExportAll,
-		stageIfPossible,
-	)
-
-	statusPatcher := controller.NewRepositoryStatusPatcher(controllerCfg.client.ProvisioningV0alpha1())
-	syncer := sync.NewSyncer(sync.Compare, sync.FullSync, sync.IncrementalSync)
-	syncWorker := sync.NewSyncWorker(
-		clients,
-		repositoryResources,
-		nil, // HACK: we have updated the worker to check for nil
-		statusPatcher.Patch,
-		syncer,
-	)
-
-	cleaner := migrate.NewNamespaceCleaner(clients)
-	unifiedStorageMigrator := migrate.NewUnifiedStorageMigrator(
-		cleaner,
-		exportWorker,
-		syncWorker,
-	)
-
-	migrationWorker := migrate.NewMigrationWorkerFromUnified(unifiedStorageMigrator)
-	deleteWorker := deletepkg.NewWorker(syncWorker, stageIfPossible, repositoryResources)
-	moveWorker := move.NewWorker(syncWorker, stageIfPossible, repositoryResources)
-
-	workers := []jobs.Worker{
-		deleteWorker,
-		exportWorker,
-		migrationWorker,
-		moveWorker,
-		syncWorker,
-	}
-
-	decryptSvc, err := secretdecrypt.NewGRPCDecryptClientWithTLS(
-		controllerCfg.tokenExchangeClient,
-		tracer,
-		controllerCfg.secretsGrpcServerAddress,
-		controllerCfg.secretsTls,
-	)
-	if err != nil {
-		return fmt.Errorf("create decrypt service: %w", err)
-	}
-	decrypter := repository.ProvideDecrypter(decryptSvc)
-
-	// TODO: This depends on the different flavor of Grafana
-	// https://github.com/grafana/git-ui-sync-project/issues/495
-	extras := make([]repository.Extra, 0, len(controllerCfg.repositoryTypes))
-	for t := range controllerCfg.repositoryTypes {
-		switch t {
-		case provisioning.GitHubRepositoryType:
-			extras = append(extras, github.Extra(
-				decrypter,
-				github.ProvideFactory(),
-				nil, // We don't need the WebhookURL for the execution of jobs, only for the repository controller
-			),
-			)
-		case provisioning.LocalRepositoryType:
-			extras = append(extras, local.Extra(
-				controllerCfg.localConfig.homePath,
-				controllerCfg.localConfig.permittedPrefixes,
-			))
-		default:
-			return fmt.Errorf("unsupported repository type: %s", t)
-		}
-	}
-
-	repoFactory, err := repository.ProvideFactory(extras)
-	if err != nil {
-		return fmt.Errorf("create repository factory: %w", err)
-	}
-
-	repoGetter := resources.NewRepositoryGetter(
-		repoFactory,
-		controllerCfg.client.ProvisioningV0alpha1(),
-	)
-
-	// This is basically our own JobQueue system
-	driver, err := jobs.NewConcurrentJobDriver(
-		3,              // 3 drivers for now
-		20*time.Minute, // Max time for each job
-		time.Minute,    // Cleanup jobs
-		30*time.Second, // Periodically look for new jobs
-		30*time.Second, // Lease renewal interval
-		jobStore,
-		repoGetter,
-		jobHistoryWriter,
-		jobController.InsertNotifications(),
-		workers...,
-	)
-	if err != nil {
-		return fmt.Errorf("create concurrent job driver: %w", err)
-	}
-
-	go func() {
-		logger.Info("jobs controller started")
-		if err := driver.Run(ctx); err != nil {
-			logger.Error("job driver failed", "error", err)
-		}
-	}()
-
-	// Start informers
-	go jobInformerFactory.Start(ctx.Done())
-	go startHistoryInformers()
-
-	// Optionally wait for job cache sync; history cleanup can rely on resync events
-	if !cache.WaitForCacheSync(ctx.Done(), jobInformer.Informer().HasSynced) {
-		return fmt.Errorf("failed to sync job informer cache")
-	}
-
-	<-ctx.Done()
-	return nil
-}
-
-func setupFromConfig(cfg *setting.Cfg) (controllerCfg *controllerConfig, err error) {
-	// TODO: enforce required settings
-	if cfg == nil {
-		return nil, fmt.Errorf("no configuration available")
-	}
-
-	gRPCAuth := cfg.SectionWithEnvOverrides("grpc_client_authentication")
-	token := gRPCAuth.Key("token").String()
-	if token == "" {
-		return nil, fmt.Errorf("token is required in [grpc_client_authentication] section")
-	}
-	tokenExchangeURL := gRPCAuth.Key("token_exchange_url").String()
-	if tokenExchangeURL == "" {
-		return nil, fmt.Errorf("token_exchange_url is required in [grpc_client_authentication] section")
-	}
-
-	tokenNamespace := gRPCAuth.Key("token_namespace").String()
-
-	operatorSec := cfg.SectionWithEnvOverrides("operator")
-	provisioningServerURL := operatorSec.Key("provisioning_server_url").String()
-	if provisioningServerURL == "" {
-		return nil, fmt.Errorf("provisioning_server_url is required in [operator] section")
-	}
-	tlsInsecure := operatorSec.Key("tls_insecure").MustBool(false)
-	tlsCertFile := operatorSec.Key("tls_cert_file").String()
-	tlsKeyFile := operatorSec.Key("tls_key_file").String()
-	tlsCAFile := operatorSec.Key("tls_ca_file").String()
-
-	tokenExchangeClient, err := authn.NewTokenExchangeClient(authn.TokenExchangeConfig{
-		TokenExchangeURL: tokenExchangeURL,
-		Token:            token,
-	})
-	if err != nil {
-		return nil, fmt.Errorf("failed to create token exchange client: %w", err)
-	}
-
-	tlsConfig, err := buildTLSConfig(tlsInsecure, tlsCertFile, tlsKeyFile, tlsCAFile)
-	if err != nil {
-		return nil, fmt.Errorf("failed to build TLS configuration: %w", err)
-	}
-
-	config := &rest.Config{
-		APIPath: "/apis",
-		Host:    provisioningServerURL,
-		WrapTransport: transport.WrapperFunc(func(rt http.RoundTripper) http.RoundTripper {
-			return authrt.NewRoundTripper(tokenExchangeClient, rt)
-		}),
-		TLSClientConfig: tlsConfig,
-	}
-
-	client, err := client.NewForConfig(config)
-	if err != nil {
-		return nil, fmt.Errorf("failed to create provisioning client: %w", err)
-	}
-
-	// TODO: This depends on the different flavor of Grafana
-	// https://github.com/grafana/git-ui-sync-project/issues/495
-	repositoryTypes := operatorSec.Key("repository_types").Strings("|")
-	availableRepositoryTypes := make(map[provisioning.RepositoryType]struct{})
-	for _, t := range repositoryTypes {
-		if t != string(provisioning.LocalRepositoryType) && t != string(provisioning.GitHubRepositoryType) {
-			return nil, fmt.Errorf("unsupported repository type: %s", t)
-		}
-
-		availableRepositoryTypes[provisioning.RepositoryType(t)] = struct{}{}
-	}
-
-	// local
-	localCfg := localConfig{
-		homePath:          operatorSec.Key("home_path").String(),
-		permittedPrefixes: operatorSec.Key("local_permitted_prefixes").Strings("|"),
-	}
-
-	// Decrypt Service
-	secretsSec := cfg.SectionWithEnvOverrides("secrets_manager")
-	secretsTls := secretdecrypt.TLSConfig{
-		UseTLS: secretsSec.Key("grpc_server_use_tls").MustBool(true),
-		CAFile: secretsSec.Key("grpc_server_tls_ca_file").String(),
-		// TODO: do we need this one?
-		// ServerName:         secretsSec.Key("grpc_server_tls_server_name").String(),
-		InsecureSkipVerify: secretsSec.Key("grpc_server_tls_skip_verify").MustBool(false),
-	}
-
-	// Unified Storage
-	allowInsecure := gRPCAuth.Key("allow_insecure").MustBool(false)
-	unifiedStorageSec := cfg.SectionWithEnvOverrides("unified_storage")
-	unifiedCfg := unifiedStorageConfig{
-		GrpcAddress:      unifiedStorageSec.Key("grpc_address").String(),
-		GrpcIndexAddress: unifiedStorageSec.Key("grpc_index_address").String(),
-		ClientConfig: resource.RemoteResourceClientConfig{
-			Token:            token,
-			TokenExchangeURL: tokenExchangeURL,
-			// TODO: why do we get this?
-			// Audiences:     unifiedStorageSec.Key("grpc_client_authentication_audiences").Strings(","),
-			Namespace:     tokenNamespace,
-			AllowInsecure: allowInsecure,
-		},
-	}
-
-	return &controllerConfig{
-		repositoryTypes:          availableRepositoryTypes,
-		localConfig:              localCfg,
-		tokenExchangeClient:      tokenExchangeClient,
-		restCfg:                  config,
-		client:                   client,
-		secretsTls:               secretsTls,
-		unifiedCfg:               unifiedCfg,
-		secretsGrpcServerAddress: secretsSec.Key("grpc_server_address").String(),
-		historyExpiration:        operatorSec.Key("history_expiration").MustDuration(0),
-	}, nil
-}
-
-func buildTLSConfig(insecure bool, certFile, keyFile, caFile string) (rest.TLSClientConfig, error) {
-	tlsConfig := rest.TLSClientConfig{
-		Insecure: insecure,
-	}
-
-	if certFile != "" && keyFile != "" {
-		tlsConfig.CertFile = certFile
-		tlsConfig.KeyFile = keyFile
-	}
-
-	if caFile != "" {
-		// caFile is set in operator.ini file
-		// nolint:gosec
-		caCert, err := os.ReadFile(caFile)
-		if err != nil {
-			return tlsConfig, fmt.Errorf("failed to read CA certificate file: %w", err)
-		}
-
-		caCertPool := x509.NewCertPool()
-		if !caCertPool.AppendCertsFromPEM(caCert) {
-			return tlsConfig, fmt.Errorf("failed to parse CA certificate")
-		}
-
-		tlsConfig.CAData = caCert
-	}
-
-	return tlsConfig, nil
-=======
 
 	server.RegisterOperator(server.Operator{
 		Name:        "provisioning-repo",
 		Description: "Watch provisioning repositories",
 		RunFunc:     provisioning.RunRepoController,
 	})
->>>>>>> 6ba16999
 }