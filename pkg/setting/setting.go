// Copyright 2014 Unknwon
// Copyright 2014 Torkel Ödegaard

package setting

import (
	"bytes"
	"fmt"
	"net/url"
	"os"
	"path"
	"path/filepath"
	"regexp"
	"runtime"
	"strings"

	"github.com/go-macaron/session"
	"gopkg.in/ini.v1"

	"github.com/grafana/grafana/pkg/log"
	"github.com/grafana/grafana/pkg/util"
)

type Scheme string

const (
	HTTP              Scheme = "http"
	HTTPS             Scheme = "https"
	DEFAULT_HTTP_ADDR string = "0.0.0.0"
)

const (
	DEV  string = "development"
	PROD string = "production"
	TEST string = "test"
)

var (
	// App settings.
	Env          string = DEV
	AppUrl       string
	AppSubUrl    string
	InstanceName string

	// build
	BuildVersion string
	BuildCommit  string
	BuildStamp   int64

	// Paths
	LogsPath       string
	HomePath       string
	DataPath       string
	PluginsPath    string
	CustomInitPath = "conf/custom.ini"

	// Log settings.
	LogModes   []string
	LogConfigs []util.DynMap

	// Http server options
	Protocol           Scheme
	Domain             string
	HttpAddr, HttpPort string
	SshPort            int
	CertFile, KeyFile  string
	RouterLogging      bool
	StaticRootPath     string
	EnableGzip         bool
	EnforceDomain      bool

	// Security settings.
	SecretKey             string
	LogInRememberDays     int
	CookieUserName        string
	CookieRememberName    string
	DisableGravatar       bool
	EmailCodeValidMinutes int
	DataProxyWhiteList    map[string]bool

	// Snapshots
	ExternalSnapshotUrl   string
	ExternalSnapshotName  string
	ExternalEnabled       bool
	SnapShotTTLDays       int
	SnapShotRemoveExpired bool

	// User settings
	AllowUserSignUp    bool
	AllowUserOrgCreate bool
	AutoAssignOrg      bool
	AutoAssignOrgRole  string
	VerifyEmailEnabled bool
	LoginHint          string
	DefaultTheme       string
	DisableLoginForm   bool

	// Http auth
	AdminUser     string
	AdminPassword string

	AnonymousEnabled bool
	AnonymousOrgName string
	AnonymousOrgRole string

	// Auth proxy settings
	AuthProxyEnabled        bool
	AuthProxyHeaderName     string
	AuthProxyHeaderProperty string
	AuthProxyAutoSignUp     bool
	AuthProxyLdapSyncTtl    int
	AuthProxyWhitelist      string

	// Basic Auth
	BasicAuthEnabled bool

	// Session settings.
	SessionOptions session.Options

	// Global setting objects.
	Cfg          *ini.File
	ConfRootPath string
	IsWindows    bool

	// PhantomJs Rendering
	ImagesDir  string
	PhantomDir string

	// for logging purposes
	configFiles                  []string
	appliedCommandLineProperties []string
	appliedEnvOverrides          []string

	ReportingEnabled   bool
	CheckForUpdates    bool
	GoogleAnalyticsId  string
	GoogleTagManagerId string

	// LDAP
	LdapEnabled     bool
	LdapConfigFile  string
	LdapAllowSignup bool = true

	// SMTP email settings
	Smtp SmtpSettings

	// QUOTA
	Quota QuotaSettings

<<<<<<< HEAD
=======
	// Alerting
	ExecuteAlerts bool

	// logger
	logger log.Logger

	// Grafana.NET URL
	GrafanaNetUrl string

	// S3 temp image store
	S3TempImageStoreBucketUrl string
	S3TempImageStoreAccessKey string
	S3TempImageStoreSecretKey string

	ImageUploadProvider string
>>>>>>> 78bf09a4
)

type CommandLineArgs struct {
	Config   string
	HomePath string
	Args     []string
}

func init() {
	IsWindows = runtime.GOOS == "windows"
	logger = log.New("settings")
}

func parseAppUrlAndSubUrl(section *ini.Section) (string, string) {
	appUrl := section.Key("root_url").MustString("http://localhost:3000/")
	if appUrl[len(appUrl)-1] != '/' {
		appUrl += "/"
	}

	// Check if has app suburl.
	url, err := url.Parse(appUrl)
	if err != nil {
		log.Fatal(4, "Invalid root_url(%s): %s", appUrl, err)
	}
	appSubUrl := strings.TrimSuffix(url.Path, "/")

	return appUrl, appSubUrl
}

func ToAbsUrl(relativeUrl string) string {
	return AppUrl + relativeUrl
}

func shouldRedactKey(s string) bool {
	uppercased := strings.ToUpper(s)
	return strings.Contains(uppercased, "PASSWORD") || strings.Contains(uppercased, "SECRET") || strings.Contains(uppercased, "PROVIDER_CONFIG")
}

func shouldRedactURLKey(s string) bool {
	uppercased := strings.ToUpper(s)
	return strings.Contains(uppercased, "DATABASE_URL")
}

func applyEnvVariableOverrides() {
	appliedEnvOverrides = make([]string, 0)
	for _, section := range Cfg.Sections() {
		for _, key := range section.Keys() {
			sectionName := strings.ToUpper(strings.Replace(section.Name(), ".", "_", -1))
			keyName := strings.ToUpper(strings.Replace(key.Name(), ".", "_", -1))
			envKey := fmt.Sprintf("GF_%s_%s", sectionName, keyName)
			envValue := os.Getenv(envKey)

			if len(envValue) > 0 {
				key.SetValue(envValue)
				if shouldRedactKey(envKey) {
					envValue = "*********"
				}
				if shouldRedactURLKey(envKey) {
					u, _ := url.Parse(envValue)
					ui := u.User
					if ui != nil {
						_, exists := ui.Password()
						if exists {
							u.User = url.UserPassword(ui.Username(), "-redacted-")
							envValue = u.String()
						}
					}
				}
				appliedEnvOverrides = append(appliedEnvOverrides, fmt.Sprintf("%s=%s", envKey, envValue))
			}
		}
	}
}

func applyCommandLineDefaultProperties(props map[string]string) {
	appliedCommandLineProperties = make([]string, 0)
	for _, section := range Cfg.Sections() {
		for _, key := range section.Keys() {
			keyString := fmt.Sprintf("default.%s.%s", section.Name(), key.Name())
			value, exists := props[keyString]
			if exists {
				key.SetValue(value)
				if shouldRedactKey(keyString) {
					value = "*********"
				}
				appliedCommandLineProperties = append(appliedCommandLineProperties, fmt.Sprintf("%s=%s", keyString, value))
			}
		}
	}
}

func applyCommandLineProperties(props map[string]string) {
	for _, section := range Cfg.Sections() {
		for _, key := range section.Keys() {
			keyString := fmt.Sprintf("%s.%s", section.Name(), key.Name())
			value, exists := props[keyString]
			if exists {
				key.SetValue(value)
				appliedCommandLineProperties = append(appliedCommandLineProperties, fmt.Sprintf("%s=%s", keyString, value))
			}
		}
	}
}

func getCommandLineProperties(args []string) map[string]string {
	props := make(map[string]string)

	for _, arg := range args {
		if !strings.HasPrefix(arg, "cfg:") {
			continue
		}

		trimmed := strings.TrimPrefix(arg, "cfg:")
		parts := strings.Split(trimmed, "=")
		if len(parts) != 2 {
			log.Fatal(3, "Invalid command line argument", arg)
			return nil
		}

		props[parts[0]] = parts[1]
	}
	return props
}

func makeAbsolute(path string, root string) string {
	if filepath.IsAbs(path) {
		return path
	}
	return filepath.Join(root, path)
}

func evalEnvVarExpression(value string) string {
	regex := regexp.MustCompile(`\${(\w+)}`)
	return regex.ReplaceAllStringFunc(value, func(envVar string) string {
		envVar = strings.TrimPrefix(envVar, "${")
		envVar = strings.TrimSuffix(envVar, "}")
		envValue := os.Getenv(envVar)

		// if env variable is hostname and it is emtpy use os.Hostname as default
		if envVar == "HOSTNAME" && envValue == "" {
			envValue, _ = os.Hostname()
		}

		return envValue
	})
}

func evalConfigValues() {
	for _, section := range Cfg.Sections() {
		for _, key := range section.Keys() {
			key.SetValue(evalEnvVarExpression(key.Value()))
		}
	}
}

func loadSpecifedConfigFile(configFile string) error {
	if configFile == "" {
		configFile = filepath.Join(HomePath, CustomInitPath)
		// return without error if custom file does not exist
<<<<<<< HEAD
		if !PathExists(configFile) {
			return
=======
		if !pathExists(configFile) {
			return nil
>>>>>>> 78bf09a4
		}
	}

	userConfig, err := ini.Load(configFile)
	if err != nil {
		return fmt.Errorf("Failed to parse %v, %v", configFile, err)
	}

	userConfig.BlockMode = false

	for _, section := range userConfig.Sections() {
		for _, key := range section.Keys() {
			if key.Value() == "" {
				continue
			}

			defaultSec, err := Cfg.GetSection(section.Name())
			if err != nil {
				defaultSec, _ = Cfg.NewSection(section.Name())
			}
			defaultKey, err := defaultSec.GetKey(key.Name())
			if err != nil {
				defaultKey, _ = defaultSec.NewKey(key.Name(), key.Value())
			}
			defaultKey.SetValue(key.Value())
		}
	}

	configFiles = append(configFiles, configFile)
	return nil
}

func loadConfiguration(args *CommandLineArgs) {
	var err error

	// load config defaults
	defaultConfigFile := path.Join(HomePath, "conf/defaults.ini")
	configFiles = append(configFiles, defaultConfigFile)

	// check if config file exists
	if _, err := os.Stat(defaultConfigFile); os.IsNotExist(err) {
		fmt.Println("Grafana-server Init Failed: Could not find config defaults, make sure homepath command line parameter is set or working directory is homepath")
		os.Exit(1)
	}

	// load defaults
	Cfg, err = ini.Load(defaultConfigFile)
	if err != nil {
		fmt.Println(fmt.Sprintf("Failed to parse defaults.ini, %v", err))
		os.Exit(1)
		return
	}

	Cfg.BlockMode = false

	// command line props
	commandLineProps := getCommandLineProperties(args.Args)
	// load default overrides
	applyCommandLineDefaultProperties(commandLineProps)

<<<<<<< HEAD
	// init logging before specific config so we can log errors from here on
	DataPath = makeAbsolute(Cfg.Section("paths").Key("data").String(), HomePath)
	//initLogging(args) //It brakes paths/logs key defined in custom.ini

=======
>>>>>>> 78bf09a4
	// load specified config file
	err = loadSpecifedConfigFile(args.Config)
	if err != nil {
		initLogging()
		log.Fatal(3, err.Error())
	}

	// apply environment overrides
	applyEnvVariableOverrides()

	// apply command line overrides
	applyCommandLineProperties(commandLineProps)

	// evaluate config values containing environment variables
	evalConfigValues()

	// update data path and logging config
	DataPath = makeAbsolute(Cfg.Section("paths").Key("data").String(), HomePath)
	initLogging()
}

func PathExists(path string) bool {
	_, err := os.Stat(path)
	if err == nil {
		return true
	}
	if os.IsNotExist(err) {
		return false
	}
	return false
}

func setHomePath(args *CommandLineArgs) {
	if args.HomePath != "" {
		HomePath = args.HomePath
		return
	}

	HomePath, _ = filepath.Abs(".")
	// check if homepath is correct
	if PathExists(filepath.Join(HomePath, "conf/defaults.ini")) {
		return
	}

	// try down one path
	if PathExists(filepath.Join(HomePath, "../conf/defaults.ini")) {
		HomePath = filepath.Join(HomePath, "../")
	}
}

var skipStaticRootValidation bool = false

func validateStaticRootPath() error {
	if skipStaticRootValidation {
		return nil
	}

	if _, err := os.Stat(path.Join(StaticRootPath, "css")); err == nil {
		return nil
	}

	if _, err := os.Stat(StaticRootPath + "_gen/css"); err == nil {
		StaticRootPath = StaticRootPath + "_gen"
		return nil
	}

	return fmt.Errorf("Failed to detect generated css or javascript files in static root (%s), have you executed default grunt task?", StaticRootPath)
}

// func readInstanceName() string {
// 	hostname, _ := os.Hostname()
// 	if hostname == "" {
// 		hostname = "hostname_unknown"
// 	}
//
// 	instanceName := Cfg.Section("").Key("instance_name").MustString("")
// 	if instanceName = "" {
// 		// set value as it might be used in other places
// 		Cfg.Section("").Key("instance_name").SetValue(hostname)
// 		instanceName = hostname
// 	}
//
// 	return
// }

func NewConfigContext(args *CommandLineArgs) error {
	setHomePath(args)
	loadConfiguration(args)

	Env = Cfg.Section("").Key("app_mode").MustString("development")
	InstanceName = Cfg.Section("").Key("instance_name").MustString("unknown_instance_name")
	PluginsPath = makeAbsolute(Cfg.Section("paths").Key("plugins").String(), HomePath)

	server := Cfg.Section("server")
	AppUrl, AppSubUrl = parseAppUrlAndSubUrl(server)

	Protocol = HTTP
	if server.Key("protocol").MustString("http") == "https" {
		Protocol = HTTPS
		CertFile = server.Key("cert_file").String()
		KeyFile = server.Key("cert_key").String()
	}

	Domain = server.Key("domain").MustString("localhost")
	HttpAddr = server.Key("http_addr").MustString(DEFAULT_HTTP_ADDR)
	HttpPort = server.Key("http_port").MustString("3000")
	RouterLogging = server.Key("router_logging").MustBool(false)
	EnableGzip = server.Key("enable_gzip").MustBool(false)
	EnforceDomain = server.Key("enforce_domain").MustBool(false)
	StaticRootPath = makeAbsolute(server.Key("static_root_path").String(), HomePath)

	if err := validateStaticRootPath(); err != nil {
		return err
	}

	// read security settings
	security := Cfg.Section("security")
	SecretKey = security.Key("secret_key").String()
	LogInRememberDays = security.Key("login_remember_days").MustInt()
	CookieUserName = security.Key("cookie_username").String()
	CookieRememberName = security.Key("cookie_remember_name").String()
	DisableGravatar = security.Key("disable_gravatar").MustBool(true)

	// read snapshots settings
	snapshots := Cfg.Section("snapshots")
	ExternalSnapshotUrl = snapshots.Key("external_snapshot_url").String()
	ExternalSnapshotName = snapshots.Key("external_snapshot_name").String()
	ExternalEnabled = snapshots.Key("external_enabled").MustBool(true)
	SnapShotRemoveExpired = snapshots.Key("snapshot_remove_expired").MustBool(true)
	SnapShotTTLDays = snapshots.Key("snapshot_TTL_days").MustInt(90)

	//  read data source proxy white list
	DataProxyWhiteList = make(map[string]bool)
	for _, hostAndIp := range security.Key("data_source_proxy_whitelist").Strings(" ") {
		DataProxyWhiteList[hostAndIp] = true
	}

	// admin
	AdminUser = security.Key("admin_user").String()
	AdminPassword = security.Key("admin_password").String()

	users := Cfg.Section("users")
	AllowUserSignUp = users.Key("allow_sign_up").MustBool(true)
	AllowUserOrgCreate = users.Key("allow_org_create").MustBool(true)
	AutoAssignOrg = users.Key("auto_assign_org").MustBool(true)
	AutoAssignOrgRole = users.Key("auto_assign_org_role").In("Editor", []string{"Editor", "Admin", "Read Only Editor", "Viewer"})
	VerifyEmailEnabled = users.Key("verify_email_enabled").MustBool(false)
	LoginHint = users.Key("login_hint").String()
	DefaultTheme = users.Key("default_theme").String()

	// auth
	auth := Cfg.Section("auth")
	DisableLoginForm = auth.Key("disable_login_form").MustBool(false)

	// anonymous access
	AnonymousEnabled = Cfg.Section("auth.anonymous").Key("enabled").MustBool(false)
	AnonymousOrgName = Cfg.Section("auth.anonymous").Key("org_name").String()
	AnonymousOrgRole = Cfg.Section("auth.anonymous").Key("org_role").String()

	// auth proxy
	authProxy := Cfg.Section("auth.proxy")
	AuthProxyEnabled = authProxy.Key("enabled").MustBool(false)
	AuthProxyHeaderName = authProxy.Key("header_name").String()
	AuthProxyHeaderProperty = authProxy.Key("header_property").String()
	AuthProxyAutoSignUp = authProxy.Key("auto_sign_up").MustBool(true)
	AuthProxyLdapSyncTtl = authProxy.Key("ldap_sync_ttl").MustInt()
	AuthProxyWhitelist = authProxy.Key("whitelist").String()

	// basic auth
	authBasic := Cfg.Section("auth.basic")
	BasicAuthEnabled = authBasic.Key("enabled").MustBool(true)

	// PhantomJS rendering
	ImagesDir = filepath.Join(DataPath, "png")
	PhantomDir = filepath.Join(HomePath, "vendor/phantomjs")

	analytics := Cfg.Section("analytics")
	ReportingEnabled = analytics.Key("reporting_enabled").MustBool(true)
	CheckForUpdates = analytics.Key("check_for_updates").MustBool(true)
	GoogleAnalyticsId = analytics.Key("google_analytics_ua_id").String()
	GoogleTagManagerId = analytics.Key("google_tag_manager_id").String()

	ldapSec := Cfg.Section("auth.ldap")
	LdapEnabled = ldapSec.Key("enabled").MustBool(false)
	LdapConfigFile = ldapSec.Key("config_file").String()
	LdapAllowSignup = ldapSec.Key("allow_sign_up").MustBool(true)

	alerting := Cfg.Section("alerting")
	ExecuteAlerts = alerting.Key("execute_alerts").MustBool(true)

	readSessionConfig()
	readSmtpSettings()
	readQuotaSettings()

  if VerifyEmailEnabled && !Smtp.Enabled {
    log.Warn("require_email_validation is enabled but smpt is disabled")
  }

<<<<<<< HEAD
  return nil
=======
	GrafanaNetUrl = Cfg.Section("grafana_net").Key("url").MustString("https://grafana.net")

	imageUploadingSection := Cfg.Section("external_image_storage")
	ImageUploadProvider = imageUploadingSection.Key("provider").MustString("internal")
	return nil
>>>>>>> 78bf09a4
}

func readSessionConfig() {
	sec := Cfg.Section("session")
	SessionOptions = session.Options{}
	SessionOptions.Provider = sec.Key("provider").In("memory", []string{"memory", "file", "redis", "mysql", "postgres", "memcache"})
	SessionOptions.ProviderConfig = strings.Trim(sec.Key("provider_config").String(), "\" ")
	SessionOptions.CookieName = sec.Key("cookie_name").MustString("grafana_sess")
	SessionOptions.CookiePath = AppSubUrl
	SessionOptions.Secure = sec.Key("cookie_secure").MustBool()
	SessionOptions.Gclifetime = Cfg.Section("session").Key("gc_interval_time").MustInt64(86400)
	SessionOptions.Maxlifetime = Cfg.Section("session").Key("session_life_time").MustInt64(86400)
	SessionOptions.IDLength = 16

	if SessionOptions.Provider == "file" {
		SessionOptions.ProviderConfig = makeAbsolute(SessionOptions.ProviderConfig, DataPath)
		os.MkdirAll(path.Dir(SessionOptions.ProviderConfig), os.ModePerm)
	}

	if SessionOptions.CookiePath == "" {
		SessionOptions.CookiePath = "/"
	}
}

func initLogging() {
	// split on comma
	LogModes = strings.Split(Cfg.Section("log").Key("mode").MustString("console"), ",")
	// also try space
	if len(LogModes) == 1 {
		LogModes = strings.Split(Cfg.Section("log").Key("mode").MustString("console"), " ")
	}
	LogsPath = makeAbsolute(Cfg.Section("paths").Key("logs").String(), HomePath)
	log.ReadLoggingConfig(LogModes, LogsPath, Cfg)
}

func LogConfigurationInfo() {
	var text bytes.Buffer

	for _, file := range configFiles {
		logger.Info("Config loaded from", "file", file)
	}

	if len(appliedCommandLineProperties) > 0 {
		for _, prop := range appliedCommandLineProperties {
			logger.Info("Config overriden from command line", "arg", prop)
		}
	}

	if len(appliedEnvOverrides) > 0 {
		text.WriteString("\tEnvironment variables used:\n")
		for _, prop := range appliedEnvOverrides {
			logger.Info("Config overriden from Environment variable", "var", prop)
		}
	}

	logger.Info("Path Home", "path", HomePath)
	logger.Info("Path Data", "path", DataPath)
	logger.Info("Path Logs", "path", LogsPath)
	logger.Info("Path Plugins", "path", PluginsPath)
}<|MERGE_RESOLUTION|>--- conflicted
+++ resolved
@@ -147,8 +147,6 @@
 	// QUOTA
 	Quota QuotaSettings
 
-<<<<<<< HEAD
-=======
 	// Alerting
 	ExecuteAlerts bool
 
@@ -164,7 +162,6 @@
 	S3TempImageStoreSecretKey string
 
 	ImageUploadProvider string
->>>>>>> 78bf09a4
 )
 
 type CommandLineArgs struct {
@@ -324,13 +321,8 @@
 	if configFile == "" {
 		configFile = filepath.Join(HomePath, CustomInitPath)
 		// return without error if custom file does not exist
-<<<<<<< HEAD
-		if !PathExists(configFile) {
-			return
-=======
 		if !pathExists(configFile) {
 			return nil
->>>>>>> 78bf09a4
 		}
 	}
 
@@ -391,13 +383,6 @@
 	// load default overrides
 	applyCommandLineDefaultProperties(commandLineProps)
 
-<<<<<<< HEAD
-	// init logging before specific config so we can log errors from here on
-	DataPath = makeAbsolute(Cfg.Section("paths").Key("data").String(), HomePath)
-	//initLogging(args) //It brakes paths/logs key defined in custom.ini
-
-=======
->>>>>>> 78bf09a4
 	// load specified config file
 	err = loadSpecifedConfigFile(args.Config)
 	if err != nil {
@@ -419,7 +404,7 @@
 	initLogging()
 }
 
-func PathExists(path string) bool {
+func pathExists(path string) bool {
 	_, err := os.Stat(path)
 	if err == nil {
 		return true
@@ -438,12 +423,12 @@
 
 	HomePath, _ = filepath.Abs(".")
 	// check if homepath is correct
-	if PathExists(filepath.Join(HomePath, "conf/defaults.ini")) {
+	if pathExists(filepath.Join(HomePath, "conf/defaults.ini")) {
 		return
 	}
 
 	// try down one path
-	if PathExists(filepath.Join(HomePath, "../conf/defaults.ini")) {
+	if pathExists(filepath.Join(HomePath, "../conf/defaults.ini")) {
 		HomePath = filepath.Join(HomePath, "../")
 	}
 }
@@ -592,19 +577,15 @@
 	readSmtpSettings()
 	readQuotaSettings()
 
-  if VerifyEmailEnabled && !Smtp.Enabled {
-    log.Warn("require_email_validation is enabled but smpt is disabled")
-  }
-
-<<<<<<< HEAD
-  return nil
-=======
+	if VerifyEmailEnabled && !Smtp.Enabled {
+		log.Warn("require_email_validation is enabled but smpt is disabled")
+	}
+
 	GrafanaNetUrl = Cfg.Section("grafana_net").Key("url").MustString("https://grafana.net")
 
 	imageUploadingSection := Cfg.Section("external_image_storage")
 	ImageUploadProvider = imageUploadingSection.Key("provider").MustString("internal")
 	return nil
->>>>>>> 78bf09a4
 }
 
 func readSessionConfig() {
