--- conflicted
+++ resolved
@@ -227,10 +227,7 @@
 	AppSubUrl        string
 	ServeFromSubPath bool
 	StaticRootPath   string
-<<<<<<< HEAD
-=======
 	Protocol         Scheme
->>>>>>> 57b2d087
 
 	// build
 	BuildVersion string
@@ -789,11 +786,6 @@
 	if err != nil {
 		return err
 	}
-<<<<<<< HEAD
-	StaticRootPath = makeAbsolute(staticRoot, HomePath)
-	cfg.StaticRootPath = StaticRootPath
-=======
->>>>>>> 57b2d087
 
 	cacheServer := iniFile.Section("remote_cache")
 	dbName, err := valueAsString(cacheServer, "type", "database")
@@ -970,35 +962,7 @@
 	StrictTransportSecurityPreload = security.Key("strict_transport_security_preload").MustBool(false)
 	StrictTransportSecuritySubDomains = security.Key("strict_transport_security_subdomains").MustBool(false)
 
-<<<<<<< HEAD
-	// read snapshots settings
-	snapshots := iniFile.Section("snapshots")
-	ExternalSnapshotUrl, err = valueAsString(snapshots, "external_snapshot_url", "")
-	if err != nil {
-		return err
-	}
-	ExternalSnapshotName, err = valueAsString(snapshots, "external_snapshot_name", "")
-	if err != nil {
-		return err
-	}
-	ExternalEnabled = snapshots.Key("external_enabled").MustBool(true)
-	SnapShotRemoveExpired = snapshots.Key("snapshot_remove_expired").MustBool(true)
-	SnapshotPublicMode = snapshots.Key("public_mode").MustBool(false)
-
-	// read dashboard settings
-	dashboards := iniFile.Section("dashboards")
-	DashboardVersionsToKeep = dashboards.Key("versions_to_keep").MustInt(20)
-	MinRefreshInterval, err = valueAsString(dashboards, "min_refresh_interval", "5s")
-	if err != nil {
-		return err
-	}
-
-	cfg.DefaultHomeDashboardPath = dashboards.Key("default_home_dashboard_path").MustString("")
-
-	//  read data source proxy white list
-=======
 	// read data source proxy whitelist
->>>>>>> 57b2d087
 	DataProxyWhiteList = make(map[string]bool)
 	securityStr, err := valueAsString(security, "data_source_proxy_whitelist", "")
 	if err != nil {
