--- conflicted
+++ resolved
@@ -115,29 +115,6 @@
 	appliedCommandLineProperties []string
 	appliedEnvOverrides          []string
 
-<<<<<<< HEAD
-	// analytics
-	GoogleAnalyticsId       string
-	GoogleAnalytics4Id      string
-	GoogleTagManagerId      string
-	RudderstackDataPlaneUrl string
-	RudderstackWriteKey     string
-	RudderstackSdkUrl       string
-	RudderstackConfigUrl    string
-
-	// LDAP
-	LDAPEnabled           bool
-	LDAPSkipOrgRoleSync   bool
-	LDAPConfigFile        string
-	LDAPSyncCron          string
-	LDAPAllowSignup       bool
-	LDAPActiveSyncEnabled bool
-
-	// Quota
-	Quota QuotaSettings
-
-=======
->>>>>>> ae830f68
 	// Alerting
 	AlertingEnabled            *bool
 	ExecuteAlerts              bool
@@ -332,10 +309,7 @@
 	AuthProxySyncTTL          int
 
 	// OAuth
-<<<<<<< HEAD
-=======
 	OAuthAutoLogin                bool
->>>>>>> ae830f68
 	OAuthCookieMaxAge             int
 	OAuthAllowInsecureEmailLookup bool
 
@@ -477,18 +451,12 @@
 	GenericOAuthSkipOrgRoleSync bool
 
 	// LDAP
-<<<<<<< HEAD
-	LDAPEnabled         bool
-	LDAPSkipOrgRoleSync bool
-	LDAPAllowSignup     bool
-=======
 	LDAPAuthEnabled       bool
 	LDAPSkipOrgRoleSync   bool
 	LDAPConfigFilePath    string
 	LDAPAllowSignup       bool
 	LDAPActiveSyncEnabled bool
 	LDAPSyncCron          string
->>>>>>> ae830f68
 
 	DefaultTheme    string
 	DefaultLanguage string
@@ -1302,8 +1270,6 @@
 	ConnStr    string
 	Prefix     string
 	Encryption bool
-<<<<<<< HEAD
-=======
 }
 
 func (cfg *Cfg) readSAMLConfig() {
@@ -1311,29 +1277,16 @@
 	cfg.SAMLAuthEnabled = samlSec.Key("enabled").MustBool(false)
 	cfg.SAMLSkipOrgRoleSync = samlSec.Key("skip_org_role_sync").MustBool(false)
 	cfg.SAMLRoleValuesGrafanaAdmin = samlSec.Key("role_values_grafana_admin").MustString("")
->>>>>>> ae830f68
 }
 
 func (cfg *Cfg) readLDAPConfig() {
 	ldapSec := cfg.Raw.Section("auth.ldap")
-<<<<<<< HEAD
-	LDAPConfigFile = ldapSec.Key("config_file").String()
-	LDAPSyncCron = ldapSec.Key("sync_cron").String()
-	LDAPEnabled = ldapSec.Key("enabled").MustBool(false)
-	cfg.LDAPEnabled = LDAPEnabled
-	LDAPSkipOrgRoleSync = ldapSec.Key("skip_org_role_sync").MustBool(false)
-	cfg.LDAPSkipOrgRoleSync = LDAPSkipOrgRoleSync
-	LDAPActiveSyncEnabled = ldapSec.Key("active_sync_enabled").MustBool(false)
-	LDAPAllowSignup = ldapSec.Key("allow_sign_up").MustBool(true)
-	cfg.LDAPAllowSignup = LDAPAllowSignup
-=======
 	cfg.LDAPConfigFilePath = ldapSec.Key("config_file").String()
 	cfg.LDAPSyncCron = ldapSec.Key("sync_cron").String()
 	cfg.LDAPAuthEnabled = ldapSec.Key("enabled").MustBool(false)
 	cfg.LDAPSkipOrgRoleSync = ldapSec.Key("skip_org_role_sync").MustBool(false)
 	cfg.LDAPActiveSyncEnabled = ldapSec.Key("active_sync_enabled").MustBool(false)
 	cfg.LDAPAllowSignup = ldapSec.Key("allow_sign_up").MustBool(true)
->>>>>>> ae830f68
 }
 
 func (cfg *Cfg) handleAWSConfig() {
