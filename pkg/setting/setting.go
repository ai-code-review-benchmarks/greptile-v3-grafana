--- conflicted
+++ resolved
@@ -895,10 +895,6 @@
 		return err
 	}
 	AuthProxyAutoSignUp = authProxy.Key("auto_sign_up").MustBool(true)
-<<<<<<< HEAD
-	AuthProxyLDAPSyncTtl = authProxy.Key("ldap_sync_ttl").MustInt()
-	AuthProxyHeaders = toMap(authProxy.Key("headers").String())
-=======
 	AuthProxyEnableLoginToken = authProxy.Key("enable_login_token").MustBool(false)
 
 	ldapSyncVal := authProxy.Key("ldap_sync_ttl").MustInt()
@@ -911,7 +907,6 @@
 		AuthProxySyncTtl = syncVal
 	}
 
->>>>>>> 08fcff10
 	AuthProxyWhitelist, err = valueAsString(authProxy, "whitelist", "")
 	if err != nil {
 		return err
