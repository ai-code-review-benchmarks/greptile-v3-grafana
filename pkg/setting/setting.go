--- conflicted
+++ resolved
@@ -314,10 +314,9 @@
 	// Sentry config
 	Sentry Sentry
 
-<<<<<<< HEAD
 	// Data sources
 	DataSourceLimit int
-=======
+
 	// Snapshots
 	SnapshotPublicMode bool
 
@@ -332,7 +331,6 @@
 	Quota QuotaSettings
 
 	DefaultTheme string
->>>>>>> 4de78406
 }
 
 // IsExpressionsEnabled returns whether the expressions feature is enabled.
