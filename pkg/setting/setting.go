// Copyright 2014 Unknwon
// Copyright 2014 Torkel Ödegaard

package setting

import (
	"bytes"
	"errors"
	"fmt"
	"net/http"
	"net/url"
	"os"
	"path"
	"path/filepath"
	"runtime"
	"strings"
	"time"

	"github.com/go-macaron/session"
	ini "gopkg.in/ini.v1"

	"github.com/grafana/grafana/pkg/components/gtime"
	"github.com/grafana/grafana/pkg/infra/log"
	"github.com/grafana/grafana/pkg/util"
)

type Scheme string

const (
	HTTP              Scheme = "http"
	HTTPS             Scheme = "https"
	HTTP2             Scheme = "h2"
	SOCKET            Scheme = "socket"
	DEFAULT_HTTP_ADDR string = "0.0.0.0"
	REDACTED_PASSWORD string = "*********"
)

const (
	DEV      = "development"
	PROD     = "production"
	TEST     = "test"
	APP_NAME = "Grafana"
)

var (
	ERR_TEMPLATE_NAME = "error"
)

// This constant corresponds to the default value for ldap_sync_ttl in .ini files
// it is used for comparison and has to be kept in sync
const (
	AUTH_PROXY_SYNC_TTL = 60
)

var (
	// App settings.
	Env              = DEV
	AppUrl           string
	AppSubUrl        string
	ServeFromSubPath bool
	InstanceName     string

	// build
	BuildVersion    string
	BuildCommit     string
	BuildBranch     string
	BuildStamp      int64
	IsEnterprise    bool
	ApplicationName string

	// packaging
	Packaging = "unknown"

	// Paths
	HomePath       string
	PluginsPath    string
	CustomInitPath = "conf/custom.ini"

	// Log settings.
	LogConfigs []util.DynMap

	// Http server options
	Protocol           Scheme
	Domain             string
	HttpAddr, HttpPort string
	SshPort            int
	CertFile, KeyFile  string
	SocketPath         string
	RouterLogging      bool
	DataProxyLogging   bool
	DataProxyTimeout   int
	StaticRootPath     string
	EnableGzip         bool
	EnforceDomain      bool

	// Security settings.
	SecretKey                         string
	DisableGravatar                   bool
	EmailCodeValidMinutes             int
	DataProxyWhiteList                map[string]bool
	DisableBruteForceLoginProtection  bool
	CookieSecure                      bool
	CookieSameSiteDisabled            bool
	CookieSameSiteMode                http.SameSite
	AllowEmbedding                    bool
	XSSProtectionHeader               bool
	ContentTypeProtectionHeader       bool
	StrictTransportSecurity           bool
	StrictTransportSecurityMaxAge     int
	StrictTransportSecurityPreload    bool
	StrictTransportSecuritySubDomains bool

	// Snapshots
	ExternalSnapshotUrl   string
	ExternalSnapshotName  string
	ExternalEnabled       bool
	SnapShotRemoveExpired bool
	SnapshotPublicMode    bool

	// Dashboard history
	DashboardVersionsToKeep int
	MinRefreshInterval      string

	// User settings
	AllowUserSignUp         bool
	AllowUserOrgCreate      bool
	AutoAssignOrg           bool
	AutoAssignOrgId         int
	AutoAssignOrgRole       string
	VerifyEmailEnabled      bool
	LoginHint               string
	PasswordHint            string
	DefaultTheme            string
	DisableLoginForm        bool
	DisableSignoutMenu      bool
	SignoutRedirectUrl      string
	ExternalUserMngLinkUrl  string
	ExternalUserMngLinkName string
	ExternalUserMngInfo     string
	OAuthAutoLogin          bool
	ViewersCanEdit          bool

	// Http auth
	AdminUser            string
	AdminPassword        string
	LoginCookieName      string
	LoginMaxLifetimeDays int

	AnonymousEnabled bool
	AnonymousOrgName string
	AnonymousOrgRole string

	// Auth proxy settings
	AuthProxyEnabled          bool
	AuthProxyHeaderName       string
	AuthProxyHeaderProperty   string
	AuthProxyAutoSignUp       bool
	AuthProxyEnableLoginToken bool
	AuthProxySyncTtl          int
	AuthProxyWhitelist        string
	AuthProxyHeaders          map[string]string

	// Basic Auth
	BasicAuthEnabled bool

	// Session settings.
	SessionOptions         session.Options
	SessionConnMaxLifetime int64

	// Global setting objects.
	Raw          *ini.File
	ConfRootPath string
	IsWindows    bool

	// for logging purposes
	configFiles                  []string
	appliedCommandLineProperties []string
	appliedEnvOverrides          []string

	ReportingEnabled   bool
	CheckForUpdates    bool
	GoogleAnalyticsId  string
	GoogleTagManagerId string

	// LDAP
	LDAPEnabled           bool
	LDAPConfigFile        string
	LDAPSyncCron          string
	LDAPAllowSignup       bool
	LDAPActiveSyncEnabled bool

	// QUOTA
	Quota QuotaSettings

	// Alerting
	AlertingEnabled            bool
	ExecuteAlerts              bool
	AlertingRenderLimit        int
	AlertingErrorOrTimeout     string
	AlertingNoDataOrNullValues string

	AlertingEvaluationTimeout   time.Duration
	AlertingNotificationTimeout time.Duration
	AlertingMaxAttempts         int
	AlertingMinInterval         int64

	// Explore UI
	ExploreEnabled bool

	// Grafana.NET URL
	GrafanaComUrl string

	// S3 temp image store
	S3TempImageStoreBucketUrl string
	S3TempImageStoreAccessKey string
	S3TempImageStoreSecretKey string

	ImageUploadProvider string
)

// TODO move all global vars to this struct
type Cfg struct {
	Raw    *ini.File
	Logger log.Logger

	// HTTP Server Settings
	AppUrl           string
	AppSubUrl        string
	ServeFromSubPath bool
	StaticRootPath   string
	Protocol         Scheme

	// build
	BuildVersion string
	BuildCommit  string
	BuildBranch  string
	BuildStamp   int64
	IsEnterprise bool

	// packaging
	Packaging string

	// Paths
	ProvisioningPath   string
	DataPath           string
	LogsPath           string
	BundledPluginsPath string

	// SMTP email settings
	Smtp SmtpSettings

	// Rendering
	ImagesDir                      string
	RendererUrl                    string
	RendererCallbackUrl            string
	RendererConcurrentRequestLimit int

	// Security
	DisableInitAdminCreation         bool
	DisableBruteForceLoginProtection bool
	CookieSecure                     bool
	CookieSameSiteDisabled           bool
	CookieSameSiteMode               http.SameSite

	TempDataLifetime                 time.Duration
	MetricsEndpointEnabled           bool
	MetricsEndpointBasicAuthUsername string
	MetricsEndpointBasicAuthPassword string
	MetricsEndpointDisableTotalStats bool
	PluginsEnableAlpha               bool
	PluginsAppsSkipVerifyTLS         bool
	PluginSettings                   PluginSettings
	PluginsAllowUnsigned             []string
	DisableSanitizeHtml              bool
	EnterpriseLicensePath            string

	// Dashboards
	DefaultHomeDashboardPath string

	// Auth
	LoginCookieName              string
	LoginMaxInactiveLifetimeDays int
	LoginMaxLifetimeDays         int
	TokenRotationIntervalMinutes int

	// OAuth
	OAuthCookieMaxAge int

	// SAML Auth
	SAMLEnabled bool

	// Dataproxy
	SendUserHeader bool

	// DistributedCache
	RemoteCacheOptions *RemoteCacheOptions

	EditorsCanAdmin bool

	ApiKeyMaxSecondsToLive int64

	// Use to enable new features which may still be in alpha/beta stage.
	FeatureToggles map[string]bool

	AnonymousHideVersion bool

<<<<<<< HEAD
	// User
	UserInviteMaxLifetimeDays int
=======
	// Annotations
	AlertingAnnotationCleanupSetting   AnnotationCleanupSettings
	DashboardAnnotationCleanupSettings AnnotationCleanupSettings
	APIAnnotationCleanupSettings       AnnotationCleanupSettings
>>>>>>> cac0e6ec
}

// IsExpressionsEnabled returns whether the expressions feature is enabled.
func (c Cfg) IsExpressionsEnabled() bool {
	return c.FeatureToggles["expressions"]
}

// IsStandaloneAlertsEnabled returns whether the standalone alerts feature is enabled.
func (c Cfg) IsStandaloneAlertsEnabled() bool {
	return c.FeatureToggles["standaloneAlerts"]
}

// IsLiveEnabled returns if grafana live should be enabled
func (c Cfg) IsLiveEnabled() bool {
	return c.FeatureToggles["live"]
}

type CommandLineArgs struct {
	Config   string
	HomePath string
	Args     []string
}

func init() {
	IsWindows = runtime.GOOS == "windows"
}

func parseAppUrlAndSubUrl(section *ini.Section) (string, string, error) {
	appUrl, err := valueAsString(section, "root_url", "http://localhost:3000/")
	if err != nil {
		return "", "", err
	}
	if appUrl[len(appUrl)-1] != '/' {
		appUrl += "/"
	}

	// Check if has app suburl.
	url, err := url.Parse(appUrl)
	if err != nil {
		log.Fatalf(4, "Invalid root_url(%s): %s", appUrl, err)
	}
	appSubUrl := strings.TrimSuffix(url.Path, "/")

	return appUrl, appSubUrl, nil
}

func ToAbsUrl(relativeUrl string) string {
	return AppUrl + relativeUrl
}

func shouldRedactKey(s string) bool {
	uppercased := strings.ToUpper(s)
	return strings.Contains(uppercased, "PASSWORD") || strings.Contains(uppercased, "SECRET") || strings.Contains(uppercased, "PROVIDER_CONFIG")
}

func shouldRedactURLKey(s string) bool {
	uppercased := strings.ToUpper(s)
	return strings.Contains(uppercased, "DATABASE_URL")
}

func applyEnvVariableOverrides(file *ini.File) error {
	appliedEnvOverrides = make([]string, 0)
	for _, section := range file.Sections() {
		for _, key := range section.Keys() {
			envKey := envKey(section.Name(), key.Name())
			envValue := os.Getenv(envKey)

			if len(envValue) > 0 {
				key.SetValue(envValue)
				if shouldRedactKey(envKey) {
					envValue = REDACTED_PASSWORD
				}
				if shouldRedactURLKey(envKey) {
					u, err := url.Parse(envValue)
					if err != nil {
						return fmt.Errorf("could not parse environment variable. key: %s, value: %s. error: %v", envKey, envValue, err)
					}
					ui := u.User
					if ui != nil {
						_, exists := ui.Password()
						if exists {
							u.User = url.UserPassword(ui.Username(), "-redacted-")
							envValue = u.String()
						}
					}
				}
				appliedEnvOverrides = append(appliedEnvOverrides, fmt.Sprintf("%s=%s", envKey, envValue))
			}
		}
	}

	return nil
}

func (cfg *Cfg) readAnnotationSettings() {
	dashboardAnnotation := cfg.Raw.Section("annotations.dashboard")
	apiIAnnotation := cfg.Raw.Section("annotations.api")
	alertingSection := cfg.Raw.Section("alerting")

	var newAnnotationCleanupSettings = func(section *ini.Section, maxAgeField string) AnnotationCleanupSettings {
		maxAge, err := gtime.ParseInterval(section.Key(maxAgeField).MustString(""))
		if err != nil {
			maxAge = 0
		}

		return AnnotationCleanupSettings{
			MaxAge:   maxAge,
			MaxCount: section.Key("max_annotations_to_keep").MustInt64(0),
		}
	}

	cfg.AlertingAnnotationCleanupSetting = newAnnotationCleanupSettings(alertingSection, "max_annotation_age")
	cfg.DashboardAnnotationCleanupSettings = newAnnotationCleanupSettings(dashboardAnnotation, "max_age")
	cfg.APIAnnotationCleanupSettings = newAnnotationCleanupSettings(apiIAnnotation, "max_age")
}

type AnnotationCleanupSettings struct {
	MaxAge   time.Duration
	MaxCount int64
}

func envKey(sectionName string, keyName string) string {
	sN := strings.ToUpper(strings.Replace(sectionName, ".", "_", -1))
	sN = strings.Replace(sN, "-", "_", -1)
	kN := strings.ToUpper(strings.Replace(keyName, ".", "_", -1))
	envKey := fmt.Sprintf("GF_%s_%s", sN, kN)
	return envKey
}

func applyCommandLineDefaultProperties(props map[string]string, file *ini.File) {
	appliedCommandLineProperties = make([]string, 0)
	for _, section := range file.Sections() {
		for _, key := range section.Keys() {
			keyString := fmt.Sprintf("default.%s.%s", section.Name(), key.Name())
			value, exists := props[keyString]
			if exists {
				key.SetValue(value)
				if shouldRedactKey(keyString) {
					value = REDACTED_PASSWORD
				}
				appliedCommandLineProperties = append(appliedCommandLineProperties, fmt.Sprintf("%s=%s", keyString, value))
			}
		}
	}
}

func applyCommandLineProperties(props map[string]string, file *ini.File) {
	for _, section := range file.Sections() {
		sectionName := section.Name() + "."
		if section.Name() == ini.DefaultSection {
			sectionName = ""
		}
		for _, key := range section.Keys() {
			keyString := sectionName + key.Name()
			value, exists := props[keyString]
			if exists {
				appliedCommandLineProperties = append(appliedCommandLineProperties, fmt.Sprintf("%s=%s", keyString, value))
				key.SetValue(value)
			}
		}
	}
}

func getCommandLineProperties(args []string) map[string]string {
	props := make(map[string]string)

	for _, arg := range args {
		if !strings.HasPrefix(arg, "cfg:") {
			continue
		}

		trimmed := strings.TrimPrefix(arg, "cfg:")
		parts := strings.Split(trimmed, "=")
		if len(parts) != 2 {
			log.Fatalf(3, "Invalid command line argument. argument: %v", arg)
			return nil
		}

		props[parts[0]] = parts[1]
	}
	return props
}

func makeAbsolute(path string, root string) string {
	if filepath.IsAbs(path) {
		return path
	}
	return filepath.Join(root, path)
}

func loadSpecifiedConfigFile(configFile string, masterFile *ini.File) error {
	if configFile == "" {
		configFile = filepath.Join(HomePath, CustomInitPath)
		// return without error if custom file does not exist
		if !pathExists(configFile) {
			return nil
		}
	}

	userConfig, err := ini.Load(configFile)
	if err != nil {
		return fmt.Errorf("Failed to parse %v, %v", configFile, err)
	}

	userConfig.BlockMode = false

	for _, section := range userConfig.Sections() {
		for _, key := range section.Keys() {
			if key.Value() == "" {
				continue
			}

			defaultSec, err := masterFile.GetSection(section.Name())
			if err != nil {
				defaultSec, _ = masterFile.NewSection(section.Name())
			}
			defaultKey, err := defaultSec.GetKey(key.Name())
			if err != nil {
				defaultKey, _ = defaultSec.NewKey(key.Name(), key.Value())
			}
			defaultKey.SetValue(key.Value())
		}
	}

	configFiles = append(configFiles, configFile)
	return nil
}

func (cfg *Cfg) loadConfiguration(args *CommandLineArgs) (*ini.File, error) {
	var err error

	// load config defaults
	defaultConfigFile := path.Join(HomePath, "conf/defaults.ini")
	configFiles = append(configFiles, defaultConfigFile)

	// check if config file exists
	if _, err := os.Stat(defaultConfigFile); os.IsNotExist(err) {
		fmt.Println("Grafana-server Init Failed: Could not find config defaults, make sure homepath command line parameter is set or working directory is homepath")
		os.Exit(1)
	}

	// load defaults
	parsedFile, err := ini.Load(defaultConfigFile)
	if err != nil {
		fmt.Printf("Failed to parse defaults.ini, %v\n", err)
		os.Exit(1)
		return nil, err
	}

	parsedFile.BlockMode = false

	// command line props
	commandLineProps := getCommandLineProperties(args.Args)
	// load default overrides
	applyCommandLineDefaultProperties(commandLineProps, parsedFile)

	// load specified config file
	err = loadSpecifiedConfigFile(args.Config, parsedFile)
	if err != nil {
		err2 := cfg.initLogging(parsedFile)
		if err2 != nil {
			return nil, err2
		}
		log.Fatalf(3, err.Error())
	}

	// apply environment overrides
	err = applyEnvVariableOverrides(parsedFile)
	if err != nil {
		return nil, err
	}

	// apply command line overrides
	applyCommandLineProperties(commandLineProps, parsedFile)

	// evaluate config values containing environment variables
	err = expandConfig(parsedFile)
	if err != nil {
		return nil, err
	}

	// update data path and logging config
	dataPath, err := valueAsString(parsedFile.Section("paths"), "data", "")
	if err != nil {
		return nil, err
	}
	cfg.DataPath = makeAbsolute(dataPath, HomePath)
	err = cfg.initLogging(parsedFile)
	if err != nil {
		return nil, err
	}

	return parsedFile, err
}

func pathExists(path string) bool {
	_, err := os.Stat(path)
	if err == nil {
		return true
	}
	if os.IsNotExist(err) {
		return false
	}
	return false
}

func setHomePath(args *CommandLineArgs) {
	if args.HomePath != "" {
		HomePath = args.HomePath
		return
	}

	HomePath, _ = filepath.Abs(".")
	// check if homepath is correct
	if pathExists(filepath.Join(HomePath, "conf/defaults.ini")) {
		return
	}

	// try down one path
	if pathExists(filepath.Join(HomePath, "../conf/defaults.ini")) {
		HomePath = filepath.Join(HomePath, "../")
	}
}

var skipStaticRootValidation = false

func NewCfg() *Cfg {
	return &Cfg{
		Logger: log.New("settings"),
		Raw:    ini.Empty(),
	}
}

func (cfg *Cfg) validateStaticRootPath() error {
	if skipStaticRootValidation {
		return nil
	}

	if _, err := os.Stat(path.Join(StaticRootPath, "build")); err != nil {
		cfg.Logger.Error("Failed to detect generated javascript files in public/build")
	}

	return nil
}

func (cfg *Cfg) Load(args *CommandLineArgs) error {
	setHomePath(args)

	iniFile, err := cfg.loadConfiguration(args)
	if err != nil {
		return err
	}

	cfg.Raw = iniFile

	// Temporary keep global, to make refactor in steps
	Raw = cfg.Raw

	cfg.BuildVersion = BuildVersion
	cfg.BuildCommit = BuildCommit
	cfg.BuildStamp = BuildStamp
	cfg.BuildBranch = BuildBranch
	cfg.IsEnterprise = IsEnterprise
	cfg.Packaging = Packaging

	ApplicationName = APP_NAME

	Env, err = valueAsString(iniFile.Section(""), "app_mode", "development")
	if err != nil {
		return err
	}
	InstanceName, err = valueAsString(iniFile.Section(""), "instance_name", "unknown_instance_name")
	if err != nil {
		return err
	}
	plugins, err := valueAsString(iniFile.Section("paths"), "plugins", "")
	if err != nil {
		return err
	}
	PluginsPath = makeAbsolute(plugins, HomePath)
	cfg.BundledPluginsPath = makeAbsolute("plugins-bundled", HomePath)
	provisioning, err := valueAsString(iniFile.Section("paths"), "provisioning", "")
	if err != nil {
		return err
	}
	cfg.ProvisioningPath = makeAbsolute(provisioning, HomePath)
	if err := readServerSettings(iniFile, cfg); err != nil {
		return err
	}

	// read data proxy settings
	dataproxy := iniFile.Section("dataproxy")
	DataProxyLogging = dataproxy.Key("logging").MustBool(false)
	DataProxyTimeout = dataproxy.Key("timeout").MustInt(30)
	cfg.SendUserHeader = dataproxy.Key("send_user_header").MustBool(false)

	if err := readSecuritySettings(iniFile, cfg); err != nil {
		return err
	}

	if err := readSnapshotsSettings(iniFile); err != nil {
		return err
	}

	// read dashboard settings
	dashboards := iniFile.Section("dashboards")
	DashboardVersionsToKeep = dashboards.Key("versions_to_keep").MustInt(20)
	MinRefreshInterval, err = valueAsString(dashboards, "min_refresh_interval", "5s")
	if err != nil {
		return err
	}

	cfg.DefaultHomeDashboardPath = dashboards.Key("default_home_dashboard_path").MustString("")

	if err := readUserSettings(iniFile, cfg); err != nil {
		return err
	}
	if err := readAuthSettings(iniFile, cfg); err != nil {
		return err
	}
	if err := readRenderingSettings(iniFile, cfg); err != nil {
		return err
	}

	cfg.TempDataLifetime = iniFile.Section("paths").Key("temp_data_lifetime").MustDuration(time.Second * 3600 * 24)
	cfg.MetricsEndpointEnabled = iniFile.Section("metrics").Key("enabled").MustBool(true)
	cfg.MetricsEndpointBasicAuthUsername, err = valueAsString(iniFile.Section("metrics"), "basic_auth_username", "")
	if err != nil {
		return err
	}
	cfg.MetricsEndpointBasicAuthPassword, err = valueAsString(iniFile.Section("metrics"), "basic_auth_password", "")
	if err != nil {
		return err
	}
	cfg.MetricsEndpointDisableTotalStats = iniFile.Section("metrics").Key("disable_total_stats").MustBool(false)

	analytics := iniFile.Section("analytics")
	ReportingEnabled = analytics.Key("reporting_enabled").MustBool(true)
	CheckForUpdates = analytics.Key("check_for_updates").MustBool(true)
	GoogleAnalyticsId = analytics.Key("google_analytics_ua_id").String()
	GoogleTagManagerId = analytics.Key("google_tag_manager_id").String()

	if err := readAlertingSettings(iniFile); err != nil {
		return err
	}

	explore := iniFile.Section("explore")
	ExploreEnabled = explore.Key("enabled").MustBool(true)

	panelsSection := iniFile.Section("panels")
	cfg.DisableSanitizeHtml = panelsSection.Key("disable_sanitize_html").MustBool(false)

	pluginsSection := iniFile.Section("plugins")
	cfg.PluginsEnableAlpha = pluginsSection.Key("enable_alpha").MustBool(false)
	cfg.PluginsAppsSkipVerifyTLS = pluginsSection.Key("app_tls_skip_verify_insecure").MustBool(false)
	cfg.PluginSettings = extractPluginSettings(iniFile.Sections())
	pluginsAllowUnsigned := pluginsSection.Key("allow_loading_unsigned_plugins").MustString("")
	for _, plug := range strings.Split(pluginsAllowUnsigned, ",") {
		plug = strings.TrimSpace(plug)
		cfg.PluginsAllowUnsigned = append(cfg.PluginsAllowUnsigned, plug)
	}
	cfg.Protocol = Protocol

	// Read and populate feature toggles list
	featureTogglesSection := iniFile.Section("feature_toggles")
	cfg.FeatureToggles = make(map[string]bool)
	featuresTogglesStr, err := valueAsString(featureTogglesSection, "enable", "")
	if err != nil {
		return err
	}
	for _, feature := range util.SplitString(featuresTogglesStr) {
		cfg.FeatureToggles[feature] = true
	}

	// check old location for this option
	if panelsSection.Key("enable_alpha").MustBool(false) {
		cfg.PluginsEnableAlpha = true
	}

	cfg.readLDAPConfig()
	cfg.readSessionConfig()
	cfg.readSmtpSettings()
	cfg.readQuotaSettings()
	cfg.readAnnotationSettings()

	if VerifyEmailEnabled && !cfg.Smtp.Enabled {
		log.Warnf("require_email_validation is enabled but smtp is disabled")
	}

	// check old key  name
	GrafanaComUrl, err = valueAsString(iniFile.Section("grafana_net"), "url", "")
	if err != nil {
		return err
	}
	if GrafanaComUrl == "" {
		GrafanaComUrl, err = valueAsString(iniFile.Section("grafana_com"), "url", "https://grafana.com")
		if err != nil {
			return err
		}
	}

	imageUploadingSection := iniFile.Section("external_image_storage")
	ImageUploadProvider, err = valueAsString(imageUploadingSection, "provider", "")
	if err != nil {
		return err
	}

	enterprise := iniFile.Section("enterprise")
	cfg.EnterpriseLicensePath, err = valueAsString(enterprise, "license_path", filepath.Join(cfg.DataPath, "license.jwt"))
	if err != nil {
		return err
	}

	cacheServer := iniFile.Section("remote_cache")
	dbName, err := valueAsString(cacheServer, "type", "database")
	if err != nil {
		return err
	}
	connStr, err := valueAsString(cacheServer, "connstr", "")
	if err != nil {
		return err
	}
	cfg.RemoteCacheOptions = &RemoteCacheOptions{
		Name:    dbName,
		ConnStr: connStr,
	}

	return nil
}

func valueAsString(section *ini.Section, keyName string, defaultValue string) (value string, err error) {
	defer func() {
		if err_ := recover(); err_ != nil {
			err = errors.New("Invalid value for key '" + keyName + "' in configuration file")
		}
	}()

	return section.Key(keyName).MustString(defaultValue), nil
}

type RemoteCacheOptions struct {
	Name    string
	ConnStr string
}

func (cfg *Cfg) readLDAPConfig() {
	ldapSec := cfg.Raw.Section("auth.ldap")
	LDAPConfigFile = ldapSec.Key("config_file").String()
	LDAPSyncCron = ldapSec.Key("sync_cron").String()
	LDAPEnabled = ldapSec.Key("enabled").MustBool(false)
	LDAPActiveSyncEnabled = ldapSec.Key("active_sync_enabled").MustBool(false)
	LDAPAllowSignup = ldapSec.Key("allow_sign_up").MustBool(true)
}

func (cfg *Cfg) readSessionConfig() {
	sec, _ := cfg.Raw.GetSection("session")

	if sec != nil {
		cfg.Logger.Warn(
			"[Removed] Session setting was removed in v6.2, use remote_cache option instead",
		)
	}
}

func (cfg *Cfg) initLogging(file *ini.File) error {
	logModeStr, err := valueAsString(file.Section("log"), "mode", "console")
	if err != nil {
		return err
	}
	// split on comma
	logModes := strings.Split(logModeStr, ",")
	// also try space
	if len(logModes) == 1 {
		logModes = strings.Split(logModeStr, " ")
	}
	logsPath, err := valueAsString(file.Section("paths"), "logs", "")
	if err != nil {
		return err
	}
	cfg.LogsPath = makeAbsolute(logsPath, HomePath)
	return log.ReadLoggingConfig(logModes, cfg.LogsPath, file)
}

func (cfg *Cfg) LogConfigSources() {
	var text bytes.Buffer

	for _, file := range configFiles {
		cfg.Logger.Info("Config loaded from", "file", file)
	}

	if len(appliedCommandLineProperties) > 0 {
		for _, prop := range appliedCommandLineProperties {
			cfg.Logger.Info("Config overridden from command line", "arg", prop)
		}
	}

	if len(appliedEnvOverrides) > 0 {
		text.WriteString("\tEnvironment variables used:\n")
		for _, prop := range appliedEnvOverrides {
			cfg.Logger.Info("Config overridden from Environment variable", "var", prop)
		}
	}

	cfg.Logger.Info("Path Home", "path", HomePath)
	cfg.Logger.Info("Path Data", "path", cfg.DataPath)
	cfg.Logger.Info("Path Logs", "path", cfg.LogsPath)
	cfg.Logger.Info("Path Plugins", "path", PluginsPath)
	cfg.Logger.Info("Path Provisioning", "path", cfg.ProvisioningPath)
	cfg.Logger.Info("App mode " + Env)
}

type DynamicSection struct {
	section *ini.Section
	Logger  log.Logger
}

// Key dynamically overrides keys with environment variables.
// As a side effect, the value of the setting key will be updated if an environment variable is present.
func (s *DynamicSection) Key(k string) *ini.Key {
	envKey := envKey(s.section.Name(), k)
	envValue := os.Getenv(envKey)
	key := s.section.Key(k)

	if len(envValue) == 0 {
		return key
	}

	key.SetValue(envValue)
	if shouldRedactKey(envKey) {
		envValue = REDACTED_PASSWORD
	}
	s.Logger.Info("Config overridden from Environment variable", "var", fmt.Sprintf("%s=%s", envKey, envValue))

	return key
}

// SectionWithEnvOverrides dynamically overrides keys with environment variables.
// As a side effect, the value of the setting key will be updated if an environment variable is present.
func (cfg *Cfg) SectionWithEnvOverrides(s string) *DynamicSection {
	return &DynamicSection{cfg.Raw.Section(s), cfg.Logger}
}

func readSecuritySettings(iniFile *ini.File, cfg *Cfg) error {
	security := iniFile.Section("security")
	var err error
	SecretKey, err = valueAsString(security, "secret_key", "")
	if err != nil {
		return err
	}
	DisableGravatar = security.Key("disable_gravatar").MustBool(true)
	cfg.DisableBruteForceLoginProtection = security.Key("disable_brute_force_login_protection").MustBool(false)
	DisableBruteForceLoginProtection = cfg.DisableBruteForceLoginProtection

	CookieSecure = security.Key("cookie_secure").MustBool(false)
	cfg.CookieSecure = CookieSecure

	samesiteString, err := valueAsString(security, "cookie_samesite", "lax")
	if err != nil {
		return err
	}

	if samesiteString == "disabled" {
		CookieSameSiteDisabled = true
		cfg.CookieSameSiteDisabled = CookieSameSiteDisabled
	} else {
		validSameSiteValues := map[string]http.SameSite{
			"lax":    http.SameSiteLaxMode,
			"strict": http.SameSiteStrictMode,
			"none":   http.SameSiteNoneMode,
		}

		if samesite, ok := validSameSiteValues[samesiteString]; ok {
			CookieSameSiteMode = samesite
			cfg.CookieSameSiteMode = CookieSameSiteMode
		} else {
			CookieSameSiteMode = http.SameSiteLaxMode
			cfg.CookieSameSiteMode = CookieSameSiteMode
		}
	}
	AllowEmbedding = security.Key("allow_embedding").MustBool(false)

	ContentTypeProtectionHeader = security.Key("x_content_type_options").MustBool(true)
	XSSProtectionHeader = security.Key("x_xss_protection").MustBool(true)
	StrictTransportSecurity = security.Key("strict_transport_security").MustBool(false)
	StrictTransportSecurityMaxAge = security.Key("strict_transport_security_max_age_seconds").MustInt(86400)
	StrictTransportSecurityPreload = security.Key("strict_transport_security_preload").MustBool(false)
	StrictTransportSecuritySubDomains = security.Key("strict_transport_security_subdomains").MustBool(false)

	// read data source proxy whitelist
	DataProxyWhiteList = make(map[string]bool)
	securityStr, err := valueAsString(security, "data_source_proxy_whitelist", "")
	if err != nil {
		return err
	}
	for _, hostAndIP := range util.SplitString(securityStr) {
		DataProxyWhiteList[hostAndIP] = true
	}

	// admin
	cfg.DisableInitAdminCreation = security.Key("disable_initial_admin_creation").MustBool(false)
	AdminUser, err = valueAsString(security, "admin_user", "")
	if err != nil {
		return err
	}
	AdminPassword, err = valueAsString(security, "admin_password", "")
	if err != nil {
		return err
	}

	return nil
}

func readAuthSettings(iniFile *ini.File, cfg *Cfg) error {
	auth := iniFile.Section("auth")

	var err error
	LoginCookieName, err = valueAsString(auth, "login_cookie_name", "grafana_session")
	if err != nil {
		return err
	}
	cfg.LoginCookieName = LoginCookieName
	cfg.LoginMaxInactiveLifetimeDays = auth.Key("login_maximum_inactive_lifetime_days").MustInt(7)

	LoginMaxLifetimeDays = auth.Key("login_maximum_lifetime_days").MustInt(30)
	cfg.LoginMaxLifetimeDays = LoginMaxLifetimeDays
	cfg.ApiKeyMaxSecondsToLive = auth.Key("api_key_max_seconds_to_live").MustInt64(-1)

	cfg.TokenRotationIntervalMinutes = auth.Key("token_rotation_interval_minutes").MustInt(10)
	if cfg.TokenRotationIntervalMinutes < 2 {
		cfg.TokenRotationIntervalMinutes = 2
	}

	DisableLoginForm = auth.Key("disable_login_form").MustBool(false)
	DisableSignoutMenu = auth.Key("disable_signout_menu").MustBool(false)
	OAuthAutoLogin = auth.Key("oauth_auto_login").MustBool(false)
	cfg.OAuthCookieMaxAge = auth.Key("oauth_state_cookie_max_age").MustInt(600)
	SignoutRedirectUrl, err = valueAsString(auth, "signout_redirect_url", "")
	if err != nil {
		return err
	}

	// SAML auth
	cfg.SAMLEnabled = iniFile.Section("auth.saml").Key("enabled").MustBool(false)

	// anonymous access
	AnonymousEnabled = iniFile.Section("auth.anonymous").Key("enabled").MustBool(false)
	AnonymousOrgName, err = valueAsString(iniFile.Section("auth.anonymous"), "org_name", "")
	if err != nil {
		return err
	}
	AnonymousOrgRole, err = valueAsString(iniFile.Section("auth.anonymous"), "org_role", "")
	if err != nil {
		return err
	}
	cfg.AnonymousHideVersion = iniFile.Section("auth.anonymous").Key("hide_version").MustBool(false)

	// basic auth
	authBasic := iniFile.Section("auth.basic")
	BasicAuthEnabled = authBasic.Key("enabled").MustBool(true)

	authProxy := iniFile.Section("auth.proxy")
	AuthProxyEnabled = authProxy.Key("enabled").MustBool(false)

	AuthProxyHeaderName, err = valueAsString(authProxy, "header_name", "")
	if err != nil {
		return err
	}
	AuthProxyHeaderProperty, err = valueAsString(authProxy, "header_property", "")
	if err != nil {
		return err
	}
	AuthProxyAutoSignUp = authProxy.Key("auto_sign_up").MustBool(true)
	AuthProxyEnableLoginToken = authProxy.Key("enable_login_token").MustBool(false)

	ldapSyncVal := authProxy.Key("ldap_sync_ttl").MustInt()
	syncVal := authProxy.Key("sync_ttl").MustInt()

	if ldapSyncVal != AUTH_PROXY_SYNC_TTL {
		AuthProxySyncTtl = ldapSyncVal
		cfg.Logger.Warn("[Deprecated] the configuration setting 'ldap_sync_ttl' is deprecated, please use 'sync_ttl' instead")
	} else {
		AuthProxySyncTtl = syncVal
	}

	AuthProxyWhitelist, err = valueAsString(authProxy, "whitelist", "")
	if err != nil {
		return err
	}

	AuthProxyHeaders = make(map[string]string)
	headers, err := valueAsString(authProxy, "headers", "")
	if err != nil {
		return err
	}
	for _, propertyAndHeader := range util.SplitString(headers) {
		split := strings.SplitN(propertyAndHeader, ":", 2)
		if len(split) == 2 {
			AuthProxyHeaders[split[0]] = split[1]
		}
	}

	return nil
}

func readUserSettings(iniFile *ini.File, cfg *Cfg) error {
	users := iniFile.Section("users")
	AllowUserSignUp = users.Key("allow_sign_up").MustBool(true)
	AllowUserOrgCreate = users.Key("allow_org_create").MustBool(true)
	AutoAssignOrg = users.Key("auto_assign_org").MustBool(true)
	AutoAssignOrgId = users.Key("auto_assign_org_id").MustInt(1)
	AutoAssignOrgRole = users.Key("auto_assign_org_role").In("Editor", []string{"Editor", "Admin", "Viewer"})
	VerifyEmailEnabled = users.Key("verify_email_enabled").MustBool(false)
	var err error
	LoginHint, err = valueAsString(users, "login_hint", "")
	if err != nil {
		return err
	}
	PasswordHint, err = valueAsString(users, "password_hint", "")
	if err != nil {
		return err
	}
	DefaultTheme, err = valueAsString(users, "default_theme", "")
	if err != nil {
		return err
	}
	ExternalUserMngLinkUrl, err = valueAsString(users, "external_manage_link_url", "")
	if err != nil {
		return err
	}
	ExternalUserMngLinkName, err = valueAsString(users, "external_manage_link_name", "")
	if err != nil {
		return err
	}
	ExternalUserMngInfo, err = valueAsString(users, "external_manage_info", "")
	if err != nil {
		return err
	}
	ViewersCanEdit = users.Key("viewers_can_edit").MustBool(false)
	cfg.EditorsCanAdmin = users.Key("editors_can_admin").MustBool(false)

	return nil
}

func readRenderingSettings(iniFile *ini.File, cfg *Cfg) error {
	renderSec := iniFile.Section("rendering")
	var err error
	cfg.RendererUrl, err = valueAsString(renderSec, "server_url", "")
	if err != nil {
		return err
	}
	cfg.RendererCallbackUrl, err = valueAsString(renderSec, "callback_url", "")
	if err != nil {
		return err
	}
	if cfg.RendererCallbackUrl == "" {
		cfg.RendererCallbackUrl = AppUrl
	} else {
		if cfg.RendererCallbackUrl[len(cfg.RendererCallbackUrl)-1] != '/' {
			cfg.RendererCallbackUrl += "/"
		}
		_, err := url.Parse(cfg.RendererCallbackUrl)
		if err != nil {
			// XXX: Should return an error?
			log.Fatalf(4, "Invalid callback_url(%s): %s", cfg.RendererCallbackUrl, err)
		}
	}
	cfg.RendererConcurrentRequestLimit = renderSec.Key("concurrent_render_request_limit").MustInt(30)

	cfg.ImagesDir = filepath.Join(cfg.DataPath, "png")

	return nil
}

func readAlertingSettings(iniFile *ini.File) error {
	alerting := iniFile.Section("alerting")
	AlertingEnabled = alerting.Key("enabled").MustBool(true)
	ExecuteAlerts = alerting.Key("execute_alerts").MustBool(true)
	AlertingRenderLimit = alerting.Key("concurrent_render_limit").MustInt(5)
	var err error
	AlertingErrorOrTimeout, err = valueAsString(alerting, "error_or_timeout", "alerting")
	if err != nil {
		return err
	}
	AlertingNoDataOrNullValues, err = valueAsString(alerting, "nodata_or_nullvalues", "no_data")
	if err != nil {
		return err
	}

	evaluationTimeoutSeconds := alerting.Key("evaluation_timeout_seconds").MustInt64(30)
	AlertingEvaluationTimeout = time.Second * time.Duration(evaluationTimeoutSeconds)
	notificationTimeoutSeconds := alerting.Key("notification_timeout_seconds").MustInt64(30)
	AlertingNotificationTimeout = time.Second * time.Duration(notificationTimeoutSeconds)
	AlertingMaxAttempts = alerting.Key("max_attempts").MustInt(3)
	AlertingMinInterval = alerting.Key("min_interval_seconds").MustInt64(1)

	return nil
}

func readSnapshotsSettings(iniFile *ini.File) error {
	snapshots := iniFile.Section("snapshots")
	var err error
	ExternalSnapshotUrl, err = valueAsString(snapshots, "external_snapshot_url", "")
	if err != nil {
		return err
	}
	ExternalSnapshotName, err = valueAsString(snapshots, "external_snapshot_name", "")
	if err != nil {
		return err
	}
	ExternalEnabled = snapshots.Key("external_enabled").MustBool(true)
	SnapShotRemoveExpired = snapshots.Key("snapshot_remove_expired").MustBool(true)
	SnapshotPublicMode = snapshots.Key("public_mode").MustBool(false)

	return nil
}

func readServerSettings(iniFile *ini.File, cfg *Cfg) error {
	server := iniFile.Section("server")
	var err error
	AppUrl, AppSubUrl, err = parseAppUrlAndSubUrl(server)
	if err != nil {
		return err
	}
	ServeFromSubPath = server.Key("serve_from_sub_path").MustBool(false)

	cfg.AppUrl = AppUrl
	cfg.AppSubUrl = AppSubUrl
	cfg.ServeFromSubPath = ServeFromSubPath

	Protocol = HTTP
	protocolStr, err := valueAsString(server, "protocol", "http")
	if err != nil {
		return err
	}
	if protocolStr == "https" {
		Protocol = HTTPS
		CertFile = server.Key("cert_file").String()
		KeyFile = server.Key("cert_key").String()
	}
	if protocolStr == "h2" {
		Protocol = HTTP2
		CertFile = server.Key("cert_file").String()
		KeyFile = server.Key("cert_key").String()
	}
	if protocolStr == "socket" {
		Protocol = SOCKET
		SocketPath = server.Key("socket").String()
	}

	Domain, err = valueAsString(server, "domain", "localhost")
	if err != nil {
		return err
	}
	HttpAddr, err = valueAsString(server, "http_addr", DEFAULT_HTTP_ADDR)
	if err != nil {
		return err
	}
	HttpPort, err = valueAsString(server, "http_port", "3000")
	if err != nil {
		return err
	}
	RouterLogging = server.Key("router_logging").MustBool(false)

	EnableGzip = server.Key("enable_gzip").MustBool(false)
	EnforceDomain = server.Key("enforce_domain").MustBool(false)
	staticRoot, err := valueAsString(server, "static_root_path", "")
	if err != nil {
		return err
	}
	StaticRootPath = makeAbsolute(staticRoot, HomePath)
	cfg.StaticRootPath = StaticRootPath

	if err := cfg.validateStaticRootPath(); err != nil {
		return err
	}

	return nil
}<|MERGE_RESOLUTION|>--- conflicted
+++ resolved
@@ -304,15 +304,13 @@
 
 	AnonymousHideVersion bool
 
-<<<<<<< HEAD
 	// User
 	UserInviteMaxLifetimeDays int
-=======
+
 	// Annotations
 	AlertingAnnotationCleanupSetting   AnnotationCleanupSettings
 	DashboardAnnotationCleanupSettings AnnotationCleanupSettings
 	APIAnnotationCleanupSettings       AnnotationCleanupSettings
->>>>>>> cac0e6ec
 }
 
 // IsExpressionsEnabled returns whether the expressions feature is enabled.
