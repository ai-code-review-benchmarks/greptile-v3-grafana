// Copyright 2014 Unknwon
// Copyright 2014 Torkel Ödegaard

package setting

import (
	"bytes"
	"encoding/json"
	"fmt"
	"net/url"
	"os"
	"path"
	"path/filepath"
	"regexp"
	"runtime"
	"strings"

	"github.com/macaron-contrib/session"
	"gopkg.in/ini.v1"

	"github.com/grafana/grafana/pkg/log"
	"github.com/grafana/grafana/pkg/util"
)

type Scheme string

const (
	HTTP  Scheme = "http"
	HTTPS Scheme = "https"
)

const (
	DEV  string = "development"
	PROD string = "production"
	TEST string = "test"
)

var (
	// App settings.
	Env       string = DEV
	AppUrl    string
	AppSubUrl string

	// build
	BuildVersion string
	BuildCommit  string
	BuildStamp   int64

	// Paths
	LogsPath string
	HomePath string
	DataPath string

	// Log settings.
	LogModes   []string
	LogConfigs []util.DynMap

	// Http server options
	Protocol           Scheme
	Domain             string
	HttpAddr, HttpPort string
	SshPort            int
	CertFile, KeyFile  string
	RouterLogging      bool
	StaticRootPath     string
	EnableGzip         bool
	EnforceDomain      bool

	// Security settings.
	SecretKey             string
	LogInRememberDays     int
	CookieUserName        string
	CookieRememberName    string
	DisableGravatar       bool
	EmailCodeValidMinutes int

	// User settings
	AllowUserSignUp    bool
	AllowUserOrgCreate bool
	AutoAssignOrg      bool
	AutoAssignOrgRole  string
	ViewerRoleMode     string

	// Http auth
	AdminUser     string
	AdminPassword string

	AnonymousEnabled bool
	AnonymousOrgName string
	AnonymousOrgRole string

	// Auth proxy settings
	AuthProxyEnabled        bool
	AuthProxyHeaderName     string
	AuthProxyHeaderProperty string
	AuthProxyAutoSignUp     bool

	// Session settings.
	SessionOptions session.Options

	// Global setting objects.
	Cfg          *ini.File
	ConfRootPath string
	IsWindows    bool

	// PhantomJs Rendering
	ImagesDir  string
	PhantomDir string

	//Raintank Graphite Backend
	GraphiteUrl string

	// for logging purposes
	configFiles                  []string
	appliedCommandLineProperties []string
	appliedEnvOverrides          []string

	ReportingEnabled  bool
	GoogleAnalyticsId string

<<<<<<< HEAD
	StatsdEnabled bool
	StatsdAddr    string
=======
	// SMTP email settings
	Smtp SmtpSettings
>>>>>>> fca6c85a
)

type CommandLineArgs struct {
	Config   string
	HomePath string
	Args     []string
}

func init() {
	IsWindows = runtime.GOOS == "windows"
	log.NewLogger(0, "console", `{"level": 0}`)
}

func parseAppUrlAndSubUrl(section *ini.Section) (string, string) {
	appUrl := section.Key("root_url").MustString("http://localhost:3000/")
	if appUrl[len(appUrl)-1] != '/' {
		appUrl += "/"
	}

	// Check if has app suburl.
	url, err := url.Parse(appUrl)
	if err != nil {
		log.Fatal(4, "Invalid root_url(%s): %s", appUrl, err)
	}
	appSubUrl := strings.TrimSuffix(url.Path, "/")

	return appUrl, appSubUrl
}

func ToAbsUrl(relativeUrl string) string {
	return AppUrl + relativeUrl
}

func applyEnvVariableOverrides() {
	appliedEnvOverrides = make([]string, 0)
	for _, section := range Cfg.Sections() {
		for _, key := range section.Keys() {
			sectionName := strings.ToUpper(strings.Replace(section.Name(), ".", "_", -1))
			keyName := strings.ToUpper(strings.Replace(key.Name(), ".", "_", -1))
			envKey := fmt.Sprintf("GF_%s_%s", sectionName, keyName)
			envValue := os.Getenv(envKey)

			if len(envValue) > 0 {
				key.SetValue(envValue)
				appliedEnvOverrides = append(appliedEnvOverrides, fmt.Sprintf("%s=%s", envKey, envValue))
			}
		}
	}
}

func applyCommandLineDefaultProperties(props map[string]string) {
	appliedCommandLineProperties = make([]string, 0)
	for _, section := range Cfg.Sections() {
		for _, key := range section.Keys() {
			keyString := fmt.Sprintf("default.%s.%s", section.Name(), key.Name())
			value, exists := props[keyString]
			if exists {
				key.SetValue(value)
				appliedCommandLineProperties = append(appliedCommandLineProperties, fmt.Sprintf("%s=%s", keyString, value))
			}
		}
	}
}

func applyCommandLineProperties(props map[string]string) {
	for _, section := range Cfg.Sections() {
		for _, key := range section.Keys() {
			keyString := fmt.Sprintf("%s.%s", section.Name(), key.Name())
			value, exists := props[keyString]
			if exists {
				key.SetValue(value)
				appliedCommandLineProperties = append(appliedCommandLineProperties, fmt.Sprintf("%s=%s", keyString, value))
			}
		}
	}
}

func getCommandLineProperties(args []string) map[string]string {
	props := make(map[string]string)

	for _, arg := range args {
		if !strings.HasPrefix(arg, "cfg:") {
			continue
		}

		trimmed := strings.TrimPrefix(arg, "cfg:")
		parts := strings.Split(trimmed, "=")
		if len(parts) != 2 {
			log.Fatal(3, "Invalid command line argument", arg)
			return nil
		}

		props[parts[0]] = parts[1]
	}
	return props
}

func makeAbsolute(path string, root string) string {
	if filepath.IsAbs(path) {
		return path
	}
	return filepath.Join(root, path)
}

func evalEnvVarExpression(value string) string {
	regex := regexp.MustCompile(`\${(\w+)}`)
	return regex.ReplaceAllStringFunc(value, func(envVar string) string {
		envVar = strings.TrimPrefix(envVar, "${")
		envVar = strings.TrimSuffix(envVar, "}")
		envValue := os.Getenv(envVar)
		return envValue
	})
}

func evalConfigValues() {
	for _, section := range Cfg.Sections() {
		for _, key := range section.Keys() {
			key.SetValue(evalEnvVarExpression(key.Value()))
		}
	}
}

func loadSpecifedConfigFile(configFile string) {
	if configFile == "" {
		configFile = filepath.Join(HomePath, "conf/custom.ini")
		// return without error if custom file does not exist
		if !pathExists(configFile) {
			return
		}
	}

	userConfig, err := ini.Load(configFile)
	userConfig.BlockMode = false
	if err != nil {
		log.Fatal(3, "Failed to parse %v, %v", configFile, err)
	}

	for _, section := range userConfig.Sections() {
		for _, key := range section.Keys() {
			if key.Value() == "" {
				continue
			}

			defaultSec, err := Cfg.GetSection(section.Name())
			if err != nil {
				log.Error(3, "Unknown config section %s defined in %s", section.Name(), configFile)
				continue
			}
			defaultKey, err := defaultSec.GetKey(key.Name())
			if err != nil {
				log.Error(3, "Unknown config key %s defined in section %s, in file", key.Name(), section.Name(), configFile)
				continue
			}
			defaultKey.SetValue(key.Value())
		}
	}

	configFiles = append(configFiles, configFile)
}

func loadConfiguration(args *CommandLineArgs) {
	var err error

	// load config defaults
	defaultConfigFile := path.Join(HomePath, "conf/defaults.ini")
	configFiles = append(configFiles, defaultConfigFile)

	Cfg, err = ini.Load(defaultConfigFile)
	Cfg.BlockMode = false

	if err != nil {
		log.Fatal(3, "Failed to parse defaults.ini, %v", err)
	}

	// command line props
	commandLineProps := getCommandLineProperties(args.Args)
	// load default overrides
	applyCommandLineDefaultProperties(commandLineProps)

	// init logging before specific config so we can log errors from here on
	DataPath = makeAbsolute(Cfg.Section("paths").Key("data").String(), HomePath)
	initLogging(args)

	// load specified config file
	loadSpecifedConfigFile(args.Config)

	// apply environment overrides
	applyEnvVariableOverrides()

	// apply command line overrides
	applyCommandLineProperties(commandLineProps)

	// evaluate config values containing environment variables
	evalConfigValues()

	// update data path and logging config
	DataPath = makeAbsolute(Cfg.Section("paths").Key("data").String(), HomePath)
	initLogging(args)
}

func pathExists(path string) bool {
	_, err := os.Stat(path)
	if err == nil {
		return true
	}
	if os.IsNotExist(err) {
		return false
	}
	return false
}

func setHomePath(args *CommandLineArgs) {
	if args.HomePath != "" {
		HomePath = args.HomePath
		return
	}

	HomePath, _ = filepath.Abs(".")
	// check if homepath is correct
	if pathExists(filepath.Join(HomePath, "conf/defaults.ini")) {
		return
	}

	// try down one path
	if pathExists(filepath.Join(HomePath, "../conf/defaults.ini")) {
		HomePath = filepath.Join(HomePath, "../")
	}
}

func NewConfigContext(args *CommandLineArgs) {
	setHomePath(args)
	loadConfiguration(args)

	Env = Cfg.Section("").Key("app_mode").MustString("development")

	server := Cfg.Section("server")
	AppUrl, AppSubUrl = parseAppUrlAndSubUrl(server)

	Protocol = HTTP
	if server.Key("protocol").MustString("http") == "https" {
		Protocol = HTTPS
		CertFile = server.Key("cert_file").String()
		KeyFile = server.Key("cert_key").String()
	}

	Domain = server.Key("domain").MustString("localhost")
	HttpAddr = server.Key("http_addr").MustString("0.0.0.0")
	HttpPort = server.Key("http_port").MustString("3000")
	StaticRootPath = makeAbsolute(server.Key("static_root_path").String(), HomePath)
	RouterLogging = server.Key("router_logging").MustBool(false)
	EnableGzip = server.Key("enable_gzip").MustBool(false)
	EnforceDomain = server.Key("enforce_domain").MustBool(false)

	security := Cfg.Section("security")
	SecretKey = security.Key("secret_key").String()
	LogInRememberDays = security.Key("login_remember_days").MustInt()
	CookieUserName = security.Key("cookie_username").String()
	CookieRememberName = security.Key("cookie_remember_name").String()
	DisableGravatar = security.Key("disable_gravatar").MustBool(true)

	// admin
	AdminUser = security.Key("admin_user").String()
	AdminPassword = security.Key("admin_password").String()

	users := Cfg.Section("users")
	AllowUserSignUp = users.Key("allow_sign_up").MustBool(true)
	AllowUserOrgCreate = users.Key("allow_org_create").MustBool(true)
	AutoAssignOrg = users.Key("auto_assign_org").MustBool(true)
	AutoAssignOrgRole = users.Key("auto_assign_org_role").In("Editor", []string{"Editor", "Admin", "Viewer"})
	ViewerRoleMode = users.Key("viewer_role_mode").In("default", []string{"default", "strinct"})

	// anonymous access
	AnonymousEnabled = Cfg.Section("auth.anonymous").Key("enabled").MustBool(false)
	AnonymousOrgName = Cfg.Section("auth.anonymous").Key("org_name").String()
	AnonymousOrgRole = Cfg.Section("auth.anonymous").Key("org_role").String()

	// auth proxy
	authProxy := Cfg.Section("auth.proxy")
	AuthProxyEnabled = authProxy.Key("enabled").MustBool(false)
	AuthProxyHeaderName = authProxy.Key("header_name").String()
	AuthProxyHeaderProperty = authProxy.Key("header_property").String()
	AuthProxyAutoSignUp = authProxy.Key("auto_sign_up").MustBool(true)

	// PhantomJS rendering
	ImagesDir = filepath.Join(DataPath, "png")
	PhantomDir = filepath.Join(HomePath, "vendor/phantomjs")

	GraphiteUrl = Cfg.Section("raintank").Key("graphite_url").MustString("http://localhost:8888/")
	if GraphiteUrl[len(GraphiteUrl)-1] != '/' {
		GraphiteUrl += "/"
	}
	// Check if has app suburl.
	_, err := url.Parse(GraphiteUrl)
	if err != nil {
		log.Fatal(4, "Invalid graphite_url(%s): %s", GraphiteUrl, err)
	}

	analytics := Cfg.Section("analytics")
	ReportingEnabled = analytics.Key("reporting_enabled").MustBool(true)
	GoogleAnalyticsId = analytics.Key("google_analytics_ua_id").String()

	telemetry := Cfg.Section("telemetry")
	StatsdEnabled = telemetry.Key("statsd_enabled").MustBool(false)
	StatsdAddr = telemetry.Key("statsd_addr").String()

	readSessionConfig()
	readSmtpSettings()
}

func readSessionConfig() {
	sec := Cfg.Section("session")
	SessionOptions = session.Options{}
	SessionOptions.Provider = sec.Key("provider").In("memory", []string{"memory", "file", "redis", "mysql", "postgres"})
	SessionOptions.ProviderConfig = strings.Trim(sec.Key("provider_config").String(), "\" ")
	SessionOptions.CookieName = sec.Key("cookie_name").MustString("grafana_sess")
	SessionOptions.CookiePath = AppSubUrl
	SessionOptions.Secure = sec.Key("cookie_secure").MustBool()
	SessionOptions.Gclifetime = Cfg.Section("session").Key("gc_interval_time").MustInt64(86400)
	SessionOptions.Maxlifetime = Cfg.Section("session").Key("session_life_time").MustInt64(86400)
	SessionOptions.IDLength = 16

	if SessionOptions.Provider == "file" {
		SessionOptions.ProviderConfig = makeAbsolute(SessionOptions.ProviderConfig, DataPath)
		os.MkdirAll(path.Dir(SessionOptions.ProviderConfig), os.ModePerm)
	}

	if SessionOptions.CookiePath == "" {
		SessionOptions.CookiePath = "/"
	}
}

var logLevels = map[string]int{
	"Trace":    0,
	"Debug":    1,
	"Info":     2,
	"Warn":     3,
	"Error":    4,
	"Critical": 5,
}

func initLogging(args *CommandLineArgs) {
	// Get and check log mode.
	LogModes = strings.Split(Cfg.Section("log").Key("mode").MustString("console"), ",")
	LogsPath = makeAbsolute(Cfg.Section("paths").Key("logs").String(), HomePath)

	LogConfigs = make([]util.DynMap, len(LogModes))
	for i, mode := range LogModes {
		mode = strings.TrimSpace(mode)
		sec, err := Cfg.GetSection("log." + mode)
		if err != nil {
			log.Fatal(4, "Unknown log mode: %s", mode)
		}

		// Log level.
		levelName := Cfg.Section("log."+mode).Key("level").In("Trace",
			[]string{"Trace", "Debug", "Info", "Warn", "Error", "Critical"})
		level, ok := logLevels[levelName]
		if !ok {
			log.Fatal(4, "Unknown log level: %s", levelName)
		}

		// Generate log configuration.
		switch mode {
		case "console":
			LogConfigs[i] = util.DynMap{"level": level}
		case "file":
			logPath := sec.Key("file_name").MustString(filepath.Join(LogsPath, "grafana.log"))
			os.MkdirAll(filepath.Dir(logPath), os.ModePerm)
			LogConfigs[i] = util.DynMap{
				"level":    level,
				"filename": logPath,
				"rotate":   sec.Key("log_rotate").MustBool(true),
				"maxlines": sec.Key("max_lines").MustInt(1000000),
				"maxsize":  1 << uint(sec.Key("max_size_shift").MustInt(28)),
				"daily":    sec.Key("daily_rotate").MustBool(true),
				"maxdays":  sec.Key("max_days").MustInt(7),
			}
		case "conn":
			LogConfigs[i] = util.DynMap{
				"level":          level,
				"reconnectOnMsg": sec.Key("reconnect_on_msg").MustBool(),
				"reconnect":      sec.Key("reconnect").MustBool(),
				"net":            sec.Key("protocol").In("tcp", []string{"tcp", "unix", "udp"}),
				"addr":           sec.Key("addr").MustString(":7020"),
			}
		case "smtp":
			LogConfigs[i] = util.DynMap{
				"level":     level,
				"user":      sec.Key("user").MustString("example@example.com"),
				"passwd":    sec.Key("passwd").MustString("******"),
				"host":      sec.Key("host").MustString("127.0.0.1:25"),
				"receivers": sec.Key("receivers").MustString("[]"),
				"subject":   sec.Key("subject").MustString("Diagnostic message from serve"),
			}
		case "database":
			LogConfigs[i] = util.DynMap{
				"level":  level,
				"driver": sec.Key("driver").String(),
				"conn":   sec.Key("conn").String(),
			}
		}

		cfgJsonBytes, _ := json.Marshal(LogConfigs[i])
		log.NewLogger(Cfg.Section("log").Key("buffer_len").MustInt64(10000), mode, string(cfgJsonBytes))
	}
}

func LogConfigurationInfo() {
	var text bytes.Buffer
	text.WriteString("Configuration Info\n")

	text.WriteString("Config files:\n")
	for i, file := range configFiles {
		text.WriteString(fmt.Sprintf("  [%d]: %s\n", i, file))
	}

	if len(appliedCommandLineProperties) > 0 {
		text.WriteString("Command lines overrides:\n")
		for i, prop := range appliedCommandLineProperties {
			text.WriteString(fmt.Sprintf("  [%d]: %s\n", i, prop))
		}
	}

	if len(appliedEnvOverrides) > 0 {
		text.WriteString("\tEnvironment variables used:\n")
		for i, prop := range appliedCommandLineProperties {
			text.WriteString(fmt.Sprintf("  [%d]: %s\n", i, prop))
		}
	}

	text.WriteString("Paths:\n")
	text.WriteString(fmt.Sprintf("  home: %s\n", HomePath))
	text.WriteString(fmt.Sprintf("  data: %s\n", DataPath))
	text.WriteString(fmt.Sprintf("  logs: %s\n", LogsPath))

	log.Info(text.String())
}<|MERGE_RESOLUTION|>--- conflicted
+++ resolved
@@ -118,13 +118,11 @@
 	ReportingEnabled  bool
 	GoogleAnalyticsId string
 
-<<<<<<< HEAD
 	StatsdEnabled bool
 	StatsdAddr    string
-=======
+
 	// SMTP email settings
 	Smtp SmtpSettings
->>>>>>> fca6c85a
 )
 
 type CommandLineArgs struct {
