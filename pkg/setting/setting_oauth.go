package setting

type OAuthInfo struct {
	ClientId, ClientSecret       string
	Scopes                       []string
	AuthUrl, TokenUrl            string
	Enabled                      bool
	EmailAttributeName           string
<<<<<<< HEAD
	RoleAttributeName            string
=======
	EmailAttributePath           string
>>>>>>> e0e3a4db
	AllowedDomains               []string
	HostedDomain                 string
	ApiUrl                       string
	AllowSignup                  bool
	Name                         string
	TlsClientCert                string
	TlsClientKey                 string
	TlsClientCa                  string
	TlsSkipVerify                bool
	SendClientCredentialsViaPost bool
}

type OAuther struct {
	OAuthInfos map[string]*OAuthInfo
}

var OAuthService *OAuther<|MERGE_RESOLUTION|>--- conflicted
+++ resolved
@@ -6,11 +6,8 @@
 	AuthUrl, TokenUrl            string
 	Enabled                      bool
 	EmailAttributeName           string
-<<<<<<< HEAD
-	RoleAttributeName            string
-=======
 	EmailAttributePath           string
->>>>>>> e0e3a4db
+  RoleAttributeName            string
 	AllowedDomains               []string
 	HostedDomain                 string
 	ApiUrl                       string
