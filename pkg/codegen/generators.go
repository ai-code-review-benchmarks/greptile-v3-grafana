package codegen

import (
	"bytes"
	"fmt"
	"path/filepath"

	"github.com/grafana/codejen"
	"github.com/grafana/grafana/pkg/kindsys"
	"github.com/grafana/thema"
)

type OneToOne codejen.OneToOne[kindsys.Kind]
type OneToMany codejen.OneToMany[kindsys.Kind]
type ManyToOne codejen.ManyToOne[kindsys.Kind]
type ManyToMany codejen.ManyToMany[kindsys.Kind]

// ForLatestSchema returns a [SchemaForGen] for the latest schema in the
// provided [kindsys.Kind]'s lineage.
//
// TODO this will be replaced by thema-native constructs
func ForLatestSchema(k kindsys.Kind) SchemaForGen {
	comm := k.Props().Common()
	return SchemaForGen{
		Name:    comm.Name,
		Schema:  k.Lineage().Latest(),
		IsGroup: comm.LineageIsGroup,
	}
}

// SlashHeaderMapper produces a FileMapper that injects a comment header onto
// a [codejen.File] indicating the main generator that produced it (via the provided
// maingen, which should be a path) and the jenny or jennies that constructed the
// file.
func SlashHeaderMapper(maingen string) codejen.FileMapper {
	return func(f codejen.File) (codejen.File, error) {
		var leader string
		// Never inject on certain filetypes, it's never valid
		switch filepath.Ext(f.RelativePath) {
		case ".json", ".md":
			return f, nil
		case ".yml", ".yaml":
			leader = "#"
		default:
<<<<<<< HEAD
			buf := new(bytes.Buffer)
			if err := tmpls.Lookup("gen_header.tmpl").Execute(buf, tvars_gen_header{
				MainGenerator: filepath.ToSlash(maingen),
				Using:         f.From,
			}); err != nil {
				return codejen.File{}, fmt.Errorf("failed executing gen header template: %w", err)
			}
			fmt.Fprint(buf, string(f.Data))
			f.Data = buf.Bytes()
=======
			leader = "//"
		}

		buf := new(bytes.Buffer)
		if err := tmpls.Lookup("gen_header.tmpl").Execute(buf, tvars_gen_header{
			MainGenerator: maingen,
			Using:         f.From,
			Leader:        leader,
		}); err != nil {
			return codejen.File{}, fmt.Errorf("failed executing gen header template: %w", err)
>>>>>>> 2f218ab9
		}
		fmt.Fprint(buf, string(f.Data))
		f.Data = buf.Bytes()
		return f, nil
	}
}

// SchemaForGen is an intermediate values type for jennies that holds both a thema.Schema,
// and values relevant to generating the schema that should properly, eventually, be in
// thema itself.
//
// TODO this will be replaced by thema-native constructs
type SchemaForGen struct {
	// The PascalCase name of the schematized type.
	Name string
	// The schema to be rendered for the type itself.
	Schema thema.Schema
	// Whether the schema is grouped. See https://github.com/grafana/thema/issues/62
	IsGroup bool
}<|MERGE_RESOLUTION|>--- conflicted
+++ resolved
@@ -42,28 +42,16 @@
 		case ".yml", ".yaml":
 			leader = "#"
 		default:
-<<<<<<< HEAD
-			buf := new(bytes.Buffer)
-			if err := tmpls.Lookup("gen_header.tmpl").Execute(buf, tvars_gen_header{
-				MainGenerator: filepath.ToSlash(maingen),
-				Using:         f.From,
-			}); err != nil {
-				return codejen.File{}, fmt.Errorf("failed executing gen header template: %w", err)
-			}
-			fmt.Fprint(buf, string(f.Data))
-			f.Data = buf.Bytes()
-=======
 			leader = "//"
 		}
 
 		buf := new(bytes.Buffer)
 		if err := tmpls.Lookup("gen_header.tmpl").Execute(buf, tvars_gen_header{
-			MainGenerator: maingen,
+			MainGenerator: filepath.ToSlash(maingen),
 			Using:         f.From,
 			Leader:        leader,
 		}); err != nil {
 			return codejen.File{}, fmt.Errorf("failed executing gen header template: %w", err)
->>>>>>> 2f218ab9
 		}
 		fmt.Fprint(buf, string(f.Data))
 		f.Data = buf.Bytes()
