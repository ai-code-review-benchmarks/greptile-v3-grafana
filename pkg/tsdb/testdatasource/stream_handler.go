--- conflicted
+++ resolved
@@ -38,13 +38,8 @@
 		}
 	case "random-flakey-stream":
 		conf = testStreamConfig{
-<<<<<<< HEAD
-			Interval: 2 * time.Second,
-			Drop:     0.6,
-=======
 			Interval: 100 * time.Millisecond,
 			Drop:     0.75, // keep 25%
->>>>>>> d2afcdd4
 		}
 	case "random-20Hz-stream":
 		conf = testStreamConfig{
