--- conflicted
+++ resolved
@@ -20,11 +20,7 @@
 		CallResourceHandler: httpadapter.New(resourceMux),
 		StreamHandler:       newTestStreamHandler(p.logger),
 	})
-<<<<<<< HEAD
-	err := manager.RegisterAndStart(context.Background(), "testdata", factory)
-=======
-	err := p.BackendPluginManager.Register("testdata", factory)
->>>>>>> 7c97b9d0
+	err := manager.Register("testdata", factory)
 	if err != nil {
 		return nil, err
 	}
