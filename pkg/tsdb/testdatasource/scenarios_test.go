--- conflicted
+++ resolved
@@ -212,7 +212,6 @@
 		model := simplejson.NewFromAny(tc.model)
 		assert.Equal(t, expectedTags, parseLabels(model), fmt.Sprintf("Actual tags in test case %d doesn't match expected tags", i+1))
 	}
-<<<<<<< HEAD
 }
 
 func TestReadCSV(t *testing.T) {
@@ -247,6 +246,4 @@
 				[1,2,null,4,5],
 				["a","b",null,null,"c"]
 		]}}`, string(out))
-=======
->>>>>>> 987bffe4
 }