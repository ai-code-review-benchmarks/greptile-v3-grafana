--- conflicted
+++ resolved
@@ -80,27 +80,17 @@
 	}
 
 	filePath := filepath.Join(p.Cfg.StaticRootPath, "testdata", fileName)
-<<<<<<< HEAD
-	fileReader, err := os.Open(filepath.Clean(filePath))
-=======
 
 	// Can ignore gosec G304 here, because we check the file pattern above
 	// nolint:gosec
 	fileReader, err := os.Open(filePath)
->>>>>>> aa9d013d
 	if err != nil {
 		return nil, fmt.Errorf("failed open file: %v", err)
 	}
 
 	defer func() {
-<<<<<<< HEAD
-		err = fileReader.Close()
-		if err != nil {
-			p.logger.Error("Failed to close file", "error", err)
-=======
 		if err := fileReader.Close(); err != nil {
 			p.logger.Warn("Failed to close file", "err", err, "path", fileName)
->>>>>>> aa9d013d
 		}
 	}()
 
@@ -143,7 +133,7 @@
 		fieldName := fieldNames[fieldIndex]
 		field, err := csvValuesToField(rawValues)
 		if err == nil {
-			// Check if the values are actualy a time field
+			// Check if the values are actually a time field
 			if strings.Contains(strings.ToLower(fieldName), "time") {
 				timeField := toTimeField(field)
 				if timeField != nil {
@@ -175,12 +165,6 @@
 	return csvValuesToField(strings.Split(strings.ReplaceAll(stringInput, " ", ""), ","))
 }
 
-<<<<<<< HEAD
-	for _, value := range values {
-		numericValue, err := strconv.ParseFloat(value, 64)
-		if err == nil {
-			numericValues = append(numericValues, numericValue)
-=======
 func csvValuesToField(parts []string) (*data.Field, error) {
 	if len(parts) < 1 {
 		return nil, fmt.Errorf("csv must have at least one value")
@@ -195,7 +179,6 @@
 				continue
 			}
 			field.SetConcrete(idx, strVal == "T" || strVal == "TRUE")
->>>>>>> aa9d013d
 		}
 		return field, nil
 	}
