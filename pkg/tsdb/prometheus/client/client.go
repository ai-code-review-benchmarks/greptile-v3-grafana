package client

import (
	"bytes"
	"context"
	"io"
	"net/http"
	"net/url"
	"path"
	"strconv"
	"strings"
	"time"

	"github.com/grafana/grafana-plugin-sdk-go/backend"

	"github.com/grafana/grafana/pkg/tsdb/prometheus/models"
)

type doer interface {
	Do(req *http.Request) (*http.Response, error)
}

// Client is a custom Prometheus client. Reason for this is that Prom Go client serializes response into its own
// objects, we have to go through them and then serialize again into DataFrame which isn't very efficient. Using custom
// client we can parse response directly into DataFrame.
type Client struct {
	doer    doer
	method  string
	baseUrl string
}

func NewClient(d doer, method, baseUrl string) *Client {
	return &Client{doer: d, method: method, baseUrl: baseUrl}
}

func (c *Client) QueryRange(ctx context.Context, q *models.Query) (*http.Response, error) {
	tr := q.TimeRange()
	qv := map[string]string{
		"query": q.Expr,
		"start": formatTime(tr.Start),
		"end":   formatTime(tr.End),
		"step":  strconv.FormatFloat(tr.Step.Seconds(), 'f', -1, 64),
	}

	req, err := c.createQueryRequest(ctx, "api/v1/query_range", qv)
	if err != nil {
		return nil, err
	}

	return c.doer.Do(req)
}

<<<<<<< HEAD
func (c *Client) QueryInstant(ctx context.Context, q *models.Query, headers http.Header) (*http.Response, error) {
=======
func (c *Client) QueryInstant(ctx context.Context, q *models.Query) (*http.Response, error) {
>>>>>>> ae830f68
	// We do not need a time range here.
	// Instant query evaluates at a single point in time.
	// Using q.TimeRange is aligning the query range to step.
	// Which causes a misleading time point.
	// Instead of aligning we use time point directly.
	// https://prometheus.io/docs/prometheus/latest/querying/api/#instant-queries
<<<<<<< HEAD
	qs := map[string]string{"query": q.Expr, "time": formatTime(q.End)}

	u, err := c.createUrl("api/v1/query", qs)
	if err != nil {
		return nil, err
	}
	req, err := createRequest(ctx, c.method, u, nil, headers)
=======
	qv := map[string]string{"query": q.Expr, "time": formatTime(q.End)}
	req, err := c.createQueryRequest(ctx, "api/v1/query", qv)
>>>>>>> ae830f68
	if err != nil {
		return nil, err
	}

	return c.doer.Do(req)
}

func (c *Client) QueryExemplars(ctx context.Context, q *models.Query) (*http.Response, error) {
	tr := q.TimeRange()
	qv := map[string]string{
		"query": q.Expr,
		"start": formatTime(tr.Start),
		"end":   formatTime(tr.End),
	}

	req, err := c.createQueryRequest(ctx, "api/v1/query_exemplars", qv)
	if err != nil {
		return nil, err
	}

	return c.doer.Do(req)
}

func (c *Client) QueryResource(ctx context.Context, req *backend.CallResourceRequest) (*http.Response, error) {
	// The way URL is represented in CallResourceRequest and what we need for the fetch function is different
	// so here we have to do a bit of parsing, so we can then compose it with the base url in correct way.
	reqUrlParsed, err := url.Parse(req.URL)
	if err != nil {
		return nil, err
	}
	u, err := c.createUrl(req.Path, nil)
	if err != nil {
		return nil, err
	}
	u.RawQuery = reqUrlParsed.RawQuery

	// We use method from the request, as for resources front end may do a fallback to GET if POST does not work
	// nad we want to respect that.
	httpRequest, err := createRequest(ctx, req.Method, u, bytes.NewReader(req.Body))
	if err != nil {
		return nil, err
	}

	return c.doer.Do(httpRequest)
}

func (c *Client) createQueryRequest(ctx context.Context, endpoint string, qv map[string]string) (*http.Request, error) {
	if strings.ToUpper(c.method) == http.MethodPost {
		u, err := c.createUrl(endpoint, nil)
		if err != nil {
			return nil, err
		}

		v := make(url.Values)
		for key, val := range qv {
			v.Set(key, val)
		}

		return createRequest(ctx, c.method, u, strings.NewReader(v.Encode()))
	}

	u, err := c.createUrl(endpoint, qv)
	if err != nil {
		return nil, err
	}

	return createRequest(ctx, c.method, u, http.NoBody)
}

func (c *Client) createUrl(endpoint string, qs map[string]string) (*url.URL, error) {
	finalUrl, err := url.ParseRequestURI(c.baseUrl)
	if err != nil {
		return nil, err
	}

	finalUrl.Path = path.Join(finalUrl.Path, endpoint)

	// don't re-encode the Query if not needed
	if len(qs) != 0 {
		urlQuery := finalUrl.Query()

		for key, val := range qs {
			urlQuery.Set(key, val)
		}

		finalUrl.RawQuery = urlQuery.Encode()
	}

	return finalUrl, nil
}

func createRequest(ctx context.Context, method string, u *url.URL, bodyReader io.Reader) (*http.Request, error) {
	request, err := http.NewRequestWithContext(ctx, method, u.String(), bodyReader)
	if err != nil {
		return nil, err
	}

	if strings.ToUpper(method) == http.MethodPost {
		// This may not be true but right now we don't have more information here and seems like we send just this type
		// of encoding right now if it is a POST
		request.Header.Set("Content-Type", "application/x-www-form-urlencoded")
		// This allows transport to retry request. See https://github.com/prometheus/client_golang/pull/1022
		// It's set to nil so it is not actually sent over the wire, just used in Go http lib to retry requests.
		request.Header["Idempotency-Key"] = nil
	}
	return request, nil
}

func formatTime(t time.Time) string {
	return strconv.FormatFloat(float64(t.Unix())+float64(t.Nanosecond())/1e9, 'f', -1, 64)
}<|MERGE_RESOLUTION|>--- conflicted
+++ resolved
@@ -50,29 +50,15 @@
 	return c.doer.Do(req)
 }
 
-<<<<<<< HEAD
-func (c *Client) QueryInstant(ctx context.Context, q *models.Query, headers http.Header) (*http.Response, error) {
-=======
 func (c *Client) QueryInstant(ctx context.Context, q *models.Query) (*http.Response, error) {
->>>>>>> ae830f68
 	// We do not need a time range here.
 	// Instant query evaluates at a single point in time.
 	// Using q.TimeRange is aligning the query range to step.
 	// Which causes a misleading time point.
 	// Instead of aligning we use time point directly.
 	// https://prometheus.io/docs/prometheus/latest/querying/api/#instant-queries
-<<<<<<< HEAD
-	qs := map[string]string{"query": q.Expr, "time": formatTime(q.End)}
-
-	u, err := c.createUrl("api/v1/query", qs)
-	if err != nil {
-		return nil, err
-	}
-	req, err := createRequest(ctx, c.method, u, nil, headers)
-=======
 	qv := map[string]string{"query": q.Expr, "time": formatTime(q.End)}
 	req, err := c.createQueryRequest(ctx, "api/v1/query", qv)
->>>>>>> ae830f68
 	if err != nil {
 		return nil, err
 	}
