--- conflicted
+++ resolved
@@ -4,13 +4,7 @@
 	"context"
 	"errors"
 	"fmt"
-<<<<<<< HEAD
-	"reflect"
 	"strings"
-	"sync"
-=======
-	"strings"
->>>>>>> ae830f68
 	"time"
 
 	"github.com/grafana/grafana-plugin-sdk-go/backend"
@@ -28,13 +22,6 @@
 	"github.com/grafana/grafana/pkg/tsdb/prometheus/instrumentation"
 	"github.com/grafana/grafana/pkg/tsdb/prometheus/querydata"
 	"github.com/grafana/grafana/pkg/tsdb/prometheus/resource"
-<<<<<<< HEAD
-	"github.com/patrickmn/go-cache"
-	apiv1 "github.com/prometheus/client_golang/api/prometheus/v1"
-	"github.com/yudai/gojsondiff"
-	"github.com/yudai/gojsondiff/formatter"
-=======
->>>>>>> ae830f68
 )
 
 var plog = log.New("tsdb.prometheus")
@@ -45,10 +32,6 @@
 }
 
 type instance struct {
-<<<<<<< HEAD
-	buffered     *buffered.Buffered
-=======
->>>>>>> ae830f68
 	queryData    *querydata.QueryData
 	resource     *resource.Resource
 	versionCache *cache.Cache
@@ -87,10 +70,6 @@
 		}
 
 		return instance{
-<<<<<<< HEAD
-			buffered:     b,
-=======
->>>>>>> ae830f68
 			queryData:    qd,
 			resource:     r,
 			versionCache: cache.New(time.Minute*1, time.Minute*5),
