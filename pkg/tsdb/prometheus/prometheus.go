--- conflicted
+++ resolved
@@ -20,12 +20,8 @@
 	"github.com/grafana/grafana/pkg/infra/log"
 	"github.com/grafana/grafana/pkg/plugins/backendplugin"
 	"github.com/grafana/grafana/pkg/plugins/backendplugin/coreplugin"
-<<<<<<< HEAD
-	"github.com/grafana/grafana/pkg/registry"
+	"github.com/grafana/grafana/pkg/tsdb"
 	"github.com/grafana/grafana/pkg/tsdb/intervalv2"
-=======
-	"github.com/grafana/grafana/pkg/tsdb"
->>>>>>> b25eb0aa
 	"github.com/opentracing/opentracing-go"
 	"github.com/prometheus/client_golang/api"
 	apiv1 "github.com/prometheus/client_golang/api/prometheus/v1"
@@ -47,16 +43,9 @@
 }
 
 type Service struct {
-<<<<<<< HEAD
-	BackendPluginManager backendplugin.Manager `inject:""`
-	HTTPClientProvider   httpclient.Provider   `inject:""`
-	intervalCalculator   intervalv2.Calculator
-	im                   instancemgmt.InstanceManager
-=======
 	httpClientProvider httpclient.Provider
 	intervalCalculator tsdb.Calculator
 	im                 instancemgmt.InstanceManager
->>>>>>> b25eb0aa
 }
 
 func ProvideService(httpClientProvider httpclient.Provider, backendPluginManager backendplugin.Manager) (*Service, error) {
@@ -123,18 +112,6 @@
 	}
 }
 
-<<<<<<< HEAD
-// newService creates a new executor func.
-func newService(im instancemgmt.InstanceManager, httpClientProvider httpclient.Provider) *Service {
-	return &Service{
-		im:                 im,
-		HTTPClientProvider: httpClientProvider,
-		intervalCalculator: intervalv2.NewCalculator(),
-	}
-}
-
-=======
->>>>>>> b25eb0aa
 //nolint: staticcheck // plugins.DataResponse deprecated
 func (s *Service) QueryData(ctx context.Context, req *backend.QueryDataRequest) (*backend.QueryDataResponse, error) {
 	if len(req.Queries) == 0 {
