package prometheus

import (
	"context"
	"errors"
	"fmt"
	"net/url"
	"regexp"
	"strings"
	"time"

	"github.com/opentracing/opentracing-go"

	"net/http"

	"github.com/grafana/grafana-plugin-sdk-go/data"
	"github.com/grafana/grafana/pkg/infra/log"
	"github.com/grafana/grafana/pkg/models"
	"github.com/grafana/grafana/pkg/plugins"
	"github.com/grafana/grafana/pkg/tsdb/interval"
	"github.com/prometheus/client_golang/api"
	apiv1 "github.com/prometheus/client_golang/api/prometheus/v1"
	"github.com/prometheus/common/model"
)

type PrometheusExecutor struct {
	baseRoundTripperFactory func(dsInfo *models.DataSource) (http.RoundTripper, error)
	intervalCalculator      interval.Calculator
}

type prometheusTransport struct {
	Transport http.RoundTripper

	hasBasicAuth bool
	username     string
	password     string

	customQueryParameters string
}

<<<<<<< HEAD
func (transport *prometheusTransport) RoundTrip(req *http.Request) (*http.Response, error) {
	if transport.hasBasicAuth {
		req.SetBasicAuth(transport.username, transport.password)
=======
//nolint: staticcheck // plugins.DataPlugin deprecated
func NewExecutor(dsInfo *models.DataSource) (plugins.DataPlugin, error) {
	transport, err := dsInfo.GetHttpTransport()
	if err != nil {
		return nil, err
>>>>>>> ff262ed3
	}

	if transport.customQueryParameters != "" {
		params := url.Values{}
		for _, param := range strings.Split(transport.customQueryParameters, "&") {
			parts := strings.Split(param, "=")
			if len(parts) == 1 {
				// This is probably a mistake on the users part in defining the params but we don't want to crash.
				params.Add(parts[0], "")
			} else {
				params.Add(parts[0], parts[1])
			}
		}
		if req.URL.RawQuery != "" {
			req.URL.RawQuery = fmt.Sprintf("%s&%s", req.URL.RawQuery, params.Encode())
		} else {
			req.URL.RawQuery = params.Encode()
		}
	}

	return transport.Transport.RoundTrip(req)
}

func NewExecutor(dsInfo *models.DataSource) (plugins.DataPlugin, error) {
	return &PrometheusExecutor{
		intervalCalculator: interval.NewCalculator(interval.CalculatorOptions{MinInterval: time.Second * 1}),
		baseRoundTripperFactory: func(ds *models.DataSource) (http.RoundTripper, error) {
			return ds.GetHttpTransport()
		},
	}, nil
}

var (
	plog         log.Logger
	legendFormat *regexp.Regexp = regexp.MustCompile(`\{\{\s*(.+?)\s*\}\}`)
)

func init() {
	plog = log.New("tsdb.prometheus")
}

func (e *PrometheusExecutor) getClient(dsInfo *models.DataSource) (apiv1.API, error) {
	// Would make sense to cache this but executor is recreated on every alert request anyway.
	transport, err := e.baseRoundTripperFactory(dsInfo)
	if err != nil {
		return nil, err
	}

	promTransport := &prometheusTransport{
		Transport:             transport,
		hasBasicAuth:          dsInfo.BasicAuth,
		username:              dsInfo.BasicAuthUser,
		password:              dsInfo.DecryptedBasicAuthPassword(),
		customQueryParameters: dsInfo.JsonData.Get("customQueryParameters").MustString(""),
	}

	cfg := api.Config{
		Address:      dsInfo.Url,
		RoundTripper: promTransport,
	}

	client, err := api.NewClient(cfg)
	if err != nil {
		return nil, err
	}

	return apiv1.NewAPI(client), nil
}

//nolint: staticcheck // plugins.DataResponse deprecated
func (e *PrometheusExecutor) DataQuery(ctx context.Context, dsInfo *models.DataSource,
	tsdbQuery plugins.DataQuery) (plugins.DataResponse, error) {
	result := plugins.DataResponse{
		Results: map[string]plugins.DataQueryResult{},
	}

	client, err := e.getClient(dsInfo)
	if err != nil {
		return result, err
	}

	queries, err := e.parseQuery(dsInfo, tsdbQuery)
	if err != nil {
		return result, err
	}

	for _, query := range queries {
		timeRange := apiv1.Range{
			Start: query.Start,
			End:   query.End,
			Step:  query.Step,
		}

		plog.Debug("Sending query", "start", timeRange.Start, "end", timeRange.End, "step", timeRange.Step, "query", query.Expr)

		span, ctx := opentracing.StartSpanFromContext(ctx, "alerting.prometheus")
		span.SetTag("expr", query.Expr)
		span.SetTag("start_unixnano", query.Start.UnixNano())
		span.SetTag("stop_unixnano", query.End.UnixNano())
		defer span.Finish()

		value, _, err := client.QueryRange(ctx, query.Expr, timeRange)

		if err != nil {
			return result, err
		}

		queryResult, err := parseResponse(value, query)
		if err != nil {
			return result, err
		}
		result.Results[query.RefId] = queryResult
	}

	return result, nil
}

func formatLegend(metric model.Metric, query *PrometheusQuery) string {
	if query.LegendFormat == "" {
		return metric.String()
	}

	result := legendFormat.ReplaceAllFunc([]byte(query.LegendFormat), func(in []byte) []byte {
		labelName := strings.Replace(string(in), "{{", "", 1)
		labelName = strings.Replace(labelName, "}}", "", 1)
		labelName = strings.TrimSpace(labelName)
		if val, exists := metric[model.LabelName(labelName)]; exists {
			return []byte(val)
		}
		return []byte{}
	})

	return string(result)
}

func (e *PrometheusExecutor) parseQuery(dsInfo *models.DataSource, query plugins.DataQuery) (
	[]*PrometheusQuery, error) {
	qs := []*PrometheusQuery{}
	for _, queryModel := range query.Queries {
		expr, err := queryModel.Model.Get("expr").String()
		if err != nil {
			return nil, err
		}

		format := queryModel.Model.Get("legendFormat").MustString("")

		start, err := query.TimeRange.ParseFrom()
		if err != nil {
			return nil, err
		}

		end, err := query.TimeRange.ParseTo()
		if err != nil {
			return nil, err
		}

		dsInterval, err := interval.GetIntervalFrom(dsInfo, queryModel.Model, time.Second*15)
		if err != nil {
			return nil, err
		}

		intervalFactor := queryModel.Model.Get("intervalFactor").MustInt64(1)
		interval := e.intervalCalculator.Calculate(*query.TimeRange, dsInterval)
		step := time.Duration(int64(interval.Value) * intervalFactor)

		qs = append(qs, &PrometheusQuery{
			Expr:         expr,
			Step:         step,
			LegendFormat: format,
			Start:        start,
			End:          end,
			RefId:        queryModel.RefID,
		})
	}

	return qs, nil
}

//nolint: staticcheck // plugins.DataQueryResult deprecated
func parseResponse(value model.Value, query *PrometheusQuery) (plugins.DataQueryResult, error) {
	var queryRes plugins.DataQueryResult
	frames := data.Frames{}

	matrix, ok := value.(model.Matrix)
	if !ok {
		return queryRes, fmt.Errorf("unsupported result format: %q", value.Type().String())
	}

	for _, v := range matrix {
		name := formatLegend(v.Metric, query)
		tags := make(map[string]string, len(v.Metric))
		timeVector := make([]time.Time, 0, len(v.Values))
		values := make([]float64, 0, len(v.Values))

		for k, v := range v.Metric {
			tags[string(k)] = string(v)
		}

		for _, k := range v.Values {
			timeVector = append(timeVector, time.Unix(k.Timestamp.Unix(), 0).UTC())
			values = append(values, float64(k.Value))
		}
		frames = append(frames, data.NewFrame(name,
			data.NewField("time", nil, timeVector),
			data.NewField("value", tags, values).SetConfig(&data.FieldConfig{DisplayNameFromDS: name})))
	}
	queryRes.Dataframes = plugins.NewDecodedDataFrames(frames)

	return queryRes, nil
}

// IsAPIError returns whether err is or wraps a Prometheus error.
func IsAPIError(err error) bool {
	// Check if the right error type is in err's chain.
	var e *apiv1.Error
	return errors.As(err, &e)
}

func ConvertAPIError(err error) error {
	var e *apiv1.Error
	if errors.As(err, &e) {
		return fmt.Errorf("%s: %s", e.Msg, e.Detail)
	}
	return err
}<|MERGE_RESOLUTION|>--- conflicted
+++ resolved
@@ -38,17 +38,9 @@
 	customQueryParameters string
 }
 
-<<<<<<< HEAD
 func (transport *prometheusTransport) RoundTrip(req *http.Request) (*http.Response, error) {
 	if transport.hasBasicAuth {
 		req.SetBasicAuth(transport.username, transport.password)
-=======
-//nolint: staticcheck // plugins.DataPlugin deprecated
-func NewExecutor(dsInfo *models.DataSource) (plugins.DataPlugin, error) {
-	transport, err := dsInfo.GetHttpTransport()
-	if err != nil {
-		return nil, err
->>>>>>> ff262ed3
 	}
 
 	if transport.customQueryParameters != "" {
@@ -72,6 +64,7 @@
 	return transport.Transport.RoundTrip(req)
 }
 
+//nolint: staticcheck // plugins.DataPlugin deprecated
 func NewExecutor(dsInfo *models.DataSource) (plugins.DataPlugin, error) {
 	return &PrometheusExecutor{
 		intervalCalculator: interval.NewCalculator(interval.CalculatorOptions{MinInterval: time.Second * 1}),
