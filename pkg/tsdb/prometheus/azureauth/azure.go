package azureauth

import (
	"fmt"
	"net/url"
	"path"

	"github.com/grafana/grafana-azure-sdk-go/azcredentials"
	"github.com/grafana/grafana-azure-sdk-go/azhttpclient"
	"github.com/grafana/grafana-azure-sdk-go/azsettings"
	"github.com/grafana/grafana-azure-sdk-go/util/maputil"
	"github.com/grafana/grafana-plugin-sdk-go/backend"
	sdkhttpclient "github.com/grafana/grafana-plugin-sdk-go/backend/httpclient"

	"github.com/grafana/grafana/pkg/tsdb/prometheus/utils"
)

func ConfigureAzureAuthentication(settings backend.DataSourceInstanceSettings, azureSettings *azsettings.AzureSettings, clientOpts *sdkhttpclient.Options) error {
	jsonData, err := utils.GetJsonData(settings)
	if err != nil {
		return fmt.Errorf("failed to get jsonData: %w", err)
	}
	credentials, err := azcredentials.FromDatasourceData(jsonData, settings.DecryptedSecureJSONData)
	if err != nil {
		err = fmt.Errorf("invalid Azure credentials: %w", err)
		return err
	}

	if credentials != nil {
		var scopes []string

		if scopes, err = getOverriddenScopes(jsonData); err != nil {
			return err
		}

		if scopes == nil {
			if scopes, err = getPrometheusScopes(azureSettings, credentials); err != nil {
				return err
			}
		}

		authOpts := azhttpclient.NewAuthOptions(azureSettings)
		authOpts.Scopes(scopes)
		azhttpclient.AddAzureAuthentication(clientOpts, authOpts, credentials)
	}

	return nil
}

func getOverriddenScopes(jsonData map[string]any) ([]string, error) {
	resourceIdStr, err := maputil.GetStringOptional(jsonData, "azureEndpointResourceId")
	if err != nil {
		err = fmt.Errorf("overridden resource ID (audience) invalid")
		return nil, err
	} else if resourceIdStr == "" {
		return nil, nil
	}

	resourceId, err := url.Parse(resourceIdStr)
	if err != nil || resourceId.Scheme == "" || resourceId.Host == "" {
		err = fmt.Errorf("overridden endpoint resource ID (audience) '%s' invalid", resourceIdStr)
		return nil, err
	}

	resourceId.Path = path.Join(resourceId.Path, ".default")
	scopes := []string{resourceId.String()}
	return scopes, nil
}

func getPrometheusScopes(settings *azsettings.AzureSettings, credentials azcredentials.AzureCredentials) ([]string, error) {
	// Extract cloud from credentials
	azureCloud, err := azcredentials.GetAzureCloud(settings, credentials)
	if err != nil {
		return nil, err
	}

	cloudSettings, err := settings.GetCloud(azureCloud)
	if err != nil {
		return nil, err
	}

	// Get scopes for the given cloud
<<<<<<< HEAD
	resourceIdStr, ok := cloudSettings.Properties["prometheusResourceId"]
=======
	resourceIdS, ok := cloudSettings.Properties["prometheusResourceId"]
>>>>>>> 0bd009fb
	if !ok {
		err := fmt.Errorf("the Azure cloud '%s' doesn't have configuration for Prometheus", azureCloud)
		return nil, err
	}
<<<<<<< HEAD

	resourceId, err := url.Parse(resourceIdStr)
	if err != nil || resourceId.Scheme == "" || resourceId.Host == "" {
		err = fmt.Errorf("endpoint resource ID (audience) '%s' invalid", resourceIdStr)
=======
	return audienceToScopes(resourceIdS)
}

func audienceToScopes(audience string) ([]string, error) {
	resourceId, err := url.Parse(audience)
	if err != nil || resourceId.Scheme == "" || resourceId.Host == "" {
		err = fmt.Errorf("endpoint resource ID (audience) '%s' invalid", audience)
>>>>>>> 0bd009fb
		return nil, err
	}

	resourceId.Path = path.Join(resourceId.Path, ".default")
	scopes := []string{resourceId.String()}
	return scopes, nil
}<|MERGE_RESOLUTION|>--- conflicted
+++ resolved
@@ -80,21 +80,11 @@
 	}
 
 	// Get scopes for the given cloud
-<<<<<<< HEAD
-	resourceIdStr, ok := cloudSettings.Properties["prometheusResourceId"]
-=======
 	resourceIdS, ok := cloudSettings.Properties["prometheusResourceId"]
->>>>>>> 0bd009fb
 	if !ok {
 		err := fmt.Errorf("the Azure cloud '%s' doesn't have configuration for Prometheus", azureCloud)
 		return nil, err
 	}
-<<<<<<< HEAD
-
-	resourceId, err := url.Parse(resourceIdStr)
-	if err != nil || resourceId.Scheme == "" || resourceId.Host == "" {
-		err = fmt.Errorf("endpoint resource ID (audience) '%s' invalid", resourceIdStr)
-=======
 	return audienceToScopes(resourceIdS)
 }
 
@@ -102,7 +92,6 @@
 	resourceId, err := url.Parse(audience)
 	if err != nil || resourceId.Scheme == "" || resourceId.Host == "" {
 		err = fmt.Errorf("endpoint resource ID (audience) '%s' invalid", audience)
->>>>>>> 0bd009fb
 		return nil, err
 	}
 
