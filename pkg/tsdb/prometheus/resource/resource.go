--- conflicted
+++ resolved
@@ -81,20 +81,5 @@
 		Path:          "/api/v1/status/buildinfo",
 	}
 
-<<<<<<< HEAD
-	resp, err := r.Execute(ctx, newReq)
-
-	if err != nil {
-		return nil, err
-	}
-
-	callResponse := &backend.CallResourceResponse{
-		Status: 200,
-		Body:   resp.Body,
-	}
-
-	return callResponse, nil
-=======
 	return r.Execute(ctx, newReq)
->>>>>>> ae830f68
 }