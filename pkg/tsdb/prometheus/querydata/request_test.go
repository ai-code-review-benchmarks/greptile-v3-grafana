package querydata_test

import (
	"bytes"
	"context"
	"encoding/json"
	"fmt"
	"io"
	"math"
	"net/http"
	"testing"
	"time"

	"github.com/grafana/grafana-plugin-sdk-go/backend"
	sdkhttpclient "github.com/grafana/grafana-plugin-sdk-go/backend/httpclient"
	"github.com/grafana/grafana-plugin-sdk-go/data"
	apiv1 "github.com/prometheus/client_golang/api/prometheus/v1"
	p "github.com/prometheus/common/model"
	"github.com/stretchr/testify/require"

	"github.com/grafana/grafana/pkg/tsdb/prometheus/kinds/dataquery"

	"github.com/grafana/kindsys"

	"github.com/grafana/grafana/pkg/infra/httpclient"
	"github.com/grafana/grafana/pkg/infra/log/logtest"
	"github.com/grafana/grafana/pkg/infra/tracing"
	"github.com/grafana/grafana/pkg/setting"
	"github.com/grafana/grafana/pkg/tsdb/prometheus/client"
	"github.com/grafana/grafana/pkg/tsdb/prometheus/models"
	"github.com/grafana/grafana/pkg/tsdb/prometheus/querydata"
)

func TestPrometheus_parseTimeSeriesResponse(t *testing.T) {
	t.Run("exemplars response should be sampled and parsed normally", func(t *testing.T) {
		t.Skip()
		exemplars := []apiv1.ExemplarQueryResult{
			{
				SeriesLabels: p.LabelSet{
					"__name__": "tns_request_duration_seconds_bucket",
					"instance": "app:80",
					"job":      "tns/app",
				},
				Exemplars: []apiv1.Exemplar{
					{
						Labels:    p.LabelSet{"traceID": "test1"},
						Value:     0.003535405,
						Timestamp: p.TimeFromUnixNano(time.Now().Add(-2 * time.Minute).UnixNano()),
					},
					{
						Labels:    p.LabelSet{"traceID": "test2"},
						Value:     0.005555605,
						Timestamp: p.TimeFromUnixNano(time.Now().Add(-4 * time.Minute).UnixNano()),
					},
					{
						Labels:    p.LabelSet{"traceID": "test3"},
						Value:     0.007545445,
						Timestamp: p.TimeFromUnixNano(time.Now().Add(-6 * time.Minute).UnixNano()),
					},
					{
						Labels:    p.LabelSet{"traceID": "test4"},
						Value:     0.009545445,
						Timestamp: p.TimeFromUnixNano(time.Now().Add(-7 * time.Minute).UnixNano()),
					},
				},
			},
		}

		tctx, err := setup()
		require.NoError(t, err)

		qm := models.QueryModel{
			LegendFormat: "legend {{app}}",
			UtcOffsetSec: 0,
			PrometheusDataQuery: dataquery.PrometheusDataQuery{
				Exemplar: kindsys.Ptr(true),
			},
		}
		b, err := json.Marshal(&qm)
		require.NoError(t, err)
		query := backend.DataQuery{
			RefID: "A",
			JSON:  b,
		}
		res, err := execute(tctx, query, exemplars)
		require.NoError(t, err)

		// Test fields
		require.Len(t, res, 1)
		//		require.Equal(t, res[0].Name, "exemplar")
		require.Equal(t, res[0].Fields[0].Name, "Time")
		require.Equal(t, res[0].Fields[1].Name, "Value")
		require.Len(t, res[0].Fields, 6)

		// Test correct values (sampled to 2)
		require.Equal(t, res[0].Fields[1].Len(), 2)
		require.Equal(t, res[0].Fields[1].At(0), 0.009545445)
		require.Equal(t, res[0].Fields[1].At(1), 0.003535405)
	})

	t.Run("matrix response should be parsed normally", func(t *testing.T) {
		values := []p.SamplePair{
			{Value: 1, Timestamp: 1000},
			{Value: 2, Timestamp: 2000},
			{Value: 3, Timestamp: 3000},
			{Value: 4, Timestamp: 4000},
			{Value: 5, Timestamp: 5000},
		}
		result := queryResult{
			Type: p.ValMatrix,
			Result: p.Matrix{
				&p.SampleStream{
					Metric: p.Metric{"app": "Application", "tag2": "tag2"},
					Values: values,
				},
			},
		}

		qm := models.QueryModel{
			LegendFormat: "legend {{app}}",
			UtcOffsetSec: 0,
			PrometheusDataQuery: dataquery.PrometheusDataQuery{
				Range: kindsys.Ptr(true),
			},
		}
		b, err := json.Marshal(&qm)
		require.NoError(t, err)
		query := backend.DataQuery{
			TimeRange: backend.TimeRange{
				From: time.Unix(1, 0).UTC(),
				To:   time.Unix(5, 0).UTC(),
			},
			JSON: b,
		}
		tctx, err := setup()
		require.NoError(t, err)
		res, err := execute(tctx, query, result)
		require.NoError(t, err)

		require.Len(t, res, 1)
		require.Len(t, res[0].Fields, 2)
		require.Len(t, res[0].Fields[0].Labels, 0)
		require.Equal(t, "Time", res[0].Fields[0].Name)
		require.Len(t, res[0].Fields[1].Labels, 2)
		require.Equal(t, "app=Application, tag2=tag2", res[0].Fields[1].Labels.String())
		require.Equal(t, "legend Application", res[0].Name)

		// Ensure the timestamps are UTC zoned
		testValue := res[0].Fields[0].At(0)
		require.Equal(t, "UTC", testValue.(time.Time).Location().String())
	})

	t.Run("matrix response with missed data points should be parsed correctly", func(t *testing.T) {
		values := []p.SamplePair{
			{Value: 1, Timestamp: 1000},
			{Value: 4, Timestamp: 4000},
		}
		result := queryResult{
			Type: p.ValMatrix,
			Result: p.Matrix{
				&p.SampleStream{
					Metric: p.Metric{"app": "Application", "tag2": "tag2"},
					Values: values,
				},
			},
		}

		qm := models.QueryModel{
			LegendFormat: "",
			UtcOffsetSec: 0,
			PrometheusDataQuery: dataquery.PrometheusDataQuery{
				Range: kindsys.Ptr(true),
			},
		}
		b, err := json.Marshal(&qm)
		require.NoError(t, err)
		query := backend.DataQuery{
			TimeRange: backend.TimeRange{
				From: time.Unix(1, 0).UTC(),
				To:   time.Unix(4, 0).UTC(),
			},
			JSON: b,
		}
		tctx, err := setup()
		require.NoError(t, err)
		res, err := execute(tctx, query, result)

		require.NoError(t, err)
		require.Len(t, res, 1)
		require.Equal(t, res[0].Fields[0].Len(), 2)
		require.Equal(t, time.Unix(1, 0).UTC(), res[0].Fields[0].At(0))
		require.Equal(t, time.Unix(4, 0).UTC(), res[0].Fields[0].At(1))
		require.Equal(t, res[0].Fields[1].Len(), 2)
		require.Equal(t, float64(1), res[0].Fields[1].At(0).(float64))
		require.Equal(t, float64(4), res[0].Fields[1].At(1).(float64))
	})

	t.Run("matrix response with from alerting missed data points should be parsed correctly", func(t *testing.T) {
		values := []p.SamplePair{
			{Value: 1, Timestamp: 1000},
			{Value: 4, Timestamp: 4000},
		}
		result := queryResult{
			Type: p.ValMatrix,
			Result: p.Matrix{
				&p.SampleStream{
					Metric: p.Metric{"app": "Application", "tag2": "tag2"},
					Values: values,
				},
			},
		}

		qm := models.QueryModel{
			LegendFormat: "",
			UtcOffsetSec: 0,
			PrometheusDataQuery: dataquery.PrometheusDataQuery{
				Range: kindsys.Ptr(true),
			},
		}
		b, err := json.Marshal(&qm)
		require.NoError(t, err)
		query := backend.DataQuery{
			TimeRange: backend.TimeRange{
				From: time.Unix(1, 0).UTC(),
				To:   time.Unix(4, 0).UTC(),
			},
			JSON: b,
		}
		tctx, err := setup()
		require.NoError(t, err)
		res, err := execute(tctx, query, result)

		require.NoError(t, err)
		require.Len(t, res, 1)
		require.Len(t, res[0].Fields, 2)
		require.Len(t, res[0].Fields[0].Labels, 0)
		require.Equal(t, res[0].Fields[0].Name, "Time")
		require.Len(t, res[0].Fields[1].Labels, 2)
		require.Equal(t, res[0].Fields[1].Labels.String(), "app=Application, tag2=tag2")
		require.Equal(t, "{app=\"Application\", tag2=\"tag2\"}", res[0].Name)
	})

	t.Run("matrix response with NaN value should be changed to null", func(t *testing.T) {
		result := queryResult{
			Type: p.ValMatrix,
			Result: p.Matrix{
				&p.SampleStream{
					Metric: p.Metric{"app": "Application"},
					Values: []p.SamplePair{
						{Value: p.SampleValue(math.NaN()), Timestamp: 1000},
					},
				},
			},
		}

		qm := models.QueryModel{
			LegendFormat: "",
			UtcOffsetSec: 0,
			PrometheusDataQuery: dataquery.PrometheusDataQuery{
				Range: kindsys.Ptr(true),
			},
		}
		b, err := json.Marshal(&qm)
		require.NoError(t, err)
		query := backend.DataQuery{
			TimeRange: backend.TimeRange{
				From: time.Unix(1, 0).UTC(),
				To:   time.Unix(4, 0).UTC(),
			},
			JSON: b,
		}

		tctx, err := setup()
		require.NoError(t, err)
		res, err := execute(tctx, query, result)
		require.NoError(t, err)

		require.Equal(t, "{app=\"Application\"}", res[0].Name)
		require.True(t, math.IsNaN(res[0].Fields[1].At(0).(float64)))
	})

	t.Run("vector response should be parsed normally", func(t *testing.T) {
		qr := queryResult{
			Type: p.ValVector,
			Result: p.Vector{
				&p.Sample{
					Metric:    p.Metric{"app": "Application", "tag2": "tag2"},
					Value:     1,
					Timestamp: 123,
				},
			},
		}
		qm := models.QueryModel{
			LegendFormat: "legend {{app}}",
			UtcOffsetSec: 0,
			PrometheusDataQuery: dataquery.PrometheusDataQuery{
				Instant: kindsys.Ptr(true),
			},
		}
		b, err := json.Marshal(&qm)
		require.NoError(t, err)
		query := backend.DataQuery{
			JSON: b,
		}
		tctx, err := setup()
		require.NoError(t, err)
		res, err := execute(tctx, query, qr)
		require.NoError(t, err)

		require.Len(t, res, 1)
		require.Len(t, res[0].Fields, 2)
		require.Len(t, res[0].Fields[0].Labels, 0)
		require.Equal(t, res[0].Fields[0].Name, "Time")
		require.Equal(t, res[0].Fields[0].Name, "Time")
		require.Len(t, res[0].Fields[1].Labels, 2)
		require.Equal(t, res[0].Fields[1].Labels.String(), "app=Application, tag2=tag2")
		require.Equal(t, "legend Application", res[0].Name)

		// Ensure the timestamps are UTC zoned
		testValue := res[0].Fields[0].At(0)
		require.Equal(t, "UTC", testValue.(time.Time).Location().String())
		require.Equal(t, int64(123), testValue.(time.Time).UnixMilli())
	})

	t.Run("scalar response should be parsed normally", func(t *testing.T) {
		t.Skip("TODO: implement scalar responses")
		qr := queryResult{
			Type: p.ValScalar,
			Result: &p.Scalar{
				Value:     1,
				Timestamp: 123,
			},
		}
		qm := models.QueryModel{
			LegendFormat: "",
			UtcOffsetSec: 0,
			PrometheusDataQuery: dataquery.PrometheusDataQuery{
				Instant: kindsys.Ptr(true),
			},
		}
		b, err := json.Marshal(&qm)
		require.NoError(t, err)
		query := backend.DataQuery{
			JSON: b,
		}
		tctx, err := setup()
		require.NoError(t, err)
		res, err := execute(tctx, query, qr)
		require.NoError(t, err)

		require.Len(t, res, 1)
		require.Len(t, res[0].Fields, 2)
		require.Len(t, res[0].Fields[0].Labels, 0)
		require.Equal(t, res[0].Fields[0].Name, "Time")
		require.Equal(t, "1", res[0].Fields[1].Name)

		// Ensure the timestamps are UTC zoned
		testValue := res[0].Fields[0].At(0)
		require.Equal(t, "UTC", testValue.(time.Time).Location().String())
		require.Equal(t, int64(123), testValue.(time.Time).UnixMilli())
	})
}

type queryResult struct {
	Type   p.ValueType `json:"resultType"`
	Result any         `json:"result"`
}

func executeWithHeaders(tctx *testContext, query backend.DataQuery, qr any, headers map[string]string) (data.Frames, error) {
	req := backend.QueryDataRequest{
		Queries: []backend.DataQuery{query},
		Headers: headers,
	}

<<<<<<< HEAD
	promRes, err := toAPIResponse(qr) //nolint:bodyclose // fixed in main
=======
	promRes, err := toAPIResponse(qr)
	defer func() {
		if err := promRes.Body.Close(); err != nil {
			fmt.Println(fmt.Errorf("response body close error: %v", err))
		}
	}()
>>>>>>> ae830f68
	if err != nil {
		return nil, err
	}
	tctx.httpProvider.setResponse(promRes)

	res, err := tctx.queryData.Execute(context.Background(), &req)
	if err != nil {
		return nil, err
	}

	return res.Responses[req.Queries[0].RefID].Frames, nil
}

func execute(tctx *testContext, query backend.DataQuery, qr any) (data.Frames, error) {
	return executeWithHeaders(tctx, query, qr, map[string]string{})
}

type apiResponse struct {
	Status string          `json:"status"`
	Data   json.RawMessage `json:"data"`
}

func toAPIResponse(d any) (*http.Response, error) {
	b, err := json.Marshal(d)
	if err != nil {
		return nil, err
	}

	res := apiResponse{
		Status: "success",
		Data:   json.RawMessage(b),
	}

	raw, err := json.Marshal(&res)
	if err != nil {
		return nil, err
	}

	return &http.Response{
		StatusCode: 200,
		Body:       io.NopCloser(bytes.NewReader(raw)),
	}, nil
}

type testContext struct {
	httpProvider *fakeHttpClientProvider
	queryData    *querydata.QueryData
}

func setup() (*testContext, error) {
	tracer := tracing.InitializeTracerForTest()
	httpProvider := &fakeHttpClientProvider{
		opts: sdkhttpclient.Options{
			Timeouts: &sdkhttpclient.DefaultTimeoutOptions,
		},
		res: &http.Response{
			StatusCode: 200,
			Body:       io.NopCloser(bytes.NewReader([]byte(`{}`))),
		},
	}
	settings := backend.DataSourceInstanceSettings{
		URL:      "http://localhost:9090",
		JSONData: json.RawMessage(`{"timeInterval": "15s"}`),
	}

	features := &fakeFeatureToggles{flags: map[string]bool{"prometheusBufferedClient": false}}

	opts, err := client.CreateTransportOptions(context.Background(), settings, &setting.Cfg{}, &logtest.Fake{})
	if err != nil {
		return nil, err
	}

	httpClient, err := httpProvider.New(*opts)
	if err != nil {
		return nil, err
	}

	queryData, _ := querydata.New(httpClient, features, tracer, settings, &logtest.Fake{})

	return &testContext{
		httpProvider: httpProvider,
		queryData:    queryData,
	}, nil
}

type fakeFeatureToggles struct {
	flags map[string]bool
}

func (f *fakeFeatureToggles) IsEnabled(feature string) bool {
	return f.flags[feature]
}

type fakeHttpClientProvider struct {
	httpclient.Provider
	opts sdkhttpclient.Options
	req  *http.Request
	res  *http.Response
}

func (p *fakeHttpClientProvider) New(opts ...sdkhttpclient.Options) (*http.Client, error) {
	p.opts = opts[0]
	c, err := sdkhttpclient.New(opts[0])
	if err != nil {
		return nil, err
	}
	c.Transport = p
	return c, nil
}

func (p *fakeHttpClientProvider) GetTransport(opts ...sdkhttpclient.Options) (http.RoundTripper, error) {
	p.opts = opts[0]
	return http.DefaultTransport, nil
}

func (p *fakeHttpClientProvider) setResponse(res *http.Response) {
	p.res = res
}

func (p *fakeHttpClientProvider) RoundTrip(req *http.Request) (*http.Response, error) {
	p.req = req
	return p.res, nil
}<|MERGE_RESOLUTION|>--- conflicted
+++ resolved
@@ -372,16 +372,12 @@
 		Headers: headers,
 	}
 
-<<<<<<< HEAD
-	promRes, err := toAPIResponse(qr) //nolint:bodyclose // fixed in main
-=======
 	promRes, err := toAPIResponse(qr)
 	defer func() {
 		if err := promRes.Body.Close(); err != nil {
 			fmt.Println(fmt.Errorf("response body close error: %v", err))
 		}
 	}()
->>>>>>> ae830f68
 	if err != nil {
 		return nil, err
 	}
