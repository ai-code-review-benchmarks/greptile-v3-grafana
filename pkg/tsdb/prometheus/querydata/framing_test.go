--- conflicted
+++ resolved
@@ -118,14 +118,10 @@
 }
 
 func runQuery(response []byte, q *backend.QueryDataRequest, wide bool) (*backend.QueryDataResponse, error) {
-<<<<<<< HEAD
-	tCtx := setup(wide)
-=======
 	tCtx, err := setup(wide)
 	if err != nil {
 		return nil, err
 	}
->>>>>>> 82e32447
 	res := &http.Response{
 		StatusCode: 200,
 		Body:       ioutil.NopCloser(bytes.NewReader(response)),
