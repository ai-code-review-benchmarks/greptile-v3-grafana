package pyroscope

import (
	"context"
	"encoding/json"
	"fmt"
	"math"
	"sync"
	"time"

	"github.com/grafana/grafana-plugin-sdk-go/backend"
	"github.com/grafana/grafana-plugin-sdk-go/backend/gtime"
	"github.com/grafana/grafana-plugin-sdk-go/backend/tracing"
	"github.com/grafana/grafana-plugin-sdk-go/data"
	"github.com/grafana/grafana-plugin-sdk-go/live"
	"github.com/grafana/grafana/pkg/tsdb/grafana-pyroscope-datasource/kinds/dataquery"
	"github.com/xlab/treeprint"
	"go.opentelemetry.io/otel/attribute"
	"go.opentelemetry.io/otel/codes"
	"go.opentelemetry.io/otel/trace"
	"golang.org/x/sync/errgroup"
)

type queryModel struct {
	WithStreaming bool
	dataquery.GrafanaPyroscopeDataQuery
}

type dsJsonModel struct {
	MinStep string `json:"minStep"`
}

const (
	queryTypeProfile = string(dataquery.PyroscopeQueryTypeProfile)
	queryTypeMetrics = string(dataquery.PyroscopeQueryTypeMetrics)
	queryTypeBoth    = string(dataquery.PyroscopeQueryTypeBoth)
)

// query processes single Pyroscope query transforming the response to data.Frame packaged in DataResponse
func (d *PyroscopeDatasource) query(ctx context.Context, pCtx backend.PluginContext, query backend.DataQuery) backend.DataResponse {
	ctx, span := tracing.DefaultTracer().Start(ctx, "datasource.pyroscope.query", trace.WithAttributes(attribute.String("query_type", query.QueryType)))
	defer span.End()

	var qm queryModel
	response := backend.DataResponse{}

	err := json.Unmarshal(query.JSON, &qm)
	if err != nil {
		span.RecordError(err)
		span.SetStatus(codes.Error, err.Error())
		response.Error = fmt.Errorf("error unmarshaling query model: %v", err)
		return response
	}

	responseMutex := sync.Mutex{}
	g, gCtx := errgroup.WithContext(ctx)
	if query.QueryType == queryTypeMetrics || query.QueryType == queryTypeBoth {
		g.Go(func() error {
			var dsJson dsJsonModel
			err = json.Unmarshal(pCtx.DataSourceInstanceSettings.JSONData, &dsJson)
			if err != nil {
				span.RecordError(err)
				span.SetStatus(codes.Error, err.Error())
				return fmt.Errorf("error unmarshaling datasource json model: %v", err)
			}

			parsedInterval := time.Second * 15
			if dsJson.MinStep != "" {
				parsedInterval, err = gtime.ParseDuration(dsJson.MinStep)
				if err != nil {
					parsedInterval = time.Second * 15
					logger.Error("Failed to parse the MinStep using default", "MinStep", dsJson.MinStep, "function", logEntrypoint())
				}
			}
			logger.Debug("Sending SelectSeriesRequest", "queryModel", qm, "function", logEntrypoint())
			seriesResp, err := d.client.GetSeries(
				gCtx,
				qm.ProfileTypeId,
				qm.LabelSelector,
				query.TimeRange.From.UnixMilli(),
				query.TimeRange.To.UnixMilli(),
				qm.GroupBy,
				math.Max(query.Interval.Seconds(), parsedInterval.Seconds()),
			)
			if err != nil {
				span.RecordError(err)
				span.SetStatus(codes.Error, err.Error())
				logger.Error("Querying SelectSeries()", "err", err, "function", logEntrypoint())
				return err
			}
			// add the frames to the response.
			responseMutex.Lock()
			response.Frames = append(response.Frames, seriesToDataFrames(seriesResp)...)
			responseMutex.Unlock()
			return nil
		})
	}

	if query.QueryType == queryTypeProfile || query.QueryType == queryTypeBoth {
		g.Go(func() error {
<<<<<<< HEAD
			var profileResp *ProfileResponse
			if len(qm.SpanSelector) > 0 {
				logger.Debug("Calling GetSpanProfile", "queryModel", qm)
				prof, err := d.client.GetSpanProfile(gCtx, qm.ProfileTypeId, qm.LabelSelector, qm.SpanSelector, query.TimeRange.From.UnixMilli(), query.TimeRange.To.UnixMilli(), qm.MaxNodes)
				if err != nil {
					span.RecordError(err)
					span.SetStatus(codes.Error, err.Error())
					logger.Error("Error GetSpanProfile()", "err", err)
					return err
				}
				profileResp = prof
			} else {
				logger.Debug("Calling GetProfile", "queryModel", qm)
				prof, err := d.client.GetProfile(gCtx, qm.ProfileTypeId, qm.LabelSelector, query.TimeRange.From.UnixMilli(), query.TimeRange.To.UnixMilli(), qm.MaxNodes)
				if err != nil {
					span.RecordError(err)
					span.SetStatus(codes.Error, err.Error())
					logger.Error("Error GetProfile()", "err", err)
					return err
				}
				profileResp = prof
=======
			logger.Debug("Calling GetProfile", "queryModel", qm, "function", logEntrypoint())
			prof, err := d.client.GetProfile(gCtx, qm.ProfileTypeId, qm.LabelSelector, query.TimeRange.From.UnixMilli(), query.TimeRange.To.UnixMilli(), qm.MaxNodes)
			if err != nil {
				span.RecordError(err)
				span.SetStatus(codes.Error, err.Error())
				logger.Error("Error GetProfile()", "err", err, "function", logEntrypoint())
				return err
>>>>>>> 661e1e2f
			}

			var frame *data.Frame
			if profileResp != nil {
				frame = responseToDataFrames(profileResp)

				// If query called with streaming on then return a channel
				// to subscribe on a client-side and consume updates from a plugin.
				// Feel free to remove this if you don't need streaming for your datasource.
				if qm.WithStreaming {
					channel := live.Channel{
						Scope:     live.ScopeDatasource,
						Namespace: pCtx.DataSourceInstanceSettings.UID,
						Path:      "stream",
					}
					frame.SetMeta(&data.FrameMeta{Channel: channel.String()})
				}
			} else {
				// We still send empty data frame to give feedback that query really run, just didn't return any data.
				frame = getEmptyDataFrame()
			}
			responseMutex.Lock()
			response.Frames = append(response.Frames, frame)
			responseMutex.Unlock()

			return nil
		})
	}

	if err := g.Wait(); err != nil {
		span.RecordError(err)
		span.SetStatus(codes.Error, err.Error())
		response.Error = g.Wait()
	}

	return response
}

// responseToDataFrames turns Pyroscope response to data.Frame. We encode the data into a nested set format where we have
// [level, value, label] columns and by ordering the items in a depth first traversal order we can recreate the whole
// tree back.
func responseToDataFrames(resp *ProfileResponse) *data.Frame {
	tree := levelsToTree(resp.Flamebearer.Levels, resp.Flamebearer.Names)
	return treeToNestedSetDataFrame(tree, resp.Units)
}

// START_OFFSET is offset of the bar relative to previous sibling
const START_OFFSET = 0

// VALUE_OFFSET is value or width of the bar
const VALUE_OFFSET = 1

// SELF_OFFSET is self value of the bar
const SELF_OFFSET = 2

// NAME_OFFSET is index into the names array
const NAME_OFFSET = 3

// ITEM_OFFSET Next bar. Each bar of the profile is represented by 4 number in a flat array.
const ITEM_OFFSET = 4

type ProfileTree struct {
	Start int64
	Value int64
	Self  int64
	Level int
	Name  string
	Nodes []*ProfileTree
}

// levelsToTree converts flamebearer format into a tree. This is needed to then convert it into nested set format
// dataframe. This should be temporary, and ideally we should get some sort of tree struct directly from Pyroscope API.
func levelsToTree(levels []*Level, names []string) *ProfileTree {
	if len(levels) == 0 {
		return nil
	}

	tree := &ProfileTree{
		Start: 0,
		Value: levels[0].Values[VALUE_OFFSET],
		Self:  levels[0].Values[SELF_OFFSET],
		Level: 0,
		Name:  names[levels[0].Values[0]],
	}

	parentsStack := []*ProfileTree{tree}
	currentLevel := 1

	// Cycle through each level
	for {
		if currentLevel >= len(levels) {
			break
		}

		// If we still have levels to go, this should not happen. Something is probably wrong with the flamebearer data.
		if len(parentsStack) == 0 {
			logger.Error("ParentsStack is empty but we are not at the the last level", "currentLevel", currentLevel, "function", logEntrypoint())
			break
		}

		var nextParentsStack []*ProfileTree
		currentParent := parentsStack[:1][0]
		parentsStack = parentsStack[1:]
		itemIndex := 0
		// cumulative offset as items in flamebearer format have just relative to prev item
		offset := int64(0)

		// Cycle through bar in a level
		for {
			if itemIndex >= len(levels[currentLevel].Values) {
				break
			}

			itemStart := levels[currentLevel].Values[itemIndex+START_OFFSET] + offset
			itemValue := levels[currentLevel].Values[itemIndex+VALUE_OFFSET]
			selfValue := levels[currentLevel].Values[itemIndex+SELF_OFFSET]
			itemEnd := itemStart + itemValue
			parentEnd := currentParent.Start + currentParent.Value

			if itemStart >= currentParent.Start && itemEnd <= parentEnd {
				// We have an item that is in the bounds of current parent item, so it should be its child
				treeItem := &ProfileTree{
					Start: itemStart,
					Value: itemValue,
					Self:  selfValue,
					Level: currentLevel,
					Name:  names[levels[currentLevel].Values[itemIndex+NAME_OFFSET]],
				}
				// Add to parent
				currentParent.Nodes = append(currentParent.Nodes, treeItem)
				// Add this item as parent for the next level
				nextParentsStack = append(nextParentsStack, treeItem)
				itemIndex += ITEM_OFFSET

				// Update offset for next item. This is changing relative offset to absolute one.
				offset = itemEnd
			} else {
				// We went out of parents bounds so lets move to next parent. We will evaluate the same item again, but
				// we will check if it is a child of the next parent item in line.
				if len(parentsStack) == 0 {
					logger.Error("ParentsStack is empty but there are still items in current level", "currentLevel", currentLevel, "itemIndex", itemIndex, "function", logEntrypoint())
					break
				}
				currentParent = parentsStack[:1][0]
				parentsStack = parentsStack[1:]
				continue
			}
		}
		parentsStack = nextParentsStack
		currentLevel++
	}

	return tree
}

type Function struct {
	FunctionName string
	FileName     string // optional
	Line         int64  // optional
}

func (f Function) String() string {
	return fmt.Sprintf("%s:%s:%d", f.FileName, f.FunctionName, f.Line)
}

func (pt *ProfileTree) String() string {
	type branch struct {
		nodes []*ProfileTree
		treeprint.Tree
	}
	tree := treeprint.New()
	for _, n := range []*ProfileTree{pt} {
		b := tree.AddBranch(fmt.Sprintf("%s: level %d self %d total %d", n.Name, n.Level, n.Self, n.Value))
		remaining := append([]*branch{}, &branch{nodes: n.Nodes, Tree: b})
		for len(remaining) > 0 {
			current := remaining[0]
			remaining = remaining[1:]
			for _, n := range current.nodes {
				if len(n.Nodes) > 0 {
					remaining = append(remaining,
						&branch{
							nodes: n.Nodes, Tree: current.Tree.AddBranch(fmt.Sprintf("%s: level %d self %d total %d", n.Name, n.Level, n.Self, n.Value)),
						},
					)
				} else {
					current.Tree.AddNode(fmt.Sprintf("%s: level %d self %d total %d", n.Name, n.Level, n.Self, n.Value))
				}
			}
		}
	}
	return tree.String()
}

func getEmptyDataFrame() *data.Frame {
	var emptyProfileDataFrame = data.NewFrame("response")
	emptyProfileDataFrame.Meta = &data.FrameMeta{PreferredVisualization: "flamegraph"}
	emptyProfileDataFrame.Fields = data.Fields{
		data.NewField("level", nil, []int64{}),
		data.NewField("value", nil, []int64{}),
		data.NewField("self", nil, []int64{}),
		data.NewField("label", nil, []string{}),
	}
	return emptyProfileDataFrame
}

type CustomMeta struct {
	ProfileTypeID string
}

// treeToNestedSetDataFrame walks the tree depth first and adds items into the dataframe. This is a nested set format
// where ordering the items in depth first order and knowing the level/depth of each item we can recreate the
// parent - child relationship without explicitly needing parent/child column, and we can later just iterate over the
// dataFrame to again basically walking depth first over the tree/profile.
func treeToNestedSetDataFrame(tree *ProfileTree, unit string) *data.Frame {
	frame := data.NewFrame("response")
	frame.Meta = &data.FrameMeta{PreferredVisualization: "flamegraph"}

	levelField := data.NewField("level", nil, []int64{})
	valueField := data.NewField("value", nil, []int64{})
	selfField := data.NewField("self", nil, []int64{})

	// profileTypeID should encode the type of the profile with unit being the 3rd part
	valueField.Config = &data.FieldConfig{Unit: unit}
	selfField.Config = &data.FieldConfig{Unit: unit}
	frame.Fields = data.Fields{levelField, valueField, selfField}

	labelField := NewEnumField("label", nil)

	// Tree can be nil if profile was empty, we can still send empty frame in that case
	if tree != nil {
		walkTree(tree, func(tree *ProfileTree) {
			levelField.Append(int64(tree.Level))
			valueField.Append(tree.Value)
			selfField.Append(tree.Self)
			labelField.Append(tree.Name)
		})
	}

	frame.Fields = append(frame.Fields, labelField.GetField())
	return frame
}

type EnumField struct {
	field     *data.Field
	valuesMap map[string]data.EnumItemIndex
	counter   data.EnumItemIndex
}

func NewEnumField(name string, labels data.Labels) *EnumField {
	return &EnumField{
		field:     data.NewField(name, labels, []data.EnumItemIndex{}),
		valuesMap: make(map[string]data.EnumItemIndex),
	}
}

func (e *EnumField) Append(value string) {
	if valueIndex, ok := e.valuesMap[value]; ok {
		e.field.Append(valueIndex)
	} else {
		e.valuesMap[value] = e.counter
		e.field.Append(e.counter)
		e.counter++
	}
}

func (e *EnumField) GetField() *data.Field {
	s := make([]string, len(e.valuesMap))
	for k, v := range e.valuesMap {
		s[v] = k
	}

	e.field.SetConfig(&data.FieldConfig{
		TypeConfig: &data.FieldTypeConfig{
			Enum: &data.EnumFieldConfig{
				Text: s,
			},
		},
	})

	return e.field
}

func walkTree(tree *ProfileTree, fn func(tree *ProfileTree)) {
	fn(tree)
	stack := tree.Nodes

	for {
		if len(stack) == 0 {
			break
		}

		fn(stack[0])
		if stack[0].Nodes != nil {
			stack = append(stack[0].Nodes, stack[1:]...)
		} else {
			stack = stack[1:]
		}
	}
}

func seriesToDataFrames(resp *SeriesResponse) []*data.Frame {
	frames := make([]*data.Frame, 0, len(resp.Series))

	for _, series := range resp.Series {
		// We create separate data frames as the series may not have the same length
		frame := data.NewFrame("series")
		frame.Meta = &data.FrameMeta{PreferredVisualization: "graph"}

		fields := make(data.Fields, 0, 2)
		timeField := data.NewField("time", nil, []time.Time{})
		fields = append(fields, timeField)

		labels := make(map[string]string)
		for _, label := range series.Labels {
			labels[label.Name] = label.Value
		}

		valueField := data.NewField(resp.Label, labels, []float64{})
		valueField.Config = &data.FieldConfig{Unit: resp.Units}

		for _, point := range series.Points {
			timeField.Append(time.UnixMilli(point.Timestamp))
			valueField.Append(point.Value)
		}

		fields = append(fields, valueField)
		frame.Fields = fields
		frames = append(frames, frame)
	}
	return frames
}<|MERGE_RESOLUTION|>--- conflicted
+++ resolved
@@ -98,37 +98,27 @@
 
 	if query.QueryType == queryTypeProfile || query.QueryType == queryTypeBoth {
 		g.Go(func() error {
-<<<<<<< HEAD
 			var profileResp *ProfileResponse
 			if len(qm.SpanSelector) > 0 {
-				logger.Debug("Calling GetSpanProfile", "queryModel", qm)
+				logger.Debug("Calling GetSpanProfile", "queryModel", qm, "function", logEntrypoint())
 				prof, err := d.client.GetSpanProfile(gCtx, qm.ProfileTypeId, qm.LabelSelector, qm.SpanSelector, query.TimeRange.From.UnixMilli(), query.TimeRange.To.UnixMilli(), qm.MaxNodes)
 				if err != nil {
 					span.RecordError(err)
 					span.SetStatus(codes.Error, err.Error())
-					logger.Error("Error GetSpanProfile()", "err", err)
+					logger.Error("Error GetSpanProfile()", "err", err, "function", logEntrypoint())
 					return err
 				}
 				profileResp = prof
 			} else {
-				logger.Debug("Calling GetProfile", "queryModel", qm)
+				logger.Debug("Calling GetProfile", "queryModel", qm, "function", logEntrypoint())
 				prof, err := d.client.GetProfile(gCtx, qm.ProfileTypeId, qm.LabelSelector, query.TimeRange.From.UnixMilli(), query.TimeRange.To.UnixMilli(), qm.MaxNodes)
 				if err != nil {
 					span.RecordError(err)
 					span.SetStatus(codes.Error, err.Error())
-					logger.Error("Error GetProfile()", "err", err)
+					logger.Error("Error GetProfile()", "err", err, "function", logEntrypoint())
 					return err
 				}
 				profileResp = prof
-=======
-			logger.Debug("Calling GetProfile", "queryModel", qm, "function", logEntrypoint())
-			prof, err := d.client.GetProfile(gCtx, qm.ProfileTypeId, qm.LabelSelector, query.TimeRange.From.UnixMilli(), query.TimeRange.To.UnixMilli(), qm.MaxNodes)
-			if err != nil {
-				span.RecordError(err)
-				span.SetStatus(codes.Error, err.Error())
-				logger.Error("Error GetProfile()", "err", err, "function", logEntrypoint())
-				return err
->>>>>>> 661e1e2f
 			}
 
 			var frame *data.Frame
