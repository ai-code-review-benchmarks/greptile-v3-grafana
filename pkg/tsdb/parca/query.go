--- conflicted
+++ resolved
@@ -40,12 +40,9 @@
 	err := json.Unmarshal(query.JSON, &qm)
 	if err != nil {
 		response.Error = err
-<<<<<<< HEAD
 		logger.Error("Failed to unmarshall query", "error", err)
-=======
 		span.RecordError(response.Error)
 		span.SetStatus(codes.Error, response.Error.Error())
->>>>>>> 30cb720d
 		return response
 	}
 
@@ -53,12 +50,9 @@
 		seriesResp, err := d.client.QueryRange(ctx, makeMetricRequest(qm, query))
 		if err != nil {
 			response.Error = err
-<<<<<<< HEAD
 			logger.Error("Failed to process query", "error", err, "queryType", query.QueryType, "query", query)
-=======
 			span.RecordError(response.Error)
 			span.SetStatus(codes.Error, response.Error.Error())
->>>>>>> 30cb720d
 			return response
 		}
 		response.Frames = append(response.Frames, seriesToDataFrame(seriesResp, qm.ProfileTypeId)...)
@@ -69,12 +63,9 @@
 		resp, err := d.client.Query(ctx, makeProfileRequest(qm, query))
 		if err != nil {
 			response.Error = err
-<<<<<<< HEAD
 			logger.Error("Failed to process query", "error", err, "queryType", query.QueryType, "query", query)
-=======
 			span.RecordError(response.Error)
 			span.SetStatus(codes.Error, response.Error.Error())
->>>>>>> 30cb720d
 			return response
 		}
 		frame := responseToDataFrames(resp)
