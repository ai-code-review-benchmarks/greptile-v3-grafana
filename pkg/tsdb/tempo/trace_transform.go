--- conflicted
+++ resolved
@@ -118,14 +118,9 @@
 
 func spanToSpanRow(span ptrace.Span, libraryTags pcommon.InstrumentationScope, resource pcommon.Resource) ([]any, error) {
 	// If the id representation changed from hexstring to something else we need to change the transformBase64IDToHexString in the frontend code
-<<<<<<< HEAD
-	traceID := span.TraceID().HexString()
-	traceID = strings.TrimPrefix(traceID, strings.Repeat("0", 16))
-=======
 	traceID := span.TraceID()
 	traceIDHex := hex.EncodeToString(traceID[:])
 	traceIDHex = strings.TrimPrefix(traceIDHex, strings.Repeat("0", 16))
->>>>>>> ae830f68
 
 	spanID := span.SpanID()
 	spanIDHex := hex.EncodeToString(spanID[:])
