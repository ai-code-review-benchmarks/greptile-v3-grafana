package tempo

import (
	"context"
	"encoding/json"
	"fmt"
	"io/ioutil"
	"net/http"

	"github.com/grafana/grafana-plugin-sdk-go/backend"
	"github.com/grafana/grafana-plugin-sdk-go/backend/datasource"
	"github.com/grafana/grafana-plugin-sdk-go/backend/instancemgmt"
	"github.com/grafana/grafana-plugin-sdk-go/data"
	"github.com/grafana/grafana/pkg/infra/httpclient"
	"github.com/grafana/grafana/pkg/infra/log"
	"github.com/grafana/grafana/pkg/plugins"
	"github.com/grafana/grafana/pkg/plugins/backendplugin/coreplugin"
	"github.com/grafana/grafana/pkg/setting"
	"go.opentelemetry.io/collector/model/otlp"
)

const pluginID = "tempo"

type Service struct {
	im   instancemgmt.InstanceManager
	tlog log.Logger
}

<<<<<<< HEAD
func ProvideService(httpClientProvider httpclient.Provider, pluginStore plugins.Store, cfg *setting.Cfg) (*Service, error) {
=======
func ProvideService(cfg *setting.Cfg, httpClientProvider httpclient.Provider, pluginStore plugins.Store) (*Service, error) {
>>>>>>> e4ba5f17
	im := datasource.NewInstanceManager(newInstanceSettings(httpClientProvider))

	s := &Service{
		tlog: log.New("tsdb.tempo"),
		im:   im,
	}

	factory := coreplugin.New(backend.ServeOpts{
		QueryDataHandler: s,
	})

<<<<<<< HEAD
	resolver := plugins.CoreBackendPluginPathResolver(cfg, pluginID)
=======
	resolver := plugins.CoreDataSourcePathResolver(cfg, pluginID)
>>>>>>> e4ba5f17
	if err := pluginStore.AddWithFactory(context.Background(), pluginID, factory, resolver); err != nil {
		s.tlog.Error("Failed to register plugin", "error", err)
		return nil, err
	}

	return s, nil
}

type datasourceInfo struct {
	HTTPClient *http.Client
	URL        string
}

type QueryModel struct {
	TraceID string `json:"query"`
}

func newInstanceSettings(httpClientProvider httpclient.Provider) datasource.InstanceFactoryFunc {
	return func(settings backend.DataSourceInstanceSettings) (instancemgmt.Instance, error) {
		opts, err := settings.HTTPClientOptions()
		if err != nil {
			return nil, err
		}

		client, err := httpClientProvider.New(opts)
		if err != nil {
			return nil, err
		}

		model := &datasourceInfo{
			HTTPClient: client,
			URL:        settings.URL,
		}
		return model, nil
	}
}

func (s *Service) QueryData(ctx context.Context, req *backend.QueryDataRequest) (*backend.QueryDataResponse, error) {
	result := backend.NewQueryDataResponse()
	queryRes := backend.DataResponse{}
	refID := req.Queries[0].RefID

	model := &QueryModel{}
	err := json.Unmarshal(req.Queries[0].JSON, model)
	if err != nil {
		return result, err
	}

	dsInfo, err := s.getDSInfo(req.PluginContext)
	if err != nil {
		return nil, err
	}

	request, err := s.createRequest(ctx, dsInfo, model.TraceID)
	if err != nil {
		return result, err
	}

	resp, err := dsInfo.HTTPClient.Do(request)
	if err != nil {
		return result, fmt.Errorf("failed get to tempo: %w", err)
	}

	defer func() {
		if err := resp.Body.Close(); err != nil {
			s.tlog.Warn("failed to close response body", "err", err)
		}
	}()

	body, err := ioutil.ReadAll(resp.Body)
	if err != nil {
		return &backend.QueryDataResponse{}, err
	}

	if resp.StatusCode != http.StatusOK {
		queryRes.Error = fmt.Errorf("failed to get trace with id: %s Status: %s Body: %s", model.TraceID, resp.Status, string(body))
		result.Responses[refID] = queryRes
		return result, nil
	}

	otTrace, err := otlp.NewProtobufTracesUnmarshaler().UnmarshalTraces(body)

	if err != nil {
		return &backend.QueryDataResponse{}, fmt.Errorf("failed to convert tempo response to Otlp: %w", err)
	}

	frame, err := TraceToFrame(otTrace)
	if err != nil {
		return &backend.QueryDataResponse{}, fmt.Errorf("failed to transform trace %v to data frame: %w", model.TraceID, err)
	}
	frame.RefID = refID
	frames := []*data.Frame{frame}
	queryRes.Frames = frames
	result.Responses[refID] = queryRes
	return result, nil
}

func (s *Service) createRequest(ctx context.Context, dsInfo *datasourceInfo, traceID string) (*http.Request, error) {
	req, err := http.NewRequestWithContext(ctx, "GET", dsInfo.URL+"/api/traces/"+traceID, nil)
	if err != nil {
		return nil, err
	}

	req.Header.Set("Accept", "application/protobuf")

	s.tlog.Debug("Tempo request", "url", req.URL.String(), "headers", req.Header)
	return req, nil
}

func (s *Service) getDSInfo(pluginCtx backend.PluginContext) (*datasourceInfo, error) {
	i, err := s.im.Get(pluginCtx)
	if err != nil {
		return nil, err
	}

	instance, ok := i.(*datasourceInfo)
	if !ok {
		return nil, fmt.Errorf("failed to cast datsource info")
	}

	return instance, nil
}<|MERGE_RESOLUTION|>--- conflicted
+++ resolved
@@ -26,11 +26,7 @@
 	tlog log.Logger
 }
 
-<<<<<<< HEAD
-func ProvideService(httpClientProvider httpclient.Provider, pluginStore plugins.Store, cfg *setting.Cfg) (*Service, error) {
-=======
 func ProvideService(cfg *setting.Cfg, httpClientProvider httpclient.Provider, pluginStore plugins.Store) (*Service, error) {
->>>>>>> e4ba5f17
 	im := datasource.NewInstanceManager(newInstanceSettings(httpClientProvider))
 
 	s := &Service{
@@ -42,11 +38,7 @@
 		QueryDataHandler: s,
 	})
 
-<<<<<<< HEAD
-	resolver := plugins.CoreBackendPluginPathResolver(cfg, pluginID)
-=======
 	resolver := plugins.CoreDataSourcePathResolver(cfg, pluginID)
->>>>>>> e4ba5f17
 	if err := pluginStore.AddWithFactory(context.Background(), pluginID, factory, resolver); err != nil {
 		s.tlog.Error("Failed to register plugin", "error", err)
 		return nil, err
