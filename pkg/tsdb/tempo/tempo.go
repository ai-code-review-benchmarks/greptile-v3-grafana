--- conflicted
+++ resolved
@@ -59,36 +59,6 @@
 }
 
 func (s *Service) QueryData(ctx context.Context, req *backend.QueryDataRequest) (*backend.QueryDataResponse, error) {
-<<<<<<< HEAD
-	result := backend.NewQueryDataResponse()
-	queryRes := backend.DataResponse{}
-	refID := req.Queries[0].RefID
-
-	model := &QueryModel{}
-	err := json.Unmarshal(req.Queries[0].JSON, model)
-	if err != nil {
-		return result, err
-	}
-
-	dsInfo, err := s.getDSInfo(req.PluginContext)
-	if err != nil {
-		return nil, err
-	}
-
-	request, err := s.createRequest(ctx, dsInfo, model.TraceID, req.Queries[0].TimeRange.From.Unix(), req.Queries[0].TimeRange.To.Unix())
-	if err != nil {
-		return result, err
-	}
-
-	resp, err := dsInfo.HTTPClient.Do(request)
-	if err != nil {
-		return result, fmt.Errorf("failed get to tempo: %w", err)
-	}
-
-	defer func() {
-		if err := resp.Body.Close(); err != nil {
-			s.tlog.Warn("failed to close response body", "err", err)
-=======
 	// create response struct
 	response := backend.NewQueryDataResponse()
 
@@ -100,30 +70,15 @@
 			if res != nil {
 				response.Responses[q.RefID] = *res
 			}
->>>>>>> ae830f68
 		}
 	}
 
 	return response, nil
 }
 
-<<<<<<< HEAD
-func (s *Service) createRequest(ctx context.Context, dsInfo *datasourceInfo, traceID string, start int64, end int64) (*http.Request, error) {
-	var tempoQuery string
-	if start == 0 || end == 0 {
-		tempoQuery = fmt.Sprintf("%s/api/traces/%s", dsInfo.URL, traceID)
-	} else {
-		tempoQuery = fmt.Sprintf("%s/api/traces/%s?start=%d&end=%d", dsInfo.URL, traceID, start, end)
-	}
-
-	req, err := http.NewRequestWithContext(ctx, "GET", tempoQuery, nil)
-	if err != nil {
-		return nil, err
-=======
 func (s *Service) query(ctx context.Context, pCtx backend.PluginContext, query backend.DataQuery) (*backend.DataResponse, error) {
 	if query.QueryType == string(dataquery.TempoQueryTypeTraceId) {
 		return s.getTrace(ctx, pCtx, query)
->>>>>>> ae830f68
 	}
 
 	return nil, fmt.Errorf("unsupported query type: '%s' for query with refID '%s'", query.QueryType, query.RefID)
