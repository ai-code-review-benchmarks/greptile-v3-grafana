package tempo

import (
	"encoding/json"
	"os"
	"testing"

	"go.opentelemetry.io/collector/pdata/pcommon"
	"go.opentelemetry.io/collector/pdata/ptrace"

	"github.com/grafana/grafana-plugin-sdk-go/data"
	"github.com/stretchr/testify/require"
<<<<<<< HEAD
	otlp "go.opentelemetry.io/collector/model/otlp"
	"go.opentelemetry.io/collector/model/pdata"
=======
>>>>>>> ae830f68
)

func TestTraceToFrame(t *testing.T) {
	t.Run("should transform tempo protobuf response into dataframe", func(t *testing.T) {
		// For what ever reason you cannot easily create ptrace.Traces for the TraceToFrame from something more readable
		// like json. You could tediously create the structures manually using all the setters for everything or use
		// https://github.com/grafana/tempo/tree/master/pkg/tempopb to create the protobuf structs from something like
		// json. At the moment just saving some real tempo proto response into file and loading was the easiest and
		// as my patience was diminished trying to figure this out, I say it's good enough. You can also just modify
		// the trace afterward as you wish.
		proto, err := os.ReadFile("testData/tempo_proto_response")
		require.NoError(t, err)

		pbUnmarshaler := ptrace.ProtoUnmarshaler{}
		otTrace, err := pbUnmarshaler.UnmarshalTraces(proto)
		require.NoError(t, err)

		// For some reason the trace does not have named events (probably was generated some time ago) so we just set
		// one here for testing
		origSpan := findSpan(otTrace, "7198307df9748606")
		origSpan.Events().At(0).SetName("test event")

		frame, err := TraceToFrame(otTrace)
		require.NoError(t, err)

		require.Equal(t, 30, frame.Rows())
		require.ElementsMatch(t, fields, fieldNames(frame))

		bFrame := &BetterFrame{frame}
		root := rootSpan(bFrame)
		require.NotNil(t, root)

		require.Equal(t, "HTTP GET - loki_api_v1_query_range", root["operationName"])
		require.Equal(t, "loki-all", root["serviceName"])
		require.Equal(t, json.RawMessage("[{\"value\":\"loki-all\",\"key\":\"service.name\"},{\"value\":\"Jaeger-Go-2.25.0\",\"key\":\"opencensus.exporterversion\"},{\"value\":\"4d019a031941\",\"key\":\"host.hostname\"},{\"value\":\"172.18.0.6\",\"key\":\"ip\"},{\"value\":\"4b19ace06df8e4de\",\"key\":\"client-uuid\"}]"), root["serviceTags"])
		require.Equal(t, 1616072924070.497, root["startTime"])
		require.Equal(t, 8.421, root["duration"])
		require.Equal(t, json.RawMessage("null"), root["logs"])
		require.Equal(t, json.RawMessage("[{\"value\":\"const\",\"key\":\"sampler.type\"},{\"value\":true,\"key\":\"sampler.param\"},{\"value\":200,\"key\":\"http.status_code\"},{\"value\":\"GET\",\"key\":\"http.method\"},{\"value\":\"/loki/api/v1/query_range?direction=BACKWARD\\u0026limit=1000\\u0026query=%7Bcompose_project%3D%22devenv%22%7D%20%7C%3D%22traceID%22\\u0026start=1616070921000000000\\u0026end=1616072722000000000\\u0026step=2\",\"key\":\"http.url\"},{\"value\":\"net/http\",\"key\":\"component\"}]"), root["tags"])

		span := bFrame.FindRowWithValue("spanID", "7198307df9748606")

		require.Equal(t, "GetParallelChunks", span["operationName"])
		require.Equal(t, "loki-all", span["serviceName"])
		require.Equal(t, json.RawMessage("[{\"value\":\"loki-all\",\"key\":\"service.name\"},{\"value\":\"Jaeger-Go-2.25.0\",\"key\":\"opencensus.exporterversion\"},{\"value\":\"4d019a031941\",\"key\":\"host.hostname\"},{\"value\":\"172.18.0.6\",\"key\":\"ip\"},{\"value\":\"4b19ace06df8e4de\",\"key\":\"client-uuid\"}]"), span["serviceTags"])
		require.Equal(t, 1616072924072.852, span["startTime"])
		require.Equal(t, 0.094, span["duration"])
		require.Equal(t, "[{\"timestamp\":1616072924072.856,\"fields\":[{\"value\":\"test event\",\"key\":\"message\"},{\"value\":1,\"key\":\"chunks requested\"}]},{\"timestamp\":1616072924072.9448,\"fields\":[{\"value\":1,\"key\":\"chunks fetched\"}]}]", string(span["logs"].(json.RawMessage)))
	})

	t.Run("should transform correct traceID", func(t *testing.T) {
		proto, err := os.ReadFile("testData/tempo_proto_response")
		require.NoError(t, err)

		pbUnmarshaler := ptrace.ProtoUnmarshaler{}
		otTrace, err := pbUnmarshaler.UnmarshalTraces(proto)
		require.NoError(t, err)

		var index int
		otTrace.ResourceSpans().RemoveIf(func(rsp ptrace.ResourceSpans) bool {
			rsp.ScopeSpans().RemoveIf(func(sp ptrace.ScopeSpans) bool {
				sp.Spans().RemoveIf(func(span ptrace.Span) bool {
					if index == 0 {
						span.SetTraceID(pcommon.TraceID([16]byte{0, 1, 2, 3, 4, 5, 6, 7, 0, 1, 2, 3, 4, 5, 6, 7}))
					}
					if index == 1 {
						span.SetTraceID(pcommon.TraceID([16]byte{0, 0, 0, 0, 0, 0, 0, 0, 0, 1, 2, 3, 4, 5, 6, 7}))
					}
					index++
					return false
				})
				return false
			})
			return false
		})
		frame, err := TraceToFrame(otTrace)
		require.NoError(t, err)
		bFrame := &BetterFrame{frame}

		traceID128Bit := bFrame.GetRow(0)
		require.NotNil(t, traceID128Bit)
		require.Equal(t, "00010203040506070001020304050607", traceID128Bit["traceID"])

		traceID64Bit := bFrame.GetRow(1)
		require.NotNil(t, traceID64Bit)
		require.Equal(t, "0001020304050607", traceID64Bit["traceID"])
	})

	t.Run("should transform correct traceID", func(t *testing.T) {
		proto, err := os.ReadFile("testData/tempo_proto_response")
		require.NoError(t, err)

		otTrace, err := otlp.NewProtobufTracesUnmarshaler().UnmarshalTraces(proto)
		require.NoError(t, err)

		var index int
		otTrace.ResourceSpans().RemoveIf(func(rsp pdata.ResourceSpans) bool {
			rsp.InstrumentationLibrarySpans().RemoveIf(func(sp pdata.InstrumentationLibrarySpans) bool {
				sp.Spans().RemoveIf(func(span pdata.Span) bool {
					if index == 0 {
						span.SetTraceID(pdata.NewTraceID([16]byte{0, 1, 2, 3, 4, 5, 6, 7, 0, 1, 2, 3, 4, 5, 6, 7}))
					}
					if index == 1 {
						span.SetTraceID(pdata.NewTraceID([16]byte{0, 0, 0, 0, 0, 0, 0, 0, 0, 1, 2, 3, 4, 5, 6, 7}))
					}
					index++
					return false
				})
				return false
			})
			return false
		})
		frame, err := TraceToFrame(otTrace)
		require.NoError(t, err)
		bFrame := &BetterFrame{frame}

		traceID128Bit := bFrame.GetRow(0)
		require.NotNil(t, traceID128Bit)
		require.Equal(t, "00010203040506070001020304050607", traceID128Bit["traceID"])

		traceID64Bit := bFrame.GetRow(1)
		require.NotNil(t, traceID64Bit)
		require.Equal(t, "0001020304050607", traceID64Bit["traceID"])
	})
}

type Row map[string]any
type BetterFrame struct {
	frame *data.Frame
}

func (f *BetterFrame) GetRow(index int) Row {
	row := f.frame.RowCopy(index)
	betterRow := make(map[string]any)
	for i, field := range row {
		betterRow[f.frame.Fields[i].Name] = field
	}

	return betterRow
}

func (f *BetterFrame) FindRow(fn func(row Row) bool) Row {
	for i := 0; i < f.frame.Rows(); i++ {
		row := f.GetRow(i)
		if fn(row) {
			return row
		}
	}

	return nil
}

func (f *BetterFrame) FindRowWithValue(fieldName string, value any) Row {
	return f.FindRow(func(row Row) bool {
		return row[fieldName] == value
	})
}

func rootSpan(frame *BetterFrame) Row {
	return frame.FindRowWithValue("parentSpanID", "0000000000000000")
}

func fieldNames(frame *data.Frame) []string {
	var names []string
	for _, f := range frame.Fields {
		names = append(names, f.Name)
	}
	return names
}

func findSpan(trace ptrace.Traces, spanId string) *ptrace.Span {
	for i := 0; i < trace.ResourceSpans().Len(); i++ {
		scope := trace.ResourceSpans().At(i).ScopeSpans()
		for j := 0; j < scope.Len(); j++ {
			spans := scope.At(j).Spans()
			for k := 0; k < spans.Len(); k++ {
				if spans.At(k).SpanID().String() == spanId {
					found := spans.At(k)
					return &found
				}
			}
		}
	}
	return nil
}

var fields = []string{
	"traceID",
	"spanID",
	"parentSpanID",
	"operationName",
	"serviceName",
	"kind",
	"statusCode",
	"statusMessage",
	"instrumentationLibraryName",
	"instrumentationLibraryVersion",
	"traceState",
	"serviceTags",
	"startTime",
	"duration",
	"logs",
	"references",
	"tags",
}<|MERGE_RESOLUTION|>--- conflicted
+++ resolved
@@ -10,11 +10,6 @@
 
 	"github.com/grafana/grafana-plugin-sdk-go/data"
 	"github.com/stretchr/testify/require"
-<<<<<<< HEAD
-	otlp "go.opentelemetry.io/collector/model/otlp"
-	"go.opentelemetry.io/collector/model/pdata"
-=======
->>>>>>> ae830f68
 )
 
 func TestTraceToFrame(t *testing.T) {
@@ -82,43 +77,6 @@
 					}
 					if index == 1 {
 						span.SetTraceID(pcommon.TraceID([16]byte{0, 0, 0, 0, 0, 0, 0, 0, 0, 1, 2, 3, 4, 5, 6, 7}))
-					}
-					index++
-					return false
-				})
-				return false
-			})
-			return false
-		})
-		frame, err := TraceToFrame(otTrace)
-		require.NoError(t, err)
-		bFrame := &BetterFrame{frame}
-
-		traceID128Bit := bFrame.GetRow(0)
-		require.NotNil(t, traceID128Bit)
-		require.Equal(t, "00010203040506070001020304050607", traceID128Bit["traceID"])
-
-		traceID64Bit := bFrame.GetRow(1)
-		require.NotNil(t, traceID64Bit)
-		require.Equal(t, "0001020304050607", traceID64Bit["traceID"])
-	})
-
-	t.Run("should transform correct traceID", func(t *testing.T) {
-		proto, err := os.ReadFile("testData/tempo_proto_response")
-		require.NoError(t, err)
-
-		otTrace, err := otlp.NewProtobufTracesUnmarshaler().UnmarshalTraces(proto)
-		require.NoError(t, err)
-
-		var index int
-		otTrace.ResourceSpans().RemoveIf(func(rsp pdata.ResourceSpans) bool {
-			rsp.InstrumentationLibrarySpans().RemoveIf(func(sp pdata.InstrumentationLibrarySpans) bool {
-				sp.Spans().RemoveIf(func(span pdata.Span) bool {
-					if index == 0 {
-						span.SetTraceID(pdata.NewTraceID([16]byte{0, 1, 2, 3, 4, 5, 6, 7, 0, 1, 2, 3, 4, 5, 6, 7}))
-					}
-					if index == 1 {
-						span.SetTraceID(pdata.NewTraceID([16]byte{0, 0, 0, 0, 0, 0, 0, 0, 0, 1, 2, 3, 4, 5, 6, 7}))
 					}
 					index++
 					return false
