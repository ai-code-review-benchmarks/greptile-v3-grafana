--- conflicted
+++ resolved
@@ -152,15 +152,9 @@
 	)
 	s.tracer.Inject(ctx, graphiteReq.Header, span)
 
-<<<<<<< HEAD
-	res, err := dsInfo.HTTPClient.Do(graphiteReq) //nolint:bodyclose // fixed in main
-	if res != nil {
-		span.SetAttributes("graphite.response.code", res.StatusCode, attribute.Key("graphite.response.code").Int(res.StatusCode))
-=======
 	res, err := dsInfo.HTTPClient.Do(graphiteReq)
 	if res != nil {
 		span.SetAttributes(attribute.Int("graphite.response.code", res.StatusCode))
->>>>>>> ae830f68
 	}
 	if err != nil {
 		span.RecordError(err)
