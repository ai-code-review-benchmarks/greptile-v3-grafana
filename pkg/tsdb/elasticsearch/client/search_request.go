--- conflicted
+++ resolved
@@ -4,10 +4,6 @@
 	"strings"
 
 	"github.com/Masterminds/semver"
-<<<<<<< HEAD
-
-=======
->>>>>>> 8826540c
 	"github.com/grafana/grafana/pkg/tsdb/intervalv2"
 )
 
