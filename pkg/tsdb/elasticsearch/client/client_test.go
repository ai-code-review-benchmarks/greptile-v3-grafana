package es

import (
	"bytes"
	"context"
	"io/ioutil"
	"net/http"
	"net/http/httptest"
	"testing"
	"time"

	"github.com/Masterminds/semver"
	"github.com/grafana/grafana-plugin-sdk-go/backend"
	"github.com/grafana/grafana/pkg/components/simplejson"
	"github.com/grafana/grafana/pkg/infra/httpclient"
	"github.com/grafana/grafana/pkg/tsdb"
	"github.com/stretchr/testify/assert"
	"github.com/stretchr/testify/require"
)

func TestNewClient(t *testing.T) {
	t.Run("When using legacy version numbers", func(t *testing.T) {
		t.Run("When version 2 should return v2 client", func(t *testing.T) {
			version, err := semver.NewVersion("2.0.0")
			require.NoError(t, err)
			ds := &DatasourceInfo{
				ESVersion: version,
				TimeField: "@timestamp",
			}

			c, err := NewClient(context.Background(), httpclient.NewProvider(), ds, backend.TimeRange{})
			require.NoError(t, err)
			assert.Equal(t, "2.0.0", c.GetVersion().String())
		})

		t.Run("When version 5 should return v5 client", func(t *testing.T) {
			version, err := semver.NewVersion("5.0.0")
			require.NoError(t, err)
			ds := &DatasourceInfo{
				ESVersion: version,
				TimeField: "@timestamp",
			}

			c, err := NewClient(context.Background(), httpclient.NewProvider(), ds, backend.TimeRange{})
			require.NoError(t, err)
			assert.Equal(t, "5.0.0", c.GetVersion().String())
		})

		t.Run("When version 56 should return v5.6 client", func(t *testing.T) {
			version, err := semver.NewVersion("5.6.0")
			require.NoError(t, err)
			ds := &DatasourceInfo{
				ESVersion: version,
				TimeField: "@timestamp",
			}

			c, err := NewClient(context.Background(), httpclient.NewProvider(), ds, backend.TimeRange{})
			require.NoError(t, err)
			assert.Equal(t, "5.6.0", c.GetVersion().String())
		})

		t.Run("When version 60 should return v6.0 client", func(t *testing.T) {
			version, err := semver.NewVersion("6.0.0")
			require.NoError(t, err)
			ds := &DatasourceInfo{
				ESVersion: version,
				TimeField: "@timestamp",
			}

			c, err := NewClient(context.Background(), httpclient.NewProvider(), ds, backend.TimeRange{})
			require.NoError(t, err)
			assert.Equal(t, "6.0.0", c.GetVersion().String())
		})

		t.Run("When version 70 should return v7.0 client", func(t *testing.T) {
			version, err := semver.NewVersion("7.0.0")
			require.NoError(t, err)
			ds := &DatasourceInfo{
				ESVersion: version,
				TimeField: "@timestamp",
			}

			c, err := NewClient(context.Background(), httpclient.NewProvider(), ds, backend.TimeRange{})
			require.NoError(t, err)
			assert.Equal(t, "7.0.0", c.GetVersion().String())
		})
	})

	t.Run("When version is a valid semver string should create a client", func(t *testing.T) {
		version, err := semver.NewVersion("7.2.4")
		require.NoError(t, err)
		ds := &DatasourceInfo{
			ESVersion: version,
			TimeField: "@timestamp",
		}

		c, err := NewClient(context.Background(), httpclient.NewProvider(), ds, backend.TimeRange{})
		require.NoError(t, err)
		assert.Equal(t, version.String(), c.GetVersion().String())
	})
}

func TestClient_ExecuteMultisearch(t *testing.T) {
	version, err := semver.NewVersion("2.0.0")
	require.NoError(t, err)
	httpClientScenario(t, "Given a fake http client and a v2.x client with response", &DatasourceInfo{
		Database:  "[metrics-]YYYY.MM.DD",
		ESVersion: version,
		TimeField: "@timestamp",
		Interval:  "Daily",
	}, func(sc *scenarioContext) {
		sc.responseBody = `{
				"responses": [
					{
						"hits": { "hits": [], "max_score": 0, "total": 4656 },
						"status": 200
					}
				]
			}`

		ms, err := createMultisearchForTest(t, sc.client)
		require.NoError(t, err)
		res, err := sc.client.ExecuteMultisearch(ms)
		require.NoError(t, err)

		require.NotNil(t, sc.request)
		assert.Equal(t, http.MethodPost, sc.request.Method)
		assert.Equal(t, "/_msearch", sc.request.URL.Path)

		require.NotNil(t, sc.requestBody)
		headerBytes, err := sc.requestBody.ReadBytes('\n')
		require.NoError(t, err)
		bodyBytes := sc.requestBody.Bytes()

		jHeader, err := simplejson.NewJson(headerBytes)
		require.NoError(t, err)

		jBody, err := simplejson.NewJson(bodyBytes)
		require.NoError(t, err)

		assert.Equal(t, "metrics-2018.05.15", jHeader.Get("index").MustString())
		assert.True(t, jHeader.Get("ignore_unavailable").MustBool(false))
		assert.Equal(t, "count", jHeader.Get("search_type").MustString())
		assert.Empty(t, jHeader.Get("max_concurrent_shard_requests"))

		assert.Equal(t, "15000*@hostname", jBody.GetPath("aggs", "2", "aggs", "1", "avg", "script").MustString())

		assert.Equal(t, "15s", jBody.GetPath("aggs", "2", "date_histogram", "interval").MustString())

		assert.Equal(t, 200, res.Status)
		require.Len(t, res.Responses, 1)
	})

	version, err = semver.NewVersion("5.0.0")
	require.NoError(t, err)
	httpClientScenario(t, "Given a fake http client and a v5.x client with response", &DatasourceInfo{
		Database:                   "[metrics-]YYYY.MM.DD",
		ESVersion:                  version,
		TimeField:                  "@timestamp",
		Interval:                   "Daily",
		MaxConcurrentShardRequests: 100,
	}, func(sc *scenarioContext) {
		sc.responseBody = `{
				"responses": [
					{
						"hits": { "hits": [], "max_score": 0, "total": 4656 },
						"status": 200
					}
				]
			}`

		ms, err := createMultisearchForTest(t, sc.client)
		require.NoError(t, err)
		res, err := sc.client.ExecuteMultisearch(ms)
		require.NoError(t, err)

		require.NotNil(t, sc.request)
		assert.Equal(t, http.MethodPost, sc.request.Method)
		assert.Equal(t, "/_msearch", sc.request.URL.Path)

		require.NotNil(t, sc.requestBody)

		headerBytes, err := sc.requestBody.ReadBytes('\n')
		require.NoError(t, err)
		bodyBytes := sc.requestBody.Bytes()

		jHeader, err := simplejson.NewJson(headerBytes)
		require.NoError(t, err)

		jBody, err := simplejson.NewJson(bodyBytes)
		require.NoError(t, err)

		assert.Equal(t, "metrics-2018.05.15", jHeader.Get("index").MustString())
		assert.True(t, jHeader.Get("ignore_unavailable").MustBool(false))
		assert.Equal(t, "query_then_fetch", jHeader.Get("search_type").MustString())
		assert.Empty(t, jHeader.Get("max_concurrent_shard_requests"))

		assert.Equal(t, "15000*@hostname", jBody.GetPath("aggs", "2", "aggs", "1", "avg", "script").MustString())

		assert.Equal(t, "15s", jBody.GetPath("aggs", "2", "date_histogram", "interval").MustString())

		assert.Equal(t, 200, res.Status)
		require.Len(t, res.Responses, 1)
	})

<<<<<<< HEAD
	version, err = semver.NewVersion("5.6.0")
	require.NoError(t, err)
	httpClientScenario(t, "Given a fake http client and a v5.6 client with response", &DatasourceInfo{
		Database:                   "[metrics-]YYYY.MM.DD",
		ESVersion:                  version,
		TimeField:                  "@timestamp",
		Interval:                   "Daily",
		MaxConcurrentShardRequests: 100,
=======
	httpClientScenario(t, "Given a fake http client and a v5.6 client with response", &models.DataSource{
		Database: "[metrics-]YYYY.MM.DD",
		JsonData: simplejson.NewFromAny(map[string]interface{}{
			"esVersion":                  "5.6.0",
			"maxConcurrentShardRequests": 100,
			"timeField":                  "@timestamp",
			"interval":                   "Daily",
			"includeFrozen":              true,
			"xpack":                      true,
		}),
>>>>>>> f6b83a4f
	}, func(sc *scenarioContext) {
		sc.responseBody = `{
				"responses": [
					{
						"hits": { "hits": [], "max_score": 0, "total": 4656 },
						"status": 200
					}
				]
			}`

		ms, err := createMultisearchForTest(t, sc.client)
		require.NoError(t, err)
		res, err := sc.client.ExecuteMultisearch(ms)
		require.NoError(t, err)

		require.NotNil(t, sc.request)
		assert.Equal(t, http.MethodPost, sc.request.Method)
		assert.Equal(t, "/_msearch", sc.request.URL.Path)
		assert.NotContains(t, sc.request.URL.RawQuery, "ignore_throttled=")

		require.NotNil(t, sc.requestBody)

		headerBytes, err := sc.requestBody.ReadBytes('\n')
		require.NoError(t, err)
		bodyBytes := sc.requestBody.Bytes()

		jHeader, err := simplejson.NewJson(headerBytes)
		require.NoError(t, err)

		jBody, err := simplejson.NewJson(bodyBytes)
		require.NoError(t, err)

		assert.Equal(t, "metrics-2018.05.15", jHeader.Get("index").MustString())
		assert.True(t, jHeader.Get("ignore_unavailable").MustBool(false))
		assert.Equal(t, "query_then_fetch", jHeader.Get("search_type").MustString())
		assert.Equal(t, 100, jHeader.Get("max_concurrent_shard_requests").MustInt())

		assert.Equal(t, "15000*@hostname", jBody.GetPath("aggs", "2", "aggs", "1", "avg", "script").MustString())

		assert.Equal(t, "15s", jBody.GetPath("aggs", "2", "date_histogram", "interval").MustString())

		assert.Equal(t, 200, res.Status)
		require.Len(t, res.Responses, 1)
	})

<<<<<<< HEAD
	version, err = semver.NewVersion("7.0.0")
	require.NoError(t, err)
	httpClientScenario(t, "Given a fake http client and a v7.0 client with response", &DatasourceInfo{
		Database:                   "[metrics-]YYYY.MM.DD",
		ESVersion:                  version,
		TimeField:                  "@timestamp",
		Interval:                   "Daily",
		MaxConcurrentShardRequests: 6,
=======
	httpClientScenario(t, "Given a fake http client and a v7.0 client with response", &models.DataSource{
		Database: "[metrics-]YYYY.MM.DD",
		JsonData: simplejson.NewFromAny(map[string]interface{}{
			"esVersion":                  "7.0.0",
			"maxConcurrentShardRequests": 6,
			"timeField":                  "@timestamp",
			"interval":                   "Daily",
			"includeFrozen":              true,
			"xpack":                      true,
		}),
>>>>>>> f6b83a4f
	}, func(sc *scenarioContext) {
		sc.responseBody = `{
				"responses": [
					{
						"hits": {	"hits": [], "max_score": 0,	"total": { "value": 4656, "relation": "eq"}	},
						"status": 200
					}
				]
			}`

		ms, err := createMultisearchForTest(t, sc.client)
		require.NoError(t, err)
		res, err := sc.client.ExecuteMultisearch(ms)
		require.NoError(t, err)

		require.NotNil(t, sc.request)
		assert.Equal(t, http.MethodPost, sc.request.Method)
		assert.Equal(t, "/_msearch", sc.request.URL.Path)
		assert.Equal(t, "max_concurrent_shard_requests=6&ignore_throttled=false", sc.request.URL.RawQuery)

		require.NotNil(t, sc.requestBody)

		headerBytes, err := sc.requestBody.ReadBytes('\n')
		require.NoError(t, err)
		bodyBytes := sc.requestBody.Bytes()

		jHeader, err := simplejson.NewJson(headerBytes)
		require.NoError(t, err)

		jBody, err := simplejson.NewJson(bodyBytes)
		require.NoError(t, err)

		assert.Equal(t, "metrics-2018.05.15", jHeader.Get("index").MustString())
		assert.True(t, jHeader.Get("ignore_unavailable").MustBool(false))
		assert.Equal(t, "query_then_fetch", jHeader.Get("search_type").MustString())
		assert.Empty(t, jHeader.Get("max_concurrent_shard_requests"))
		assert.False(t, jHeader.Get("ignore_throttled").MustBool())

		assert.Equal(t, "15000*@hostname", jBody.GetPath("aggs", "2", "aggs", "1", "avg", "script").MustString())

		assert.Equal(t, "15s", jBody.GetPath("aggs", "2", "date_histogram", "interval").MustString())

		assert.Equal(t, 200, res.Status)
		require.Len(t, res.Responses, 1)
	})
}

func createMultisearchForTest(t *testing.T, c Client) (*MultiSearchRequest, error) {
	t.Helper()

	msb := c.MultiSearch()
	s := msb.Search(tsdb.Interval{Value: 15 * time.Second, Text: "15s"})
	s.Agg().DateHistogram("2", "@timestamp", func(a *DateHistogramAgg, ab AggBuilder) {
		a.Interval = "$__interval"

		ab.Metric("1", "avg", "@hostname", func(a *MetricAggregation) {
			a.Settings["script"] = "$__interval_ms*@hostname"
		})
	})
	return msb.Build()
}

type scenarioContext struct {
	client         Client
	request        *http.Request
	requestBody    *bytes.Buffer
	responseStatus int
	responseBody   string
}

type scenarioFunc func(*scenarioContext)

func httpClientScenario(t *testing.T, desc string, ds *DatasourceInfo, fn scenarioFunc) {
	t.Helper()

	t.Run(desc, func(t *testing.T) {
		sc := &scenarioContext{
			responseStatus: 200,
			responseBody:   `{ "responses": [] }`,
		}
		ts := httptest.NewServer(http.HandlerFunc(func(rw http.ResponseWriter, r *http.Request) {
			sc.request = r
			buf, err := ioutil.ReadAll(r.Body)
			require.NoError(t, err)

			sc.requestBody = bytes.NewBuffer(buf)

			rw.Header().Set("Content-Type", "application/x-ndjson")
			_, err = rw.Write([]byte(sc.responseBody))
			require.NoError(t, err)
			rw.WriteHeader(sc.responseStatus)
		}))
		ds.URL = ts.URL

		from := time.Date(2018, 5, 15, 17, 50, 0, 0, time.UTC)
		to := time.Date(2018, 5, 15, 17, 55, 0, 0, time.UTC)
		timeRange := backend.TimeRange{
			From: from,
			To:   to,
		}

		c, err := NewClient(context.Background(), httpclient.NewProvider(), ds, timeRange)
		require.NoError(t, err)
		require.NotNil(t, c)
		sc.client = c

		currentNewDatasourceHTTPClient := newDatasourceHttpClient

		newDatasourceHttpClient = func(httpClientProvider httpclient.Provider, ds *DatasourceInfo) (*http.Client, error) {
			return ts.Client(), nil
		}

		t.Cleanup(func() {
			ts.Close()
			newDatasourceHttpClient = currentNewDatasourceHTTPClient
		})

		fn(sc)
	})
}<|MERGE_RESOLUTION|>--- conflicted
+++ resolved
@@ -203,7 +203,6 @@
 		require.Len(t, res.Responses, 1)
 	})
 
-<<<<<<< HEAD
 	version, err = semver.NewVersion("5.6.0")
 	require.NoError(t, err)
 	httpClientScenario(t, "Given a fake http client and a v5.6 client with response", &DatasourceInfo{
@@ -212,18 +211,8 @@
 		TimeField:                  "@timestamp",
 		Interval:                   "Daily",
 		MaxConcurrentShardRequests: 100,
-=======
-	httpClientScenario(t, "Given a fake http client and a v5.6 client with response", &models.DataSource{
-		Database: "[metrics-]YYYY.MM.DD",
-		JsonData: simplejson.NewFromAny(map[string]interface{}{
-			"esVersion":                  "5.6.0",
-			"maxConcurrentShardRequests": 100,
-			"timeField":                  "@timestamp",
-			"interval":                   "Daily",
-			"includeFrozen":              true,
-			"xpack":                      true,
-		}),
->>>>>>> f6b83a4f
+		IncludeFrozen:              true,
+		XPack:                      true,
 	}, func(sc *scenarioContext) {
 		sc.responseBody = `{
 				"responses": [
@@ -269,7 +258,6 @@
 		require.Len(t, res.Responses, 1)
 	})
 
-<<<<<<< HEAD
 	version, err = semver.NewVersion("7.0.0")
 	require.NoError(t, err)
 	httpClientScenario(t, "Given a fake http client and a v7.0 client with response", &DatasourceInfo{
@@ -278,18 +266,8 @@
 		TimeField:                  "@timestamp",
 		Interval:                   "Daily",
 		MaxConcurrentShardRequests: 6,
-=======
-	httpClientScenario(t, "Given a fake http client and a v7.0 client with response", &models.DataSource{
-		Database: "[metrics-]YYYY.MM.DD",
-		JsonData: simplejson.NewFromAny(map[string]interface{}{
-			"esVersion":                  "7.0.0",
-			"maxConcurrentShardRequests": 6,
-			"timeField":                  "@timestamp",
-			"interval":                   "Daily",
-			"includeFrozen":              true,
-			"xpack":                      true,
-		}),
->>>>>>> f6b83a4f
+		IncludeFrozen:              true,
+		XPack:                      true,
 	}, func(sc *scenarioContext) {
 		sc.responseBody = `{
 				"responses": [
