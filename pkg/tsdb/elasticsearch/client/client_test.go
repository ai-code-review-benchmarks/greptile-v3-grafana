package es

import (
	"bytes"
	"context"
	"fmt"
	"io/ioutil"
	"net/http"
	"net/http/httptest"
	"testing"
	"time"

	"github.com/grafana/grafana/pkg/components/simplejson"
	"github.com/grafana/grafana/pkg/models"
	"github.com/grafana/grafana/pkg/tsdb"
	"github.com/stretchr/testify/assert"
	"github.com/stretchr/testify/require"
)

func TestNewClient(t *testing.T) {
	t.Run("When no version set should return error", func(t *testing.T) {
		ds := &models.DataSource{
			JsonData: simplejson.NewFromAny(make(map[string]interface{})),
		}

		_, err := NewClient(context.Background(), ds, nil)
		require.Error(t, err)
	})

	t.Run("When no time field name set should return error", func(t *testing.T) {
		ds := &models.DataSource{
			JsonData: simplejson.NewFromAny(map[string]interface{}{
				"esVersion": 5,
			}),
		}

		_, err := NewClient(context.Background(), ds, nil)
		require.Error(t, err)
	})

	t.Run("When unsupported version set should return error", func(t *testing.T) {
		ds := &models.DataSource{
			JsonData: simplejson.NewFromAny(map[string]interface{}{
				"esVersion": 6,
				"timeField": "@timestamp",
			}),
		}

		_, err := NewClient(context.Background(), ds, nil)
		require.Error(t, err)
	})

	t.Run("When version 2 should return v2 client", func(t *testing.T) {
		ds := &models.DataSource{
			JsonData: simplejson.NewFromAny(map[string]interface{}{
				"esVersion": 2,
				"timeField": "@timestamp",
			}),
		}

		c, err := NewClient(context.Background(), ds, nil)
		require.NoError(t, err)
		assert.Equal(t, 2, c.GetVersion())
	})

	t.Run("When version 5 should return v5 client", func(t *testing.T) {
		ds := &models.DataSource{
			JsonData: simplejson.NewFromAny(map[string]interface{}{
				"esVersion": 5,
				"timeField": "@timestamp",
			}),
		}

		c, err := NewClient(context.Background(), ds, nil)
		require.NoError(t, err)
		assert.Equal(t, 5, c.GetVersion())
	})

	t.Run("When version 56 should return v5.6 client", func(t *testing.T) {
		ds := &models.DataSource{
			JsonData: simplejson.NewFromAny(map[string]interface{}{
				"esVersion": 56,
				"timeField": "@timestamp",
			}),
		}

		c, err := NewClient(context.Background(), ds, nil)
		require.NoError(t, err)
		assert.Equal(t, 56, c.GetVersion())
	})

	t.Run("When version 60 should return v6.0 client", func(t *testing.T) {
		ds := &models.DataSource{
			JsonData: simplejson.NewFromAny(map[string]interface{}{
				"esVersion": 60,
				"timeField": "@timestamp",
			}),
		}

		c, err := NewClient(context.Background(), ds, nil)
		require.NoError(t, err)
		assert.Equal(t, 60, c.GetVersion())
	})

	t.Run("When version 70 should return v7.0 client", func(t *testing.T) {
		ds := &models.DataSource{
			JsonData: simplejson.NewFromAny(map[string]interface{}{
				"esVersion": 70,
				"timeField": "@timestamp",
			}),
		}

		c, err := NewClient(context.Background(), ds, nil)
		require.NoError(t, err)
		assert.Equal(t, 70, c.GetVersion())
	})
}

func TestClient_ExecuteMultisearch(t *testing.T) {
	httpClientScenario(t, "Given a fake http client and a v2.x client with response", &models.DataSource{
		Database: "[metrics-]YYYY.MM.DD",
		JsonData: simplejson.NewFromAny(map[string]interface{}{
			"esVersion": 2,
			"timeField": "@timestamp",
			"interval":  "Daily",
		}),
	}, func(sc *scenarioContext) {
		sc.responseBody = `{
				"responses": [
					{
						"hits": { "hits": [], "max_score": 0, "total": 4656 },
						"status": 200
					}
				]
			}`

<<<<<<< HEAD
			Convey("When executing multi search", func() {
				ms, err := createMultisearchForTest(sc.client, "")
				So(err, ShouldBeNil)
				res, err := sc.client.ExecuteMultisearch(ms)
				So(err, ShouldBeNil)
=======
		ms, err := createMultisearchForTest(t, sc.client)
		require.NoError(t, err)
		res, err := sc.client.ExecuteMultisearch(ms)
		require.NoError(t, err)
>>>>>>> 8e279c44

		require.NotNil(t, sc.request)
		assert.Equal(t, http.MethodPost, sc.request.Method)
		assert.Equal(t, "/_msearch", sc.request.URL.Path)

		require.NotNil(t, sc.requestBody)
		headerBytes, err := sc.requestBody.ReadBytes('\n')
		require.NoError(t, err)
		bodyBytes := sc.requestBody.Bytes()

		jHeader, err := simplejson.NewJson(headerBytes)
		require.NoError(t, err)

		jBody, err := simplejson.NewJson(bodyBytes)
		require.NoError(t, err)

		assert.Equal(t, "metrics-2018.05.15", jHeader.Get("index").MustString())
		assert.True(t, jHeader.Get("ignore_unavailable").MustBool(false))
		assert.Equal(t, "count", jHeader.Get("search_type").MustString())
		assert.Empty(t, jHeader.Get("max_concurrent_shard_requests"))

		assert.Equal(t, "15000*@hostname", jBody.GetPath("aggs", "2", "aggs", "1", "avg", "script").MustString())

		assert.Equal(t, "15s", jBody.GetPath("aggs", "2", "date_histogram", "interval").MustString())

		assert.Equal(t, 200, res.Status)
		require.Len(t, res.Responses, 1)
	})

	httpClientScenario(t, "Given a fake http client and a v5.x client with response", &models.DataSource{
		Database: "[metrics-]YYYY.MM.DD",
		JsonData: simplejson.NewFromAny(map[string]interface{}{
			"esVersion":                  5,
			"maxConcurrentShardRequests": 100,
			"timeField":                  "@timestamp",
			"interval":                   "Daily",
		}),
	}, func(sc *scenarioContext) {
		sc.responseBody = `{
				"responses": [
					{
						"hits": { "hits": [], "max_score": 0, "total": 4656 },
						"status": 200
					}
				]
			}`

<<<<<<< HEAD
			Convey("When executing multi search", func() {
				ms, err := createMultisearchForTest(sc.client, "")
				So(err, ShouldBeNil)
				res, err := sc.client.ExecuteMultisearch(ms)
				So(err, ShouldBeNil)
=======
		ms, err := createMultisearchForTest(t, sc.client)
		require.NoError(t, err)
		res, err := sc.client.ExecuteMultisearch(ms)
		require.NoError(t, err)
>>>>>>> 8e279c44

		require.NotNil(t, sc.request)
		assert.Equal(t, http.MethodPost, sc.request.Method)
		assert.Equal(t, "/_msearch", sc.request.URL.Path)

		require.NotNil(t, sc.requestBody)

		headerBytes, err := sc.requestBody.ReadBytes('\n')
		require.NoError(t, err)
		bodyBytes := sc.requestBody.Bytes()

		jHeader, err := simplejson.NewJson(headerBytes)
		require.NoError(t, err)

		jBody, err := simplejson.NewJson(bodyBytes)
		require.NoError(t, err)

		assert.Equal(t, "metrics-2018.05.15", jHeader.Get("index").MustString())
		assert.True(t, jHeader.Get("ignore_unavailable").MustBool(false))
		assert.Equal(t, "query_then_fetch", jHeader.Get("search_type").MustString())
		assert.Empty(t, jHeader.Get("max_concurrent_shard_requests"))

		assert.Equal(t, "15000*@hostname", jBody.GetPath("aggs", "2", "aggs", "1", "avg", "script").MustString())

		assert.Equal(t, "15s", jBody.GetPath("aggs", "2", "date_histogram", "interval").MustString())

		assert.Equal(t, 200, res.Status)
		require.Len(t, res.Responses, 1)
	})

	httpClientScenario(t, "Given a fake http client and a v5.6 client with response", &models.DataSource{
		Database: "[metrics-]YYYY.MM.DD",
		JsonData: simplejson.NewFromAny(map[string]interface{}{
			"esVersion":                  56,
			"maxConcurrentShardRequests": 100,
			"timeField":                  "@timestamp",
			"interval":                   "Daily",
		}),
	}, func(sc *scenarioContext) {
		sc.responseBody = `{
				"responses": [
					{
						"hits": { "hits": [], "max_score": 0, "total": 4656 },
						"status": 200
					}
				]
			}`

<<<<<<< HEAD
			Convey("When executing multi search", func() {
				ms, err := createMultisearchForTest(sc.client, "")
				So(err, ShouldBeNil)
				res, err := sc.client.ExecuteMultisearch(ms)
				So(err, ShouldBeNil)
=======
		ms, err := createMultisearchForTest(t, sc.client)
		require.NoError(t, err)
		res, err := sc.client.ExecuteMultisearch(ms)
		require.NoError(t, err)
>>>>>>> 8e279c44

		require.NotNil(t, sc.request)
		assert.Equal(t, http.MethodPost, sc.request.Method)
		assert.Equal(t, "/_msearch", sc.request.URL.Path)

		require.NotNil(t, sc.requestBody)

		headerBytes, err := sc.requestBody.ReadBytes('\n')
		require.NoError(t, err)
		bodyBytes := sc.requestBody.Bytes()

		jHeader, err := simplejson.NewJson(headerBytes)
		require.NoError(t, err)

		jBody, err := simplejson.NewJson(bodyBytes)
		require.NoError(t, err)

		assert.Equal(t, "metrics-2018.05.15", jHeader.Get("index").MustString())
		assert.True(t, jHeader.Get("ignore_unavailable").MustBool(false))
		assert.Equal(t, "query_then_fetch", jHeader.Get("search_type").MustString())
		assert.Equal(t, 100, jHeader.Get("max_concurrent_shard_requests").MustInt())

		assert.Equal(t, "15000*@hostname", jBody.GetPath("aggs", "2", "aggs", "1", "avg", "script").MustString())

		assert.Equal(t, "15s", jBody.GetPath("aggs", "2", "date_histogram", "interval").MustString())

		assert.Equal(t, 200, res.Status)
		require.Len(t, res.Responses, 1)
	})

	httpClientScenario(t, "Given a fake http client and a v7.0 client with response", &models.DataSource{
		Database: "[metrics-]YYYY.MM.DD",
		JsonData: simplejson.NewFromAny(map[string]interface{}{
			"esVersion":                  70,
			"maxConcurrentShardRequests": 6,
			"timeField":                  "@timestamp",
			"interval":                   "Daily",
		}),
	}, func(sc *scenarioContext) {
		sc.responseBody = `{
				"responses": [
					{
						"hits": {	"hits": [], "max_score": 0,	"total": { "value": 4656, "relation": "eq"}	},
						"status": 200
					}
				]
			}`

<<<<<<< HEAD
			Convey("When executing multi search", func() {
				ms, err := createMultisearchForTest(sc.client, "")
				So(err, ShouldBeNil)
				res, err := sc.client.ExecuteMultisearch(ms)
				So(err, ShouldBeNil)
=======
		ms, err := createMultisearchForTest(t, sc.client)
		require.NoError(t, err)
		res, err := sc.client.ExecuteMultisearch(ms)
		require.NoError(t, err)
>>>>>>> 8e279c44

		require.NotNil(t, sc.request)
		assert.Equal(t, http.MethodPost, sc.request.Method)
		assert.Equal(t, "/_msearch", sc.request.URL.Path)
		assert.Equal(t, "max_concurrent_shard_requests=6", sc.request.URL.RawQuery)

		require.NotNil(t, sc.requestBody)

		headerBytes, err := sc.requestBody.ReadBytes('\n')
		require.NoError(t, err)
		bodyBytes := sc.requestBody.Bytes()

		jHeader, err := simplejson.NewJson(headerBytes)
		require.NoError(t, err)

		jBody, err := simplejson.NewJson(bodyBytes)
		require.NoError(t, err)

		assert.Equal(t, "metrics-2018.05.15", jHeader.Get("index").MustString())
		assert.True(t, jHeader.Get("ignore_unavailable").MustBool(false))
		assert.Equal(t, "query_then_fetch", jHeader.Get("search_type").MustString())
		assert.Empty(t, jHeader.Get("max_concurrent_shard_requests"))

		assert.Equal(t, "15000*@hostname", jBody.GetPath("aggs", "2", "aggs", "1", "avg", "script").MustString())

		assert.Equal(t, "15s", jBody.GetPath("aggs", "2", "date_histogram", "interval").MustString())

<<<<<<< HEAD
				Convey("Should parse response", func() {
					So(res.Status, ShouldEqual, 200)
					So(res.Responses, ShouldHaveLength, 1)
				})
			})

			Convey("When executing a multi search with indexPatternOverride", func() {
				ms, err := createMultisearchForTest(sc.client, "logs-*")
				So(err, ShouldBeNil)
				res, err := sc.client.ExecuteMultisearch(ms)
				So(err, ShouldBeNil)

				Convey("Should override the index", func() {
					headerBytes, err := sc.requestBody.ReadBytes('\n')
					So(err, ShouldBeNil)
					jHeader, err := simplejson.NewJson(headerBytes)
					So(err, ShouldBeNil)
					So(jHeader.Get("index").MustString(), ShouldEqual, "logs-*")
				})

				Convey("Should parse response", func() {
					So(res.Status, ShouldEqual, 200)
					So(res.Responses, ShouldHaveLength, 1)
				})
			})
		})
	})
}

func createMultisearchForTest(c Client, indexPatternOverride string) (*MultiSearchRequest, error) {
=======
		assert.Equal(t, 200, res.Status)
		require.Len(t, res.Responses, 1)
	})
}

func createMultisearchForTest(t *testing.T, c Client) (*MultiSearchRequest, error) {
	t.Helper()

>>>>>>> 8e279c44
	msb := c.MultiSearch()
	s := msb.Search(tsdb.Interval{Value: 15 * time.Second, Text: "15s"}, indexPatternOverride)
	s.Agg().DateHistogram("2", "@timestamp", func(a *DateHistogramAgg, ab AggBuilder) {
		a.Interval = "$__interval"

		ab.Metric("1", "avg", "@hostname", func(a *MetricAggregation) {
			a.Settings["script"] = "$__interval_ms*@hostname"
		})
	})
	return msb.Build()
}

type scenarioContext struct {
	client         Client
	request        *http.Request
	requestBody    *bytes.Buffer
	responseStatus int
	responseBody   string
}

type scenarioFunc func(*scenarioContext)

func httpClientScenario(t *testing.T, desc string, ds *models.DataSource, fn scenarioFunc) {
	t.Helper()

	t.Run(desc, func(t *testing.T) {
		sc := &scenarioContext{
			responseStatus: 200,
			responseBody:   `{ "responses": [] }`,
		}
		ts := httptest.NewServer(http.HandlerFunc(func(rw http.ResponseWriter, r *http.Request) {
			sc.request = r
			buf, err := ioutil.ReadAll(r.Body)
			require.NoError(t, err)

			sc.requestBody = bytes.NewBuffer(buf)

			rw.Header().Set("Content-Type", "application/json")
			_, err = rw.Write([]byte(sc.responseBody))
			require.NoError(t, err)
			rw.WriteHeader(sc.responseStatus)
		}))
		ds.Url = ts.URL

		from := time.Date(2018, 5, 15, 17, 50, 0, 0, time.UTC)
		to := time.Date(2018, 5, 15, 17, 55, 0, 0, time.UTC)
		fromStr := fmt.Sprintf("%d", from.UnixNano()/int64(time.Millisecond))
		toStr := fmt.Sprintf("%d", to.UnixNano()/int64(time.Millisecond))
		timeRange := tsdb.NewTimeRange(fromStr, toStr)

		c, err := NewClient(context.Background(), ds, timeRange)
		require.NoError(t, err)
		require.NotNil(t, c)
		sc.client = c

		currentNewDatasourceHTTPClient := newDatasourceHttpClient

		newDatasourceHttpClient = func(ds *models.DataSource) (*http.Client, error) {
			return ts.Client(), nil
		}

		t.Cleanup(func() {
			ts.Close()
			newDatasourceHttpClient = currentNewDatasourceHTTPClient
		})

		fn(sc)
	})
}<|MERGE_RESOLUTION|>--- conflicted
+++ resolved
@@ -134,18 +134,10 @@
 				]
 			}`
 
-<<<<<<< HEAD
-			Convey("When executing multi search", func() {
-				ms, err := createMultisearchForTest(sc.client, "")
-				So(err, ShouldBeNil)
-				res, err := sc.client.ExecuteMultisearch(ms)
-				So(err, ShouldBeNil)
-=======
-		ms, err := createMultisearchForTest(t, sc.client)
+		ms, err := createMultisearchForTest(t, sc.client, "")
 		require.NoError(t, err)
 		res, err := sc.client.ExecuteMultisearch(ms)
 		require.NoError(t, err)
->>>>>>> 8e279c44
 
 		require.NotNil(t, sc.request)
 		assert.Equal(t, http.MethodPost, sc.request.Method)
@@ -193,18 +185,10 @@
 				]
 			}`
 
-<<<<<<< HEAD
-			Convey("When executing multi search", func() {
-				ms, err := createMultisearchForTest(sc.client, "")
-				So(err, ShouldBeNil)
-				res, err := sc.client.ExecuteMultisearch(ms)
-				So(err, ShouldBeNil)
-=======
-		ms, err := createMultisearchForTest(t, sc.client)
+		ms, err := createMultisearchForTest(t, sc.client, "")
 		require.NoError(t, err)
 		res, err := sc.client.ExecuteMultisearch(ms)
 		require.NoError(t, err)
->>>>>>> 8e279c44
 
 		require.NotNil(t, sc.request)
 		assert.Equal(t, http.MethodPost, sc.request.Method)
@@ -253,18 +237,10 @@
 				]
 			}`
 
-<<<<<<< HEAD
-			Convey("When executing multi search", func() {
-				ms, err := createMultisearchForTest(sc.client, "")
-				So(err, ShouldBeNil)
-				res, err := sc.client.ExecuteMultisearch(ms)
-				So(err, ShouldBeNil)
-=======
-		ms, err := createMultisearchForTest(t, sc.client)
+		ms, err := createMultisearchForTest(t, sc.client, "")
 		require.NoError(t, err)
 		res, err := sc.client.ExecuteMultisearch(ms)
 		require.NoError(t, err)
->>>>>>> 8e279c44
 
 		require.NotNil(t, sc.request)
 		assert.Equal(t, http.MethodPost, sc.request.Method)
@@ -313,18 +289,10 @@
 				]
 			}`
 
-<<<<<<< HEAD
-			Convey("When executing multi search", func() {
-				ms, err := createMultisearchForTest(sc.client, "")
-				So(err, ShouldBeNil)
-				res, err := sc.client.ExecuteMultisearch(ms)
-				So(err, ShouldBeNil)
-=======
-		ms, err := createMultisearchForTest(t, sc.client)
+		ms, err := createMultisearchForTest(t, sc.client, "")
 		require.NoError(t, err)
 		res, err := sc.client.ExecuteMultisearch(ms)
 		require.NoError(t, err)
->>>>>>> 8e279c44
 
 		require.NotNil(t, sc.request)
 		assert.Equal(t, http.MethodPost, sc.request.Method)
@@ -352,47 +320,49 @@
 
 		assert.Equal(t, "15s", jBody.GetPath("aggs", "2", "date_histogram", "interval").MustString())
 
-<<<<<<< HEAD
-				Convey("Should parse response", func() {
-					So(res.Status, ShouldEqual, 200)
-					So(res.Responses, ShouldHaveLength, 1)
-				})
-			})
-
-			Convey("When executing a multi search with indexPatternOverride", func() {
-				ms, err := createMultisearchForTest(sc.client, "logs-*")
-				So(err, ShouldBeNil)
-				res, err := sc.client.ExecuteMultisearch(ms)
-				So(err, ShouldBeNil)
-
-				Convey("Should override the index", func() {
-					headerBytes, err := sc.requestBody.ReadBytes('\n')
-					So(err, ShouldBeNil)
-					jHeader, err := simplejson.NewJson(headerBytes)
-					So(err, ShouldBeNil)
-					So(jHeader.Get("index").MustString(), ShouldEqual, "logs-*")
-				})
-
-				Convey("Should parse response", func() {
-					So(res.Status, ShouldEqual, 200)
-					So(res.Responses, ShouldHaveLength, 1)
-				})
-			})
-		})
-	})
-}
-
-func createMultisearchForTest(c Client, indexPatternOverride string) (*MultiSearchRequest, error) {
-=======
 		assert.Equal(t, 200, res.Status)
 		require.Len(t, res.Responses, 1)
 	})
+
+	httpClientScenario(t, "Given a fake http client with a indexPatternOverride", &models.DataSource{
+		Database: "[metrics-]YYYY.MM.DD",
+		JsonData: simplejson.NewFromAny(map[string]interface{}{
+			"esVersion":                  70,
+			"maxConcurrentShardRequests": 6,
+			"timeField":                  "@timestamp",
+			"interval":                   "Daily",
+		}),
+	}, func(sc *scenarioContext) {
+		sc.responseBody = `{
+				"responses": [
+					{
+						"hits": {	"hits": [], "max_score": 0,	"total": { "value": 4656, "relation": "eq"}	},
+						"status": 200
+					}
+				]
+			}`
+
+		ms, err := createMultisearchForTest(t, sc.client, "logs-*")
+		require.NoError(t, err)
+		res, err := sc.client.ExecuteMultisearch(ms)
+		require.NoError(t, err)
+
+		headerBytes, err := sc.requestBody.ReadBytes('\n')
+		require.NoError(t, err)
+
+		jHeader, err := simplejson.NewJson(headerBytes)
+		require.NoError(t, err)
+
+		assert.Equal(t, "logs-*", jHeader.Get("index").MustString())
+
+		assert.Equal(t, 200, res.Status)
+		require.Len(t, res.Responses, 1)
+	})
 }
 
-func createMultisearchForTest(t *testing.T, c Client) (*MultiSearchRequest, error) {
+func createMultisearchForTest(t *testing.T, c Client, indexPatternOverride string) (*MultiSearchRequest, error) {
 	t.Helper()
 
->>>>>>> 8e279c44
 	msb := c.MultiSearch()
 	s := msb.Search(tsdb.Interval{Value: 15 * time.Second, Text: "15s"}, indexPatternOverride)
 	s.Agg().DateHistogram("2", "@timestamp", func(a *DateHistogramAgg, ab AggBuilder) {
