--- conflicted
+++ resolved
@@ -183,12 +183,9 @@
 	logger := eslog.FromContext(ctx)
 	// allowed paths for resource calls:
 	// - empty string for fetching db version
-<<<<<<< HEAD
-	if req.Path != "" && req.Path != "_msearch" {
-=======
-	// - /?/_mapping for fetching index mapping
-	if req.Path != "" && !strings.HasSuffix(req.Path, "/_mapping") {
->>>>>>> 6b51f9e0
+	// - ?/_mapping for fetching index mapping
+	// - _msearch for executing getTerms queries
+	if req.Path != "" && !strings.HasSuffix(req.Path, "/_mapping") && req.Path != "_msearch" {
 		return fmt.Errorf("invalid resource URL: %s", req.Path)
 	}
 
