--- conflicted
+++ resolved
@@ -86,12 +86,6 @@
 
 		// Defaults for log and document queries
 		metric := q.Metrics[0]
-<<<<<<< HEAD
-		b.Size(metric.Settings.Get("size").MustInt(500))
-		b.SortDesc(defaultTimeField, "boolean")
-		b.SortDesc("_doc", "")
-		b.AddDocValueField(defaultTimeField)
-=======
 		b.SortDesc(e.client.GetTimeField(), "boolean")
 		b.SortDesc("_doc", "")
 		b.AddDocValueField(e.client.GetTimeField())
@@ -118,7 +112,6 @@
 			)
 			_ = addDateHistogramAgg(aggBuilder, bucketAgg, from, to)
 		}
->>>>>>> d3ef86bd
 		return nil
 	}
 
