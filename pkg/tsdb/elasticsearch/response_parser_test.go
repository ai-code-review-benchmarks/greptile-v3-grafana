package elasticsearch

import (
	"encoding/json"
	"flag"
	"fmt"
	"testing"
	"time"

	"github.com/grafana/grafana-plugin-sdk-go/backend"
	"github.com/grafana/grafana-plugin-sdk-go/data"
	"github.com/grafana/grafana-plugin-sdk-go/experimental"
	"github.com/stretchr/testify/assert"
	"github.com/stretchr/testify/require"

	es "github.com/grafana/grafana/pkg/tsdb/elasticsearch/client"
)

var update = flag.Bool("update", true, "update golden files")

func TestResponseParser(t *testing.T) {
	t.Run("Elasticsearch response parser test", func(t *testing.T) {
		t.Run("Simple query and count", func(t *testing.T) {
			targets := map[string]string{
				"A": `{
					"metrics": [{ "type": "count", "id": "1" }],
          "bucketAggs": [{ "type": "date_histogram", "field": "@timestamp", "id": "2" }]
				}`,
			}
			response := `{
        "responses": [
          {
            "aggregations": {
              "2": {
                "buckets": [
                  {
                    "doc_count": 10,
                    "key": 1000
                  },
                  {
                    "doc_count": 15,
                    "key": 2000
                  }
                ]
              }
            }
          }
        ]
			}`
			result, err := parseTestResponse(targets, response)
			require.NoError(t, err)
			require.Len(t, result.Responses, 1)

			queryRes := result.Responses["A"]
			require.NotNil(t, queryRes)
			dataframes := queryRes.Frames
			require.Len(t, dataframes, 1)

			frame := dataframes[0]
			require.Len(t, frame.Fields, 2)

			require.Equal(t, frame.Fields[0].Name, data.TimeSeriesTimeFieldName)
			require.Equal(t, frame.Fields[0].Len(), 2)
			require.Equal(t, frame.Fields[1].Name, data.TimeSeriesValueFieldName)
			require.Equal(t, frame.Fields[1].Len(), 2)
			assert.Equal(t, frame.Name, "Count")
		})

		t.Run("Simple query count & avg aggregation", func(t *testing.T) {
			targets := map[string]string{
				"A": `{
					"metrics": [{ "type": "count", "id": "1" }, {"type": "avg", "field": "value", "id": "2" }],
          "bucketAggs": [{ "type": "date_histogram", "field": "@timestamp", "id": "3" }]
				}`,
			}
			response := `{
        "responses": [
          {
            "aggregations": {
              "3": {
                "buckets": [
                  {
                    "2": { "value": 88 },
                    "doc_count": 10,
                    "key": 1000
                  },
                  {
                    "2": { "value": 99 },
                    "doc_count": 15,
                    "key": 2000
                  }
                ]
              }
            }
          }
        ]
			}`
			result, err := parseTestResponse(targets, response)
			require.NoError(t, err)
			require.Len(t, result.Responses, 1)

			queryRes := result.Responses["A"]
			require.NotNil(t, queryRes)
			dataframes := queryRes.Frames
			require.NoError(t, err)
			require.Len(t, dataframes, 2)

			frame := dataframes[0]
			require.Len(t, frame.Fields, 2)

			require.Equal(t, frame.Fields[0].Name, data.TimeSeriesTimeFieldName)
			require.Equal(t, frame.Fields[0].Len(), 2)
			require.Equal(t, frame.Fields[1].Name, data.TimeSeriesValueFieldName)
			require.Equal(t, frame.Fields[1].Len(), 2)
			assert.Equal(t, frame.Name, "Count")

			frame = dataframes[1]
			require.Len(t, frame.Fields, 2)

			require.Equal(t, frame.Fields[0].Name, data.TimeSeriesTimeFieldName)
			require.Equal(t, frame.Fields[0].Len(), 2)
			require.Equal(t, frame.Fields[1].Name, data.TimeSeriesValueFieldName)
			require.Equal(t, frame.Fields[1].Len(), 2)
			assert.Equal(t, frame.Name, "Average value")
		})

		t.Run("Single group by query one metric", func(t *testing.T) {
			targets := map[string]string{
				"A": `{
					"metrics": [{ "type": "count", "id": "1" }],
          "bucketAggs": [
						{ "type": "terms", "field": "host", "id": "2" },
						{ "type": "date_histogram", "field": "@timestamp", "id": "3" }
					]
				}`,
			}
			response := `{
        "responses": [
          {
            "aggregations": {
              "2": {
                "buckets": [
                  {
                    "3": {
                      "buckets": [{ "doc_count": 1, "key": 1000 }, { "doc_count": 3, "key": 2000 }]
                    },
                    "doc_count": 4,
                    "key": "server1"
                  },
                  {
                    "3": {
                      "buckets": [{ "doc_count": 2, "key": 1000 }, { "doc_count": 8, "key": 2000 }]
                    },
                    "doc_count": 10,
                    "key": "server2"
                  }
                ]
              }
            }
          }
        ]
			}`
			result, err := parseTestResponse(targets, response)
			require.NoError(t, err)

			queryRes := result.Responses["A"]
			require.NotNil(t, queryRes)
			dataframes := queryRes.Frames
			require.NoError(t, err)
			require.Len(t, dataframes, 2)

			frame := dataframes[0]
			require.Len(t, frame.Fields, 2)
			require.Equal(t, frame.Fields[0].Name, data.TimeSeriesTimeFieldName)
			require.Equal(t, frame.Fields[0].Len(), 2)
			require.Equal(t, frame.Fields[1].Name, data.TimeSeriesValueFieldName)
			require.Equal(t, frame.Fields[1].Len(), 2)
			assert.Equal(t, frame.Name, "server1")

			frame = dataframes[1]
			require.Len(t, frame.Fields, 2)
			require.Equal(t, frame.Fields[0].Name, data.TimeSeriesTimeFieldName)
			require.Equal(t, frame.Fields[0].Len(), 2)
			require.Equal(t, frame.Fields[1].Name, data.TimeSeriesValueFieldName)
			require.Equal(t, frame.Fields[1].Len(), 2)
			assert.Equal(t, frame.Name, "server2")
		})

		t.Run("Single group by query two metrics", func(t *testing.T) {
			targets := map[string]string{
				"A": `{
					"metrics": [{ "type": "count", "id": "1" }, { "type": "avg", "field": "@value", "id": "4" }],
          "bucketAggs": [
						{ "type": "terms", "field": "host", "id": "2" },
						{ "type": "date_histogram", "field": "@timestamp", "id": "3" }
					]
				}`,
			}
			response := `{
        "responses": [
          {
            "aggregations": {
              "2": {
                "buckets": [
                  {
                    "3": {
                      "buckets": [
                        { "4": { "value": 10 }, "doc_count": 1, "key": 1000 },
                        { "4": { "value": 12 }, "doc_count": 3, "key": 2000 }
                      ]
                    },
                    "doc_count": 4,
                    "key": "server1"
                  },
                  {
                    "3": {
                      "buckets": [
                        { "4": { "value": 20 }, "doc_count": 1, "key": 1000 },
                        { "4": { "value": 32 }, "doc_count": 3, "key": 2000 }
                      ]
                    },
                    "doc_count": 10,
                    "key": "server2"
                  }
                ]
              }
            }
          }
        ]
			}`
			result, err := parseTestResponse(targets, response)
			require.NoError(t, err)
			require.Len(t, result.Responses, 1)

			queryRes := result.Responses["A"]
			require.NotNil(t, queryRes)
			dataframes := queryRes.Frames
			require.NoError(t, err)
			require.Len(t, dataframes, 4)

			frame := dataframes[0]
			require.Len(t, frame.Fields, 2)
			require.Equal(t, frame.Fields[0].Name, data.TimeSeriesTimeFieldName)
			require.Equal(t, frame.Fields[0].Len(), 2)
			require.Equal(t, frame.Fields[1].Name, data.TimeSeriesValueFieldName)
			require.Equal(t, frame.Fields[1].Len(), 2)
			assert.Equal(t, frame.Name, "server1 Count")

			frame = dataframes[1]
			require.Len(t, frame.Fields, 2)
			require.Equal(t, frame.Fields[0].Name, data.TimeSeriesTimeFieldName)
			require.Equal(t, frame.Fields[0].Len(), 2)
			require.Equal(t, frame.Fields[1].Name, data.TimeSeriesValueFieldName)
			require.Equal(t, frame.Fields[1].Len(), 2)
			assert.Equal(t, frame.Name, "server1 Average @value")

			frame = dataframes[2]
			require.Len(t, frame.Fields, 2)
			require.Equal(t, frame.Fields[0].Name, data.TimeSeriesTimeFieldName)
			require.Equal(t, frame.Fields[0].Len(), 2)
			require.Equal(t, frame.Fields[1].Name, data.TimeSeriesValueFieldName)
			require.Equal(t, frame.Fields[1].Len(), 2)
			assert.Equal(t, frame.Name, "server2 Count")

			frame = dataframes[3]
			require.Len(t, frame.Fields, 2)
			require.Equal(t, frame.Fields[0].Name, data.TimeSeriesTimeFieldName)
			require.Equal(t, frame.Fields[0].Len(), 2)
			require.Equal(t, frame.Fields[1].Name, data.TimeSeriesValueFieldName)
			require.Equal(t, frame.Fields[1].Len(), 2)
			assert.Equal(t, frame.Name, "server2 Average @value")
		})

		t.Run("With percentiles", func(t *testing.T) {
			targets := map[string]string{
				"A": `{
					"metrics": [{ "type": "percentiles", "settings": { "percents": [75, 90] }, "id": "1" }],
          "bucketAggs": [{ "type": "date_histogram", "field": "@timestamp", "id": "3" }]
				}`,
			}
			response := `{
        "responses": [
          {
            "aggregations": {
              "3": {
                "buckets": [
                  {
                    "1": { "values": { "75": 3.3, "90": 5.5 } },
                    "doc_count": 10,
                    "key": 1000
                  },
                  {
                    "1": { "values": { "75": 2.3, "90": 4.5 } },
                    "doc_count": 15,
                    "key": 2000
                  }
                ]
              }
            }
          }
        ]
			}`
			result, err := parseTestResponse(targets, response)
			require.NoError(t, err)
			require.Len(t, result.Responses, 1)

			queryRes := result.Responses["A"]
			require.NotNil(t, queryRes)
			dataframes := queryRes.Frames
			require.NoError(t, err)
			require.Len(t, dataframes, 2)

			frame := dataframes[0]
			require.Len(t, frame.Fields, 2)
			require.Equal(t, frame.Fields[0].Name, data.TimeSeriesTimeFieldName)
			require.Equal(t, frame.Fields[0].Len(), 2)
			require.Equal(t, frame.Fields[1].Name, data.TimeSeriesValueFieldName)
			require.Equal(t, frame.Fields[1].Len(), 2)
			assert.Equal(t, frame.Name, "p75")

			frame = dataframes[1]
			require.Len(t, frame.Fields, 2)
			require.Equal(t, frame.Fields[0].Name, data.TimeSeriesTimeFieldName)
			require.Equal(t, frame.Fields[0].Len(), 2)
			require.Equal(t, frame.Fields[1].Name, data.TimeSeriesValueFieldName)
			require.Equal(t, frame.Fields[1].Len(), 2)
			assert.Equal(t, frame.Name, "p90")
		})

		t.Run("With extended stats", func(t *testing.T) {
			targets := map[string]string{
				"A": `{
					"metrics": [{ "type": "extended_stats", "meta": { "max": true, "std_deviation_bounds_upper": true, "std_deviation_bounds_lower": true }, "id": "1" }],
          "bucketAggs": [
						{ "type": "terms", "field": "host", "id": "3" },
						{ "type": "date_histogram", "field": "@timestamp", "id": "4" }
					]
				}`,
			}
			response := `{
        "responses": [
          {
            "aggregations": {
              "3": {
                "buckets": [
                  {
                    "key": "server1",
                    "4": {
                      "buckets": [
                        {
                          "1": {
                            "max": 10.2,
                            "min": 5.5,
                            "std_deviation_bounds": { "upper": 3, "lower": -2 }
                          },
                          "doc_count": 10,
                          "key": 1000
                        }
                      ]
                    }
                  },
                  {
                    "key": "server2",
                    "4": {
                      "buckets": [
                        {
                          "1": {
                            "max": 15.5,
                            "min": 3.4,
                            "std_deviation_bounds": { "upper": 4, "lower": -1 }
                          },
                          "doc_count": 10,
                          "key": 1000
                        }
                      ]
                    }
                  }
                ]
              }
            }
          }
        ]
			}`
			result, err := parseTestResponse(targets, response)
			require.NoError(t, err)
			require.Len(t, result.Responses, 1)

			queryRes := result.Responses["A"]
			require.NotNil(t, queryRes)
			dataframes := queryRes.Frames
			require.NoError(t, err)
			require.Len(t, dataframes, 6)

			frame := dataframes[0]
			require.Len(t, frame.Fields, 2)
			require.Equal(t, frame.Fields[0].Name, data.TimeSeriesTimeFieldName)
			require.Equal(t, frame.Fields[0].Len(), 1)
			require.Equal(t, frame.Fields[1].Name, data.TimeSeriesValueFieldName)
			require.Equal(t, frame.Fields[1].Len(), 1)
			assert.Equal(t, frame.Name, "server1 Max")

			frame = dataframes[1]
			require.Len(t, frame.Fields, 2)
			require.Equal(t, frame.Fields[0].Name, data.TimeSeriesTimeFieldName)
			require.Equal(t, frame.Fields[0].Len(), 1)
			require.Equal(t, frame.Fields[1].Name, data.TimeSeriesValueFieldName)
			require.Equal(t, frame.Fields[1].Len(), 1)
			assert.Equal(t, frame.Name, "server1 Std Dev Lower")

			frame = dataframes[2]
			require.Len(t, frame.Fields, 2)
			require.Equal(t, frame.Fields[0].Name, data.TimeSeriesTimeFieldName)
			require.Equal(t, frame.Fields[0].Len(), 1)
			require.Equal(t, frame.Fields[1].Name, data.TimeSeriesValueFieldName)
			require.Equal(t, frame.Fields[1].Len(), 1)
			assert.Equal(t, frame.Name, "server1 Std Dev Upper")

			frame = dataframes[3]
			require.Len(t, frame.Fields, 2)
			require.Equal(t, frame.Fields[0].Name, data.TimeSeriesTimeFieldName)
			require.Equal(t, frame.Fields[0].Len(), 1)
			require.Equal(t, frame.Fields[1].Name, data.TimeSeriesValueFieldName)
			require.Equal(t, frame.Fields[1].Len(), 1)
			assert.Equal(t, frame.Name, "server2 Max")

			frame = dataframes[4]
			require.Len(t, frame.Fields, 2)
			require.Equal(t, frame.Fields[0].Name, data.TimeSeriesTimeFieldName)
			require.Equal(t, frame.Fields[0].Len(), 1)
			require.Equal(t, frame.Fields[1].Name, data.TimeSeriesValueFieldName)
			require.Equal(t, frame.Fields[1].Len(), 1)
			assert.Equal(t, frame.Name, "server2 Std Dev Lower")

			frame = dataframes[5]
			require.Len(t, frame.Fields, 2)
			require.Equal(t, frame.Fields[0].Name, data.TimeSeriesTimeFieldName)
			require.Equal(t, frame.Fields[0].Len(), 1)
			require.Equal(t, frame.Fields[1].Name, data.TimeSeriesValueFieldName)
			require.Equal(t, frame.Fields[1].Len(), 1)
			assert.Equal(t, frame.Name, "server2 Std Dev Upper")
		})

		t.Run("Single group by with alias pattern", func(t *testing.T) {
			targets := map[string]string{
				"A": `{
					"alias": "{{term @host}} {{metric}} and {{not_exist}} {{@host}}",
					"metrics": [{ "type": "count", "id": "1" }],
          "bucketAggs": [
						{ "type": "terms", "field": "@host", "id": "2" },
						{ "type": "date_histogram", "field": "@timestamp", "id": "3" }
					]
				}`,
			}
			response := `{
        "responses": [
          {
            "aggregations": {
              "2": {
                "buckets": [
                  {
                    "3": {
                      "buckets": [{ "doc_count": 1, "key": 1000 }, { "doc_count": 3, "key": 2000 }]
                    },
                    "doc_count": 4,
                    "key": "server1"
                  },
                  {
                    "3": {
                      "buckets": [{ "doc_count": 2, "key": 1000 }, { "doc_count": 8, "key": 2000 }]
                    },
                    "doc_count": 10,
                    "key": "server2"
                  },
                  {
                    "3": {
                      "buckets": [{ "doc_count": 2, "key": 1000 }, { "doc_count": 8, "key": 2000 }]
                    },
                    "doc_count": 10,
                    "key": 0
                  }
                ]
              }
            }
          }
        ]
			}`
			result, err := parseTestResponse(targets, response)
			require.NoError(t, err)
			require.Len(t, result.Responses, 1)

			queryRes := result.Responses["A"]
			require.NotNil(t, queryRes)
			dataframes := queryRes.Frames
			require.NoError(t, err)
			require.Len(t, dataframes, 3)

			frame := dataframes[0]
			require.Len(t, frame.Fields, 2)
			require.Equal(t, frame.Fields[0].Name, data.TimeSeriesTimeFieldName)
			require.Equal(t, frame.Fields[0].Len(), 2)
			require.Equal(t, frame.Fields[1].Name, data.TimeSeriesValueFieldName)
			require.Equal(t, frame.Fields[1].Len(), 2)
			assert.Equal(t, frame.Name, "server1 Count and {{not_exist}} server1")

			frame = dataframes[1]
			require.Len(t, frame.Fields, 2)
			require.Equal(t, frame.Fields[0].Name, data.TimeSeriesTimeFieldName)
			require.Equal(t, frame.Fields[0].Len(), 2)
			require.Equal(t, frame.Fields[1].Name, data.TimeSeriesValueFieldName)
			require.Equal(t, frame.Fields[1].Len(), 2)
			assert.Equal(t, frame.Name, "server2 Count and {{not_exist}} server2")

			frame = dataframes[2]
			require.Len(t, frame.Fields, 2)
			require.Equal(t, frame.Fields[0].Name, data.TimeSeriesTimeFieldName)
			require.Equal(t, frame.Fields[0].Len(), 2)
			require.Equal(t, frame.Fields[1].Name, data.TimeSeriesValueFieldName)
			require.Equal(t, frame.Fields[1].Len(), 2)
			assert.Equal(t, frame.Name, "0 Count and {{not_exist}} 0")
		})

		t.Run("Histogram response", func(t *testing.T) {
			targets := map[string]string{
				"A": `{
					"metrics": [{ "type": "count", "id": "1" }],
         "bucketAggs": [{ "type": "histogram", "field": "bytes", "id": "3" }]
				}`,
			}
			response := `{
        "responses": [
         {
           "aggregations": {
             "3": {
               "buckets": [{ "doc_count": 1, "key": 1000 }, { "doc_count": 3, "key": 2000 }, { "doc_count": 2, "key": 3000 }]
             }
           }
         }
        ]
			}`
			result, err := parseTestResponse(targets, response)
			require.NoError(t, err)
			require.Len(t, result.Responses, 1)

			queryRes := result.Responses["A"]
			require.NotNil(t, queryRes)
			dataframes := queryRes.Frames
			require.NoError(t, err)
			require.Len(t, dataframes, 1)
		})

		t.Run("With two filters agg", func(t *testing.T) {
			targets := map[string]string{
				"A": `{
					"metrics": [{ "type": "count", "id": "1" }],
          "bucketAggs": [
						{
							"type": "filters",
							"id": "2",
							"settings": {
								"filters": [{ "query": "@metric:cpu" }, { "query": "@metric:logins.count" }]
							}
						},
						{ "type": "date_histogram", "field": "@timestamp", "id": "3" }
					]
				}`,
			}
			response := `{
        "responses": [
          {
            "aggregations": {
              "2": {
                "buckets": {
                  "@metric:cpu": {
                    "3": {
                      "buckets": [{ "doc_count": 1, "key": 1000 }, { "doc_count": 3, "key": 2000 }]
                    }
                  },
                  "@metric:logins.count": {
                    "3": {
                      "buckets": [{ "doc_count": 2, "key": 1000 }, { "doc_count": 8, "key": 2000 }]
                    }
                  }
                }
              }
            }
          }
        ]
			}`
			result, err := parseTestResponse(targets, response)
			require.NoError(t, err)
			require.Len(t, result.Responses, 1)

			queryRes := result.Responses["A"]
			require.NotNil(t, queryRes)
			dataframes := queryRes.Frames
			require.NoError(t, err)
			require.Len(t, dataframes, 2)

			frame := dataframes[0]
			require.Len(t, frame.Fields, 2)
			require.Equal(t, frame.Fields[0].Name, data.TimeSeriesTimeFieldName)
			require.Equal(t, frame.Fields[0].Len(), 2)
			require.Equal(t, frame.Fields[1].Name, data.TimeSeriesValueFieldName)
			require.Equal(t, frame.Fields[1].Len(), 2)
			assert.Equal(t, frame.Name, "@metric:cpu")

			frame = dataframes[1]
			require.Len(t, frame.Fields, 2)
			require.Equal(t, frame.Fields[0].Name, data.TimeSeriesTimeFieldName)
			require.Equal(t, frame.Fields[0].Len(), 2)
			require.Equal(t, frame.Fields[1].Name, data.TimeSeriesValueFieldName)
			require.Equal(t, frame.Fields[1].Len(), 2)
			assert.Equal(t, frame.Name, "@metric:logins.count")
		})

		t.Run("With drop first and last aggregation (numeric)", func(t *testing.T) {
			targets := map[string]string{
				"A": `{
					"metrics": [{ "type": "avg", "id": "1" }, { "type": "count" }],
          "bucketAggs": [
						{
							"type": "date_histogram",
							"field": "@timestamp",
							"id": "2",
							"settings": { "trimEdges": 1 }
						}
					]
				}`,
			}
			response := `{
        "responses": [
          {
            "aggregations": {
              "2": {
                "buckets": [
                  {
                    "1": { "value": 1000 },
                    "key": 1,
                    "doc_count": 369
                  },
                  {
                    "1": { "value": 2000 },
                    "key": 2,
                    "doc_count": 200
                  },
                  {
                    "1": { "value": 2000 },
                    "key": 3,
                    "doc_count": 200
                  }
                ]
              }
            }
          }
        ]
			}`
			result, err := parseTestResponse(targets, response)
			require.NoError(t, err)
			require.Len(t, result.Responses, 1)

			queryRes := result.Responses["A"]
			require.NotNil(t, queryRes)
			dataframes := queryRes.Frames
			require.NoError(t, err)
			require.Len(t, dataframes, 2)

			frame := dataframes[0]
			require.Len(t, frame.Fields, 2)
			require.Equal(t, frame.Fields[0].Name, data.TimeSeriesTimeFieldName)
			require.Equal(t, frame.Fields[0].Len(), 1)
			require.Equal(t, frame.Fields[1].Name, data.TimeSeriesValueFieldName)
			require.Equal(t, frame.Fields[1].Len(), 1)
			assert.Equal(t, frame.Name, "Average")

			frame = dataframes[1]
			require.Len(t, frame.Fields, 2)
			require.Equal(t, frame.Fields[0].Name, data.TimeSeriesTimeFieldName)
			require.Equal(t, frame.Fields[0].Len(), 1)
			require.Equal(t, frame.Fields[1].Name, data.TimeSeriesValueFieldName)
			require.Equal(t, frame.Fields[1].Len(), 1)
			assert.Equal(t, frame.Name, "Count")
		})

		t.Run("With drop first and last aggregation (string)", func(t *testing.T) {
			targets := map[string]string{
				"A": `{
					"metrics": [{ "type": "avg", "id": "1" }, { "type": "count" }],
          "bucketAggs": [
						{
							"type": "date_histogram",
							"field": "@timestamp",
							"id": "2",
							"settings": { "trimEdges": "1" }
						}
					]
				}`,
			}
			response := `{
        "responses": [
          {
            "aggregations": {
              "2": {
                "buckets": [
                  {
                    "1": { "value": 1000 },
                    "key": 1,
                    "doc_count": 369
                  },
                  {
                    "1": { "value": 2000 },
                    "key": 2,
                    "doc_count": 200
                  },
                  {
                    "1": { "value": 2000 },
                    "key": 3,
                    "doc_count": 200
                  }
                ]
              }
            }
          }
        ]
			}`
			result, err := parseTestResponse(targets, response)
			require.NoError(t, err)
			require.Len(t, result.Responses, 1)

			queryRes := result.Responses["A"]
			require.NotNil(t, queryRes)
			dataframes := queryRes.Frames
			require.NoError(t, err)
			require.Len(t, dataframes, 2)

			frame := dataframes[0]
			require.Len(t, frame.Fields, 2)
			require.Equal(t, frame.Fields[0].Name, data.TimeSeriesTimeFieldName)
			require.Equal(t, frame.Fields[0].Len(), 1)
			require.Equal(t, frame.Fields[1].Name, data.TimeSeriesValueFieldName)
			require.Equal(t, frame.Fields[1].Len(), 1)
			assert.Equal(t, frame.Name, "Average")

			frame = dataframes[1]
			require.Len(t, frame.Fields, 2)
			require.Equal(t, frame.Fields[0].Name, data.TimeSeriesTimeFieldName)
			require.Equal(t, frame.Fields[0].Len(), 1)
			require.Equal(t, frame.Fields[1].Name, data.TimeSeriesValueFieldName)
			require.Equal(t, frame.Fields[1].Len(), 1)
			assert.Equal(t, frame.Name, "Count")
		})

		t.Run("Larger trimEdges value", func(t *testing.T) {
			targets := map[string]string{
				"A": `{
					"metrics": [{ "type": "count" }],
          "bucketAggs": [
						{
							"type": "date_histogram",
							"field": "@timestamp",
							"id": "2",
							"settings": { "trimEdges": "3" }
						}
					]
				}`,
			}
			response := `{
        "responses": [
          {
            "aggregations": {
              "2": {
                "buckets": [
                  { "key": 1000, "doc_count": 10},
                  { "key": 2000, "doc_count": 20},
                  { "key": 3000, "doc_count": 30},
                  { "key": 4000, "doc_count": 40},
                  { "key": 5000, "doc_count": 50},
                  { "key": 6000, "doc_count": 60},
                  { "key": 7000, "doc_count": 70},
                  { "key": 8000, "doc_count": 80},
                  { "key": 9000, "doc_count": 90}
                ]
              }
            }
          }
        ]
			}`
			result, err := parseTestResponse(targets, response)

			require.NoError(t, err)
			require.Len(t, result.Responses, 1)

			queryRes := result.Responses["A"]
			require.NotNil(t, queryRes)

			experimental.CheckGoldenJSONResponse(t, "testdata", "trimedges_string.golden", &queryRes, *update)
		})

		t.Run("No group by time", func(t *testing.T) {
			targets := map[string]string{
				"A": `{
					"metrics": [{ "type": "avg", "id": "1" }, { "type": "count" }],
         "bucketAggs": [{ "type": "terms", "field": "host", "id": "2" }]
				}`,
			}
			response := `{
        "responses": [
         {
           "aggregations": {
             "2": {
               "buckets": [
                 {
                   "1": { "value": 1000 },
                   "key": "server-1",
                   "doc_count": 369
                 },
                 {
                   "1": { "value": 2000 },
                   "key": "server-2",
                   "doc_count": 200
                 }
               ]
             }
           }
         }
        ]
			}`
			result, err := parseTestResponse(targets, response)
			require.NoError(t, err)
			require.Len(t, result.Responses, 1)

			queryRes := result.Responses["A"]
			require.NotNil(t, queryRes)
			dataframes := queryRes.Frames
			require.NoError(t, err)
			require.Len(t, dataframes, 1)

			frame := dataframes[0]
			require.Len(t, frame.Fields, 3)
			require.Equal(t, frame.Fields[0].Name, "host")
			require.Equal(t, frame.Fields[0].Len(), 2)
			require.Equal(t, frame.Fields[1].Name, "Average")
			require.Equal(t, frame.Fields[1].Len(), 2)
			require.Equal(t, frame.Fields[2].Name, "Count")
			require.Equal(t, frame.Fields[2].Len(), 2)
			require.Nil(t, frame.Fields[1].Config)
		})

		t.Run("Multiple metrics of same type", func(t *testing.T) {
			targets := map[string]string{
				"A": `{
					"metrics": [{ "type": "avg", "field": "test", "id": "1" }, { "type": "avg", "field": "test2", "id": "2" }],
          "bucketAggs": [{ "type": "terms", "field": "host", "id": "2" }]
				}`,
			}
			response := `{
        "responses": [
          {
            "aggregations": {
              "2": {
                "buckets": [
                  {
                    "1": { "value": 1000 },
                    "2": { "value": 3000 },
                    "key": "server-1",
                    "doc_count": 369
                  }
                ]
              }
            }
          }
        ]
			}`
			result, err := parseTestResponse(targets, response)
			require.NoError(t, err)
			require.Len(t, result.Responses, 1)

			queryRes := result.Responses["A"]
			require.NotNil(t, queryRes)
			dataframes := queryRes.Frames
			require.NoError(t, err)
			require.Len(t, dataframes, 1)

			frame := dataframes[0]
			require.Len(t, frame.Fields, 3)
			require.Equal(t, frame.Fields[0].Name, "host")
			require.Equal(t, frame.Fields[0].Len(), 1)
			require.Equal(t, frame.Fields[1].Name, "Average test")
			require.Equal(t, frame.Fields[1].Len(), 1)
			require.Equal(t, frame.Fields[2].Name, "Average test2")
			require.Equal(t, frame.Fields[2].Len(), 1)
			require.Nil(t, frame.Fields[1].Config)
		})

		t.Run("With bucket_script", func(t *testing.T) {
			targets := map[string]string{
				"A": `{
					"metrics": [
						{ "id": "1", "type": "sum", "field": "@value" },
            { "id": "3", "type": "max", "field": "@value" },
            {
              "id": "4",
              "pipelineVariables": [{ "name": "var1", "pipelineAgg": "1" }, { "name": "var2", "pipelineAgg": "3" }],
              "settings": { "script": "params.var1 * params.var2" },
              "type": "bucket_script"
            }
					],
          "bucketAggs": [{ "type": "date_histogram", "field": "@timestamp", "id": "2" }]
				}`,
			}
			response := `{
        "responses": [
          {
            "aggregations": {
              "2": {
                "buckets": [
                  {
                    "1": { "value": 2 },
                    "3": { "value": 3 },
                    "4": { "value": 6 },
                    "doc_count": 60,
                    "key": 1000
                  },
                  {
                    "1": { "value": 3 },
                    "3": { "value": 4 },
                    "4": { "value": 12 },
                    "doc_count": 60,
                    "key": 2000
                  }
                ]
              }
            }
          }
        ]
			}`
			result, err := parseTestResponse(targets, response)
			require.NoError(t, err)
			require.Len(t, result.Responses, 1)

			queryRes := result.Responses["A"]
			require.NotNil(t, queryRes)
			dataframes := queryRes.Frames
			require.NoError(t, err)
			require.Len(t, dataframes, 3)

			frame := dataframes[0]
			require.Len(t, frame.Fields, 2)
			require.Equal(t, frame.Fields[0].Name, data.TimeSeriesTimeFieldName)
			require.Equal(t, frame.Fields[0].Len(), 2)
			require.Equal(t, frame.Fields[1].Name, data.TimeSeriesValueFieldName)
			require.Equal(t, frame.Fields[1].Len(), 2)
			assert.Equal(t, frame.Name, "Sum @value")

			frame = dataframes[1]
			require.Len(t, frame.Fields, 2)
			require.Equal(t, frame.Fields[0].Name, data.TimeSeriesTimeFieldName)
			require.Equal(t, frame.Fields[0].Len(), 2)
			require.Equal(t, frame.Fields[1].Name, data.TimeSeriesValueFieldName)
			require.Equal(t, frame.Fields[1].Len(), 2)
			assert.Equal(t, frame.Name, "Max @value")

			frame = dataframes[2]
			require.Len(t, frame.Fields, 2)
			require.Equal(t, frame.Fields[0].Name, data.TimeSeriesTimeFieldName)
			require.Equal(t, frame.Fields[0].Len(), 2)
			require.Equal(t, frame.Fields[1].Name, data.TimeSeriesValueFieldName)
			require.Equal(t, frame.Fields[1].Len(), 2)
			assert.Equal(t, frame.Name, "Sum @value * Max @value")
		})

		t.Run("Terms with two bucket_script", func(t *testing.T) {
			targets := map[string]string{
				"A": `{
					"metrics": [
						{ "id": "1", "type": "sum", "field": "@value" },
            			{ "id": "3", "type": "max", "field": "@value" },
            			{
              				"id": "4",
              				"pipelineVariables": [{ "name": "var1", "pipelineAgg": "1" }, { "name": "var2", "pipelineAgg": "3" }],
              				"settings": { "script": "params.var1 * params.var2" },
              				"type": "bucket_script"
						},
            			{
							"id": "5",
							"pipelineVariables": [{ "name": "var1", "pipelineAgg": "1" }, { "name": "var2", "pipelineAgg": "3" }],
							"settings": { "script": "params.var1 * params.var2 * 2" },
							"type": "bucket_script"
					  }
					],
          "bucketAggs": [{ "type": "terms", "field": "@timestamp", "id": "2" }]
				}`,
			}
			response := `{
				"responses": [
					{
						"aggregations": {
						"2": {
							"buckets": [
							{
								"1": { "value": 2 },
								"3": { "value": 3 },
								"4": { "value": 6 },
								"5": { "value": 24 },
								"doc_count": 60,
								"key": 1000
							},
							{
								"1": { "value": 3 },
								"3": { "value": 4 },
								"4": { "value": 12 },
								"5": { "value": 48 },
								"doc_count": 60,
								"key": 2000
							}
							]
						}
						}
					}
				]
			}`
			result, err := parseTestResponse(targets, response)
			require.NoError(t, err)
			require.Len(t, result.Responses, 1)

			queryRes := result.Responses["A"]
			require.NotNil(t, queryRes)
			dataframes := queryRes.Frames
			require.NoError(t, err)
			require.Len(t, dataframes, 1)

			frame := dataframes[0]
			require.Len(t, frame.Fields, 5)
			require.Equal(t, frame.Fields[0].Name, "@timestamp")
			require.Equal(t, frame.Fields[0].Len(), 2)
			require.Equal(t, frame.Fields[1].Name, "Sum")
			require.Equal(t, frame.Fields[1].Len(), 2)
			require.Equal(t, frame.Fields[2].Name, "Max")
			require.Equal(t, frame.Fields[2].Len(), 2)
			require.Equal(t, frame.Fields[3].Name, "params.var1 * params.var2")
			require.Equal(t, frame.Fields[3].Len(), 2)
			require.Equal(t, frame.Fields[4].Name, "params.var1 * params.var2 * 2")
			require.Equal(t, frame.Fields[4].Len(), 2)
			require.Nil(t, frame.Fields[1].Config)
		})

		t.Run("Log query", func(t *testing.T) {
			targets := map[string]string{
				"A": `{
					"metrics": [{ "type": "logs" }]
				}`,
			}

			response := `{
  			"responses":[
  			  {
  			    "hits":{
  			      "total":{
  			        "value":109,
  			        "relation":"eq"
  			      },
  			      "max_score":null,
  			      "hits":[
  			        {
  			          "_index":"logs-2023.02.08",
  			          "_id":"GB2UMYYBfCQ-FCMjayJa",
  			          "_score":null,
  			          "_source":{
  			            "@timestamp":"2023-02-08T15:10:55.830Z",
  			            "line":"log text  [479231733]",
  			            "counter":"109",
  			            "float":58.253758485091,
  			            "label":"val1",
  			            "lvl":"info",
  			            "location":"17.089705232090438, 41.62861966340297",
										"nested": {
											"field": {
												"double_nested": "value"
											}
										},
  			            "shapes":[
  			              {
  			                "type":"triangle"
  			              },
  			              {
  			                "type":"square"
  			              }
  			            ],
										"xyz": null
  			          },
  			          "sort":[
  			            1675869055830,
  			            4
  			          ]
  			        },
  			        {
  			          "_index":"logs-2023.02.08",
  			          "_id":"Fx2UMYYBfCQ-FCMjZyJ_",
  			          "_score":null,
  			          "_source":{
  			            "@timestamp":"2023-02-08T15:10:54.835Z",
  			            "line":"log text with ANSI \u001b[31mpart of the text\u001b[0m [493139080]",
  			            "counter":"108",
  			            "float":54.5977098233944,
  			            "label":"val1",
  			            "lvl":"info",
  			            "location":"19.766305918490463, 40.42639175509792",
										"nested": {
											"field": {
												"double_nested": "value"
											}
										},
  			            "shapes":[
  			              {
  			                "type":"triangle"
  			              },
  			              {
  			                "type":"square"
  			              }
  			            ],
										"xyz": "def"
  			          },
  			          "sort":[
  			            1675869054835,
  			            7
  			          ]
  			        }
  			      ]
  			    },
  			    "status":200
  			  }
  			]
			}`

			result, err := parseTestResponse(targets, response)
			require.NoError(t, err)
			require.Len(t, result.Responses, 1)

			queryRes := result.Responses["A"]
			require.NotNil(t, queryRes)
			dataframes := queryRes.Frames
			require.Len(t, dataframes, 1)
			frame := dataframes[0]

			require.Equal(t, 16, len(frame.Fields))
			// Fields have the correct length
			require.Equal(t, 2, frame.Fields[0].Len())
			// First field is timeField
			require.Equal(t, data.FieldTypeNullableTime, frame.Fields[0].Type())
			// Second is log line
			require.Equal(t, data.FieldTypeNullableString, frame.Fields[1].Type())
			require.Equal(t, "line", frame.Fields[1].Name)
			// Correctly renames lvl field to level
			require.Equal(t, "level", frame.Fields[10].Name)
			// Correctly uses string types
			require.Equal(t, data.FieldTypeNullableString, frame.Fields[1].Type())
			// Correctly detects float64 types
			require.Equal(t, data.FieldTypeNullableFloat64, frame.Fields[7].Type())
			// Correctly detects json types
			require.Equal(t, data.FieldTypeNullableJSON, frame.Fields[8].Type())
			// Correctly flattens fields
			require.Equal(t, "nested.field.double_nested", frame.Fields[12].Name)
			require.Equal(t, data.FieldTypeNullableString, frame.Fields[12].Type())
			// Correctly detects type even if first value is null
			require.Equal(t, data.FieldTypeNullableString, frame.Fields[15].Type())
		})

		t.Run("Log query with highlight", func(t *testing.T) {
			targets := map[string]string{
				"A": `{
					"metrics": [{ "type": "logs" }]
				}`,
			}

			response := `{
  			"responses":[
  			  {
  			    "hits":{
  			      "total":{
  			        "value":109,
  			        "relation":"eq"
  			      },
  			      "max_score":null,
  			      "hits":[
  			        {
  			          "_index":"logs-2023.02.08",
  			          "_id":"GB2UMYYBfCQ-FCMjayJa",
  			          "_score":null,
									"highlight": {
										"line": [
					  					"@HIGHLIGHT@hello@/HIGHLIGHT@, i am a @HIGHLIGHT@message@/HIGHLIGHT@"
										],
										"duplicated": ["@HIGHLIGHT@hello@/HIGHLIGHT@"]
				  				},
  			          "_source":{
  			            "@timestamp":"2023-02-08T15:10:55.830Z",
  			            "line":"log text  [479231733]"
									}
  			        },
  			        {
  			          "_index":"logs-2023.02.08",
  			          "_id":"GB2UMYYBfCQ-FCMjayJa",
  			          "_score":null,
									"highlight": {
										"line": [
					  					"@HIGHLIGHT@hello@/HIGHLIGHT@, i am a @HIGHLIGHT@message@/HIGHLIGHT@"
										],
										"duplicated": ["@HIGHLIGHT@hello@/HIGHLIGHT@"]
				  				},
  			          "_source":{
  			            "@timestamp":"2023-02-08T15:10:55.830Z",
  			            "line":"log text  [479231733]"
									}
  			        }
  			      ]
  			    },
  			    "status":200
  			  }
  			]
			}`

			result, err := parseTestResponse(targets, response)
			require.NoError(t, err)
			require.Len(t, result.Responses, 1)

			queryRes := result.Responses["A"]
			require.NotNil(t, queryRes)
			dataframes := queryRes.Frames
			require.Len(t, dataframes, 1)
			frame := dataframes[0]

			customMeta := frame.Meta.Custom

			require.Equal(t, map[string]interface{}{
				"searchWords": []string{"hello", "message"},
			}, customMeta)
		})

		t.Run("Raw document query", func(t *testing.T) {
			targets := map[string]string{
				"A": `{
					"metrics": [{ "type": "raw_document" }]
				}`,
			}

			response := `{
  			"responses":[
  			  {
  			    "hits":{
  			      "total":{
  			        "value":109,
  			        "relation":"eq"
  			      },
  			      "max_score":null,
  			      "hits":[
  			        {
  			          "_index":"logs-2023.02.08",
  			          "_id":"GB2UMYYBfCQ-FCMjayJa",
  			          "_score":null,
									"fields": {
										"test_field":"A"
									},
  			          "_source":{
  			            "@timestamp":"2023-02-08T15:10:55.830Z",
  			            "line":"log text  [479231733]",
  			            "counter":"109",
  			            "float":58.253758485091,
  			            "label":"val1",
  			            "level":"info",
  			            "location":"17.089705232090438, 41.62861966340297",
										"nested": {
											"field": {
												"double_nested": "value"
											}
										}
									}
  			        },
  			        {
  			          "_index":"logs-2023.02.08",
  			          "_id":"Fx2UMYYBfCQ-FCMjZyJ_",
  			          "_score":null,
									"fields": {
										"test_field":"A"
									},
  			          "_source":{
  			            "@timestamp":"2023-02-08T15:10:54.835Z",
  			            "line":"log text with ANSI \u001b[31mpart of the text\u001b[0m [493139080]",
  			            "counter":"108",
  			            "float":54.5977098233944,
  			            "label":"val1",
  			            "level":"info",
  			            "location":"19.766305918490463, 40.42639175509792",
										"nested": {
											"field": {
												"double_nested": "value1"
											}
										}
									}
  			        }
  			      ]
  			    },
  			    "status":200
  			  }
  			]
			}`

			result, err := parseTestResponse(targets, response)
			require.NoError(t, err)
			require.Len(t, result.Responses, 1)

			queryRes := result.Responses["A"]
			require.NotNil(t, queryRes)
			dataframes := queryRes.Frames
			require.Len(t, dataframes, 1)
			frame := dataframes[0]

			require.Equal(t, 1, len(frame.Fields))
			//Fields have the correct length
			require.Equal(t, 2, frame.Fields[0].Len())
			// The only field is the raw document
			require.Equal(t, data.FieldTypeNullableJSON, frame.Fields[0].Type())
			require.Equal(t, "A", frame.Fields[0].Name)
		})

		t.Run("Raw data query", func(t *testing.T) {
			targets := map[string]string{
				"A": `{
					"metrics": [{ "type": "raw_data" }]
				}`,
			}

			response := `{
  			"responses":[
  			  {
  			    "hits":{
  			      "total":{
  			        "value":109,
  			        "relation":"eq"
  			      },
  			      "max_score":null,
  			      "hits":[
  			        {
  			          "_index":"logs-2023.02.08",
  			          "_id":"GB2UMYYBfCQ-FCMjayJa",
  			          "_score":null,
  			          "_source":{
  			            "@timestamp":"2023-02-08T15:10:55.830Z",
  			            "line":"log text  [479231733]",
  			            "counter":"109",
  			            "float":58.253758485091,
  			            "label":"val1",
  			            "level":"info",
  			            "location":"17.089705232090438, 41.62861966340297",
										"nested": {
											"field": {
												"double_nested": "value"
											}
										},
  			            "shapes":[
  			              {
  			                "type":"triangle"
  			              },
  			              {
  			                "type":"square"
  			              }
  			            ],
										"xyz": null
  			          },
  			          "sort":[
  			            1675869055830,
  			            4
  			          ]
  			        },
  			        {
  			          "_index":"logs-2023.02.08",
  			          "_id":"Fx2UMYYBfCQ-FCMjZyJ_",
  			          "_score":null,
  			          "_source":{
  			            "@timestamp":"2023-02-08T15:10:54.835Z",
  			            "line":"log text with ANSI \u001b[31mpart of the text\u001b[0m [493139080]",
  			            "counter":"108",
  			            "float":54.5977098233944,
  			            "label":"val1",
  			            "level":"info",
  			            "location":"19.766305918490463, 40.42639175509792",
										"nested": {
											"field": {
												"double_nested": "value"
											}
										},
  			            "shapes":[
  			              {
  			                "type":"triangle"
  			              },
  			              {
  			                "type":"square"
  			              }
  			            ],
										"xyz": "def"
  			          },
  			          "sort":[
  			            1675869054835,
  			            7
  			          ]
  			        }
  			      ]
  			    },
  			    "status":200
  			  }
  			]
			}`

			result, err := parseTestResponse(targets, response)
			require.NoError(t, err)
			require.Len(t, result.Responses, 1)

			queryRes := result.Responses["A"]
			require.NotNil(t, queryRes)
			dataframes := queryRes.Frames
			require.Len(t, dataframes, 1)
			frame := dataframes[0]

			require.Equal(t, 15, len(frame.Fields))
			// Fields have the correct length
			require.Equal(t, 2, frame.Fields[0].Len())
			// First field is timeField
			require.Equal(t, data.FieldTypeNullableTime, frame.Fields[0].Type())
			// Correctly uses string types
			require.Equal(t, data.FieldTypeNullableString, frame.Fields[1].Type())
			// Correctly detects float64 types
			require.Equal(t, data.FieldTypeNullableFloat64, frame.Fields[5].Type())
			// Correctly detects json types
			require.Equal(t, data.FieldTypeNullableJSON, frame.Fields[6].Type())
			// Correctly flattens fields
			require.Equal(t, "nested.field.double_nested", frame.Fields[11].Name)
			require.Equal(t, data.FieldTypeNullableString, frame.Fields[11].Type())
			// Correctly detects type even if first value is null
			require.Equal(t, data.FieldTypeNullableString, frame.Fields[14].Type())
		})
		t.Run("Raw data query filterable fields", func(t *testing.T) {
			query := []byte(`
				[
					{
						"refId": "A",
						"metrics": [{ "type": "raw_data", "id": "1" }],
						"bucketAggs": []
					}
				]
			`)

			response := []byte(`
				{
					"responses": [
					  {
						"hits": {
						  "total": { "relation": "eq", "value": 1 },
						  "hits": [
							{
							  "_id": "1",
							  "_type": "_doc",
							  "_index": "index",
							  "_source": { "sourceProp": "asd" }
							}
						  ]
						}
					  }
					]
				}
			`)

			result, err := queryDataTest(query, response)
			require.NoError(t, err)

			require.Len(t, result.response.Responses, 1)
			frames := result.response.Responses["A"].Frames
			require.True(t, len(frames) > 0)

			for _, field := range frames[0].Fields {
				trueValue := true
				filterableConfig := data.FieldConfig{Filterable: &trueValue}

				// we need to test that the only changed setting is `filterable`
				require.Equal(t, filterableConfig, *field.Config)
			}
		})
	})

	t.Run("With top_metrics and date_histogram agg", func(t *testing.T) {
		targets := map[string]string{
			"A": `{
				"metrics": [
					{
						"type": "top_metrics",
						"settings": {
							"order": "desc",
							"orderBy": "@timestamp",
							"metrics": ["@value", "@anotherValue"]
						},
						"id": "1"
					}
				],
				"bucketAggs": [{ "type": "date_histogram", "field": "@timestamp", "id": "3" }]
			}`,
		}
		response := `{
			"responses": [{
				"aggregations": {
					"3": {
						"buckets": [
							{
								"key": 1609459200000,
								"key_as_string": "2021-01-01T00:00:00.000Z",
								"1": {
									"top": [
										{ "sort": ["2021-01-01T00:00:00.000Z"], "metrics": { "@value": 1, "@anotherValue": 2 } }
									]
								}
							},
							{
								"key": 1609459210000,
								"key_as_string": "2021-01-01T00:00:10.000Z",
								"1": {
									"top": [
										{ "sort": ["2021-01-01T00:00:10.000Z"], "metrics": { "@value": 1, "@anotherValue": 2 } }
									]
								}
							}
						]
					}
				}
			}]
		}`
		result, err := parseTestResponse(targets, response)
		assert.Nil(t, err)
		assert.Len(t, result.Responses, 1)

		queryRes := result.Responses["A"]
		assert.NotNil(t, queryRes)
		dataframes := queryRes.Frames
		assert.NoError(t, err)
		assert.Len(t, dataframes, 2)

		frame := dataframes[0]
		assert.Len(t, frame.Fields, 2)
		require.Equal(t, frame.Fields[0].Len(), 2)
		require.Equal(t, frame.Fields[1].Len(), 2)
		assert.Equal(t, frame.Name, "Top Metrics @value")
		v, _ := frame.FloatAt(0, 0)
		assert.Equal(t, 1609459200000., v)
		v, _ = frame.FloatAt(1, 0)
		assert.Equal(t, 1., v)

		v, _ = frame.FloatAt(0, 1)
		assert.Equal(t, 1609459210000., v)
		v, _ = frame.FloatAt(1, 1)
		assert.Equal(t, 1., v)

		frame = dataframes[1]
		l, _ := frame.MarshalJSON()
		fmt.Println(string(l))
		assert.Len(t, frame.Fields, 2)
		require.Equal(t, frame.Fields[0].Len(), 2)
		require.Equal(t, frame.Fields[1].Len(), 2)
		assert.Equal(t, frame.Name, "Top Metrics @anotherValue")
		v, _ = frame.FloatAt(0, 0)
		assert.Equal(t, 1609459200000., v)
		v, _ = frame.FloatAt(1, 0)
		assert.Equal(t, 2., v)

		v, _ = frame.FloatAt(0, 1)
		assert.Equal(t, 1609459210000., v)
		v, _ = frame.FloatAt(1, 1)
		assert.Equal(t, 2., v)
	})

	t.Run("With top_metrics and terms agg", func(t *testing.T) {
		targets := map[string]string{
			"A": `{
				"metrics": [
					{
						"type": "top_metrics",
						"settings": {
							"order": "desc",
							"orderBy": "@timestamp",
							"metrics": ["@value", "@anotherValue"]
						},
						"id": "1"
					}
				],
				"bucketAggs": [{ "type": "terms", "field": "id", "id": "3" }]
			}`,
		}
		response := `{
			"responses": [{
				"aggregations": {
					"3": {
						"buckets": [
							{
								"key": "id1",
								"1": {
									"top": [
										{ "sort": [10], "metrics": { "@value": 10, "@anotherValue": 2 } }
									]
								}
							},
							{
								"key": "id2",
								"1": {
									"top": [
										{ "sort": [5], "metrics": { "@value": 5, "@anotherValue": 2 } }
									]
								}
							}
						]
					}
				}
			}]
		}`

		result, err := parseTestResponse(targets, response)
		assert.Nil(t, err)
		assert.Len(t, result.Responses, 1)
		frames := result.Responses["A"].Frames
		require.Len(t, frames, 1)
		requireFrameLength(t, frames[0], 2)
		require.Len(t, frames[0].Fields, 3)

		f1 := frames[0].Fields[0]
		f2 := frames[0].Fields[1]
		f3 := frames[0].Fields[2]

		require.Equal(t, "id", f1.Name)
		require.Equal(t, "Top Metrics @value", f2.Name)
		require.Equal(t, "Top Metrics @anotherValue", f3.Name)

		requireStringAt(t, "id1", f1, 0)
		requireStringAt(t, "id2", f1, 1)

		requireFloatAt(t, 10, f2, 0)
		requireFloatAt(t, 5, f2, 1)

		requireFloatAt(t, 2, f3, 0)
		requireFloatAt(t, 2, f3, 1)
	})
<<<<<<< HEAD

	t.Run("With max and multiple terms agg", func(t *testing.T) {
		targets := map[string]string{
			"A": `{
				"metrics": [
					{
						"type": "max",
						"field": "counter",
						"id": "1"
					}
				],
				"bucketAggs": [{ "type": "terms", "field": "label", "id": "2" }, { "type": "terms", "field": "level", "id": "3" }]
			}`,
		}
		response := `{
			"responses": [{
				"aggregations": {
					"2": {
						"buckets": [
							{
								"key": "val3",
								"3": {
									"buckets": [
										{ "key": "info", "1": { "value": "299" } }, { "key": "error", "1": {"value": "300"} }
									]
								}
							},
							{
								"key": "val2",
								"3": {
									"buckets": [
										{"key": "info", "1": {"value": "300"}}, {"key": "error", "1": {"value": "298"} }
									]
								}
							},
							{
								"key": "val1",
								"3": {
									"buckets": [
										{"key": "info", "1": {"value": "299"}}, {"key": "error", "1": {"value": "296"} }
									]
								}
							}
						]
					}
				}
			}]
		}`

		result, err := parseTestResponse(targets, response)
		assert.Nil(t, err)
		assert.Len(t, result.Responses, 1)
		frames := result.Responses["A"].Frames
		require.Len(t, frames, 1)
		requireFrameLength(t, frames[0], 6)
		require.Len(t, frames[0].Fields, 3)

		f1 := frames[0].Fields[0]
		f2 := frames[0].Fields[1]
		f3 := frames[0].Fields[2]

		require.Equal(t, "label", f1.Name)
		require.Equal(t, "level", f2.Name)
		require.Equal(t, "Max", f3.Name)

		requireStringAt(t, "val3", f1, 0)
		requireStringAt(t, "val3", f1, 1)
		requireStringAt(t, "val2", f1, 2)
		requireStringAt(t, "val2", f1, 3)
		requireStringAt(t, "val1", f1, 4)
		requireStringAt(t, "val1", f1, 5)

		requireStringAt(t, "info", f2, 0)
		requireStringAt(t, "error", f2, 1)
		requireStringAt(t, "info", f2, 2)
		requireStringAt(t, "error", f2, 3)
		requireStringAt(t, "info", f2, 4)
		requireStringAt(t, "error", f2, 5)

		requireFloatAt(t, 299, f3, 0)
		requireFloatAt(t, 300, f3, 1)
		requireFloatAt(t, 300, f3, 2)
		requireFloatAt(t, 298, f3, 3)
		requireFloatAt(t, 299, f3, 4)
		requireFloatAt(t, 296, f3, 5)
	})
=======
>>>>>>> f7ee42d8
}

func parseTestResponse(tsdbQueries map[string]string, responseBody string) (*backend.QueryDataResponse, error) {
	from := time.Date(2018, 5, 15, 17, 50, 0, 0, time.UTC)
	to := time.Date(2018, 5, 15, 17, 55, 0, 0, time.UTC)
	configuredFields := es.ConfiguredFields{
		TimeField:       "@timestamp",
		LogMessageField: "line",
		LogLevelField:   "lvl",
	}
	timeRange := backend.TimeRange{
		From: from,
		To:   to,
	}
	tsdbQuery := backend.QueryDataRequest{
		Queries: []backend.DataQuery{},
	}

	for refID, tsdbQueryBody := range tsdbQueries {
		tsdbQuery.Queries = append(tsdbQuery.Queries, backend.DataQuery{
			TimeRange: timeRange,
			RefID:     refID,
			JSON:      json.RawMessage(tsdbQueryBody),
		})
	}

	var response es.MultiSearchResponse
	err := json.Unmarshal([]byte(responseBody), &response)
	if err != nil {
		return nil, err
	}

	queries, err := parseQuery(tsdbQuery.Queries)
	if err != nil {
		return nil, err
	}

	return parseResponse(response.Responses, queries, configuredFields)
}

func TestLabelOrderInFieldName(t *testing.T) {
	query := []byte(`
	[
		{
		  "refId": "A",
		  "metrics": [{ "type": "count", "id": "1" }],
		  "bucketAggs": [
			{ "type": "terms", "field": "f1", "id": "3" },
			{ "type": "terms", "field": "f2", "id": "4" },
			{ "type": "date_histogram", "field": "@timestamp", "id": "2" }
		  ]
		}
	  ]
	`)

	response := []byte(`
	{
		"responses": [
		  {
			"aggregations": {
			  "3": {
				"buckets": [
				  {
					"key": "val3",
					"4": {
					  "buckets": [
						{
						  "key": "info",
						  "2": {"buckets": [{ "key_as_string": "1675086600000", "key": 1675086600000, "doc_count": 5 }]}
						},
						{
						  "key": "error",
						  "2": {"buckets": [{ "key_as_string": "1675086600000", "key": 1675086600000, "doc_count": 2 }]}
						}
					  ]
					}
				  },
				  {
					"key": "val2",
					"4": {
					  "buckets": [
						{
						  "key": "info",
						  "2": {"buckets": [{ "key_as_string": "1675086600000", "key": 1675086600000, "doc_count": 6 }]}
						},
						{
						  "key": "error",
						  "2": {"buckets": [{ "key_as_string": "1675086600000", "key": 1675086600000, "doc_count": 1 }]}
						}
					  ]
					}
				  },
				  {
					"key": "val1",
					"4": {
					  "buckets": [
						{
						  "key": "info",
						  "2": {"buckets": [{ "key_as_string": "1675086600000", "key": 1675086600000, "doc_count": 6 }]}
						},
						{
						  "key": "error",
						  "2": {"buckets": [{ "key_as_string": "1675086600000", "key": 1675086600000, "doc_count": 2 }]}
						}
					  ]
					}
				  }
				]
			  }
			}
		  }
		]
	  }
	`)

	result, err := queryDataTest(query, response)
	require.NoError(t, err)

	require.Len(t, result.response.Responses, 1)
	frames := result.response.Responses["A"].Frames
	require.Len(t, frames, 6)

	// the important part is that the label-value is always before the level-value
	requireTimeSeriesName(t, "val3 info", frames[0])
	requireTimeSeriesName(t, "val3 error", frames[1])
	requireTimeSeriesName(t, "val2 info", frames[2])
	requireTimeSeriesName(t, "val2 error", frames[3])
	requireTimeSeriesName(t, "val1 info", frames[4])
	requireTimeSeriesName(t, "val1 error", frames[5])
}

func TestFlatten(t *testing.T) {
	t.Run("Flattens simple object", func(t *testing.T) {
		obj := map[string]interface{}{
			"foo": "bar",
			"nested": map[string]interface{}{
				"bax": map[string]interface{}{
					"baz": "qux",
				},
			},
		}

		flattened := flatten(obj)
		require.Len(t, flattened, 2)
		require.Equal(t, "bar", flattened["foo"])
		require.Equal(t, "qux", flattened["nested.bax.baz"])
	})

	t.Run("Flattens object to max 10 nested levels", func(t *testing.T) {
		obj := map[string]interface{}{
			"nested0": map[string]interface{}{
				"nested1": map[string]interface{}{
					"nested2": map[string]interface{}{
						"nested3": map[string]interface{}{
							"nested4": map[string]interface{}{
								"nested5": map[string]interface{}{
									"nested6": map[string]interface{}{
										"nested7": map[string]interface{}{
											"nested8": map[string]interface{}{
												"nested9": map[string]interface{}{
													"nested10": map[string]interface{}{
														"nested11": map[string]interface{}{
															"nested12": "abc",
														},
													},
												},
											},
										},
									},
								},
							},
						},
					},
				},
			},
		}

		flattened := flatten(obj)
		require.Len(t, flattened, 1)
		require.Equal(t, map[string]interface{}{"nested11": map[string]interface{}{"nested12": "abc"}}, flattened["nested0.nested1.nested2.nested3.nested4.nested5.nested6.nested7.nested8.nested9.nested10"])
	})
}<|MERGE_RESOLUTION|>--- conflicted
+++ resolved
@@ -1641,7 +1641,6 @@
 		requireFloatAt(t, 2, f3, 0)
 		requireFloatAt(t, 2, f3, 1)
 	})
-<<<<<<< HEAD
 
 	t.Run("With max and multiple terms agg", func(t *testing.T) {
 		targets := map[string]string{
@@ -1728,8 +1727,6 @@
 		requireFloatAt(t, 299, f3, 4)
 		requireFloatAt(t, 296, f3, 5)
 	})
-=======
->>>>>>> f7ee42d8
 }
 
 func parseTestResponse(tsdbQueries map[string]string, responseBody string) (*backend.QueryDataResponse, error) {
