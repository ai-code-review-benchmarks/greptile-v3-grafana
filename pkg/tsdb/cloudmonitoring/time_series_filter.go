package cloudmonitoring

import (
	"context"
	"encoding/json"
	"fmt"
	"net/url"
	"path"
	"strconv"
	"strings"
	"time"

	"github.com/grafana/grafana-plugin-sdk-go/data"
	"github.com/grafana/grafana/pkg/components/simplejson"
	pluginmodels "github.com/grafana/grafana/pkg/plugins/models"
	"github.com/opentracing/opentracing-go"
	"golang.org/x/net/context/ctxhttp"
)

func (timeSeriesFilter *cloudMonitoringTimeSeriesFilter) run(ctx context.Context, tsdbQuery pluginmodels.DataQuery,
	e *Executor) (pluginmodels.DataQueryResult, cloudMonitoringResponse, string, error) {
	queryResult := pluginmodels.DataQueryResult{Meta: simplejson.New(), RefID: timeSeriesFilter.RefID}
	projectName := timeSeriesFilter.ProjectName
	if projectName == "" {
		defaultProject, err := e.getDefaultProject(ctx)
		if err != nil {
			queryResult.Error = err
			return queryResult, cloudMonitoringResponse{}, "", nil
		}
		projectName = defaultProject
		slog.Info("No project name set on query, using project name from datasource", "projectName", projectName)
	}

	req, err := e.createRequest(ctx, e.dsInfo, path.Join("cloudmonitoringv3/projects", projectName, "timeSeries"), nil)
	if err != nil {
		queryResult.Error = err
		return queryResult, cloudMonitoringResponse{}, "", nil
	}

	req.URL.RawQuery = timeSeriesFilter.Params.Encode()
	alignmentPeriod, ok := req.URL.Query()["aggregation.alignmentPeriod"]

	if ok {
		seconds, err := strconv.ParseInt(alignmentPeriodRe.FindString(alignmentPeriod[0]), 10, 64)
		if err == nil {
			queryResult.Meta.Set("alignmentPeriod", seconds)
		}
	}

	span, ctx := opentracing.StartSpanFromContext(ctx, "cloudMonitoring query")
	span.SetTag("target", timeSeriesFilter.Target)
	span.SetTag("from", tsdbQuery.TimeRange.From)
	span.SetTag("until", tsdbQuery.TimeRange.To)
	span.SetTag("datasource_id", e.dsInfo.Id)
	span.SetTag("org_id", e.dsInfo.OrgId)

	defer span.Finish()

	if err := opentracing.GlobalTracer().Inject(
		span.Context(),
		opentracing.HTTPHeaders,
		opentracing.HTTPHeadersCarrier(req.Header)); err != nil {
		queryResult.Error = err
		return queryResult, cloudMonitoringResponse{}, "", nil
	}

	res, err := ctxhttp.Do(ctx, e.httpClient, req)
	if err != nil {
		queryResult.Error = err
		return queryResult, cloudMonitoringResponse{}, "", nil
	}

	data, err := unmarshalResponse(res)
	if err != nil {
		queryResult.Error = err
		return queryResult, cloudMonitoringResponse{}, "", nil
	}

	return queryResult, data, req.URL.RawQuery, nil
}

func (timeSeriesFilter *cloudMonitoringTimeSeriesFilter) parseResponse(queryRes *pluginmodels.DataQueryResult,
	response cloudMonitoringResponse, executedQueryString string) error {
	labels := make(map[string]map[string]bool)
	frames := data.Frames{}
	for _, series := range response.TimeSeries {
		seriesLabels := data.Labels{}
		defaultMetricName := series.Metric.Type
		labels["resource.type"] = map[string]bool{series.Resource.Type: true}
		seriesLabels["resource.type"] = series.Resource.Type

		frame := data.NewFrameOfFieldTypes("", len(series.Points), data.FieldTypeTime, data.FieldTypeFloat64)
		frame.RefID = timeSeriesFilter.RefID
		frame.Meta = &data.FrameMeta{
			ExecutedQueryString: executedQueryString,
		}

		for key, value := range series.Metric.Labels {
			if _, ok := labels["metric.label."+key]; !ok {
				labels["metric.label."+key] = map[string]bool{}
			}
			labels["metric.label."+key][value] = true
			seriesLabels["metric.label."+key] = value

			if len(timeSeriesFilter.GroupBys) == 0 || containsLabel(timeSeriesFilter.GroupBys, "metric.label."+key) {
				defaultMetricName += " " + value
			}
		}

		for key, value := range series.Resource.Labels {
			if _, ok := labels["resource.label."+key]; !ok {
				labels["resource.label."+key] = map[string]bool{}
			}
			labels["resource.label."+key][value] = true
			seriesLabels["resource.label."+key] = value

			if containsLabel(timeSeriesFilter.GroupBys, "resource.label."+key) {
				defaultMetricName += " " + value
			}
		}

		for labelType, labelTypeValues := range series.MetaData {
			for labelKey, labelValue := range labelTypeValues {
				key := toSnakeCase(fmt.Sprintf("metadata.%s.%s", labelType, labelKey))
				if _, ok := labels[key]; !ok {
					labels[key] = map[string]bool{}
				}

				switch v := labelValue.(type) {
				case string:
					labels[key][v] = true
					seriesLabels[key] = v
				case bool:
					strVal := strconv.FormatBool(v)
					labels[key][strVal] = true
					seriesLabels[key] = strVal
				case []interface{}:
					for _, v := range v {
						strVal := v.(string)
						labels[key][strVal] = true
						if len(seriesLabels[key]) > 0 {
							strVal = fmt.Sprintf("%s, %s", seriesLabels[key], strVal)
						}
						seriesLabels[key] = strVal
					}
				}
			}
		}

		// reverse the order to be ascending
		if series.ValueType != "DISTRIBUTION" {
			timeSeriesFilter.handleNonDistributionSeries(
				series, defaultMetricName, seriesLabels, queryRes, frame)
			frames = append(frames, frame)
			continue
		}
		buckets := make(map[int]*data.Frame)
		for i := len(series.Points) - 1; i >= 0; i-- {
			point := series.Points[i]
			if len(point.Value.DistributionValue.BucketCounts) == 0 {
				continue
			}
			maxKey := 0
			for i := 0; i < len(point.Value.DistributionValue.BucketCounts); i++ {
				value, err := strconv.ParseFloat(point.Value.DistributionValue.BucketCounts[i], 64)
				if err != nil {
					continue
				}
				if _, ok := buckets[i]; !ok {
					// set lower bounds
					// https://cloud.google.com/monitoring/api/ref_v3/rest/v3/TimeSeries#Distribution
					bucketBound := calcBucketBound(point.Value.DistributionValue.BucketOptions, i)
					additionalLabels := map[string]string{"bucket": bucketBound}

					timeField := data.NewField(data.TimeSeriesTimeFieldName, nil, []time.Time{})
					valueField := data.NewField(data.TimeSeriesValueFieldName, nil, []float64{})

					frameName := formatLegendKeys(series.Metric.Type, defaultMetricName, nil, additionalLabels, timeSeriesFilter)
					valueField.Name = frameName
					valueField.Labels = seriesLabels
					setDisplayNameAsFieldName(valueField)

					buckets[i] = &data.Frame{
						Name: frameName,
						Fields: []*data.Field{
							timeField,
							valueField,
						},
						RefID: timeSeriesFilter.RefID,
					}

					if maxKey < i {
						maxKey = i
					}
				}
				buckets[i].AppendRow(point.Interval.EndTime, value)
			}
			for i := 0; i < maxKey; i++ {
				if _, ok := buckets[i]; !ok {
					bucketBound := calcBucketBound(point.Value.DistributionValue.BucketOptions, i)
					additionalLabels := data.Labels{"bucket": bucketBound}
					timeField := data.NewField(data.TimeSeriesTimeFieldName, nil, []time.Time{})
					valueField := data.NewField(data.TimeSeriesValueFieldName, nil, []float64{})
					frameName := formatLegendKeys(series.Metric.Type, defaultMetricName, seriesLabels, additionalLabels, timeSeriesFilter)
					valueField.Name = frameName
					valueField.Labels = seriesLabels
					setDisplayNameAsFieldName(valueField)

					buckets[i] = &data.Frame{
						Name: frameName,
						Fields: []*data.Field{
							timeField,
							valueField,
						},
						RefID: timeSeriesFilter.RefID,
					}
				}
			}
		}
		for i := 0; i < len(buckets); i++ {
			frames = append(frames, buckets[i])
		}
	}
	if len(response.TimeSeries) > 0 {
		dl := timeSeriesFilter.buildDeepLink()
		frames = addConfigData(frames, dl)
	}

	queryRes.Dataframes = pluginmodels.NewDecodedDataFrames(frames)

	labelsByKey := make(map[string][]string)
	for key, values := range labels {
		for value := range values {
			labelsByKey[key] = append(labelsByKey[key], value)
		}
	}

	queryRes.Meta.Set("labels", labelsByKey)
	queryRes.Meta.Set("groupBys", timeSeriesFilter.GroupBys)
	return nil
}

func (timeSeriesFilter *cloudMonitoringTimeSeriesFilter) handleNonDistributionSeries(series timeSeries,
	defaultMetricName string, seriesLabels map[string]string, queryRes *pluginmodels.DataQueryResult,
	frame *data.Frame) {
	for i := 0; i < len(series.Points); i++ {
		point := series.Points[i]
		value := point.Value.DoubleValue

		if series.ValueType == "INT64" {
			parsedValue, err := strconv.ParseFloat(point.Value.IntValue, 64)
			if err == nil {
				value = parsedValue
			}
		}

		if series.ValueType == "BOOL" {
			if point.Value.BoolValue {
				value = 1
			} else {
				value = 0
			}
		}
		frame.SetRow(len(series.Points)-1-i, point.Interval.EndTime, value)
	}

	metricName := formatLegendKeys(series.Metric.Type, defaultMetricName, seriesLabels, nil, timeSeriesFilter)
	dataField := frame.Fields[1]
	dataField.Name = metricName
	dataField.Labels = seriesLabels
	setDisplayNameAsFieldName(dataField)
}

<<<<<<< HEAD
func (timeSeriesFilter *cloudMonitoringTimeSeriesFilter) parseToAnnotations(queryRes *pluginmodels.DataQueryResult,
	data cloudMonitoringResponse, title string, text string, tags string) error {
	annotations := make([]map[string]string, 0)

	for _, series := range data.TimeSeries {
		// reverse the order to be ascending
=======
func (timeSeriesFilter *cloudMonitoringTimeSeriesFilter) parseToAnnotations(queryRes *tsdb.QueryResult, response cloudMonitoringResponse, title string, text string, tags string) error {
	frames := data.Frames{}
	for _, series := range response.TimeSeries {
		if len(series.Points) == 0 {
			continue
		}
		annotation := make(map[string][]string)
>>>>>>> 554055e3
		for i := len(series.Points) - 1; i >= 0; i-- {
			point := series.Points[i]
			value := strconv.FormatFloat(point.Value.DoubleValue, 'f', 6, 64)
			if series.ValueType == "STRING" {
				value = point.Value.StringValue
			}
			annotation["time"] = append(annotation["time"], point.Interval.EndTime.UTC().Format(time.RFC3339))
			annotation["title"] = append(annotation["title"], formatAnnotationText(title, value, series.Metric.Type, series.Metric.Labels, series.Resource.Labels))
			annotation["tags"] = append(annotation["tags"], tags)
			annotation["text"] = append(annotation["text"], formatAnnotationText(text, value, series.Metric.Type, series.Metric.Labels, series.Resource.Labels))
		}
		frames = append(frames, data.NewFrame(queryRes.RefId,
			data.NewField("time", nil, annotation["time"]),
			data.NewField("title", nil, annotation["title"]),
			data.NewField("tags", nil, annotation["tags"]),
			data.NewField("text", nil, annotation["text"]),
		))
	}
	queryRes.Dataframes = tsdb.NewDecodedDataFrames(frames)

	return nil
}

func (timeSeriesFilter *cloudMonitoringTimeSeriesFilter) buildDeepLink() string {
	if timeSeriesFilter.Slo != "" {
		return ""
	}

	filter := timeSeriesFilter.Params.Get("filter")
	if !strings.Contains(filter, "resource.type=") {
		resourceType := timeSeriesFilter.Params.Get("resourceType")
		if resourceType != "" {
			filter = fmt.Sprintf(`resource.type="%s" %s`, resourceType, filter)
		}
	}

	u, err := url.Parse("https://console.cloud.google.com/monitoring/metrics-explorer")
	if err != nil {
		slog.Error("Failed to generate deep link: unable to parse metrics explorer URL", "ProjectName", timeSeriesFilter.ProjectName, "query", timeSeriesFilter.RefID)
		return ""
	}

	rawQuery := u.Query()
	rawQuery.Set("project", timeSeriesFilter.ProjectName)
	rawQuery.Set("Grafana_deeplink", "true")

	pageState := map[string]interface{}{
		"xyChart": map[string]interface{}{
			"constantLines": []string{},
			"dataSets": []map[string]interface{}{
				{
					"timeSeriesFilter": map[string]interface{}{
						"aggregations":           []string{},
						"crossSeriesReducer":     timeSeriesFilter.Params.Get("aggregation.crossSeriesReducer"),
						"filter":                 filter,
						"groupByFields":          timeSeriesFilter.Params["aggregation.groupByFields"],
						"minAlignmentPeriod":     strings.TrimPrefix(timeSeriesFilter.Params.Get("aggregation.alignmentPeriod"), "+"), // get rid of leading +
						"perSeriesAligner":       timeSeriesFilter.Params.Get("aggregation.perSeriesAligner"),
						"secondaryGroupByFields": []string{},
						"unitOverride":           "1",
					},
				},
			},
			"timeshiftDuration": "0s",
			"y1Axis": map[string]string{
				"label": "y1Axis",
				"scale": "LINEAR",
			},
		},
		"timeSelection": map[string]string{
			"timeRange": "custom",
			"start":     timeSeriesFilter.Params.Get("interval.startTime"),
			"end":       timeSeriesFilter.Params.Get("interval.endTime"),
		},
	}

	blob, err := json.Marshal(pageState)
	if err != nil {
		slog.Error("Failed to generate deep link", "pageState", pageState, "ProjectName", timeSeriesFilter.ProjectName, "query", timeSeriesFilter.RefID)
		return ""
	}

	rawQuery.Set("pageState", string(blob))
	u.RawQuery = rawQuery.Encode()

	accountChooserURL, err := url.Parse("https://accounts.google.com/AccountChooser")
	if err != nil {
		slog.Error("Failed to generate deep link: unable to parse account chooser URL", "ProjectName", timeSeriesFilter.ProjectName, "query", timeSeriesFilter.RefID)
		return ""
	}
	accountChooserQuery := accountChooserURL.Query()
	accountChooserQuery.Set("continue", u.String())
	accountChooserURL.RawQuery = accountChooserQuery.Encode()

	return accountChooserURL.String()
}

func setDisplayNameAsFieldName(f *data.Field) {
	if f.Config == nil {
		f.Config = &data.FieldConfig{}
	}
	f.Config.DisplayNameFromDS = f.Name
}

func (timeSeriesFilter *cloudMonitoringTimeSeriesFilter) getRefID() string {
	return timeSeriesFilter.RefID
}

func (timeSeriesFilter *cloudMonitoringTimeSeriesFilter) getUnit() string {
	return timeSeriesFilter.Unit
}<|MERGE_RESOLUTION|>--- conflicted
+++ resolved
@@ -201,7 +201,8 @@
 					additionalLabels := data.Labels{"bucket": bucketBound}
 					timeField := data.NewField(data.TimeSeriesTimeFieldName, nil, []time.Time{})
 					valueField := data.NewField(data.TimeSeriesValueFieldName, nil, []float64{})
-					frameName := formatLegendKeys(series.Metric.Type, defaultMetricName, seriesLabels, additionalLabels, timeSeriesFilter)
+					frameName := formatLegendKeys(series.Metric.Type, defaultMetricName, seriesLabels,
+						additionalLabels, timeSeriesFilter)
 					valueField.Name = frameName
 					valueField.Labels = seriesLabels
 					setDisplayNameAsFieldName(valueField)
@@ -271,22 +272,14 @@
 	setDisplayNameAsFieldName(dataField)
 }
 
-<<<<<<< HEAD
-func (timeSeriesFilter *cloudMonitoringTimeSeriesFilter) parseToAnnotations(queryRes *pluginmodels.DataQueryResult,
-	data cloudMonitoringResponse, title string, text string, tags string) error {
-	annotations := make([]map[string]string, 0)
-
-	for _, series := range data.TimeSeries {
-		// reverse the order to be ascending
-=======
-func (timeSeriesFilter *cloudMonitoringTimeSeriesFilter) parseToAnnotations(queryRes *tsdb.QueryResult, response cloudMonitoringResponse, title string, text string, tags string) error {
+func (timeSeriesFilter *cloudMonitoringTimeSeriesFilter) parseToAnnotations(queryRes pluginmodels.DataQueryResult,
+	response cloudMonitoringResponse, title string, text string, tags string) error {
 	frames := data.Frames{}
 	for _, series := range response.TimeSeries {
 		if len(series.Points) == 0 {
 			continue
 		}
 		annotation := make(map[string][]string)
->>>>>>> 554055e3
 		for i := len(series.Points) - 1; i >= 0; i-- {
 			point := series.Points[i]
 			value := strconv.FormatFloat(point.Value.DoubleValue, 'f', 6, 64)
@@ -294,9 +287,11 @@
 				value = point.Value.StringValue
 			}
 			annotation["time"] = append(annotation["time"], point.Interval.EndTime.UTC().Format(time.RFC3339))
-			annotation["title"] = append(annotation["title"], formatAnnotationText(title, value, series.Metric.Type, series.Metric.Labels, series.Resource.Labels))
+			annotation["title"] = append(annotation["title"], formatAnnotationText(title, value, series.Metric.Type,
+				series.Metric.Labels, series.Resource.Labels))
 			annotation["tags"] = append(annotation["tags"], tags)
-			annotation["text"] = append(annotation["text"], formatAnnotationText(text, value, series.Metric.Type, series.Metric.Labels, series.Resource.Labels))
+			annotation["text"] = append(annotation["text"], formatAnnotationText(text, value, series.Metric.Type,
+				series.Metric.Labels, series.Resource.Labels))
 		}
 		frames = append(frames, data.NewFrame(queryRes.RefId,
 			data.NewField("time", nil, annotation["time"]),
@@ -305,7 +300,7 @@
 			data.NewField("text", nil, annotation["text"]),
 		))
 	}
-	queryRes.Dataframes = tsdb.NewDecodedDataFrames(frames)
+	queryRes.Dataframes = pluginmodels.NewDecodedDataFrames(frames)
 
 	return nil
 }
@@ -325,7 +320,8 @@
 
 	u, err := url.Parse("https://console.cloud.google.com/monitoring/metrics-explorer")
 	if err != nil {
-		slog.Error("Failed to generate deep link: unable to parse metrics explorer URL", "ProjectName", timeSeriesFilter.ProjectName, "query", timeSeriesFilter.RefID)
+		slog.Error("Failed to generate deep link: unable to parse metrics explorer URL", "ProjectName",
+			timeSeriesFilter.ProjectName, "query", timeSeriesFilter.RefID)
 		return ""
 	}
 
@@ -365,7 +361,8 @@
 
 	blob, err := json.Marshal(pageState)
 	if err != nil {
-		slog.Error("Failed to generate deep link", "pageState", pageState, "ProjectName", timeSeriesFilter.ProjectName, "query", timeSeriesFilter.RefID)
+		slog.Error("Failed to generate deep link", "pageState", pageState, "ProjectName", timeSeriesFilter.ProjectName,
+			"query", timeSeriesFilter.RefID)
 		return ""
 	}
 
@@ -374,7 +371,8 @@
 
 	accountChooserURL, err := url.Parse("https://accounts.google.com/AccountChooser")
 	if err != nil {
-		slog.Error("Failed to generate deep link: unable to parse account chooser URL", "ProjectName", timeSeriesFilter.ProjectName, "query", timeSeriesFilter.RefID)
+		slog.Error("Failed to generate deep link: unable to parse account chooser URL", "ProjectName",
+			timeSeriesFilter.ProjectName, "query", timeSeriesFilter.RefID)
 		return ""
 	}
 	accountChooserQuery := accountChooserURL.Query()
