--- conflicted
+++ resolved
@@ -58,9 +58,6 @@
 )
 
 const (
-<<<<<<< HEAD
-	pluginID = "stackdriver"
-
 	gceAuthentication         = "gce"
 	jwtAuthentication         = "jwt"
 	metricQueryType           = "metrics"
@@ -68,15 +65,6 @@
 	mqlEditorMode             = "mql"
 	crossSeriesReducerDefault = "REDUCE_NONE"
 	perSeriesAlignerDefault   = "ALIGN_MEAN"
-=======
-	gceAuthentication         string = "gce"
-	jwtAuthentication         string = "jwt"
-	metricQueryType           string = "metrics"
-	sloQueryType              string = "slo"
-	mqlEditorMode             string = "mql"
-	crossSeriesReducerDefault string = "REDUCE_NONE"
-	perSeriesAlignerDefault   string = "ALIGN_MEAN"
->>>>>>> 5d66194e
 )
 
 func ProvideService(httpClientProvider httpclient.Provider, tracer tracing.Tracer) *Service {
