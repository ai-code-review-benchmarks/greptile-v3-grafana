package cloudmonitoring

import (
	"context"
	"encoding/json"
	"errors"
	"fmt"
	"io"
	"io/ioutil"
	"math"
	"net/http"
	"net/url"
	"path"
	"regexp"
	"strconv"
	"strings"
	"time"

<<<<<<< HEAD
=======
	"golang.org/x/oauth2/google"

	"github.com/grafana/grafana-plugin-sdk-go/backend"
	"github.com/grafana/grafana-plugin-sdk-go/backend/datasource"
	"github.com/grafana/grafana-plugin-sdk-go/backend/instancemgmt"
>>>>>>> d9c02208
	"github.com/grafana/grafana-plugin-sdk-go/data"

	"github.com/grafana/grafana/pkg/api/pluginproxy"
	"github.com/grafana/grafana/pkg/infra/httpclient"
	"github.com/grafana/grafana/pkg/infra/log"
	"github.com/grafana/grafana/pkg/plugins"
	"github.com/grafana/grafana/pkg/plugins/backendplugin"
	"github.com/grafana/grafana/pkg/plugins/backendplugin/coreplugin"
	"github.com/grafana/grafana/pkg/services/datasources"
<<<<<<< HEAD
	"github.com/grafana/grafana/pkg/services/encryption"
=======

>>>>>>> d9c02208
	"github.com/grafana/grafana/pkg/setting"
)

var (
	slog = log.New("tsdb.cloudMonitoring")
)

var (
	matchAllCap                 = regexp.MustCompile("(.)([A-Z][a-z]*)")
	legendKeyFormat             = regexp.MustCompile(`\{\{\s*(.+?)\s*\}\}`)
	metricNameFormat            = regexp.MustCompile(`([\w\d_]+)\.(googleapis\.com|io)/(.+)`)
	wildcardRegexRe             = regexp.MustCompile(`[-\/^$+?.()|[\]{}]`)
	alignmentPeriodRe           = regexp.MustCompile("[0-9]+")
	cloudMonitoringUnitMappings = map[string]string{
		"bit":     "bits",
		"By":      "bytes",
		"s":       "s",
		"min":     "m",
		"h":       "h",
		"d":       "d",
		"us":      "µs",
		"ms":      "ms",
		"ns":      "ns",
		"%":       "percent",
		"percent": "percent",
		"MiBy":    "mbytes",
		"By/s":    "Bps",
		"GBy":     "decgbytes",
	}
)

const (
	gceAuthentication         string = "gce"
	jwtAuthentication         string = "jwt"
	metricQueryType           string = "metrics"
	sloQueryType              string = "slo"
	mqlEditorMode             string = "mql"
	crossSeriesReducerDefault string = "REDUCE_NONE"
	perSeriesAlignerDefault   string = "ALIGN_MEAN"
)

<<<<<<< HEAD
func ProvideService(cfg *setting.Cfg, pluginStore plugins.Store, httpClientProvider httpclient.Provider,
	dsService *datasources.Service) *Service {
	return &Service{
		pluginStore:        pluginStore,
		HTTPClientProvider: httpClientProvider,
		Cfg:                cfg,
		dsService:          dsService,
=======
func ProvideService(cfg *setting.Cfg, httpClientProvider httpclient.Provider, pluginManager plugins.Manager,
	backendPluginManager backendplugin.Manager, dsService *datasources.Service) *Service {
	s := &Service{
		pluginManager:        pluginManager,
		backendPluginManager: backendPluginManager,
		httpClientProvider:   httpClientProvider,
		cfg:                  cfg,
		im:                   datasource.NewInstanceManager(newInstanceSettings(httpClientProvider)),
		dsService:            dsService,
>>>>>>> d9c02208
	}

	factory := coreplugin.New(backend.ServeOpts{
		QueryDataHandler: s,
	})

	if err := s.backendPluginManager.Register("stackdriver", factory); err != nil {
		slog.Error("Failed to register plugin", "error", err)
	}
	return s
}

type Service struct {
<<<<<<< HEAD
	HTTPClientProvider httpclient.Provider
	Cfg                *setting.Cfg
	pluginStore        plugins.Store
	dsService          *datasources.Service
}

// Executor executes queries for the CloudMonitoring datasource.
type Executor struct {
	httpClient        *http.Client
	dsInfo            *models.DataSource
	pluginStore       plugins.Store
	encryptionService encryption.Service
	cfg               *setting.Cfg
=======
	pluginManager        plugins.Manager
	backendPluginManager backendplugin.Manager
	httpClientProvider   httpclient.Provider
	cfg                  *setting.Cfg
	im                   instancemgmt.InstanceManager
	dsService            *datasources.Service
}

type QueryModel struct {
	Type string `json:"type"`
>>>>>>> d9c02208
}

type datasourceInfo struct {
	id                 int64
	updated            time.Time
	url                string
	authenticationType string
	defaultProject     string
	client             *http.Client

<<<<<<< HEAD
	return &Executor{
		httpClient:        httpClient,
		dsInfo:            dsInfo,
		pluginStore:       s.pluginStore,
		encryptionService: s.dsService.EncryptionService,
		cfg:               s.Cfg,
	}, nil
=======
	jsonData                map[string]interface{}
	decryptedSecureJSONData map[string]string
}

func newInstanceSettings(httpClientProvider httpclient.Provider) datasource.InstanceFactoryFunc {
	return func(settings backend.DataSourceInstanceSettings) (instancemgmt.Instance, error) {
		var jsonData map[string]interface{}
		err := json.Unmarshal(settings.JSONData, &jsonData)
		if err != nil {
			return nil, fmt.Errorf("error reading settings: %w", err)
		}

		opts, err := settings.HTTPClientOptions()
		if err != nil {
			return nil, err
		}

		client, err := httpClientProvider.New(opts)
		if err != nil {
			return nil, err
		}

		authType := jwtAuthentication
		if authTypeOverride, ok := jsonData["authenticationType"].(string); ok && authTypeOverride != "" {
			authType = authTypeOverride
		}

		var defaultProject string
		if jsonData["defaultProject"] != nil {
			defaultProject = jsonData["defaultProject"].(string)
		}

		return &datasourceInfo{
			id:                      settings.ID,
			updated:                 settings.Updated,
			url:                     settings.URL,
			authenticationType:      authType,
			defaultProject:          defaultProject,
			client:                  client,
			jsonData:                jsonData,
			decryptedSecureJSONData: settings.DecryptedSecureJSONData,
		}, nil
	}
>>>>>>> d9c02208
}

// Query takes in the frontend queries, parses them into the CloudMonitoring query format
// executes the queries against the CloudMonitoring API and parses the response into
// the data frames
func (s *Service) QueryData(ctx context.Context, req *backend.QueryDataRequest) (*backend.QueryDataResponse, error) {
	resp := backend.NewQueryDataResponse()
	if len(req.Queries) == 0 {
		return resp, fmt.Errorf("query contains no queries")
	}

	model := &QueryModel{}
	err := json.Unmarshal(req.Queries[0].JSON, model)
	if err != nil {
		return resp, err
	}

	dsInfo, err := s.getDSInfo(req.PluginContext)
	if err != nil {
		return nil, err
	}

	switch model.Type {
	case "annotationQuery":
		resp, err = s.executeAnnotationQuery(ctx, req, *dsInfo)
	case "getGCEDefaultProject":
		resp, err = s.getGCEDefaultProject(ctx, req, *dsInfo)
	case "timeSeriesQuery":
		fallthrough
	default:
		resp, err = s.executeTimeSeriesQuery(ctx, req, *dsInfo)
	}

	return resp, err
}

func (s *Service) getGCEDefaultProject(ctx context.Context, req *backend.QueryDataRequest, dsInfo datasourceInfo) (*backend.QueryDataResponse, error) {
	gceDefaultProject, err := s.getDefaultProject(ctx, dsInfo)
	if err != nil {
		return backend.NewQueryDataResponse(), fmt.Errorf(
			"failed to retrieve default project from GCE metadata server, error: %w", err)
	}

	return &backend.QueryDataResponse{
		Responses: backend.Responses{
			req.Queries[0].RefID: {
				Frames: data.Frames{data.NewFrame("").SetMeta(&data.FrameMeta{
					Custom: map[string]interface{}{
						"defaultProject": gceDefaultProject,
					},
				})},
			},
		},
	}, nil
}

func (s *Service) executeTimeSeriesQuery(ctx context.Context, req *backend.QueryDataRequest, dsInfo datasourceInfo) (
	*backend.QueryDataResponse, error) {
	resp := backend.NewQueryDataResponse()
	queryExecutors, err := s.buildQueryExecutors(req)
	if err != nil {
		return resp, err
	}

	for _, queryExecutor := range queryExecutors {
		queryRes, dr, executedQueryString, err := queryExecutor.run(ctx, req, s, dsInfo)
		if err != nil {
			return resp, err
		}
		err = queryExecutor.parseResponse(queryRes, dr, executedQueryString)
		if err != nil {
			queryRes.Error = err
		}

		resp.Responses[queryExecutor.getRefID()] = *queryRes
	}

	return resp, nil
}

func queryModel(query backend.DataQuery) (grafanaQuery, error) {
	var rawQuery map[string]interface{}
	err := json.Unmarshal(query.JSON, &rawQuery)
	if err != nil {
		return grafanaQuery{}, err
	}

	if rawQuery["metricQuery"] == nil {
		// migrate legacy query
		var mq metricQuery
		err = json.Unmarshal(query.JSON, &mq)
		if err != nil {
			return grafanaQuery{}, err
		}

		return grafanaQuery{
			QueryType:   metricQueryType,
			MetricQuery: mq,
		}, nil
	}

	var q grafanaQuery
	err = json.Unmarshal(query.JSON, &q)
	if err != nil {
		return grafanaQuery{}, err
	}

	return q, nil
}

func (s *Service) buildQueryExecutors(req *backend.QueryDataRequest) ([]cloudMonitoringQueryExecutor, error) {
	var cloudMonitoringQueryExecutors []cloudMonitoringQueryExecutor
	startTime := req.Queries[0].TimeRange.From
	endTime := req.Queries[0].TimeRange.To
	durationSeconds := int(endTime.Sub(startTime).Seconds())

	for _, query := range req.Queries {
		q, err := queryModel(query)
		if err != nil {
			return nil, fmt.Errorf("could not unmarshal CloudMonitoringQuery json: %w", err)
		}

		q.MetricQuery.PreprocessorType = toPreprocessorType(q.MetricQuery.Preprocessor)
		var target string
		params := url.Values{}
		params.Add("interval.startTime", startTime.UTC().Format(time.RFC3339))
		params.Add("interval.endTime", endTime.UTC().Format(time.RFC3339))

		var queryInterface cloudMonitoringQueryExecutor
		cmtsf := &cloudMonitoringTimeSeriesFilter{
			RefID:    query.RefID,
			GroupBys: []string{},
		}
		switch q.QueryType {
		case metricQueryType:
			if q.MetricQuery.EditorMode == mqlEditorMode {
				queryInterface = &cloudMonitoringTimeSeriesQuery{
					RefID:       query.RefID,
					ProjectName: q.MetricQuery.ProjectName,
					Query:       q.MetricQuery.Query,
					IntervalMS:  query.Interval.Milliseconds(),
					AliasBy:     q.MetricQuery.AliasBy,
					timeRange:   req.Queries[0].TimeRange,
				}
			} else {
				cmtsf.AliasBy = q.MetricQuery.AliasBy
				cmtsf.ProjectName = q.MetricQuery.ProjectName
				cmtsf.GroupBys = append(cmtsf.GroupBys, q.MetricQuery.GroupBys...)
				if q.MetricQuery.View == "" {
					q.MetricQuery.View = "FULL"
				}
				params.Add("filter", buildFilterString(q.MetricQuery.MetricType, q.MetricQuery.Filters))
				params.Add("view", q.MetricQuery.View)
				setMetricAggParams(&params, &q.MetricQuery, durationSeconds, query.Interval.Milliseconds())
				queryInterface = cmtsf
			}
		case sloQueryType:
			cmtsf.AliasBy = q.SloQuery.AliasBy
			cmtsf.ProjectName = q.SloQuery.ProjectName
			cmtsf.Selector = q.SloQuery.SelectorName
			cmtsf.Service = q.SloQuery.ServiceId
			cmtsf.Slo = q.SloQuery.SloId
			params.Add("filter", buildSLOFilterExpression(q.SloQuery))
			setSloAggParams(&params, &q.SloQuery, durationSeconds, query.Interval.Milliseconds())
			queryInterface = cmtsf
		default:
			panic(fmt.Sprintf("Unrecognized query type %q", q.QueryType))
		}

		target = params.Encode()
		cmtsf.Target = target
		cmtsf.Params = params

		if setting.Env == setting.Dev {
			slog.Debug("CloudMonitoring request", "params", params)
		}

		cloudMonitoringQueryExecutors = append(cloudMonitoringQueryExecutors, queryInterface)
	}

	return cloudMonitoringQueryExecutors, nil
}

func reverse(s string) string {
	chars := []rune(s)
	for i, j := 0, len(chars)-1; i < j; i, j = i+1, j-1 {
		chars[i], chars[j] = chars[j], chars[i]
	}
	return string(chars)
}

func interpolateFilterWildcards(value string) string {
	matches := strings.Count(value, "*")
	switch {
	case matches == 2 && strings.HasSuffix(value, "*") && strings.HasPrefix(value, "*"):
		value = strings.ReplaceAll(value, "*", "")
		value = fmt.Sprintf(`has_substring("%s")`, value)
	case matches == 1 && strings.HasPrefix(value, "*"):
		value = strings.Replace(value, "*", "", 1)
		value = fmt.Sprintf(`ends_with("%s")`, value)
	case matches == 1 && strings.HasSuffix(value, "*"):
		value = reverse(strings.Replace(reverse(value), "*", "", 1))
		value = fmt.Sprintf(`starts_with("%s")`, value)
	case matches != 0:
		value = string(wildcardRegexRe.ReplaceAllFunc([]byte(value), func(in []byte) []byte {
			return []byte(strings.Replace(string(in), string(in), `\\`+string(in), 1))
		}))
		value = strings.ReplaceAll(value, "*", ".*")
		value = strings.ReplaceAll(value, `"`, `\\"`)
		value = fmt.Sprintf(`monitoring.regex.full_match("^%s$")`, value)
	}

	return value
}

func buildFilterString(metricType string, filterParts []string) string {
	filterString := ""
	for i, part := range filterParts {
		mod := i % 4
		switch {
		case part == "AND":
			filterString += " "
		case mod == 2:
			operator := filterParts[i-1]
			switch {
			case operator == "=~" || operator == "!=~":
				filterString = reverse(strings.Replace(reverse(filterString), "~", "", 1))
				filterString += fmt.Sprintf(`monitoring.regex.full_match("%s")`, part)
			case strings.Contains(part, "*"):
				filterString += interpolateFilterWildcards(part)
			default:
				filterString += fmt.Sprintf(`"%s"`, part)
			}
		default:
			filterString += part
		}
	}

	return strings.Trim(fmt.Sprintf(`metric.type="%s" %s`, metricType, filterString), " ")
}

func buildSLOFilterExpression(q sloQuery) string {
	return fmt.Sprintf(`%s("projects/%s/services/%s/serviceLevelObjectives/%s")`, q.SelectorName, q.ProjectName, q.ServiceId, q.SloId)
}

func setMetricAggParams(params *url.Values, query *metricQuery, durationSeconds int, intervalMs int64) {
	if query.CrossSeriesReducer == "" {
		query.CrossSeriesReducer = crossSeriesReducerDefault
	}

	if query.PerSeriesAligner == "" {
		query.PerSeriesAligner = perSeriesAlignerDefault
	}

	alignmentPeriod := calculateAlignmentPeriod(query.AlignmentPeriod, intervalMs, durationSeconds)

	// In case a preprocessor is defined, the preprocessor becomes the primary aggregation
	// and the aggregation that is specified in the UI becomes the secondary aggregation
	// Rules are specified in this issue: https://github.com/grafana/grafana/issues/30866
	if query.PreprocessorType != PreprocessorTypeNone {
		params.Add("secondaryAggregation.alignmentPeriod", alignmentPeriod)
		params.Add("secondaryAggregation.crossSeriesReducer", query.CrossSeriesReducer)
		params.Add("secondaryAggregation.perSeriesAligner", query.PerSeriesAligner)

		primaryCrossSeriesReducer := crossSeriesReducerDefault
		if len(query.GroupBys) > 0 {
			primaryCrossSeriesReducer = query.CrossSeriesReducer
		}
		params.Add("aggregation.crossSeriesReducer", primaryCrossSeriesReducer)

		aligner := "ALIGN_RATE"
		if query.PreprocessorType == PreprocessorTypeDelta {
			aligner = "ALIGN_DELTA"
		}
		params.Add("aggregation.perSeriesAligner", aligner)

		for _, groupBy := range query.GroupBys {
			params.Add("secondaryAggregation.groupByFields", groupBy)
		}
	} else {
		params.Add("aggregation.crossSeriesReducer", query.CrossSeriesReducer)
		params.Add("aggregation.perSeriesAligner", query.PerSeriesAligner)
	}

	params.Add("aggregation.alignmentPeriod", alignmentPeriod)

	for _, groupBy := range query.GroupBys {
		params.Add("aggregation.groupByFields", groupBy)
	}
}

func setSloAggParams(params *url.Values, query *sloQuery, durationSeconds int, intervalMs int64) {
	params.Add("aggregation.alignmentPeriod", calculateAlignmentPeriod(query.AlignmentPeriod, intervalMs, durationSeconds))
	if query.SelectorName == "select_slo_health" {
		params.Add("aggregation.perSeriesAligner", "ALIGN_MEAN")
	} else {
		params.Add("aggregation.perSeriesAligner", "ALIGN_NEXT_OLDER")
	}
}

func calculateAlignmentPeriod(alignmentPeriod string, intervalMs int64, durationSeconds int) string {
	if alignmentPeriod == "grafana-auto" || alignmentPeriod == "" {
		alignmentPeriodValue := int(math.Max(float64(intervalMs)/1000, 60.0))
		alignmentPeriod = "+" + strconv.Itoa(alignmentPeriodValue) + "s"
	}

	if alignmentPeriod == "cloud-monitoring-auto" || alignmentPeriod == "stackdriver-auto" { // legacy
		alignmentPeriodValue := int(math.Max(float64(durationSeconds), 60.0))
		switch {
		case alignmentPeriodValue < 60*60*23:
			alignmentPeriod = "+60s"
		case alignmentPeriodValue < 60*60*24*6:
			alignmentPeriod = "+300s"
		default:
			alignmentPeriod = "+3600s"
		}
	}

	return alignmentPeriod
}

func toSnakeCase(str string) string {
	return strings.ToLower(matchAllCap.ReplaceAllString(str, "${1}_${2}"))
}

func containsLabel(labels []string, newLabel string) bool {
	for _, val := range labels {
		if val == newLabel {
			return true
		}
	}
	return false
}

func formatLegendKeys(metricType string, defaultMetricName string, labels map[string]string,
	additionalLabels map[string]string, query *cloudMonitoringTimeSeriesFilter) string {
	if query.AliasBy == "" {
		return defaultMetricName
	}

	result := legendKeyFormat.ReplaceAllFunc([]byte(query.AliasBy), func(in []byte) []byte {
		metaPartName := strings.Replace(string(in), "{{", "", 1)
		metaPartName = strings.Replace(metaPartName, "}}", "", 1)
		metaPartName = strings.TrimSpace(metaPartName)

		if metaPartName == "metric.type" {
			return []byte(metricType)
		}

		metricPart := replaceWithMetricPart(metaPartName, metricType)

		if metricPart != nil {
			return metricPart
		}

		if val, exists := labels[metaPartName]; exists {
			return []byte(val)
		}

		if val, exists := additionalLabels[metaPartName]; exists {
			return []byte(val)
		}

		if metaPartName == "project" && query.ProjectName != "" {
			return []byte(query.ProjectName)
		}

		if metaPartName == "service" && query.Service != "" {
			return []byte(query.Service)
		}

		if metaPartName == "slo" && query.Slo != "" {
			return []byte(query.Slo)
		}

		if metaPartName == "selector" && query.Selector != "" {
			return []byte(query.Selector)
		}

		return in
	})

	return string(result)
}

func replaceWithMetricPart(metaPartName string, metricType string) []byte {
	// https://cloud.google.com/monitoring/api/v3/metrics-details#label_names
	shortMatches := metricNameFormat.FindStringSubmatch(metricType)

	if metaPartName == "metric.name" {
		if len(shortMatches) > 2 {
			return []byte(shortMatches[3])
		}
	}

	if metaPartName == "metric.service" {
		if len(shortMatches) > 0 {
			return []byte(shortMatches[1])
		}
	}

	return nil
}

func calcBucketBound(bucketOptions cloudMonitoringBucketOptions, n int) string {
	bucketBound := "0"
	if n == 0 {
		return bucketBound
	}

	switch {
	case bucketOptions.LinearBuckets != nil:
		bucketBound = strconv.FormatInt(bucketOptions.LinearBuckets.Offset+(bucketOptions.LinearBuckets.Width*int64(n-1)), 10)
	case bucketOptions.ExponentialBuckets != nil:
		bucketBound = strconv.FormatInt(int64(bucketOptions.ExponentialBuckets.Scale*math.Pow(bucketOptions.ExponentialBuckets.GrowthFactor, float64(n-1))), 10)
	case bucketOptions.ExplicitBuckets != nil:
		bucketBound = fmt.Sprintf("%g", bucketOptions.ExplicitBuckets.Bounds[n])
	}
	return bucketBound
}

func (s *Service) createRequest(ctx context.Context, pluginCtx backend.PluginContext, dsInfo *datasourceInfo, proxyPass string, body io.Reader) (*http.Request, error) {
	u, err := url.Parse(dsInfo.url)
	if err != nil {
		return nil, err
	}
	u.Path = path.Join(u.Path, "render")

	method := http.MethodGet
	if body != nil {
		method = http.MethodPost
	}
	req, err := http.NewRequest(method, "https://monitoring.googleapis.com/", body)
	if err != nil {
		slog.Error("Failed to create request", "error", err)
		return nil, fmt.Errorf("failed to create request: %w", err)
	}

	req.Header.Set("Content-Type", "application/json")

	// find plugin
<<<<<<< HEAD
	plugin := e.pluginStore.Plugin(dsInfo.Type)
=======
	plugin := s.pluginManager.GetDataSource(pluginCtx.PluginID)
>>>>>>> d9c02208
	if plugin == nil {
		return nil, errors.New("unable to find datasource plugin CloudMonitoring")
	}

	var cloudMonitoringRoute *plugins.Route
	for _, route := range plugin.Routes {
		if route.Path == "cloudmonitoring" {
			cloudMonitoringRoute = route
			break
		}
	}

	pluginproxy.ApplyRoute(ctx, req, proxyPass, cloudMonitoringRoute, pluginproxy.DSInfo{
		ID:                      dsInfo.id,
		Updated:                 dsInfo.updated,
		JSONData:                dsInfo.jsonData,
		DecryptedSecureJSONData: dsInfo.decryptedSecureJSONData,
	}, s.cfg)

	return req, nil
}

func (s *Service) getDefaultProject(ctx context.Context, dsInfo datasourceInfo) (string, error) {
	if dsInfo.authenticationType == gceAuthentication {
		defaultCredentials, err := google.FindDefaultCredentials(ctx, "https://www.googleapis.com/auth/monitoring.read")
		if err != nil {
			return "", fmt.Errorf("failed to retrieve default project from GCE metadata server: %w", err)
		}
		token, err := defaultCredentials.TokenSource.Token()
		if err != nil {
			return "", fmt.Errorf("failed to retrieve GCP credential token: %w", err)
		}
		if !token.Valid() {
			return "", errors.New("failed to validate GCP credentials")
		}

		return defaultCredentials.ProjectID, nil
	}
	return dsInfo.defaultProject, nil
}

func unmarshalResponse(res *http.Response) (cloudMonitoringResponse, error) {
	body, err := ioutil.ReadAll(res.Body)
	if err != nil {
		return cloudMonitoringResponse{}, err
	}

	defer func() {
		if err := res.Body.Close(); err != nil {
			slog.Warn("Failed to close response body", "err", err)
		}
	}()

	if res.StatusCode/100 != 2 {
		slog.Error("Request failed", "status", res.Status, "body", string(body))
		return cloudMonitoringResponse{}, fmt.Errorf("query failed: %s", string(body))
	}

	var data cloudMonitoringResponse
	err = json.Unmarshal(body, &data)
	if err != nil {
		slog.Error("Failed to unmarshal CloudMonitoring response", "error", err, "status", res.Status, "body", string(body))
		return cloudMonitoringResponse{}, fmt.Errorf("failed to unmarshal query response: %w", err)
	}

	return data, nil
}

func addConfigData(frames data.Frames, dl string, unit string) data.Frames {
	for i := range frames {
		if frames[i].Fields[1].Config == nil {
			frames[i].Fields[1].Config = &data.FieldConfig{}
		}
		deepLink := data.DataLink{
			Title:       "View in Metrics Explorer",
			TargetBlank: true,
			URL:         dl,
		}
		frames[i].Fields[1].Config.Links = append(frames[i].Fields[1].Config.Links, deepLink)
		if len(unit) > 0 {
			if val, ok := cloudMonitoringUnitMappings[unit]; ok {
				frames[i].Fields[1].Config.Unit = val
			}
		}
	}
	return frames
}

func (s *Service) getDSInfo(pluginCtx backend.PluginContext) (*datasourceInfo, error) {
	i, err := s.im.Get(pluginCtx)
	if err != nil {
		return nil, err
	}

	instance, ok := i.(*datasourceInfo)
	if !ok {
		return nil, fmt.Errorf("failed to cast datsource info")
	}

	return instance, nil
}<|MERGE_RESOLUTION|>--- conflicted
+++ resolved
@@ -16,28 +16,20 @@
 	"strings"
 	"time"
 
-<<<<<<< HEAD
-=======
 	"golang.org/x/oauth2/google"
 
 	"github.com/grafana/grafana-plugin-sdk-go/backend"
 	"github.com/grafana/grafana-plugin-sdk-go/backend/datasource"
 	"github.com/grafana/grafana-plugin-sdk-go/backend/instancemgmt"
->>>>>>> d9c02208
 	"github.com/grafana/grafana-plugin-sdk-go/data"
 
 	"github.com/grafana/grafana/pkg/api/pluginproxy"
 	"github.com/grafana/grafana/pkg/infra/httpclient"
 	"github.com/grafana/grafana/pkg/infra/log"
 	"github.com/grafana/grafana/pkg/plugins"
-	"github.com/grafana/grafana/pkg/plugins/backendplugin"
 	"github.com/grafana/grafana/pkg/plugins/backendplugin/coreplugin"
 	"github.com/grafana/grafana/pkg/services/datasources"
-<<<<<<< HEAD
-	"github.com/grafana/grafana/pkg/services/encryption"
-=======
-
->>>>>>> d9c02208
+
 	"github.com/grafana/grafana/pkg/setting"
 )
 
@@ -79,64 +71,36 @@
 	perSeriesAlignerDefault   string = "ALIGN_MEAN"
 )
 
-<<<<<<< HEAD
 func ProvideService(cfg *setting.Cfg, pluginStore plugins.Store, httpClientProvider httpclient.Provider,
-	dsService *datasources.Service) *Service {
-	return &Service{
+	registrar plugins.CoreBackendRegistrar, dsService *datasources.Service) *Service {
+	s := &Service{
 		pluginStore:        pluginStore,
-		HTTPClientProvider: httpClientProvider,
-		Cfg:                cfg,
+		httpClientProvider: httpClientProvider,
+		cfg:                cfg,
+		im:                 datasource.NewInstanceManager(newInstanceSettings(httpClientProvider)),
 		dsService:          dsService,
-=======
-func ProvideService(cfg *setting.Cfg, httpClientProvider httpclient.Provider, pluginManager plugins.Manager,
-	backendPluginManager backendplugin.Manager, dsService *datasources.Service) *Service {
-	s := &Service{
-		pluginManager:        pluginManager,
-		backendPluginManager: backendPluginManager,
-		httpClientProvider:   httpClientProvider,
-		cfg:                  cfg,
-		im:                   datasource.NewInstanceManager(newInstanceSettings(httpClientProvider)),
-		dsService:            dsService,
->>>>>>> d9c02208
 	}
 
 	factory := coreplugin.New(backend.ServeOpts{
 		QueryDataHandler: s,
 	})
 
-	if err := s.backendPluginManager.Register("stackdriver", factory); err != nil {
+	if err := registrar.LoadAndRegister("stackdriver", factory); err != nil {
 		slog.Error("Failed to register plugin", "error", err)
 	}
 	return s
 }
 
 type Service struct {
-<<<<<<< HEAD
-	HTTPClientProvider httpclient.Provider
-	Cfg                *setting.Cfg
 	pluginStore        plugins.Store
+	httpClientProvider httpclient.Provider
+	cfg                *setting.Cfg
+	im                 instancemgmt.InstanceManager
 	dsService          *datasources.Service
-}
-
-// Executor executes queries for the CloudMonitoring datasource.
-type Executor struct {
-	httpClient        *http.Client
-	dsInfo            *models.DataSource
-	pluginStore       plugins.Store
-	encryptionService encryption.Service
-	cfg               *setting.Cfg
-=======
-	pluginManager        plugins.Manager
-	backendPluginManager backendplugin.Manager
-	httpClientProvider   httpclient.Provider
-	cfg                  *setting.Cfg
-	im                   instancemgmt.InstanceManager
-	dsService            *datasources.Service
 }
 
 type QueryModel struct {
 	Type string `json:"type"`
->>>>>>> d9c02208
 }
 
 type datasourceInfo struct {
@@ -147,15 +111,6 @@
 	defaultProject     string
 	client             *http.Client
 
-<<<<<<< HEAD
-	return &Executor{
-		httpClient:        httpClient,
-		dsInfo:            dsInfo,
-		pluginStore:       s.pluginStore,
-		encryptionService: s.dsService.EncryptionService,
-		cfg:               s.Cfg,
-	}, nil
-=======
 	jsonData                map[string]interface{}
 	decryptedSecureJSONData map[string]string
 }
@@ -199,7 +154,6 @@
 			decryptedSecureJSONData: settings.DecryptedSecureJSONData,
 		}, nil
 	}
->>>>>>> d9c02208
 }
 
 // Query takes in the frontend queries, parses them into the CloudMonitoring query format
@@ -641,11 +595,7 @@
 	req.Header.Set("Content-Type", "application/json")
 
 	// find plugin
-<<<<<<< HEAD
-	plugin := e.pluginStore.Plugin(dsInfo.Type)
-=======
-	plugin := s.pluginManager.GetDataSource(pluginCtx.PluginID)
->>>>>>> d9c02208
+	plugin := s.pluginStore.Plugin("stackdriver")
 	if plugin == nil {
 		return nil, errors.New("unable to find datasource plugin CloudMonitoring")
 	}
