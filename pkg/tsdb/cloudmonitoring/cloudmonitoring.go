--- conflicted
+++ resolved
@@ -76,13 +76,9 @@
 }
 
 type Service struct {
-<<<<<<< HEAD
 	PluginManager      plugins.Manager     `inject:""`
 	HTTPClientProvider httpclient.Provider `inject:""`
-=======
-	PluginManager plugins.Manager `inject:""`
-	Cfg           *setting.Cfg    `inject:""`
->>>>>>> 354aa54a
+	Cfg                *setting.Cfg        `inject:""`
 }
 
 func (s *Service) Init() error {
