--- conflicted
+++ resolved
@@ -11,13 +11,6 @@
 	"time"
 
 	"github.com/google/go-cmp/cmp"
-<<<<<<< HEAD
-	"github.com/grafana/grafana-plugin-sdk-go/data"
-	"github.com/xorcare/pointer"
-
-	influxdb2 "github.com/influxdata/influxdb-client-go"
-	"github.com/influxdata/influxdb-client-go/api"
-=======
 	"github.com/grafana/grafana-plugin-sdk-go/backend"
 	"github.com/grafana/grafana-plugin-sdk-go/data"
 	"github.com/grafana/grafana-plugin-sdk-go/experimental"
@@ -30,7 +23,6 @@
 
 	influxdb2 "github.com/influxdata/influxdb-client-go/v2"
 	"github.com/influxdata/influxdb-client-go/v2/api"
->>>>>>> 57b2d087
 )
 
 //--------------------------------------------------------------
@@ -43,11 +35,7 @@
 }
 
 func (r *MockRunner) runQuery(ctx context.Context, q string) (*api.QueryTableResult, error) {
-<<<<<<< HEAD
-	bytes, err := ioutil.ReadFile("./testdata/" + r.testDataPath)
-=======
 	bytes, err := ioutil.ReadFile(filepath.Join("testdata", r.testDataPath))
->>>>>>> 57b2d087
 	if err != nil {
 		return nil, err
 	}
@@ -130,32 +118,12 @@
 }
 
 func TestAggregateGrouping(t *testing.T) {
-<<<<<<< HEAD
-	ctx := context.Background()
-
-	t.Run("Grouping Test", func(t *testing.T) {
-		runner := &MockRunner{
-			testDataPath: "aggregate.csv",
-		}
-
-		dr := ExecuteQuery(ctx, QueryModel{MaxDataPoints: 100}, runner, 50)
-		if dr.Error != nil {
-			t.Fatal(dr.Error)
-		}
-
-		if len(dr.Frames) != 1 {
-			t.Fatal("Expected one frame")
-		}
-
-		str, _ := dr.Frames[0].StringTable(-1, -1)
-=======
 	t.Run("Grouping Test", func(t *testing.T) {
 		dr := verifyGoldenResponse(t, "aggregate")
 		require.Len(t, dr.Frames, 1)
 
 		str, err := dr.Frames[0].StringTable(-1, -1)
 		require.NoError(t, err)
->>>>>>> 57b2d087
 		fmt.Println(str)
 
 		// 	 `Name:
@@ -185,16 +153,6 @@
 		)
 		expectedFrame.Meta = &data.FrameMeta{}
 
-<<<<<<< HEAD
-		if diff := cmp.Diff(expectedFrame, dr.Frames[0], data.FrameTestCompareOptions()...); diff != "" {
-			t.Errorf("Result mismatch (-want +got):\n%s", diff)
-		}
-	})
-}
-
-func TestBuckets(t *testing.T) {
-	ctx := context.Background()
-=======
 		diff := cmp.Diff(expectedFrame, dr.Frames[0], data.FrameTestCompareOptions()...)
 		assert.Empty(t, diff)
 	})
@@ -232,7 +190,6 @@
 		assert.Empty(t, diff)
 	})
 }
->>>>>>> 57b2d087
 
 func TestBuckets(t *testing.T) {
 	t.Run("Buckes", func(t *testing.T) {
