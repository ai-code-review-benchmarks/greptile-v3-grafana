package influxql

import (
	"encoding/json"
	"fmt"
	"io"
	"regexp"
	"strconv"
	"strings"
	"time"

	"github.com/grafana/grafana-plugin-sdk-go/backend"
	"github.com/grafana/grafana-plugin-sdk-go/data"

	"github.com/grafana/grafana/pkg/tsdb/influxdb/models"
)

var (
	timeColumn      = "time"
	timeColumnName  = "Time"
	valueColumnName = "Value"

	legendFormat = regexp.MustCompile(`\[\[([\@\/\w-]+)(\.[\@\/\w-]+)*\]\]*|\$([\@\w-]+?)*`)

	timeArray   []time.Time
	floatArray  []*float64
	stringArray []*string
	boolArray   []*bool
)

const (
	graphVisType data.VisType = "graph"
	tableVisType data.VisType = "table"
	logsVisType  data.VisType = "logs"
)

func ResponseParse(buf io.ReadCloser, statusCode int, query *models.Query) *backend.DataResponse {
	defer func() {
		if err := buf.Close(); err != nil {
			fmt.Println("Failed to close response body", "err", err)
		}
	}()

	response, jsonErr := parseJSON(buf)

	if statusCode/100 != 2 {
		return &backend.DataResponse{Error: fmt.Errorf("InfluxDB returned error: %s", response.Error)}
	}

	if jsonErr != nil {
		return &backend.DataResponse{Error: jsonErr}
	}

	if response.Error != "" {
		return &backend.DataResponse{Error: fmt.Errorf(response.Error)}
	}

	result := response.Results[0]
	if result.Error != "" {
		return &backend.DataResponse{Error: fmt.Errorf(result.Error)}
	} else {
		return &backend.DataResponse{Frames: transformRows(result.Series, *query)}
	}
}

func parseJSON(buf io.Reader) (models.Response, error) {
	var response models.Response

	dec := json.NewDecoder(buf)
	dec.UseNumber()

	err := dec.Decode(&response)

	return response, err
}

func transformRows(rows []models.Row, query models.Query) data.Frames {
	// Create a map for faster column name lookups
	columnToLowerCase := make(map[string]string)
	for _, row := range rows {
		for _, column := range row.Columns {
			columnToLowerCase[column] = strings.ToLower(column)
		}
	}

	// Preallocate for the worst-case scenario
	frames := make([]*data.Frame, 0, len(rows)*len(rows[0].Columns))

	// frameName is pre-allocated. So we can reuse it, saving memory.
	// It's sized for a reasonably-large name, but will grow if needed.
	frameName := make([]byte, 0, 128)

	for _, row := range rows {
		var hasTimeCol = false

		if _, ok := columnToLowerCase[timeColumn]; ok {
			hasTimeCol = true
		}

		if !hasTimeCol {
			newFrame := newFrameWithoutTimeField(row, query)
			frames = append(frames, newFrame)
		} else {
			for colIndex, column := range row.Columns {
				if columnToLowerCase[column] == timeColumn {
					continue
				}
				newFrame := newFrameWithTimeField(row, column, colIndex, query, frameName, len(frames))
				frames = append(frames, newFrame)
			}
		}
	}

	return frames
}

<<<<<<< HEAD
func newFrameWithTimeField(row models.Row, column string, colIndex int, query models.Query, frameName []byte, frameIndex int) *data.Frame {
	var timeArray []time.Time
	var floatArray []*float64
	var stringArray []*string
	var boolArray []*bool
=======
func newFrameWithTimeField(row models.Row, column string, colIndex int, query models.Query, frameName []byte) *data.Frame {
	timeArray = timeArray[:0]
	floatArray = floatArray[:0]
	stringArray = stringArray[:0]
	boolArray = boolArray[:0]

>>>>>>> 86833237
	valType := typeof(row.Values, colIndex)

	for _, valuePair := range row.Values {
		timestamp, timestampErr := parseTimestamp(valuePair[0])
		if timestampErr != nil {
			continue
		}

		timeArray = append(timeArray, timestamp)

		switch valType {
		case "string":
			value, ok := valuePair[colIndex].(string)
			if ok {
				stringArray = append(stringArray, &value)
			} else {
				stringArray = append(stringArray, nil)
			}
		case "json.Number":
			value := parseNumber(valuePair[colIndex])
			floatArray = append(floatArray, value)
		case "bool":
			value, ok := valuePair[colIndex].(bool)
			if ok {
				boolArray = append(boolArray, &value)
			} else {
				boolArray = append(boolArray, nil)
			}
		case "null":
			floatArray = append(floatArray, nil)
		}
	}

	timeField := data.NewField(timeColumnName, nil, timeArray)

	var valueField *data.Field

	switch valType {
	case "string":
		valueField = data.NewField(valueColumnName, row.Tags, stringArray)
	case "json.Number":
		valueField = data.NewField(valueColumnName, row.Tags, floatArray)
	case "bool":
		valueField = data.NewField(valueColumnName, row.Tags, boolArray)
	case "null":
		valueField = data.NewField(valueColumnName, row.Tags, floatArray)
	}

	name := string(formatFrameName(row, column, query, frameName[:]))
	valueField.SetConfig(&data.FieldConfig{DisplayNameFromDS: name})
	return newDataFrame(name, query.RawQuery, timeField, valueField, getVisType(query.ResultFormat), frameIndex)
}

func newFrameWithoutTimeField(row models.Row, query models.Query) *data.Frame {
	var values []string

	for _, valuePair := range row.Values {
		if strings.Contains(strings.ToLower(query.RawQuery), strings.ToLower("SHOW TAG VALUES")) {
			if len(valuePair) >= 2 {
				values = append(values, valuePair[1].(string))
			}
		} else {
			if len(valuePair) >= 1 {
				values = append(values, valuePair[0].(string))
			}
		}
	}

	field := data.NewField("Value", nil, values)
	return data.NewFrame(row.Name, field)
}

func newDataFrame(name string, queryString string, timeField *data.Field, valueField *data.Field, visType data.VisType, frameIndex int) *data.Frame {
	frame := data.NewFrame(name, timeField, valueField)
	if frameIndex == 0 {
		frame.Meta = &data.FrameMeta{
			ExecutedQueryString:    queryString,
			PreferredVisualization: visType,
		}
	}

	return frame
}

func formatFrameName(row models.Row, column string, query models.Query, frameName []byte) []byte {
	if query.Alias == "" {
		return buildFrameNameFromQuery(row, column, frameName, query.ResultFormat)
	}
	nameSegment := strings.Split(row.Name, ".")

	result := legendFormat.ReplaceAllFunc([]byte(query.Alias), func(in []byte) []byte {
		aliasFormat := string(in)
		aliasFormat = strings.Replace(aliasFormat, "[[", "", 1)
		aliasFormat = strings.Replace(aliasFormat, "]]", "", 1)
		aliasFormat = strings.Replace(aliasFormat, "$", "", 1)

		if aliasFormat == "m" || aliasFormat == "measurement" {
			return []byte(row.Name)
		}
		if aliasFormat == "col" {
			return []byte(column)
		}

		pos, err := strconv.Atoi(aliasFormat)
		if err == nil && len(nameSegment) > pos {
			return []byte(nameSegment[pos])
		}

		if !strings.HasPrefix(aliasFormat, "tag_") {
			return in
		}

		tagKey := strings.Replace(aliasFormat, "tag_", "", 1)
		tagValue, exist := row.Tags[tagKey]
		if exist {
			return []byte(tagValue)
		}

		return in
	})

	return result
}

func buildFrameNameFromQuery(row models.Row, column string, frameName []byte, resultFormat string) []byte {
	if resultFormat != "table" {
		frameName = append(frameName, row.Name...)
		frameName = append(frameName, '.')
	}
	frameName = append(frameName, column...)

	if len(row.Tags) > 0 {
		frameName = append(frameName, ' ', '{', ' ')
		first := true
		for k, v := range row.Tags {
			if !first {
				frameName = append(frameName, ' ')
			} else {
				first = false
			}
			frameName = append(frameName, k...)
			frameName = append(frameName, ':', ' ')
			frameName = append(frameName, v...)
		}

		frameName = append(frameName, ' ', '}')
	}

	return frameName
}

func parseTimestamp(value any) (time.Time, error) {
	timestampNumber, ok := value.(json.Number)
	if !ok {
		return time.Time{}, fmt.Errorf("timestamp-value has invalid type: %#v", value)
	}
	timestampInMilliseconds, err := timestampNumber.Int64()
	if err != nil {
		return time.Time{}, err
	}

	// currently in the code the influxdb-timestamps are requested with
	// milliseconds-precision, meaning these values are milliseconds
	t := time.UnixMilli(timestampInMilliseconds).UTC()

	return t, nil
}

func typeof(values [][]any, colIndex int) string {
	for _, value := range values {
		if value != nil && value[colIndex] != nil {
			return fmt.Sprintf("%T", value[colIndex])
		}
	}
	return "null"
}

func parseNumber(value any) *float64 {
	// NOTE: we use pointers-to-float64 because we need
	// to represent null-json-values. they come for example
	// when we do a group-by with fill(null)

	if value == nil {
		// this is what json-nulls become
		return nil
	}

	number, ok := value.(json.Number)
	if !ok {
		// in the current implementation, errors become nils
		return nil
	}

	fvalue, err := number.Float64()
	if err != nil {
		// in the current implementation, errors become nils
		return nil
	}

	return &fvalue
}

func getVisType(resFormat string) data.VisType {
	switch resFormat {
	case "table":
		return tableVisType
	case "logs":
		return logsVisType
	default:
		return graphVisType
	}
}<|MERGE_RESOLUTION|>--- conflicted
+++ resolved
@@ -114,20 +114,11 @@
 	return frames
 }
 
-<<<<<<< HEAD
 func newFrameWithTimeField(row models.Row, column string, colIndex int, query models.Query, frameName []byte, frameIndex int) *data.Frame {
-	var timeArray []time.Time
-	var floatArray []*float64
-	var stringArray []*string
-	var boolArray []*bool
-=======
-func newFrameWithTimeField(row models.Row, column string, colIndex int, query models.Query, frameName []byte) *data.Frame {
 	timeArray = timeArray[:0]
 	floatArray = floatArray[:0]
 	stringArray = stringArray[:0]
 	boolArray = boolArray[:0]
-
->>>>>>> 86833237
 	valType := typeof(row.Values, colIndex)
 
 	for _, valuePair := range row.Values {
