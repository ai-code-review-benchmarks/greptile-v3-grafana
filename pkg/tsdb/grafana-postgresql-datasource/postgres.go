package postgres

import (
	"context"
	"database/sql"
	"encoding/json"
	"fmt"
	"reflect"
	"strconv"
	"strings"
	"time"

	"github.com/grafana/grafana-plugin-sdk-go/backend"
	"github.com/grafana/grafana-plugin-sdk-go/backend/datasource"
	"github.com/grafana/grafana-plugin-sdk-go/backend/instancemgmt"
	"github.com/grafana/grafana-plugin-sdk-go/data"
	"github.com/grafana/grafana-plugin-sdk-go/data/sqlutil"
	"github.com/grafana/grafana/pkg/services/featuremgmt"
	"github.com/jackc/pgx/v5/pgxpool"
	"github.com/lib/pq"

	"github.com/grafana/grafana-plugin-sdk-go/backend/log"
	"github.com/grafana/grafana/pkg/tsdb/grafana-postgresql-datasource/sqleng"
)

func ProvideService(features featuremgmt.FeatureToggles) *Service {
	logger := backend.NewLoggerWith("logger", "tsdb.postgres")
	s := &Service{
		tlsManager: newTLSManager(logger),
		logger:     logger,
		features:   features,
	}
	s.im = datasource.NewInstanceManager(s.newInstanceSettings())
	return s
}

type Service struct {
	tlsManager *tlsManager
	im         instancemgmt.InstanceManager
	logger     log.Logger
	features   featuremgmt.FeatureToggles
}

func (s *Service) getDSInfo(ctx context.Context, pluginCtx backend.PluginContext) (*sqleng.DataSourceHandler, error) {
	i, err := s.im.Get(ctx, pluginCtx)
	if err != nil {
		return nil, err
	}
	instance := i.(*sqleng.DataSourceHandler)
	return instance, nil
}

func (s *Service) QueryData(ctx context.Context, req *backend.QueryDataRequest) (*backend.QueryDataResponse, error) {
	dsInfo, err := s.getDSInfo(ctx, req.PluginContext)
	if err != nil {
		return nil, err
	}

	if s.features.IsEnabled(ctx, featuremgmt.FlagPostgresDSUsePGX) {
		return dsInfo.QueryDataPGX(ctx, req)
	}

	return dsInfo.QueryData(ctx, req)
}

func newPostgres(ctx context.Context, userFacingDefaultError string, rowLimit int64, dsInfo sqleng.DataSourceInfo, cnnstr string, logger log.Logger, settings backend.DataSourceInstanceSettings) (*sql.DB, *sqleng.DataSourceHandler, error) {
	connector, err := pq.NewConnector(cnnstr)
	if err != nil {
		logger.Error("postgres connector creation failed", "error", err)
		return nil, nil, fmt.Errorf("postgres connector creation failed")
	}

	proxyClient, err := settings.ProxyClient(ctx)
	if err != nil {
		logger.Error("postgres proxy creation failed", "error", err)
		return nil, nil, fmt.Errorf("postgres proxy creation failed")
	}

	if proxyClient.SecureSocksProxyEnabled() {
		dialer, err := proxyClient.NewSecureSocksProxyContextDialer()
		if err != nil {
			logger.Error("postgres proxy creation failed", "error", err)
			return nil, nil, fmt.Errorf("postgres proxy creation failed")
		}
		postgresDialer := newPostgresProxyDialer(dialer)
		// update the postgres dialer with the proxy dialer
		connector.Dialer(postgresDialer)
	}

	config := sqleng.DataPluginConfiguration{
		DSInfo:            dsInfo,
		MetricColumnTypes: []string{"UNKNOWN", "TEXT", "VARCHAR", "CHAR"},
		RowLimit:          rowLimit,
	}

	queryResultTransformer := postgresQueryResultTransformer{}

	db := sql.OpenDB(connector)

	db.SetMaxOpenConns(config.DSInfo.JsonData.MaxOpenConns)
	db.SetMaxIdleConns(config.DSInfo.JsonData.MaxIdleConns)
	db.SetConnMaxLifetime(time.Duration(config.DSInfo.JsonData.ConnMaxLifetime) * time.Second)

	// We need to ping the database to ensure that the connection is valid and the temporary files are not deleted
	// before the connection is used.
	if err := db.Ping(); err != nil {
		logger.Error("Failed to ping Postgres database", "error", err)
		return nil, nil, backend.DownstreamError(fmt.Errorf("failed to ping Postgres database: %w", err))
	}

	handler, err := sqleng.NewQueryDataHandler(userFacingDefaultError, db, config, &queryResultTransformer, newPostgresMacroEngine(dsInfo.JsonData.Timescaledb),
		logger)
	if err != nil {
		logger.Error("Failed connecting to Postgres", "err", err)
		return nil, nil, err
	}

	logger.Debug("Successfully connected to Postgres")
	return db, handler, nil
}

func newPostgresPGX(ctx context.Context, userFacingDefaultError string, rowLimit int64, dsInfo sqleng.DataSourceInfo, cnnstr string, logger log.Logger, settings backend.DataSourceInstanceSettings) (*pgxpool.Pool, *sqleng.DataSourceHandler, error) {
	pgxConf, err := pgxpool.ParseConfig(cnnstr)
	if err != nil {
		logger.Error("postgres config creation failed", "error", err)
		return nil, nil, fmt.Errorf("postgres config creation failed")
	}

	proxyClient, err := settings.ProxyClient(ctx)
	if err != nil {
		logger.Error("postgres proxy creation failed", "error", err)
		return nil, nil, fmt.Errorf("postgres proxy creation failed")
	}

	if proxyClient.SecureSocksProxyEnabled() {
		dialer, err := proxyClient.NewSecureSocksProxyContextDialer()
		if err != nil {
			logger.Error("postgres proxy creation failed", "error", err)
			return nil, nil, fmt.Errorf("postgres proxy creation failed")
		}

		pgxConf.ConnConfig.DialFunc = newPgxDialFunc(dialer)
	}

	// by default pgx resolves hostnames to ip addresses. we must avoid this.
	// (certain socks-proxy related functionality relies on the hostname being preserved)
	pgxConf.ConnConfig.LookupFunc = func(_ context.Context, host string) ([]string, error) {
		return []string{host}, nil
	}

	config := sqleng.DataPluginConfiguration{
		DSInfo:            dsInfo,
		MetricColumnTypes: []string{"unknown", "text", "varchar", "char", "bpchar"},
		RowLimit:          rowLimit,
	}

	queryResultTransformer := postgresQueryResultTransformer{}
	pgxConf.MaxConnLifetime = time.Duration(config.DSInfo.JsonData.ConnMaxLifetime) * time.Second
	pgxConf.MaxConns = int32(config.DSInfo.JsonData.MaxOpenConns)

	p, err := pgxpool.NewWithConfig(ctx, pgxConf)
	if err != nil {
		logger.Error("Failed connecting to Postgres", "err", err)
		return nil, nil, err
	}

	handler, err := sqleng.NewQueryDataHandlerPGX(userFacingDefaultError, p, config, &queryResultTransformer, newPostgresMacroEngine(dsInfo.JsonData.Timescaledb),
		logger)
	if err != nil {
		logger.Error("Failed connecting to Postgres", "err", err)
		return nil, nil, err
	}

	logger.Debug("Successfully connected to Postgres")
	return p, handler, nil
}

func (s *Service) newInstanceSettings() datasource.InstanceFactoryFunc {
	logger := s.logger
	return func(ctx context.Context, settings backend.DataSourceInstanceSettings) (instancemgmt.Instance, error) {
		cfg := backend.GrafanaConfigFromContext(ctx)
		sqlCfg, err := cfg.SQL()
		if err != nil {
			return nil, err
		}

		jsonData := sqleng.JsonData{
			MaxOpenConns:        sqlCfg.DefaultMaxOpenConns,
			MaxIdleConns:        sqlCfg.DefaultMaxIdleConns,
			ConnMaxLifetime:     sqlCfg.DefaultMaxConnLifetimeSeconds,
			Timescaledb:         false,
			ConfigurationMethod: "file-path",
			SecureDSProxy:       false,
		}

		err = json.Unmarshal(settings.JSONData, &jsonData)
		if err != nil {
			return nil, fmt.Errorf("error reading settings: %w", err)
		}

		database := jsonData.Database
		if database == "" {
			database = settings.Database
		}

		dsInfo := sqleng.DataSourceInfo{
			JsonData:                jsonData,
			URL:                     settings.URL,
			User:                    settings.User,
			Database:                database,
			ID:                      settings.ID,
			Updated:                 settings.Updated,
			UID:                     settings.UID,
			DecryptedSecureJSONData: settings.DecryptedSecureJSONData,
		}

		tlsSettings, err := s.tlsManager.getTLSSettings(dsInfo)
		if err != nil {
			return "", err
		}

		// Ensure cleanupCertFiles is called after the connection is opened
		defer s.tlsManager.cleanupCertFiles(tlsSettings)

		isPGX := s.features.IsEnabled(ctx, featuremgmt.FlagPostgresDSUsePGX)
		cnnstr, err := s.generateConnectionString(dsInfo, tlsSettings, isPGX)
		if err != nil {
			return nil, err
		}

		userFacingDefaultError, err := cfg.UserFacingDefaultError()
		if err != nil {
			return nil, err
		}

		var handler instancemgmt.Instance
		if isPGX {
			_, handler, err = newPostgresPGX(ctx, userFacingDefaultError, sqlCfg.RowLimit, dsInfo, cnnstr, logger, settings)
		} else {
			_, handler, err = newPostgres(ctx, userFacingDefaultError, sqlCfg.RowLimit, dsInfo, cnnstr, logger, settings)
		}

		if err != nil {
			logger.Error("Failed connecting to Postgres", "err", err)
			return nil, err
		}

		logger.Debug("Successfully connected to Postgres")
		return handler, nil
	}
}

// escape single quotes and backslashes in Postgres connection string parameters.
func escape(input string) string {
	return strings.ReplaceAll(strings.ReplaceAll(input, `\`, `\\`), "'", `\'`)
}

type connectionParams struct {
	host     string
	port     int
	user     string
	password string
	database string
}

func parseConnectionParams(dsInfo sqleng.DataSourceInfo) (connectionParams, error) {
	var params connectionParams
	var err error

	if strings.HasPrefix(dsInfo.URL, "/") {
<<<<<<< HEAD
		params.host = dsInfo.URL
	} else {
		params.host, params.port, err = parseNetworkAddress(dsInfo.URL)
		if err != nil {
			return connectionParams{}, err
		}
	}

	params.user = dsInfo.User
	params.password = dsInfo.DecryptedSecureJSONData["password"]
	params.database = dsInfo.Database

	return params, nil
}

func parseNetworkAddress(url string) (string, int, error) {
	index := strings.LastIndex(url, ":")
	v6Index := strings.Index(url, "]")
	sp := strings.SplitN(url, ":", 2)
	host := sp[0]
	port := 0

	if v6Index == -1 {
		if len(sp) > 1 {
			var err error
			port, err = strconv.Atoi(sp[1])
			if err != nil {
				return "", 0, fmt.Errorf("invalid port in host specifier %q: %w", sp[1], err)
			}
		}
	} else {
		if index == v6Index+1 {
			host = url[1 : index-1]
			var err error
			port, err = strconv.Atoi(url[index+1:])
			if err != nil {
				return "", 0, fmt.Errorf("invalid port in host specifier %q: %w", url[index+1:], err)
=======
		host = dsInfo.URL
		logger.Debug("Generating connection string with Unix socket specifier", "address", dsInfo.URL)
	} else {
		index := strings.LastIndex(dsInfo.URL, ":")
		v6Index := strings.Index(dsInfo.URL, "]")
		sp := strings.SplitN(dsInfo.URL, ":", 2)
		host = sp[0]
		if v6Index == -1 {
			if len(sp) > 1 {
				var err error
				port, err = strconv.Atoi(sp[1])
				if err != nil {
					logger.Debug("Error parsing the IPv4 address", "address", dsInfo.URL)
					return "", sqleng.ErrParsingPostgresURL
				}
				logger.Debug("Generating IPv4 connection string with network host/port pair", "host", host, "port", port, "address", dsInfo.URL)
			} else {
				logger.Debug("Generating IPv4 connection string with network host", "host", host, "address", dsInfo.URL)
			}
		} else {
			if index == v6Index+1 {
				host = dsInfo.URL[1 : index-1]
				var err error
				port, err = strconv.Atoi(dsInfo.URL[index+1:])
				if err != nil {
					logger.Debug("Error parsing the IPv6 address", "address", dsInfo.URL)
					return "", sqleng.ErrParsingPostgresURL
				}
				logger.Debug("Generating IPv6 connection string with network host/port pair", "host", host, "port", port, "address", dsInfo.URL)
			} else {
				host = dsInfo.URL[1 : len(dsInfo.URL)-1]
				logger.Debug("Generating IPv6 connection string with network host", "host", host, "address", dsInfo.URL)
>>>>>>> 931f4cad
			}
		} else {
			host = url[1 : len(url)-1]
		}
	}

	return host, port, nil
}

func buildBaseConnectionString(params connectionParams) string {
	connStr := fmt.Sprintf("user='%s' password='%s' host='%s' dbname='%s'",
		escape(params.user), escape(params.password), escape(params.host), escape(params.database))
	if params.port > 0 {
		connStr += fmt.Sprintf(" port=%d", params.port)
	}
	return connStr
}

func (s *Service) generateConnectionString(dsInfo sqleng.DataSourceInfo, tlsSettings tlsSettings, isPGX bool) (string, error) {
	logger := s.logger

	params, err := parseConnectionParams(dsInfo)
	if err != nil {
		return "", err
	}

	connStr := buildBaseConnectionString(params)

	connStr += fmt.Sprintf(" sslmode='%s'", escape(tlsSettings.Mode))

	// there is an issue with the lib/pq module, the `verify-ca` tls mode
	// does not work correctly. ( see https://github.com/lib/pq/issues/1106 )
	// to workaround the problem, if the `verify-ca` mode is chosen,
	// we disable sslsni.
	if tlsSettings.Mode == "verify-ca" && !isPGX {
		logger.Debug("Disabling sslsni for verify-ca mode")
		connStr += " sslsni=0"
	}

	// Attach root certificate if provided
	if tlsSettings.RootCertFile != "" {
		logger.Debug("Setting server root certificate", "tlsRootCert", tlsSettings.RootCertFile)
		connStr += fmt.Sprintf(" sslrootcert='%s'", escape(tlsSettings.RootCertFile))
	}

	// Attach client certificate and key if both are provided
	if tlsSettings.CertFile != "" && tlsSettings.CertKeyFile != "" {
		logger.Debug("Setting TLS/SSL client auth", "tlsCert", tlsSettings.CertFile, "tlsKey", tlsSettings.CertKeyFile)
		connStr += fmt.Sprintf(" sslcert='%s' sslkey='%s'", escape(tlsSettings.CertFile), escape(tlsSettings.CertKeyFile))
	} else if tlsSettings.CertFile != "" || tlsSettings.CertKeyFile != "" {
		return "", fmt.Errorf("TLS/SSL client certificate and key must both be specified")
	}

	logger.Debug("Generated Postgres connection string successfully")
	return connStr, nil
}

type postgresQueryResultTransformer struct{}

func (t *postgresQueryResultTransformer) TransformQueryError(_ log.Logger, err error) error {
	return err
}

// CheckHealth pings the connected SQL database
func (s *Service) CheckHealth(ctx context.Context, req *backend.CheckHealthRequest) (*backend.CheckHealthResult, error) {
	dsHandler, err := s.getDSInfo(ctx, req.PluginContext)
	if err != nil {
		return sqleng.ErrToHealthCheckResult(err)
	}
	return dsHandler.CheckHealth(ctx, req, s.features)
}

func (t *postgresQueryResultTransformer) GetConverterList() []sqlutil.StringConverter {
	return []sqlutil.StringConverter{
		{
			Name:           "handle FLOAT4",
			InputScanKind:  reflect.Interface,
			InputTypeName:  "FLOAT4",
			ConversionFunc: func(in *string) (*string, error) { return in, nil },
			Replacer: &sqlutil.StringFieldReplacer{
				OutputFieldType: data.FieldTypeNullableFloat64,
				ReplaceFunc: func(in *string) (any, error) {
					if in == nil {
						return nil, nil
					}
					v, err := strconv.ParseFloat(*in, 64)
					if err != nil {
						return nil, err
					}
					return &v, nil
				},
			},
		},
		{
			Name:           "handle FLOAT8",
			InputScanKind:  reflect.Interface,
			InputTypeName:  "FLOAT8",
			ConversionFunc: func(in *string) (*string, error) { return in, nil },
			Replacer: &sqlutil.StringFieldReplacer{
				OutputFieldType: data.FieldTypeNullableFloat64,
				ReplaceFunc: func(in *string) (any, error) {
					if in == nil {
						return nil, nil
					}
					v, err := strconv.ParseFloat(*in, 64)
					if err != nil {
						return nil, err
					}
					return &v, nil
				},
			},
		},
		{
			Name:           "handle NUMERIC",
			InputScanKind:  reflect.Interface,
			InputTypeName:  "NUMERIC",
			ConversionFunc: func(in *string) (*string, error) { return in, nil },
			Replacer: &sqlutil.StringFieldReplacer{
				OutputFieldType: data.FieldTypeNullableFloat64,
				ReplaceFunc: func(in *string) (any, error) {
					if in == nil {
						return nil, nil
					}
					v, err := strconv.ParseFloat(*in, 64)
					if err != nil {
						return nil, err
					}
					return &v, nil
				},
			},
		},
		{
			Name:           "handle INT2",
			InputScanKind:  reflect.Interface,
			InputTypeName:  "INT2",
			ConversionFunc: func(in *string) (*string, error) { return in, nil },
			Replacer: &sqlutil.StringFieldReplacer{
				OutputFieldType: data.FieldTypeNullableInt16,
				ReplaceFunc: func(in *string) (any, error) {
					if in == nil {
						return nil, nil
					}
					i64, err := strconv.ParseInt(*in, 10, 16)
					if err != nil {
						return nil, err
					}
					v := int16(i64)
					return &v, nil
				},
			},
		},
	}
}<|MERGE_RESOLUTION|>--- conflicted
+++ resolved
@@ -263,15 +263,15 @@
 	database string
 }
 
-func parseConnectionParams(dsInfo sqleng.DataSourceInfo) (connectionParams, error) {
+func parseConnectionParams(dsInfo sqleng.DataSourceInfo, logger log.Logger) (connectionParams, error) {
 	var params connectionParams
 	var err error
 
 	if strings.HasPrefix(dsInfo.URL, "/") {
-<<<<<<< HEAD
 		params.host = dsInfo.URL
+		logger.Debug("Generating connection string with Unix socket specifier", "address", dsInfo.URL)
 	} else {
-		params.host, params.port, err = parseNetworkAddress(dsInfo.URL)
+		params.host, params.port, err = parseNetworkAddress(dsInfo.URL, logger)
 		if err != nil {
 			return connectionParams{}, err
 		}
@@ -284,7 +284,7 @@
 	return params, nil
 }
 
-func parseNetworkAddress(url string) (string, int, error) {
+func parseNetworkAddress(url string, logger log.Logger) (string, int, error) {
 	index := strings.LastIndex(url, ":")
 	v6Index := strings.Index(url, "]")
 	sp := strings.SplitN(url, ":", 2)
@@ -296,8 +296,12 @@
 			var err error
 			port, err = strconv.Atoi(sp[1])
 			if err != nil {
-				return "", 0, fmt.Errorf("invalid port in host specifier %q: %w", sp[1], err)
+				logger.Debug("Error parsing the IPv4 address", "address", url)
+				return "", 0, sqleng.ErrParsingPostgresURL
 			}
+			logger.Debug("Generating IPv4 connection string with network host/port pair", "host", host, "port", port, "address", url)
+		} else {
+			logger.Debug("Generating IPv4 connection string with network host", "host", host, "address", url)
 		}
 	} else {
 		if index == v6Index+1 {
@@ -305,44 +309,13 @@
 			var err error
 			port, err = strconv.Atoi(url[index+1:])
 			if err != nil {
-				return "", 0, fmt.Errorf("invalid port in host specifier %q: %w", url[index+1:], err)
-=======
-		host = dsInfo.URL
-		logger.Debug("Generating connection string with Unix socket specifier", "address", dsInfo.URL)
-	} else {
-		index := strings.LastIndex(dsInfo.URL, ":")
-		v6Index := strings.Index(dsInfo.URL, "]")
-		sp := strings.SplitN(dsInfo.URL, ":", 2)
-		host = sp[0]
-		if v6Index == -1 {
-			if len(sp) > 1 {
-				var err error
-				port, err = strconv.Atoi(sp[1])
-				if err != nil {
-					logger.Debug("Error parsing the IPv4 address", "address", dsInfo.URL)
-					return "", sqleng.ErrParsingPostgresURL
-				}
-				logger.Debug("Generating IPv4 connection string with network host/port pair", "host", host, "port", port, "address", dsInfo.URL)
-			} else {
-				logger.Debug("Generating IPv4 connection string with network host", "host", host, "address", dsInfo.URL)
+				logger.Debug("Error parsing the IPv6 address", "address", url)
+				return "", 0, sqleng.ErrParsingPostgresURL
 			}
-		} else {
-			if index == v6Index+1 {
-				host = dsInfo.URL[1 : index-1]
-				var err error
-				port, err = strconv.Atoi(dsInfo.URL[index+1:])
-				if err != nil {
-					logger.Debug("Error parsing the IPv6 address", "address", dsInfo.URL)
-					return "", sqleng.ErrParsingPostgresURL
-				}
-				logger.Debug("Generating IPv6 connection string with network host/port pair", "host", host, "port", port, "address", dsInfo.URL)
-			} else {
-				host = dsInfo.URL[1 : len(dsInfo.URL)-1]
-				logger.Debug("Generating IPv6 connection string with network host", "host", host, "address", dsInfo.URL)
->>>>>>> 931f4cad
-			}
+			logger.Debug("Generating IPv6 connection string with network host/port pair", "host", host, "port", port, "address", url)
 		} else {
 			host = url[1 : len(url)-1]
+			logger.Debug("Generating IPv6 connection string with network host", "host", host, "address", url)
 		}
 	}
 
@@ -361,7 +334,7 @@
 func (s *Service) generateConnectionString(dsInfo sqleng.DataSourceInfo, tlsSettings tlsSettings, isPGX bool) (string, error) {
 	logger := s.logger
 
-	params, err := parseConnectionParams(dsInfo)
+	params, err := parseConnectionParams(dsInfo, logger)
 	if err != nil {
 		return "", err
 	}
