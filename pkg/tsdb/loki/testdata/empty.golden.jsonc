--- conflicted
+++ resolved
@@ -1,10 +1,6 @@
 //  🌟 This was machine generated.  Do not edit. 🌟
 //  🌟 This was machine generated.  Do not edit. 🌟
-<<<<<<< HEAD
-{}
-=======
 {
   "status": 200,
   "frames": []
-}
->>>>>>> 2027f470
+}