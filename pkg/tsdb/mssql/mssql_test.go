--- conflicted
+++ resolved
@@ -1191,8 +1191,6 @@
 			require.Equal(t, data.FieldTypeNullableTime, frames[0].Fields[0].Type())
 			require.Equal(t, data.FieldTypeNullableTime, frames[0].Fields[1].Type())
 		})
-<<<<<<< HEAD
-=======
 
 		t.Run("When row limit set to 1", func(t *testing.T) {
 			queryResultTransformer := mssqlQueryResultTransformer{
@@ -1270,7 +1268,6 @@
 				require.Equal(t, data.NoticeSeverityWarning, frames[0].Meta.Notices[0].Severity)
 			})
 		})
->>>>>>> 8d179010
 	})
 }
 
