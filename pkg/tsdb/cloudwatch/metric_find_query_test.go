--- conflicted
+++ resolved
@@ -4,11 +4,6 @@
 	"context"
 	"encoding/json"
 	"testing"
-
-	"github.com/grafana/grafana-plugin-sdk-go/backend"
-	"github.com/grafana/grafana-plugin-sdk-go/backend/datasource"
-	"github.com/grafana/grafana-plugin-sdk-go/backend/instancemgmt"
-	"github.com/grafana/grafana-plugin-sdk-go/data"
 
 	"github.com/aws/aws-sdk-go/aws"
 	"github.com/aws/aws-sdk-go/aws/client"
@@ -19,6 +14,10 @@
 	"github.com/aws/aws-sdk-go/service/ec2/ec2iface"
 	"github.com/aws/aws-sdk-go/service/resourcegroupstaggingapi"
 	"github.com/aws/aws-sdk-go/service/resourcegroupstaggingapi/resourcegroupstaggingapiiface"
+	"github.com/grafana/grafana-plugin-sdk-go/backend"
+	"github.com/grafana/grafana-plugin-sdk-go/backend/datasource"
+	"github.com/grafana/grafana-plugin-sdk-go/backend/instancemgmt"
+	"github.com/grafana/grafana-plugin-sdk-go/data"
 	"github.com/grafana/grafana/pkg/setting"
 	"github.com/stretchr/testify/assert"
 	"github.com/stretchr/testify/require"
@@ -49,23 +48,17 @@
 				},
 			},
 		}
-<<<<<<< HEAD
-
-		im := datasource.NewInstanceManager(func(s backend.DataSourceInstanceSettings) (instancemgmt.Instance, error) {
-			return datasourceInfo{}, nil
-		})
-
-		executor := newExecutor(nil, im, newTestConfig())
+
+		im := datasource.NewInstanceManager(func(s backend.DataSourceInstanceSettings) (instancemgmt.Instance, error) {
+			return datasourceInfo{}, nil
+		})
+
+		executor := newExecutor(nil, im, newTestConfig(), fakeSessionCache{})
 		resp, err := executor.QueryData(context.Background(), &backend.QueryDataRequest{
 			PluginContext: backend.PluginContext{
 				DataSourceInstanceSettings: &backend.DataSourceInstanceSettings{},
 			},
 			Queries: []backend.DataQuery{
-=======
-		executor := newExecutor(nil, newTestConfig(), fakeSessionCache{})
-		resp, err := executor.DataQuery(context.Background(), fakeDataSource(), plugins.DataQuery{
-			Queries: []plugins.DataSubQuery{
->>>>>>> d3544d6d
 				{
 					JSON: json.RawMessage(`{
 						"type":      "metricFindQuery",
@@ -110,23 +103,17 @@
 				},
 			},
 		}
-<<<<<<< HEAD
-
-		im := datasource.NewInstanceManager(func(s backend.DataSourceInstanceSettings) (instancemgmt.Instance, error) {
-			return datasourceInfo{}, nil
-		})
-
-		executor := newExecutor(nil, im, newTestConfig())
+
+		im := datasource.NewInstanceManager(func(s backend.DataSourceInstanceSettings) (instancemgmt.Instance, error) {
+			return datasourceInfo{}, nil
+		})
+
+		executor := newExecutor(nil, im, newTestConfig(), fakeSessionCache{})
 		resp, err := executor.QueryData(context.Background(), &backend.QueryDataRequest{
 			PluginContext: backend.PluginContext{
 				DataSourceInstanceSettings: &backend.DataSourceInstanceSettings{},
 			},
 			Queries: []backend.DataQuery{
-=======
-		executor := newExecutor(nil, newTestConfig(), fakeSessionCache{})
-		resp, err := executor.DataQuery(context.Background(), fakeDataSource(), plugins.DataQuery{
-			Queries: []plugins.DataSubQuery{
->>>>>>> d3544d6d
 				{
 					JSON: json.RawMessage(`{
 						"type":      "metricFindQuery",
@@ -175,23 +162,17 @@
 		cli = fakeEC2Client{
 			regions: []string{regionName},
 		}
-<<<<<<< HEAD
-
-		im := datasource.NewInstanceManager(func(s backend.DataSourceInstanceSettings) (instancemgmt.Instance, error) {
-			return datasourceInfo{}, nil
-		})
-
-		executor := newExecutor(nil, im, newTestConfig())
+
+		im := datasource.NewInstanceManager(func(s backend.DataSourceInstanceSettings) (instancemgmt.Instance, error) {
+			return datasourceInfo{}, nil
+		})
+
+		executor := newExecutor(nil, im, newTestConfig(), fakeSessionCache{})
 		resp, err := executor.QueryData(context.Background(), &backend.QueryDataRequest{
 			PluginContext: backend.PluginContext{
 				DataSourceInstanceSettings: &backend.DataSourceInstanceSettings{},
 			},
 			Queries: []backend.DataQuery{
-=======
-		executor := newExecutor(nil, newTestConfig(), fakeSessionCache{})
-		resp, err := executor.DataQuery(context.Background(), fakeDataSource(), plugins.DataQuery{
-			Queries: []plugins.DataSubQuery{
->>>>>>> d3544d6d
 				{
 					JSON: json.RawMessage(`{
 						"type":      "metricFindQuery",
@@ -256,23 +237,17 @@
 				},
 			},
 		}
-<<<<<<< HEAD
-
-		im := datasource.NewInstanceManager(func(s backend.DataSourceInstanceSettings) (instancemgmt.Instance, error) {
-			return datasourceInfo{}, nil
-		})
-
-		executor := newExecutor(nil, im, newTestConfig())
+
+		im := datasource.NewInstanceManager(func(s backend.DataSourceInstanceSettings) (instancemgmt.Instance, error) {
+			return datasourceInfo{}, nil
+		})
+
+		executor := newExecutor(nil, im, newTestConfig(), fakeSessionCache{})
 		resp, err := executor.QueryData(context.Background(), &backend.QueryDataRequest{
 			PluginContext: backend.PluginContext{
 				DataSourceInstanceSettings: &backend.DataSourceInstanceSettings{},
 			},
 			Queries: []backend.DataQuery{
-=======
-		executor := newExecutor(nil, newTestConfig(), fakeSessionCache{})
-		resp, err := executor.DataQuery(context.Background(), fakeDataSource(), plugins.DataQuery{
-			Queries: []plugins.DataSubQuery{
->>>>>>> d3544d6d
 				{
 					JSON: json.RawMessage(`{
 						"type":          "metricFindQuery",
@@ -361,23 +336,17 @@
 				},
 			},
 		}
-<<<<<<< HEAD
-
-		im := datasource.NewInstanceManager(func(s backend.DataSourceInstanceSettings) (instancemgmt.Instance, error) {
-			return datasourceInfo{}, nil
-		})
-
-		executor := newExecutor(nil, im, newTestConfig())
+
+		im := datasource.NewInstanceManager(func(s backend.DataSourceInstanceSettings) (instancemgmt.Instance, error) {
+			return datasourceInfo{}, nil
+		})
+
+		executor := newExecutor(nil, im, newTestConfig(), fakeSessionCache{})
 		resp, err := executor.QueryData(context.Background(), &backend.QueryDataRequest{
 			PluginContext: backend.PluginContext{
 				DataSourceInstanceSettings: &backend.DataSourceInstanceSettings{},
 			},
 			Queries: []backend.DataQuery{
-=======
-		executor := newExecutor(nil, newTestConfig(), fakeSessionCache{})
-		resp, err := executor.DataQuery(context.Background(), fakeDataSource(), plugins.DataQuery{
-			Queries: []plugins.DataSubQuery{
->>>>>>> d3544d6d
 				{
 					JSON: json.RawMessage(`{
 						"type":       "metricFindQuery",
@@ -446,23 +415,17 @@
 				},
 			},
 		}
-<<<<<<< HEAD
-
-		im := datasource.NewInstanceManager(func(s backend.DataSourceInstanceSettings) (instancemgmt.Instance, error) {
-			return datasourceInfo{}, nil
-		})
-
-		executor := newExecutor(nil, im, newTestConfig())
+
+		im := datasource.NewInstanceManager(func(s backend.DataSourceInstanceSettings) (instancemgmt.Instance, error) {
+			return datasourceInfo{}, nil
+		})
+
+		executor := newExecutor(nil, im, newTestConfig(), fakeSessionCache{})
 		resp, err := executor.QueryData(context.Background(), &backend.QueryDataRequest{
 			PluginContext: backend.PluginContext{
 				DataSourceInstanceSettings: &backend.DataSourceInstanceSettings{},
 			},
 			Queries: []backend.DataQuery{
-=======
-		executor := newExecutor(nil, newTestConfig(), fakeSessionCache{})
-		resp, err := executor.DataQuery(context.Background(), fakeDataSource(), plugins.DataQuery{
-			Queries: []plugins.DataSubQuery{
->>>>>>> d3544d6d
 				{
 					JSON: json.RawMessage(`{
 						"type":         "metricFindQuery",
@@ -529,19 +492,13 @@
 
 	t.Run("List Metrics and page limit is reached", func(t *testing.T) {
 		client = FakeCWClient{Metrics: metrics, MetricsPerPage: 2}
-<<<<<<< HEAD
-		im := datasource.NewInstanceManager(func(s backend.DataSourceInstanceSettings) (instancemgmt.Instance, error) {
-			return datasourceInfo{}, nil
-		})
-		executor := newExecutor(nil, im, &setting.Cfg{AWSListMetricsPageLimit: 3, AWSAllowedAuthProviders: []string{"default"}, AWSAssumeRoleEnabled: true})
+		im := datasource.NewInstanceManager(func(s backend.DataSourceInstanceSettings) (instancemgmt.Instance, error) {
+			return datasourceInfo{}, nil
+		})
+		executor := newExecutor(nil, im, &setting.Cfg{AWSListMetricsPageLimit: 3, AWSAllowedAuthProviders: []string{"default"}, AWSAssumeRoleEnabled: true}, fakeSessionCache{})
 		response, err := executor.listMetrics("default", &cloudwatch.ListMetricsInput{}, backend.PluginContext{
 			DataSourceInstanceSettings: &backend.DataSourceInstanceSettings{},
 		})
-=======
-		executor := newExecutor(nil, &setting.Cfg{AWSListMetricsPageLimit: 3, AWSAllowedAuthProviders: []string{"default"}, AWSAssumeRoleEnabled: true}, fakeSessionCache{})
-		executor.DataSource = fakeDataSource()
-		response, err := executor.listMetrics("default", &cloudwatch.ListMetricsInput{})
->>>>>>> d3544d6d
 		require.NoError(t, err)
 
 		expectedMetrics := client.MetricsPerPage * executor.cfg.AWSListMetricsPageLimit
@@ -550,19 +507,13 @@
 
 	t.Run("List Metrics and page limit is not reached", func(t *testing.T) {
 		client = FakeCWClient{Metrics: metrics, MetricsPerPage: 2}
-<<<<<<< HEAD
-		im := datasource.NewInstanceManager(func(s backend.DataSourceInstanceSettings) (instancemgmt.Instance, error) {
-			return datasourceInfo{}, nil
-		})
-		executor := newExecutor(nil, im, &setting.Cfg{AWSListMetricsPageLimit: 1000, AWSAllowedAuthProviders: []string{"default"}, AWSAssumeRoleEnabled: true})
+		im := datasource.NewInstanceManager(func(s backend.DataSourceInstanceSettings) (instancemgmt.Instance, error) {
+			return datasourceInfo{}, nil
+		})
+		executor := newExecutor(nil, im, &setting.Cfg{AWSListMetricsPageLimit: 1000, AWSAllowedAuthProviders: []string{"default"}, AWSAssumeRoleEnabled: true}, fakeSessionCache{})
 		response, err := executor.listMetrics("default", &cloudwatch.ListMetricsInput{}, backend.PluginContext{
 			DataSourceInstanceSettings: &backend.DataSourceInstanceSettings{},
 		})
-=======
-		executor := newExecutor(nil, &setting.Cfg{AWSListMetricsPageLimit: 1000, AWSAllowedAuthProviders: []string{"default"}, AWSAssumeRoleEnabled: true}, fakeSessionCache{})
-		executor.DataSource = fakeDataSource()
-		response, err := executor.listMetrics("default", &cloudwatch.ListMetricsInput{})
->>>>>>> d3544d6d
 		require.NoError(t, err)
 
 		assert.Equal(t, len(metrics), len(response))
