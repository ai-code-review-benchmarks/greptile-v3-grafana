--- conflicted
+++ resolved
@@ -3,7 +3,6 @@
 import (
 	"context"
 	"encoding/json"
-	"fmt"
 	"testing"
 	"time"
 
@@ -138,72 +137,7 @@
 	})
 }
 
-<<<<<<< HEAD
 func Test_QueryData_timeSeriesQuery_GetMetricDataWithContext_passes_query_alias_as_label(t *testing.T) {
-=======
-type queryDimensions struct {
-	InstanceID []string `json:"InstanceId,omitempty"`
-}
-
-type queryParameters struct {
-	MetricQueryType  metricQueryType  `json:"metricQueryType"`
-	MetricEditorMode metricEditorMode `json:"metricEditorMode"`
-	Dimensions       queryDimensions  `json:"dimensions"`
-	Expression       string           `json:"expression"`
-	Alias            string           `json:"alias"`
-	Statistic        string           `json:"statistic"`
-	Period           string           `json:"period"`
-	MatchExact       bool             `json:"matchExact"`
-	MetricName       string           `json:"metricName"`
-}
-
-var queryId = "query id"
-
-func newTestQuery(t testing.TB, p queryParameters) json.RawMessage {
-	t.Helper()
-
-	tsq := struct {
-		Type             string           `json:"type"`
-		MetricQueryType  metricQueryType  `json:"metricQueryType"`
-		MetricEditorMode metricEditorMode `json:"metricEditorMode"`
-		Namespace        string           `json:"namespace"`
-		MetricName       string           `json:"metricName"`
-		Dimensions       struct {
-			InstanceID []string `json:"InstanceId,omitempty"`
-		} `json:"dimensions"`
-		Expression string `json:"expression"`
-		Region     string `json:"region"`
-		ID         string `json:"id"`
-		Alias      string `json:"alias"`
-		Statistic  string `json:"statistic"`
-		Period     string `json:"period"`
-		MatchExact bool   `json:"matchExact"`
-		RefID      string `json:"refId"`
-	}{
-		Type:   "timeSeriesQuery",
-		Region: "us-east-2",
-		ID:     queryId,
-		RefID:  "A",
-
-		MatchExact:       p.MatchExact,
-		MetricQueryType:  p.MetricQueryType,
-		MetricEditorMode: p.MetricEditorMode,
-		Dimensions:       p.Dimensions,
-		Expression:       p.Expression,
-		Alias:            p.Alias,
-		Statistic:        p.Statistic,
-		Period:           p.Period,
-		MetricName:       p.MetricName,
-	}
-
-	marshalled, err := json.Marshal(tsq)
-	require.NoError(t, err)
-
-	return marshalled
-}
-
-func Test_QueryData_response_data_frame_names(t *testing.T) {
->>>>>>> d93bcd54
 	origNewCWClient := NewCWClient
 	t.Cleanup(func() {
 		NewCWClient = origNewCWClient
@@ -212,7 +146,6 @@
 	NewCWClient = func(sess *session.Session) cloudwatchiface.CloudWatchAPI {
 		return &cwClient
 	}
-<<<<<<< HEAD
 
 	testCases := map[string]string{
 		"not-yet-migrated legacy alias": "{{ period  }} some words {{   InstanceId }}",
@@ -255,7 +188,90 @@
 						"matchExact": true,
 						"refId": "A"
 					}`, inputAlias)),
-=======
+					},
+				},
+			})
+
+			assert.NoError(t, err)
+			assert.Len(t, cwClient.calls.getMetricDataWithContext, 1)
+			assert.Len(t, cwClient.calls.getMetricDataWithContext[0].MetricDataQueries, 1)
+			require.NotNil(t, cwClient.calls.getMetricDataWithContext[0].MetricDataQueries[0].Label)
+
+			assert.Equal(t, "${PROP('Period')} some words ${PROP('Dim.InstanceId')}", *cwClient.calls.getMetricDataWithContext[0].MetricDataQueries[0].Label)
+		})
+	}
+}
+
+type queryDimensions struct {
+	InstanceID []string `json:"InstanceId,omitempty"`
+}
+
+type queryParameters struct {
+	MetricQueryType  metricQueryType  `json:"metricQueryType"`
+	MetricEditorMode metricEditorMode `json:"metricEditorMode"`
+	Dimensions       queryDimensions  `json:"dimensions"`
+	Expression       string           `json:"expression"`
+	Alias            string           `json:"alias"`
+	Statistic        string           `json:"statistic"`
+	Period           string           `json:"period"`
+	MatchExact       bool             `json:"matchExact"`
+	MetricName       string           `json:"metricName"`
+}
+
+var queryId = "query id"
+
+func newTestQuery(t testing.TB, p queryParameters) json.RawMessage {
+	t.Helper()
+
+	tsq := struct {
+		Type             string           `json:"type"`
+		MetricQueryType  metricQueryType  `json:"metricQueryType"`
+		MetricEditorMode metricEditorMode `json:"metricEditorMode"`
+		Namespace        string           `json:"namespace"`
+		MetricName       string           `json:"metricName"`
+		Dimensions       struct {
+			InstanceID []string `json:"InstanceId,omitempty"`
+		} `json:"dimensions"`
+		Expression string `json:"expression"`
+		Region     string `json:"region"`
+		ID         string `json:"id"`
+		Alias      string `json:"alias"`
+		Statistic  string `json:"statistic"`
+		Period     string `json:"period"`
+		MatchExact bool   `json:"matchExact"`
+		RefID      string `json:"refId"`
+	}{
+		Type:   "timeSeriesQuery",
+		Region: "us-east-2",
+		ID:     queryId,
+		RefID:  "A",
+
+		MatchExact:       p.MatchExact,
+		MetricQueryType:  p.MetricQueryType,
+		MetricEditorMode: p.MetricEditorMode,
+		Dimensions:       p.Dimensions,
+		Expression:       p.Expression,
+		Alias:            p.Alias,
+		Statistic:        p.Statistic,
+		Period:           p.Period,
+		MetricName:       p.MetricName,
+	}
+
+	marshalled, err := json.Marshal(tsq)
+	require.NoError(t, err)
+
+	return marshalled
+}
+
+func Test_QueryData_response_data_frame_names(t *testing.T) {
+	origNewCWClient := NewCWClient
+	t.Cleanup(func() {
+		NewCWClient = origNewCWClient
+	})
+	var cwClient fakeCWClient
+	NewCWClient = func(sess *session.Session) cloudwatchiface.CloudWatchAPI {
+		return &cwClient
+	}
 	labelFromGetMetricData := "some label"
 	cwClient = fakeCWClient{
 		GetMetricDataOutput: cloudwatch.GetMetricDataOutput{
@@ -354,19 +370,11 @@
 						RefID:     "A",
 						TimeRange: backend.TimeRange{From: time.Now().Add(time.Hour * -2), To: time.Now().Add(time.Hour * -1)},
 						JSON:      query,
->>>>>>> d93bcd54
 					},
 				},
 			})
 
 			assert.NoError(t, err)
-<<<<<<< HEAD
-			assert.Len(t, cwClient.calls.getMetricDataWithContext, 1)
-			assert.Len(t, cwClient.calls.getMetricDataWithContext[0].MetricDataQueries, 1)
-			require.NotNil(t, cwClient.calls.getMetricDataWithContext[0].MetricDataQueries[0].Label)
-
-			assert.Equal(t, "${PROP('Period')} some words ${PROP('Dim.InstanceId')}", *cwClient.calls.getMetricDataWithContext[0].MetricDataQueries[0].Label)
-=======
 			assert.Equal(t, labelFromGetMetricData, resp.Responses["A"].Frames[0].Name)
 		})
 	}
@@ -415,7 +423,6 @@
 
 			assert.NoError(t, err)
 			assert.Equal(t, "CPUUtilization_Maximum", resp.Responses["A"].Frames[0].Name)
->>>>>>> d93bcd54
 		})
 	}
 }