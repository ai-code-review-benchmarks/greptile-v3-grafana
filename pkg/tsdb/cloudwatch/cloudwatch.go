--- conflicted
+++ resolved
@@ -4,6 +4,7 @@
 	"context"
 	"fmt"
 	"regexp"
+	"sync"
 	"time"
 
 	"github.com/grafana/grafana-plugin-sdk-go/data"
@@ -51,35 +52,6 @@
 
 func init() {
 	tsdb.RegisterTsdbQueryEndpoint("cloudwatch", func(ds *models.DataSource) (tsdb.TsdbQueryEndpoint, error) {
-<<<<<<< HEAD
-		return &cloudWatchExecutor{
-			DataSource: ds,
-		}, nil
-	})
-}
-
-// cloudWatchExecutor executes CloudWatch requests.
-type cloudWatchExecutor struct {
-	*models.DataSource
-}
-
-func (e *cloudWatchExecutor) newSession(region string) (*session.Session, error) {
-	dsInfo := e.getDSInfo(region)
-	creds, err := getCredentials(dsInfo)
-	if err != nil {
-		return nil, err
-	}
-
-	cfg := &aws.Config{
-		Region:      aws.String(dsInfo.Region),
-		Credentials: creds,
-	}
-	return newSession(cfg)
-}
-
-func (e *cloudWatchExecutor) getCWClient(region string) (cloudwatchiface.CloudWatchAPI, error) {
-	sess, err := e.newSession(region)
-=======
 		return newExecutor(), nil
 	})
 }
@@ -103,16 +75,10 @@
 func (e *cloudWatchExecutor) newSession(region string) (*session.Session, error) {
 	dsInfo := e.getDSInfo(region)
 	creds, err := getCredentials(dsInfo)
->>>>>>> 2446ee08
-	if err != nil {
-		return nil, err
-	}
-	return NewCWClient(sess), nil
-}
-
-<<<<<<< HEAD
-func (e *cloudWatchExecutor) getCWLogsClient(region string) (cloudwatchlogsiface.CloudWatchLogsAPI, error) {
-=======
+	if err != nil {
+		return nil, err
+	}
+
 	cfg := &aws.Config{
 		Region:      aws.String(dsInfo.Region),
 		Credentials: creds,
@@ -121,21 +87,11 @@
 }
 
 func (e *cloudWatchExecutor) getCWClient(region string) (cloudwatchiface.CloudWatchAPI, error) {
->>>>>>> 2446ee08
 	sess, err := e.newSession(region)
 	if err != nil {
 		return nil, err
 	}
-<<<<<<< HEAD
-	return newCWLogsClient(sess), nil
-}
-
-func (e *cloudWatchExecutor) getEC2Client(region string) (ec2iface.EC2API, error) {
-	sess, err := e.newSession(region)
-	if err != nil {
-		return nil, err
-=======
-	return newCWClient(sess), nil
+	return NewCWClient(sess), nil
 }
 
 func (e *cloudWatchExecutor) getCWLogsClient(region string) (cloudwatchlogsiface.CloudWatchLogsAPI, error) {
@@ -144,23 +100,12 @@
 
 	if logsClient, ok := e.logsClientsByRegion[region]; ok {
 		return logsClient, nil
->>>>>>> 2446ee08
-	}
-	return newEC2Client(sess), nil
-}
-
-<<<<<<< HEAD
-func (e *cloudWatchExecutor) getRGTAClient(region string) (resourcegroupstaggingapiiface.ResourceGroupsTaggingAPIAPI,
-	error) {
-=======
->>>>>>> 2446ee08
+	}
+
 	sess, err := e.newSession(region)
 	if err != nil {
 		return nil, err
 	}
-<<<<<<< HEAD
-	return newRGTAClient(sess), nil
-=======
 
 	logsClient := newCWLogsClient(sess)
 	e.logsClientsByRegion[region] = logsClient
@@ -195,7 +140,6 @@
 	e.rgtaClient = newRGTAClient(sess)
 
 	return e.rgtaClient, nil
->>>>>>> 2446ee08
 }
 
 func (e *cloudWatchExecutor) alertQuery(ctx context.Context, logsClient cloudwatchlogsiface.CloudWatchLogsAPI,
@@ -365,17 +309,10 @@
 	return queryStatus == "Complete" || queryStatus == "Cancelled" || queryStatus == "Failed" || queryStatus == "Timeout"
 }
 
-<<<<<<< HEAD
 // NewCWClient is a CloudWatch client factory.
 //
 // Stubbable by tests.
 var NewCWClient = func(sess *session.Session) cloudwatchiface.CloudWatchAPI {
-=======
-// CloudWatch client factory.
-//
-// Stubbable by tests.
-var newCWClient = func(sess *session.Session) cloudwatchiface.CloudWatchAPI {
->>>>>>> 2446ee08
 	client := cloudwatch.New(sess)
 	client.Handlers.Send.PushFront(func(r *request.Request) {
 		r.HTTPRequest.Header.Set("User-Agent", fmt.Sprintf("Grafana/%s", setting.BuildVersion))
