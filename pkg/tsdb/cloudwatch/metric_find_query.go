package cloudwatch

import (
	"context"
	"errors"
	"fmt"
	"reflect"
	"sort"
	"strings"
	"sync"
	"time"

	"github.com/grafana/grafana-plugin-sdk-go/backend"
	"github.com/grafana/grafana-plugin-sdk-go/data"

	"github.com/aws/aws-sdk-go/aws"
	"github.com/aws/aws-sdk-go/aws/awsutil"
	"github.com/aws/aws-sdk-go/service/cloudwatch"
	"github.com/aws/aws-sdk-go/service/ec2"
	"github.com/aws/aws-sdk-go/service/resourcegroupstaggingapi"
	"github.com/grafana/grafana/pkg/components/simplejson"
	"github.com/grafana/grafana/pkg/infra/metrics"
	"github.com/grafana/grafana/pkg/util/errutil"
)

// Known AWS regions.
var knownRegions = []string{
	"af-south-1", "ap-east-1", "ap-northeast-1", "ap-northeast-2", "ap-northeast-3", "ap-south-1", "ap-southeast-1",
	"ap-southeast-2", "ca-central-1", "cn-north-1", "cn-northwest-1", "eu-central-1", "eu-north-1", "eu-south-1", "eu-west-1",
	"eu-west-2", "eu-west-3", "me-south-1", "sa-east-1", "us-east-1", "us-east-2", "us-gov-east-1", "us-gov-west-1",
	"us-iso-east-1", "us-isob-east-1", "us-west-1", "us-west-2",
}

type suggestData struct {
	Text  string
	Value string
}

type customMetricsCache struct {
	Expire time.Time
	Cache  []string
}

var customMetricsMetricsMap = make(map[string]map[string]map[string]*customMetricsCache)
var customMetricsDimensionsMap = make(map[string]map[string]map[string]*customMetricsCache)
var metricsMap = map[string][]string{
	"AWS/ACMPrivateCA":            {"CRLGenerated", "Failure", "MisconfiguredCRLBucket", "Success", "Time"},
	"AWS/AmazonMQ":                {"BurstBalance", "ConsumerCount", "CpuCreditBalance", "CpuUtilization", "CurrentConnectionsCount", "DequeueCount", "DispatchCount", "EnqueueCount", "EnqueueTime", "EstablishedConnectionsCount", "ExpiredCount", "HeapUsage", "InactiveDurableTopicSubscribersCount", "InFlightCount", "JobSchedulerStorePercentUsage", "JournalFilesForFastRecovery", "JournalFilesForFullRecovery", "MemoryUsage", "NetworkIn", "NetworkOut", "OpenTransactionCount", "ProducerCount", "QueueSize", "ReceiveCount", "StorePercentUsage", "TempPercentUsage", "TotalConsumerCount", "TotalDequeueCount", "TotalEnqueueCount", "TotalMessageCount", "TotalProducerCount", "VolumeReadOps", "VolumeWriteOps"},
	"AWS/ApiGateway":              {"4xx", "4XXError", "5xx", "5XXError", "CacheHitCount", "CacheMissCount", "Count", "DataProcessed", "IntegrationLatency", "Latency"},
	"AWS/AppStream":               {"ActualCapacity", "AvailableCapacity", "CapacityUtilization", "DesiredCapacity", "InUseCapacity", "InsufficientCapacityError", "PendingCapacity", "RunningCapacity"},
	"AWS/AppSync":                 {"4XXError", "5XXError", "Latency"},
	"AWS/ApplicationELB":          {"ActiveConnectionCount", "ClientTLSNegotiationErrorCount", "ConsumedLCUs", "ELBAuthError", "ELBAuthFailure", "ELBAuthLatency", "ELBAuthRefreshTokenSuccess", "ELBAuthSuccess", "ELBAuthUserClaimsSizeExceeded", "HTTPCode_ELB_3XX_Count", "HTTPCode_ELB_4XX_Count", "HTTPCode_ELB_5XX_Count", "HTTPCode_Target_2XX_Count", "HTTPCode_Target_3XX_Count", "HTTPCode_Target_4XX_Count", "HTTPCode_Target_5XX_Count", "HTTP_Fixed_Response_Count", "HTTP_Redirect_Count", "HTTP_Redirect_Url_Limit_Exceeded_Count", "HealthyHostCount", "IPv6ProcessedBytes", "IPv6RequestCount", "LambdaInternalError", "LambdaTargetProcessedBytes", "LambdaUserError", "NewConnectionCount", "NonStickyRequestCount", "ProcessedBytes", "RejectedConnectionCount", "RequestCount", "RequestCountPerTarget", "RuleEvaluations", "StandardProcessedBytes", "TargetConnectionErrorCount", "TargetResponseTime", "TargetTLSNegotiationErrorCount", "UnHealthyHostCount"},
	"AWS/Athena":                  {"EngineExecutionTime", "QueryPlanningTime", "QueryQueueTime", "ProcessedBytes", "ServiceProcessingTime", "TotalExecutionTime"},
	"AWS/AutoScaling":             {"GroupDesiredCapacity", "GroupInServiceInstances", "GroupMaxSize", "GroupMinSize", "GroupPendingInstances", "GroupStandbyInstances", "GroupTerminatingInstances", "GroupTotalInstances"},
	"AWS/Billing":                 {"EstimatedCharges"},
	"AWS/Chatbot":                 {"EventsThrottled", "EventsProcessed", "MessageDeliverySuccess", "MessageDeliveryFailure", "UnsupportedEvents"},
	"AWS/ClientVPN":               {"ActiveConnectionsCount", "AuthenticationFailures", "CrlDaysToExpiry", "EgressBytes", "EgressPackets", "IngressBytes", "IngressPackets", "SelfServicePortalClientConfigurationDownloads"},
	"AWS/CloudFront":              {"4xxErrorRate", "5xxErrorRate", "BytesDownloaded", "BytesUploaded", "Requests", "TotalErrorRate", "CacheHitRate", "OriginLatency", "401ErrorRate", "403ErrorRate", "404ErrorRate", "502ErrorRate", "503ErrorRate", "504ErrorRate"},
	"AWS/CloudHSM":                {"HsmKeysSessionOccupied", "HsmKeysTokenOccupied", "HsmSessionCount", "HsmSslCtxsOccupied", "HsmTemperature", "HsmUnhealthy", "HsmUsersAvailable", "HsmUsersMax", "InterfaceEth2OctetsInput", "InterfaceEth2OctetsOutput"},
	"AWS/CloudSearch":             {"IndexUtilization", "Partitions", "SearchableDocuments", "SuccessfulRequests"},
	"AWS/CodeBuild":               {"BuildDuration", "Builds", "DownloadSourceDuration", "Duration", "FailedBuilds", "FinalizingDuration", "InstallDuration", "PostBuildDuration", "PreBuildDuration", "ProvisioningDuration", "QueuedDuration", "SubmittedDuration", "SucceededBuilds", "UploadArtifactsDuration"},
	"AWS/Cognito":                 {"AccountTakeOverRisk", "CompromisedCredentialsRisk", "NoRisk", "OverrideBlock", "Risk"},
	"AWS/Connect":                 {"CallBackNotDialableNumber", "CallRecordingUploadError", "CallsBreachingConcurrencyQuota", "CallsPerInterval", "ConcurrentCalls", "ConcurrentCallsPercentage", "ContactFlowErrors", "ContactFlowFatalErrors", "LongestQueueWaitTime", "MisconfiguredPhoneNumbers", "MissedCalls", "PublicSigningKeyUsage", "QueueCapacityExceededError", "QueueSize", "ThrottledCalls", "ToInstancePacketLossRate"},
	"AWS/DataSync":                {"BytesVerifiedSource", "BytesPreparedSource", "FilesVerifiedSource", "FilesPreparedSource", "BytesVerifiedDestination", "BytesPreparedDestination", "FilesVerifiedDestination", "FilesPreparedDestination", "FilesTransferred", "BytesTransferred", "BytesWritten"},
	"AWS/DDoSProtection":          {"DDoSDetected", "DDoSAttackBitsPerSecond", "DDoSAttackPacketsPerSecond", "DDoSAttackRequestsPerSecond", "VolumeBitsPerSecond", "VolumePacketsPerSecond"},
	"AWS/DMS":                     {"CDCChangesDiskSource", "CDCChangesDiskTarget", "CDCChangesMemorySource", "CDCChangesMemoryTarget", "CDCIncomingChanges", "CDCLatencySource", "CDCLatencyTarget", "CDCThroughputBandwidthSource", "CDCThroughputBandwidthTarget", "CDCThroughputRowsSource", "CDCThroughputRowsTarget", "CPUUtilization", "FreeStorageSpace", "FreeableMemory", "FullLoadThroughputBandwidthSource", "FullLoadThroughputBandwidthTarget", "FullLoadThroughputRowsSource", "FullLoadThroughputRowsTarget", "NetworkReceiveThroughput", "NetworkTransmitThroughput", "ReadIOPS", "ReadLatency", "ReadThroughput", "SwapUsage", "WriteIOPS", "WriteLatency", "WriteThroughput"},
	"AWS/DocDB":                   {"BackupRetentionPeriodStorageUsed", "BufferCacheHitRatio", "ChangeStreamLogSize", "CPUUtilization", "DatabaseConnections", "DBInstanceReplicaLag", "DBClusterReplicaLagMaximum", "DBClusterReplicaLagMinimum", "DiskQueueDepth", "EngineUptime", "FreeableMemory", "FreeLocalStorage", "NetworkReceiveThroughput", "NetworkThroughput", "NetworkTransmitThroughput", "ReadIOPS", "ReadLatency", "ReadThroughput", "SnapshotStorageUsed", "SwapUsage", "TotalBackupStorageBilled", "VolumeBytesUsed", "VolumeReadIOPs", "VolumeWriteIOPs", "WriteIOPS", "WriteLatency", "WriteThroughput"},
	"AWS/DX":                      {"ConnectionBpsEgress", "ConnectionBpsIngress", "ConnectionErrorCount", "ConnectionCRCErrorCount", "ConnectionLightLevelRx", "ConnectionLightLevelTx", "ConnectionPpsEgress", "ConnectionPpsIngress", "ConnectionState", "VirtualInterfaceBpsEgress", "VirtualInterfaceBpsIngress", "VirtualInterfacePpsEgress", "VirtualInterfacePpsIngress"},
	"AWS/DAX":                     {"CPUUtilization", "NetworkPacketsIn", "NetworkPacketsOut", "GetItemRequestCount", "BatchGetItemRequestCount", "BatchWriteItemRequestCount", "DeleteItemRequestCount", "PutItemRequestCount", "UpdateItemRequestCount", "TransactWriteItemsCount", "TransactGetItemsCount", "ItemCacheHits", "ItemCacheMisses", "QueryCacheHits", "QueryCacheMisses", "ScanCacheHits", "ScanCacheMisses", "TotalRequestCount", "ErrorRequestCount", "FaultRequestCount", "FailedRequestCount", "QueryRequestCount", "ScanRequestCount", "ClientConnections", "EstimatedDbSize", "EvictedSize"},
	"AWS/DynamoDB":                {"ConditionalCheckFailedRequests", "ConsumedReadCapacityUnits", "ConsumedWriteCapacityUnits", "OnlineIndexConsumedWriteCapacity", "OnlineIndexPercentageProgress", "OnlineIndexThrottleEvents", "PendingReplicationCount", "ProvisionedReadCapacityUnits", "ProvisionedWriteCapacityUnits", "ReadThrottleEvents", "ReplicationLatency", "ReturnedBytes", "ReturnedItemCount", "ReturnedRecordsCount", "SuccessfulRequestLatency", "SystemErrors", "ThrottledRequests", "TimeToLiveDeletedItemCount", "UserErrors", "WriteThrottleEvents"},
	"AWS/EBS":                     {"BurstBalance", "VolumeConsumedReadWriteOps", "VolumeIdleTime", "VolumeQueueLength", "VolumeReadBytes", "VolumeReadOps", "VolumeThroughputPercentage", "VolumeTotalReadTime", "VolumeTotalWriteTime", "VolumeWriteBytes", "VolumeWriteOps"},
	"AWS/EC2":                     {"CPUCreditBalance", "CPUCreditUsage", "CPUSurplusCreditBalance", "CPUSurplusCreditsCharged", "CPUUtilization", "DiskReadBytes", "DiskReadOps", "DiskWriteBytes", "DiskWriteOps", "EBSByteBalance%", "EBSIOBalance%", "EBSReadBytes", "EBSReadOps", "EBSWriteBytes", "EBSWriteOps", "NetworkIn", "NetworkOut", "NetworkPacketsIn", "NetworkPacketsOut", "StatusCheckFailed", "StatusCheckFailed_Instance", "StatusCheckFailed_System"},
	"AWS/EC2/API":                 {"ClientErrors", "RequestLimitExceeded", "ServerErrors", "SuccessfulCalls"},
	"AWS/EC2CapacityReservations": {"AvailableInstanceCount", "InstanceUtilization", "TotalInstanceCount", "UsedInstanceCount"},
	"AWS/EC2Spot":                 {"AvailableInstancePoolsCount", "BidsSubmittedForCapacity", "EligibleInstancePoolCount", "FulfilledCapacity", "MaxPercentCapacityAllocation", "PendingCapacity", "PercentCapacityAllocation", "TargetCapacity", "TerminatingCapacity"},
	"AWS/ECS":                     {"CPUReservation", "CPUUtilization", "GPUReservation", "MemoryReservation", "MemoryUtilization"},
	"AWS/EFS":                     {"BurstCreditBalance", "ClientConnections", "DataReadIOBytes", "DataWriteIOBytes", "MetadataIOBytes", "PercentIOLimit", "PermittedThroughput", "TotalIOBytes"},
	"AWS/ELB":                     {"BackendConnectionErrors", "EstimatedALBActiveConnectionCount", "EstimatedALBConsumedLCUs", "EstimatedALBNewConnectionCount", "EstimatedProcessedBytes", "HTTPCode_Backend_2XX", "HTTPCode_Backend_3XX", "HTTPCode_Backend_4XX", "HTTPCode_Backend_5XX", "HTTPCode_ELB_4XX", "HTTPCode_ELB_5XX", "HealthyHostCount", "Latency", "RequestCount", "SpilloverCount", "SurgeQueueLength", "UnHealthyHostCount"},
	"AWS/ES":                      {"AutomatedSnapshotFailure", "CPUCreditBalance", "CPUUtilization", "ClusterIndexWritesBlocked", "ClusterStatus.green", "ClusterStatus.red", "ClusterStatus.yellow", "ClusterUsedSpace", "DeletedDocuments", "DiskQueueDepth", "ElasticsearchRequests", "FreeStorageSpace", "IndexingLatency", "IndexingRate", "InvalidHostHeaderRequests", "JVMGCOldCollectionCount", "JVMGCOldCollectionTime", "JVMGCYoungCollectionCount", "JVMGCYoungCollectionTime", "JVMMemoryPressure", "KMSKeyError", "KMSKeyInaccessible", "KibanaHealthyNodes", "MasterCPUCreditBalance", "MasterCPUUtilization", "MasterFreeStorageSpace", "MasterJVMMemoryPressure", "MasterReachableFromNode", "Nodes", "ReadIOPS", "ReadLatency", "ReadThroughput", "RequestCount", "SearchLatency", "SearchRate", "SearchableDocuments", "SysMemoryUtilization", "ThreadpoolBulkQueue", "ThreadpoolBulkRejected", "ThreadpoolBulkThreads", "ThreadpoolForce_mergeQueue", "ThreadpoolForce_mergeRejected", "ThreadpoolForce_mergeThreads", "ThreadpoolIndexQueue", "ThreadpoolIndexRejected", "ThreadpoolIndexThreads", "ThreadpoolSearchQueue", "ThreadpoolSearchRejected", "ThreadpoolSearchThreads", "WriteIOPS", "WriteLatency", "WriteThroughput"},
	"AWS/ElastiCache":             {"ActiveDefragHits", "BytesReadIntoMemcached", "BytesUsedForCache", "BytesUsedForCacheItems", "BytesUsedForHash", "BytesWrittenOutFromMemcached", "CPUUtilization", "CacheHitRate", "CacheHits", "CacheMisses", "CasBadval", "CasHits", "CasMisses", "CmdConfigGet", "CmdConfigSet", "CmdFlush", "CmdGet", "CmdSet", "CmdTouch", "CurrConfig", "CurrConnections", "CurrItems", "DB0AverageTTL", "DatabaseMemoryUsagePercentage", "DecrHits", "DecrMisses", "DeleteHits", "DeleteMisses", "EngineCPUUtilization", "EvalBasedCmds", "EvalBasedCmdsLatency", "EvictedUnfetched", "Evictions", "ExpiredUnfetched", "FreeableMemory", "GeoSpatialBasedCmds", "GeoSpatialBasedCmdsLatency", "GetHits", "GetMisses", "GetTypeCmds", "GetTypeCmdsLatency", "HashBasedCmds", "HashBasedCmdsLatency", "HyperLogLogBasedCmds", "HyperLogLogBasedCmdsLatency", "IncrHits", "IncrMisses", "KeyBasedCmds", "KeyBasedCmdsLatency", "ListBasedCmds", "ListBasedCmdsLatency", "MasterLinkHealthStatus", "MemoryFragmentationRatio", "NetworkBytesIn", "NetworkBytesOut", "NewConnections", "NewItems", "PubSubBasedCmds", "PubSubBasedCmdsLatency", "Reclaimed", "ReplicationBytes", "ReplicationLag", "SaveInProgress", "SetBasedCmds", "SetBasedCmdsLatency", "SetTypeCmds", "SetTypeCmdsLatency", "SlabsMoved", "SortedSetBasedCmds", "SortedSetBasedCmdsLatency", "StreamBasedCmds", "StreamBasedCmdsLatency", "StringBasedCmds", "StringBasedCmdsLatency", "SwapUsage", "TouchHits", "TouchMisses", "UnusedMemory"},
	"AWS/ElasticBeanstalk":        {"ApplicationLatencyP10", "ApplicationLatencyP50", "ApplicationLatencyP75", "ApplicationLatencyP85", "ApplicationLatencyP90", "ApplicationLatencyP95", "ApplicationLatencyP99", "ApplicationLatencyP99.9", "ApplicationRequests2xx", "ApplicationRequests3xx", "ApplicationRequests4xx", "ApplicationRequests5xx", "ApplicationRequestsTotal", "CPUIdle", "CPUIowait", "CPUIrq", "CPUNice", "CPUSoftirq", "CPUSystem", "CPUUser", "EnvironmentHealth", "InstanceHealth", "InstancesDegraded", "InstancesInfo", "InstancesNoData", "InstancesOk", "InstancesPending", "InstancesSevere", "InstancesUnknown", "InstancesWarning", "LoadAverage1min", "LoadAverage5min", "RootFilesystemUtil"},
	"AWS/ElasticInference":        {"AcceleratorHealthCheckFailed", "AcceleratorMemoryUsage", "ConnectivityCheckFailed"},
	"AWS/ElasticMapReduce":        {"AppsCompleted", "AppsFailed", "AppsKilled", "AppsPending", "AppsRunning", "AppsSubmitted", "BackupFailed", "CapacityRemainingGB", "Cluster Status", "ContainerAllocated", "ContainerPending", "ContainerPendingRatio", "ContainerReserved", "CoreNodesPending", "CoreNodesRunning", "CorruptBlocks", "DfsPendingReplicationBlocks", "HBase", "HDFSBytesRead", "HDFSBytesWritten", "HDFSUtilization", "HbaseBackupFailed", "IO", "IsIdle", "JobsFailed", "JobsRunning", "LiveDataNodes", "LiveTaskTrackers", "MRActiveNodes", "MRDecommissionedNodes", "MRLostNodes", "MRRebootedNodes", "MRTotalNodes", "MRUnhealthyNodes", "Map/Reduce", "MapSlotsOpen", "MapTasksRemaining", "MapTasksRunning", "MemoryAllocatedMB", "MemoryAvailableMB", "MemoryReservedMB", "MemoryTotalMB", "MissingBlocks", "MostRecentBackupDuration", "Node Status", "PendingDeletionBlocks", "ReduceSlotsOpen", "ReduceTasksRemaining", "ReduceTasksRunning", "RemainingMapTasksPerSlot", "S3BytesRead", "S3BytesWritten", "TaskNodesPending", "TaskNodesRunning", "TimeSinceLastSuccessfulBackup", "TotalLoad", "UnderReplicatedBlocks", "YARNMemoryAvailablePercentage"},
	"AWS/ElasticTranscoder":       {"Billed Audio Output", "Billed HD Output", "Billed SD Output", "Errors", "Jobs Completed", "Jobs Errored", "Outputs per Job", "Standby Time", "Throttles"},
	"AWS/Events":                  {"DeadLetterInvocations", "FailedInvocations", "Invocations", "MatchedEvents", "ThrottledRules", "TriggeredRules"},
	"AWS/FSx":                     {"DataReadBytes", "DataReadOperations", "DataWriteBytes", "DataWriteOperations", "FreeDataStorageCapacity", "FreeStorageCapacity", "MetadataOperations"},
	"AWS/Firehose":                {"BackupToS3.Bytes", "BackupToS3.DataFreshness", "BackupToS3.Records", "BackupToS3.Success", "DataReadFromKinesisStream.Bytes", "DataReadFromKinesisStream.Records", "DeliveryToElasticsearch.Bytes", "DeliveryToElasticsearch.Records", "DeliveryToElasticsearch.Success", "DeliveryToRedshift.Bytes", "DeliveryToRedshift.Records", "DeliveryToRedshift.Success", "DeliveryToS3.Bytes", "DeliveryToS3.DataFreshness", "DeliveryToS3.Records", "DeliveryToS3.Success", "DeliveryToSplunk.Bytes", "DeliveryToSplunk.DataFreshness", "DeliveryToSplunk.Records", "DeliveryToSplunk.Success", "DescribeDeliveryStream.Latency", "DescribeDeliveryStream.Requests", "ExecuteProcessing.Duration", "ExecuteProcessing.Success", "FailedConversion.Bytes", "FailedConversion.Records", "IncomingBytes", "IncomingRecords", "KinesisMillisBehindLatest", "ListDeliveryStreams.Latency", "ListDeliveryStreams.Requests", "PutRecord.Bytes", "PutRecord.Latency", "PutRecord.Requests", "PutRecordBatch.Bytes", "PutRecordBatch.Latency", "PutRecordBatch.Records", "PutRecordBatch.Requests", "SucceedConversion.Bytes", "SucceedConversion.Records", "SucceedProcessing.Bytes", "SucceedProcessing.Records", "ThrottledDescribeStream", "ThrottledGetRecords", "ThrottledGetShardIterator", "UpdateDeliveryStream.Latency", "UpdateDeliveryStream.Requests"},
	"AWS/GameLift":                {"ActivatingGameSessions", "ActiveGameSessions", "ActiveInstances", "ActiveServerProcesses", "AvailableGameSessions", "AverageWaitTime", "CurrentPlayerSessions", "CurrentTickets", "DesiredInstances", "FirstChoiceNotViable", "FirstChoiceOutOfCapacity", "GameSessionInterruptions", "HealthyServerProcesses", "IdleInstances", "InstanceInterruptions", "LowestLatencyPlacement", "LowestPricePlacement", "MatchAcceptancesTimedOut", "MatchesAccepted", "MatchesCreated", "MatchesPlaced", "MatchesRejected", "MaxInstances", "MinInstances", "PercentAvailableGameSessions", "PercentHealthyServerProcesses", "PercentIdleInstances", "Placement", "PlacementsCanceled", "PlacementsFailed", "PlacementsStarted", "PlacementsSucceeded", "PlacementsTimedOut", "PlayerSessionActivations", "PlayersStarted", "QueueDepth", "RuleEvaluationsFailed", "RuleEvaluationsPassed", "ServerProcessAbnormalTerminations", "ServerProcessActivations", "ServerProcessTerminations", "TicketsFailed", "TicketsStarted", "TicketsTimedOut", "TimeToMatch", "TimeToTicketSuccess"},
	"AWS/Glue":                    {"glue.driver.BlockManager.disk.diskSpaceUsed_MB", "glue.driver.ExecutorAllocationManager.executors.numberAllExecutors", "glue.driver.ExecutorAllocationManager.executors.numberMaxNeededExecutors", "glue.driver.aggregate.bytesRead", "glue.driver.aggregate.elapsedTime", "glue.driver.aggregate.numCompletedStages", "glue.driver.aggregate.numCompletedTasks", "glue.driver.aggregate.numFailedTasks", "glue.driver.aggregate.numKilledTasks", "glue.driver.aggregate.recordsRead", "glue.driver.aggregate.shuffleBytesWritten", "glue.driver.aggregate.shuffleLocalBytesRead", "glue.driver.jvm.heap.usage  glue.executorId.jvm.heap.usage  glue.ALL.jvm.heap.usage", "glue.driver.jvm.heap.used  glue.executorId.jvm.heap.used  glue.ALL.jvm.heap.used", "glue.driver.s3.filesystem.read_bytes  glue.executorId.s3.filesystem.read_bytes  glue.ALL.s3.filesystem.read_bytes", "glue.driver.s3.filesystem.write_bytes  glue.executorId.s3.filesystem.write_bytes  glue.ALL.s3.filesystem.write_bytes", "glue.driver.system.cpuSystemLoad  glue.executorId.system.cpuSystemLoad  glue.ALL.system.cpuSystemLoad"},
	"AWS/GroundStation":           {"BitErrorRate", "BlockErrorRate", "ReceivedPower", "Es/N0"},
	"AWS/Inspector":               {"TotalAssessmentRunFindings", "TotalAssessmentRuns", "TotalHealthyAgents", "TotalMatchingAgents"},
	"AWS/IoT":                     {"CanceledJobExecutionCount", "CanceledJobExecutionTotalCount", "ClientError", "Connect.AuthError", "Connect.ClientError", "Connect.ServerError", "Connect.Success", "Connect.Throttle", "DeleteThingShadow.Accepted", "FailedJobExecutionCount", "FailedJobExecutionTotalCount", "Failure", "GetThingShadow.Accepted", "InProgressJobExecutionCount", "InProgressJobExecutionTotalCount", "NonCompliantResources", "NumLogBatchesFailedToPublishThrottled", "NumLogEventsFailedToPublishThrottled", "ParseError", "Ping.Success", "PublishIn.AuthError", "PublishIn.ClientError", "PublishIn.ServerError", "PublishIn.Success", "PublishIn.Throttle", "PublishOut.AuthError", "PublishOut.ClientError", "PublishOut.Success", "QueuedJobExecutionCount", "QueuedJobExecutionTotalCount", "RejectedJobExecutionCount", "RejectedJobExecutionTotalCount", "RemovedJobExecutionCount", "RemovedJobExecutionTotalCount", "ResourcesEvaluated", "RuleMessageThrottled", "RuleNotFound", "RulesExecuted", "ServerError", "Subscribe.AuthError", "Subscribe.ClientError", "Subscribe.ServerError", "Subscribe.Success", "Subscribe.Throttle", "SuccededJobExecutionCount", "SuccededJobExecutionTotalCount", "Success", "TopicMatch", "Unsubscribe.ClientError", "Unsubscribe.ServerError", "Unsubscribe.Success", "Unsubscribe.Throttle", "UpdateThingShadow.Accepted", "Violations", "ViolationsCleared", "ViolationsInvalidated"},
	"AWS/IoTAnalytics":            {"ActionExecution", "ActivityExecutionError", "IncomingMessages"},
	"AWS/KMS":                     {"SecondsUntilKeyMaterialExpiration"},
	"AWS/Kafka":                   {"ActiveControllerCount", "BytesInPerSec", "BytesOutPerSec", "CpuIdle", "CpuSystem", "CpuUser", "FetchConsumerLocalTimeMsMean", "FetchConsumerRequestQueueTimeMsMean", "FetchConsumerResponseQueueTimeMsMean", "FetchConsumerResponseSendTimeMsMean", "FetchConsumerTotalTimeMsMean", "FetchFollowerLocalTimeMsMean", "FetchFollowerRequestQueueTimeMsMean", "FetchFollowerResponseQueueTimeMsMean", "FetchFollowerResponseSendTimeMsMean", "FetchFollowerTotalTimeMsMean", "FetchMessageConversionsPerSec", "FetchThrottleByteRate", "FetchThrottleQueueSize", "FetchThrottleTime", "GlobalPartitionCount", "GlobalTopicCount", "KafkaAppLogsDiskUsed", "KafkaDataLogsDiskUsed", "LeaderCount", "MemoryBuffered", "MemoryCached", "MemoryFree", "MemoryUsed", "MessagesInPerSec", "NetworkProcessorAvgIdlePercent", "NetworkRxDropped", "NetworkRxErrors", "NetworkRxPackets", "NetworkTxDropped", "NetworkTxErrors", "NetworkTxPackets", "OfflinePartitionsCount", "PartitionCount", "ProduceLocalTimeMsMean", "ProduceMessageConversionsPerSec", "ProduceMessageConversionsTimeMsMean", "ProduceRequestQueueTimeMsMean", "ProduceResponseQueueTimeMsMean", "ProduceResponseSendTimeMsMean", "ProduceThrottleByteRate", "ProduceThrottleQueueSize", "ProduceThrottleTime", "ProduceTotalTimeMsMean", "RequestBytesMean", "RequestExemptFromThrottleTime", "RequestHandlerAvgIdlePercent", "RequestThrottleQueueSize", "RequestThrottleTime", "RequestTime", "RootDiskUsed", "SwapFree", "SwapUsed", "UnderMinIsrPartitionCount", "UnderReplicatedPartitions", "ZooKeeperRequestLatencyMsMean", "ZooKeeperSessionState"},
	"AWS/Kinesis":                 {"GetRecords.Bytes", "GetRecords.IteratorAge", "GetRecords.IteratorAgeMilliseconds", "GetRecords.Latency", "GetRecords.Records", "GetRecords.Success", "IncomingBytes", "IncomingRecords", "IteratorAgeMilliseconds", "OutgoingBytes", "OutgoingRecords", "PutRecord.Bytes", "PutRecord.Latency", "PutRecord.Success", "PutRecords.Bytes", "PutRecords.Latency", "PutRecords.Records", "PutRecords.Success", "ReadProvisionedThroughputExceeded", "SubscribeToShard.RateExceeded", "SubscribeToShard.Success", "SubscribeToShardEvent.Bytes", "SubscribeToShardEvent.MillisBehindLatest", "SubscribeToShardEvent.Records", "SubscribeToShardEvent.Success", "WriteProvisionedThroughputExceeded"},
	"AWS/KinesisAnalytics":        {"Bytes", "InputProcessing.DroppedRecords", "InputProcessing.Duration", "InputProcessing.OkBytes", "InputProcessing.OkRecords", "InputProcessing.ProcessingFailedRecords", "InputProcessing.Success", "KPUs", "LambdaDelivery.DeliveryFailedRecords", "LambdaDelivery.Duration", "LambdaDelivery.OkRecords", "MillisBehindLatest", "Records", "Success"},
	"AWS/KinesisVideo":            {"GetHLSMasterPlaylist.Latency", "GetHLSMasterPlaylist.Requests", "GetHLSMasterPlaylist.Success", "GetHLSMediaPlaylist.Latency", "GetHLSMediaPlaylist.Requests", "GetHLSMediaPlaylist.Success", "GetHLSStreamingSessionURL.Latency", "GetHLSStreamingSessionURL.Requests", "GetHLSStreamingSessionURL.Success", "GetMP4InitFragment.Latency", "GetMP4InitFragment.Requests", "GetMP4InitFragment.Success", "GetMP4MediaFragment.Latency", "GetMP4MediaFragment.OutgoingBytes", "GetMP4MediaFragment.Requests", "GetMP4MediaFragment.Success", "GetMedia.ConnectionErrors", "GetMedia.MillisBehindNow", "GetMedia.OutgoingBytes", "GetMedia.OutgoingFragments", "GetMedia.OutgoingFrames", "GetMedia.Requests", "GetMedia.Success", "GetMediaForFragmentList.OutgoingBytes", "GetMediaForFragmentList.OutgoingFragments", "GetMediaForFragmentList.OutgoingFrames", "GetMediaForFragmentList.Requests", "GetMediaForFragmentList.Success", "GetTSFragment.Latency", "GetTSFragment.OutgoingBytes", "GetTSFragment.Requests", "GetTSFragment.Success", "ListFragments.Latency", "PutMedia.ActiveConnections", "PutMedia.BufferingAckLatency", "PutMedia.ConnectionErrors", "PutMedia.ErrorAckCount", "PutMedia.FragmentIngestionLatency", "PutMedia.FragmentPersistLatency", "PutMedia.IncomingBytes", "PutMedia.IncomingFragments", "PutMedia.IncomingFrames", "PutMedia.Latency", "PutMedia.PersistedAckLatency", "PutMedia.ReceivedAckLatency", "PutMedia.Requests", "PutMedia.Success"},
	"AWS/Lambda":                  {"ConcurrentExecutions", "DeadLetterErrors", "Duration", "Errors", "Invocations", "IteratorAge", "Throttles", "UnreservedConcurrentExecutions"},
	"AWS/Lex":                     {"BotChannelAuthErrors", "BotChannelConfigurationErrors", "BotChannelInboundThrottledEvents", "BotChannelOutboundThrottledEvents", "BotChannelRequestCount", "BotChannelResponseCardErrors", "BotChannelSystemErrors", "MissedUtteranceCount", "RuntimeInvalidLambdaResponses", "RuntimeLambdaErrors", "RuntimePollyErrors", "RuntimeRequestCount", "RuntimeSucessfulRequestLatency", "RuntimeSystemErrors", "RuntimeThrottledEvents", "RuntimeUserErrors"},
	"AWS/Logs":                    {"DeliveryErrors", "DeliveryThrottling", "ForwardedBytes", "ForwardedLogEvents", "IncomingBytes", "IncomingLogEvents"},
	"AWS/ML":                      {"PredictCount", "PredictFailureCount"},
	"AWS/MediaConnect":            {"ARQRecovered", "ARQRequests", "BitRate", "CATError", "CRCError", "Connected", "ConnectedOutputs", "ContinuityCounter", "Disconnections", "DroppedPackets", "FECPackets", "FECRecovered", "NotRecoveredPackets", "OutputConnected", "OutputDisconnections", "OverflowPackets", "PATError", "PCRAccuracyError", "PCRError", "PIDError", "PMTError", "PTSError", "PacketLossPercent", "RecoveredPackets", "RoundTripTime", "SourceARQRecovered", "SourceARQRequests", "SourceBitRate", "SourceCATError", "SourceCRCError", "SourceConnected", "SourceContinuityCounter", "SourceDisconnections", "SourceDroppedPackets", "SourceFECPackets", "SourceFECRecovered", "SourceNotRecoveredPackets", "SourceOverflowPackets", "SourcePATError", "SourcePCRAccuracyError", "SourcePCRError", "SourcePIDError", "SourcePMTError", "SourcePTSError", "SourcePacketLossPercent", "SourceRecoveredPackets", "SourceRoundTripTime", "SourceTSByteError", "SourceTSSyncLoss", "SourceTotalPackets", "SourceTransportError", "TSByteError", "TSSyncLoss", "TotalPackets", "TransportError"},
	"AWS/MediaConvert":            {"AudioOutputSeconds", "Errors", "HDOutputSeconds", "JobsCompletedCount", "JobsErroredCount", "SDOutputSeconds", "StandbyTime", "TranscodingTime", "UHDOutputSeconds"},
	"AWS/MediaPackage":            {"ActiveInput", "EgressBytes", "EgressRequestCount", "EgressResponseTime", "IngressBytes", "IngressResponseTime"},
	"AWS/MediaStore":              {"RequestCount", "4xxErrorCount", "5xxErrorCount", "BytesUploaded", "BytesDownloaded", "TotalTime", "TurnaroundTime"},
	"AWS/MediaTailor":             {"AdDecisionServer.Ads", "AdDecisionServer.Duration", "AdDecisionServer.Errors", "AdDecisionServer.FillRate", "AdDecisionServer.Timeouts", "AdNotReady", "Avails.Duration", "Avails.FillRate", "Avails.FilledDuration", "GetManifest.Errors", "Origin.Errors", "Origin.Timeouts"},
	"AWS/NATGateway":              {"ActiveConnectionCount", "BytesInFromDestination", "BytesInFromSource", "BytesOutToDestination", "BytesOutToSource", "ConnectionAttemptCount", "ConnectionEstablishedCount", "ErrorPortAllocation", "IdleTimeoutCount", "PacketsDropCount", "PacketsInFromDestination", "PacketsInFromSource", "PacketsOutToDestination", "PacketsOutToSource"},
	"AWS/Neptune":                 {"CPUUtilization", "ClusterReplicaLag", "ClusterReplicaLagMaximum", "ClusterReplicaLagMinimum", "EngineUptime", "FreeLocalStorage", "FreeableMemory", "GremlinErrors", "GremlinHttp1xx", "GremlinHttp2xx", "GremlinHttp4xx", "GremlinHttp5xx", "GremlinRequests", "GremlinRequestsPerSec", "GremlinWebSocketAvailableConnections", "GremlinWebSocketClientErrors", "GremlinWebSocketServerErrors", "GremlinWebSocketSuccess", "Http100", "Http101", "Http1xx", "Http200", "Http2xx", "Http400", "Http403", "Http405", "Http413", "Http429", "Http4xx", "Http500", "Http501", "Http5xx", "LoaderErrors", "LoaderRequests", "NetworkReceiveThroughput", "NetworkThroughput", "NetworkTransmitThroughput", "SparqlErrors", "SparqlHttp1xx", "SparqlHttp2xx", "SparqlHttp4xx", "SparqlHttp5xx", "SparqlRequests", "SparqlRequestsPerSec", "StatusErrors", "StatusRequests", "VolumeBytesUsed", "VolumeReadIOPs", "VolumeWriteIOPs"},
	"AWS/NetworkELB":              {"ActiveFlowCount", "ActiveFlowCount_TLS", "ClientTLSNegotiationErrorCount", "ConsumedLCUs", "HealthyHostCount", "NewFlowCount", "NewFlowCount_TLS", "ProcessedBytes", "ProcessedBytes_TLS", "TCP_Client_Reset_Count", "TCP_ELB_Reset_Count", "TCP_Target_Reset_Count", "TargetTLSNegotiationErrorCount", "UnHealthyHostCount"},
	"AWS/NetworkFirewall":         {"DroppedPackets", "Packets", "PassedPackets", "ReceivedPacketCount"},
	"AWS/OpsWorks":                {"cpu_idle", "cpu_nice", "cpu_steal", "cpu_system", "cpu_user", "cpu_waitio", "load_1", "load_15", "load_5", "memory_buffers", "memory_cached", "memory_free", "memory_swap", "memory_total", "memory_used", "procs"},
	"AWS/Polly":                   {"2XXCount", "4XXCount", "5XXCount", "RequestCharacters", "ResponseLatency"},
	"AWS/RDS":                     {"ActiveTransactions", "AuroraBinlogReplicaLag", "AuroraGlobalDBDataTransferBytes", "AuroraGlobalDBReplicatedWriteIO", "AuroraGlobalDBReplicationLag", "AuroraReplicaLag", "AuroraReplicaLagMaximum", "AuroraReplicaLagMinimum", "AvailabilityPercentage", "BacktrackChangeRecordsCreationRate", "BacktrackChangeRecordsStored", "BacktrackWindowActual", "BacktrackWindowAlert", "BackupRetentionPeriodStorageUsed", "BinLogDiskUsage", "BlockedTransactions", "BufferCacheHitRatio", "BurstBalance", "CPUCreditBalance", "CPUCreditUsage", "CPUUtilization", "ClientConnections", "ClientConnectionsClosed", "ClientConnectionsNoTLS", "ClientConnectionsReceived", "ClientConnectionsSetupFailedAuth", "ClientConnectionsSetupSucceeded", "ClientConnectionsTLS", "CommitLatency", "CommitThroughput", "DDLLatency", "DDLThroughput", "DMLLatency", "DMLThroughput", "DatabaseConnectionRequests", "DatabaseConnectionRequestsWithTLS", "DatabaseConnections", "DatabaseConnectionsBorrowLatency", "DatabaseConnectionsCurrentlyBorrowed", "DatabaseConnectionsCurrentlyInTransaction", "DatabaseConnectionsCurrentlySessionPinned", "DatabaseConnectionsSetupFailed", "DatabaseConnectionsSetupSucceeded", "DatabaseConnectionsWithTLS", "Deadlocks", "DeleteLatency", "DeleteThroughput", "DiskQueueDepth", "EngineUptime", "FailedSQLServerAgentJobsCount", "FreeLocalStorage", "FreeStorageSpace", "FreeableMemory", "InsertLatency", "InsertThroughput", "LoginFailures", "MaxDatabaseConnectionsAllowed", "MaximumUsedTransactionIDs", "NetworkReceiveThroughput", "NetworkThroughput", "NetworkTransmitThroughput", "OldestReplicationSlotLag", "Queries", "QueryDatabaseResponseLatency", "QueryRequests", "QueryRequestsNoTLS", "QueryRequestsTLS", "QueryResponseLatency", "RDSToAuroraPostgreSQLReplicaLag", "ReadIOPS", "ReadLatency", "ReadThroughput", "ReplicaLag", "ReplicationSlotDiskUsage", "ResultSetCacheHitRatio", "SelectLatency", "SelectThroughput", "ServerlessDatabaseCapacity", "SnapshotStorageUsed", "SwapUsage", "TotalBackupStorageBilled", "TransactionLogsDiskUsage", "TransactionLogsGeneration", "UpdateLatency", "UpdateThroughput", "VolumeBytesUsed", "VolumeReadIOPs", "VolumeWriteIOPs", "WriteIOPS", "WriteLatency", "WriteThroughput"},
	"AWS/Redshift":                {"CPUUtilization", "DatabaseConnections", "HealthStatus", "MaintenanceMode", "NetworkReceiveThroughput", "NetworkTransmitThroughput", "PercentageDiskSpaceUsed", "QueriesCompletedPerSecond", "QueryDuration", "QueryRuntimeBreakdown", "ReadIOPS", "ReadLatency", "ReadThroughput", "TotalTableCount", "WLMQueriesCompletedPerSecond", "WLMQueryDuration", "WLMQueueLength", "WriteIOPS", "WriteLatency", "WriteThroughput"},
	"AWS/Route53":                 {"ChildHealthCheckHealthyCount", "ConnectionTime", "DNSQueries", "HealthCheckPercentageHealthy", "HealthCheckStatus", "SSLHandshakeTime", "TimeToFirstByte"},
	"AWS/Route53Resolver":         {"InboundQueryVolume", "OutboundQueryVolume", "OutboundQueryAggregatedVolume"},
	"AWS/S3":                      {"4xxErrors", "5xxErrors", "AllRequests", "BucketSizeBytes", "BytesDownloaded", "BytesUploaded", "DeleteRequests", "FirstByteLatency", "GetRequests", "HeadRequests", "ListRequests", "NumberOfObjects", "PostRequests", "PutRequests", "SelectRequests", "SelectReturnedBytes", "SelectScannedBytes", "TotalRequestLatency"},
	"AWS/SDKMetrics":              {"CallCount", "ClientErrorCount", "EndToEndLatency", "ConnectionErrorCount", "ServerErrorCount", "ThrottleCount"},
	"AWS/ServiceCatalog":          {"ProvisionedProductLaunch"},
	"AWS/SES":                     {"Bounce", "Clicks", "Complaint", "Delivery", "Opens", "Reject", "Rendering Failures", "Reputation.BounceRate", "Reputation.ComplaintRate", "Send"},
	"AWS/SNS":                     {"NumberOfMessagesPublished", "NumberOfNotificationsDelivered", "NumberOfNotificationsFailed", "NumberOfNotificationsFilteredOut", "NumberOfNotificationsFilteredOut-InvalidAttributes", "NumberOfNotificationsFilteredOut-NoMessageAttributes", "PublishSize", "SMSMonthToDateSpentUSD", "SMSSuccessRate"},
	"AWS/SQS":                     {"ApproximateAgeOfOldestMessage", "ApproximateNumberOfMessagesDelayed", "ApproximateNumberOfMessagesNotVisible", "ApproximateNumberOfMessagesVisible", "NumberOfEmptyReceives", "NumberOfMessagesDeleted", "NumberOfMessagesReceived", "NumberOfMessagesSent", "SentMessageSize"},
	"AWS/SWF":                     {"ActivityTaskScheduleToCloseTime", "ActivityTaskScheduleToStartTime", "ActivityTaskStartToCloseTime", "ActivityTasksCanceled", "ActivityTasksCompleted", "ActivityTasksFailed", "ConsumedCapacity", "DecisionTaskScheduleToStartTime", "DecisionTaskStartToCloseTime", "DecisionTasksCompleted", "PendingTasks", "ProvisionedBucketSize", "ProvisionedRefillRate", "ScheduledActivityTasksTimedOutOnClose", "ScheduledActivityTasksTimedOutOnStart", "StartedActivityTasksTimedOutOnClose", "StartedActivityTasksTimedOutOnHeartbeat", "StartedDecisionTasksTimedOutOnClose", "ThrottledEvents", "WorkflowStartToCloseTime", "WorkflowsCanceled", "WorkflowsCompleted", "WorkflowsContinuedAsNew", "WorkflowsFailed", "WorkflowsTerminated", "WorkflowsTimedOut"},
	"AWS/SageMaker":               {"CPUUtilization", "DatasetObjectsAutoAnnotated", "DatasetObjectsHumanAnnotated", "DatasetObjectsLabelingFailed", "DiskUtilization", "GPUMemoryUtilization", "GPUUtilization", "Invocation4XXErrors", "Invocation5XXErrors", "Invocations", "InvocationsPerInstance", "JobsFailed", "JobsStopped", "JobsSucceeded", "MemoryUtilization", "ModelLatency", "OverheadLatency", "TotalDatasetObjectsLabeled"},
	"AWS/States":                  {"ActivitiesFailed", "ActivitiesHeartbeatTimedOut", "ActivitiesScheduled", "ActivitiesStarted", "ActivitiesSucceeded", "ActivitiesTimedOut", "ActivityRunTime", "ActivityScheduleTime", "ActivityTime", "ConsumedCapacity", "ExecutionThrottled", "ExecutionTime", "ExecutionsAborted", "ExecutionsFailed", "ExecutionsStarted", "ExecutionsSucceeded", "ExecutionsTimedOut", "LambdaFunctionRunTime", "LambdaFunctionScheduleTime", "LambdaFunctionTime", "LambdaFunctionsFailed", "LambdaFunctionsHeartbeatTimedOut", "LambdaFunctionsScheduled", "LambdaFunctionsStarted", "LambdaFunctionsSucceeded", "LambdaFunctionsTimedOut", "ProvisionedBucketSize", "ProvisionedRefillRate", "ThrottledEvents"},
	"AWS/StorageGateway":          {"CacheFree", "CacheHitPercent", "CachePercentDirty", "CachePercentUsed", "CacheUsed", "CloudBytesDownloaded", "CloudBytesUploaded", "CloudDownloadLatency", "QueuedWrites", "ReadBytes", "ReadTime", "TimeSinceLastRecoveryPoint", "TotalCacheSize", "UploadBufferFree", "UploadBufferPercentUsed", "UploadBufferUsed", "WorkingStorageFree", "WorkingStoragePercentUsed", "WorkingStorageUsed", "WriteBytes", "WriteTime"},
	"AWS/Textract":                {"ResponseTime", "ServerErrorCount", "SuccessfulRequestCount", "ThrottledCount", "UserErrorCount"},
	"AWS/Timestream":              {"SuccessfulRequestLatency", "SystemErrors", "UserErrors", "DataScannedBytes"},
	"AWS/ThingsGraph":             {"EventStoreQueueSize", "FlowExecutionTime", "FlowExecutionsFailed", "FlowExecutionsStarted", "FlowExecutionsSucceeded", "FlowStepExecutionTime", "FlowStepExecutionsFailed", "FlowStepExecutionsStarted", "FlowStepExecutionsSucceeded"},
	"AWS/TransitGateway":          {"BytesIn", "BytesOut", "PacketDropCountBlackhole", "PacketDropCountNoRoute", "PacketsIn", "PacketsOut"},
	"AWS/Translate":               {"CharacterCount", "ResponseTime", "ServerErrorCount", "SuccessfulRequestCount", "ThrottledCount", "UserErrorCount"},
	"AWS/TrustedAdvisor":          {"GreenChecks", "RedChecks", "RedResources", "ServiceLimitUsage", "YellowChecks", "YellowResources"},
	"AWS/Usage":                   {"CallCount", "ResourceCount"},
	"AWS/VPN":                     {"TunnelDataIn", "TunnelDataOut", "TunnelState"},
	"AWS/WAF":                     {"AllowedRequests", "BlockedRequests", "CountedRequests", "PassedRequests"},
	"AWS/WAFV2":                   {"AllowedRequests", "BlockedRequests", "CountedRequests", "PassedRequests"},
	"AWS/WorkSpaces":              {"Available", "ConnectionAttempt", "ConnectionFailure", "ConnectionSuccess", "InSessionLatency", "Maintenance", "SessionDisconnect", "SessionLaunchTime", "Stopped", "Unhealthy", "UserConnected"},
	"ECS/ContainerInsights":       {"ContainerInstanceCount", "CpuUtilized", "CpuReserved", "DeploymentCount", "DesiredTaskCount", "MemoryUtilized", "MemoryReserved", "NetworkRxBytes", "NetworkTxBytes", "PendingTaskCount", "RunningTaskCount", "ServiceCount", "StorageReadBytes", "StorageWriteBytes", "TaskCount", "TaskSetCount", "instance_cpu_limit", "instance_cpu_reserved_capacity", "instance_cpu_usage_total", "instance_cpu_utilization", "instance_filesystem_utilization", "instance_memory_limit", "instance_memory_reserved_capacity", "instance_memory_utliization", "instance_memory_working_set", "instance_network_total_bytes", "instance_number_of_running_tasks"},
	"ContainerInsights":           {"cluster_failed_node_count", "cluster_node_count", "namespace_number_of_running_pods", "node_cpu_limit", "node_cpu_reserved_capacity", "node_cpu_usage_total", "node_cpu_utilization", "node_filesystem_utilization", "node_memory_limit", "node_memory_reserved_capacity", "node_memory_utilization", "node_memory_working_set", "node_network_total_bytes", "node_number_of_running_containers", "node_number_of_running_pods", "pod_cpu_reserved_capacity", "pod_cpu_utilization", "pod_cpu_utilization_over_pod_limit", "pod_memory_reserved_capacity", "pod_memory_utilization", "pod_memory_utilization_over_pod_limit", "pod_number_of_container_restarts", "pod_network_rx_bytes", "pod_network_tx_bytes", "service_number_of_running_pods"},
	"Rekognition":                 {"DetectedFaceCount", "DetectedLabelCount", "ResponseTime", "ServerErrorCount", "SuccessfulRequestCount", "ThrottledCount", "UserErrorCount"},
	"AWS/Cassandra":               {"AccountMaxReads", "AccountMaxTableLevelReads", "AccountMaxTableLevelWrites", "AccountMaxWrites", "AccountProvisionedReadCapacityUtilization", "AccountProvisionedWriteCapacityUtilization", "ConditionalCheckFailedRequests", "ConsumedReadCapacityUnits", "ConsumedWriteCapacityUnits", "MaxProvisionedTableReadCapacityUtilization", "MaxProvisionedTableWriteCapacityUtilization", "ReturnedItemCount", "ReturnedItemCountBySelect", "SuccessfulRequestCount", "SuccessfulRequestLatency", "SystemErrors", "UserErrors"},
}

var dimensionsMap = map[string][]string{
	"AWS/ACMPrivateCA":            {},
	"AWS/AmazonMQ":                {"Broker", "NetworkConnector", "Queue", "Topic"},
	"AWS/ApiGateway":              {"ApiId", "ApiName", "Method", "Resource", "Stage"},
	"AWS/AppStream":               {"Fleet"},
	"AWS/AppSync":                 {"GraphQLAPIId"},
	"AWS/ApplicationELB":          {"AvailabilityZone", "LoadBalancer", "TargetGroup"},
	"AWS/Athena":                  {"QueryState", "QueryType", "WorkGroup"},
	"AWS/AutoScaling":             {"AutoScalingGroupName"},
	"AWS/Billing":                 {"Currency", "LinkedAccount", "ServiceName"},
	"AWS/Chatbot":                 {"ConfigurationName"},
	"AWS/ClientVPN":               {"Endpoint"},
	"AWS/CloudFront":              {"DistributionId", "Region"},
	"AWS/CloudHSM":                {"ClusterId", "HsmId", "Region"},
	"AWS/CloudSearch":             {"ClientId", "DomainName"},
	"AWS/CodeBuild":               {"ProjectName"},
	"AWS/Cognito":                 {"Operation", "RiskLevel", "UserPoolId"},
	"AWS/Connect":                 {"InstanceId", "MetricGroup", "Participant", "QueueName", "Stream Type", "Type of Connection"},
	"AWS/DataSync":                {"AgentId", "TaskId"},
	"AWS/DDoSProtection":          {"ResourceArn", "AttackVector", "MitigationAction", "Protocol", "SourcePort", "DestinationPort", "SourceIp", "SourceAsn", "TcpFlags"},
	"AWS/DMS":                     {"ReplicationInstanceIdentifier", "ReplicationTaskIdentifier"},
	"AWS/DocDB":                   {"DBClusterIdentifier", "DBInstanceIdentifier", "Role"},
	"AWS/DX":                      {"ConnectionId", "OpticalLaneNumber", "VirtualInterfaceId"},
	"AWS/DAX":                     {"Account", "ClusterId", "NodeId"},
	"AWS/DynamoDB":                {"GlobalSecondaryIndexName", "Operation", "ReceivingRegion", "StreamLabel", "TableName"},
	"AWS/EBS":                     {"VolumeId"},
	"AWS/EC2":                     {"AutoScalingGroupName", "ImageId", "InstanceId", "InstanceType"},
	"AWS/EC2/API":                 {},
	"AWS/EC2CapacityReservations": {"CapacityReservationId"},
	"AWS/EC2Spot":                 {"AvailabilityZone", "FleetRequestId", "InstanceType"},
	"AWS/ECS":                     {"ClusterName", "ServiceName"},
	"AWS/EFS":                     {"FileSystemId"},
	"AWS/ELB":                     {"AvailabilityZone", "LoadBalancerName"},
	"AWS/ES":                      {"ClientId", "DomainName"},
	"AWS/ElastiCache":             {"CacheClusterId", "CacheNodeId"},
	"AWS/ElasticBeanstalk":        {"EnvironmentName", "InstanceId"},
	"AWS/ElasticInference":        {"ElasticInferenceAcceleratorId", "InstanceId"},
	"AWS/ElasticMapReduce":        {"ClusterId", "JobFlowId", "JobId"},
	"AWS/ElasticTranscoder":       {"Operation", "PipelineId"},
	"AWS/Events":                  {"EventBusName", "RuleName"},
	"AWS/FSx":                     {"FileSystemId"},
	"AWS/Firehose":                {"DeliveryStreamName"},
	"AWS/GameLift":                {"FleetId", "InstanceType", "MatchmakingConfigurationName", "MatchmakingConfigurationName-RuleName", "MetricGroups", "OperatingSystem", "QueueName"},
	"AWS/Glue":                    {"JobName", "JobRunId", "Type"},
	"AWS/GroundStation":           {"Channel", "Polarization", "SatelliteId"},
	"AWS/Inspector":               {},
	"AWS/IoT":                     {"ActionType", "BehaviorName", "CheckName", "JobId", "Protocol", "RuleName", "ScheduledAuditName", "SecurityProfileName"},
	"AWS/IoTAnalytics":            {"ActionType", "ChannelName", "DatasetName", "DatastoreName", "PipelineActivityName", "PipelineActivityType", "PipelineName"},
	"AWS/KMS":                     {"KeyId"},
	"AWS/Kafka":                   {"Broker ID", "Cluster Name", "Topic"},
	"AWS/Kinesis":                 {"ShardId", "StreamName"},
	"AWS/KinesisAnalytics":        {"Application", "Flow", "Id"},
	"AWS/KinesisVideo":            {},
	"AWS/Lambda":                  {"Alias", "ExecutedVersion", "FunctionName", "Resource"},
	"AWS/Lex":                     {"BotAlias", "BotChannelName", "BotName", "BotVersion", "InputMode", "Operation", "Source"},
	"AWS/Logs":                    {"DestinationType", "FilterName", "LogGroupName"},
	"AWS/ML":                      {"MLModelId", "RequestMode"},
	"AWS/MediaConnect":            {"AvailabilityZone", "FlowARN", "SourceARN", "OutputARN"},
	"AWS/MediaConvert":            {"Job", "Operation", "Queue"},
	"AWS/MediaPackage":            {"Channel", "No Dimension", "OriginEndpoint", "StatusCodeRange"},
	"AWS/MediaStore":              {"ContainerName", "ObjectGroupName", "RequestType"},
	"AWS/MediaTailor":             {"Configuration Name"},
	"AWS/NATGateway":              {"NatGatewayId"},
	"AWS/Neptune":                 {"DBClusterIdentifier", "DatabaseClass", "EngineName", "Role"},
	"AWS/NetworkELB":              {"AvailabilityZone", "LoadBalancer", "TargetGroup"},
	"AWS/NetworkFirewall":         {"AvailabilityZone", "CustomAction", "Engine", "FirewallName"},
	"AWS/OpsWorks":                {"InstanceId", "LayerId", "StackId"},
	"AWS/Polly":                   {"Operation"},
	"AWS/RDS":                     {"DBClusterIdentifier", "DBInstanceIdentifier", "DatabaseClass", "DbClusterIdentifier", "EngineName", "ProxyName", "Role", "SourceRegion", "Target", "TargetGroup", "TargetRole"},
	"AWS/Redshift":                {"ClusterIdentifier", "NodeID", "service class", "stage", "latency", "wlmid"},
	"AWS/Route53":                 {"HealthCheckId", "Region", "HostedZoneId"},
	"AWS/Route53Resolver":         {"EndpointId"},
	"AWS/S3":                      {"BucketName", "FilterId", "StorageType"},
	"AWS/SDKMetrics":              {"DestinationRegion", "Service"},
	"AWS/ServiceCatalog":          {"State", "ProductId", "ProvisioningArtifactId"},
	"AWS/SES":                     {},
	"AWS/SNS":                     {"Application", "Country", "Platform", "SMSType", "TopicName"},
	"AWS/SQS":                     {"QueueName"},
	"AWS/SWF":                     {"APIName", "ActivityTypeName", "ActivityTypeVersion", "DecisionName", "Domain", "TaskListName", "WorkflowTypeName", "WorkflowTypeVersion"},
	"AWS/SageMaker":               {"EndpointName", "Host", "LabelingJobName", "VariantName"},
	"AWS/States":                  {"APIName", "ActivityArn", "LambdaFunctionArn", "StateMachineArn", "StateTransition"},
	"AWS/StorageGateway":          {"GatewayId", "GatewayName", "VolumeId"},
	"AWS/Textract":                {},
	"AWS/Timestream":              {"Operation", "DatabaseName", "TableName"},
	"AWS/ThingsGraph":             {"FlowTemplateId", "StepName", "SystemTemplateId"},
	"AWS/TransitGateway":          {"TransitGateway", "TransitGatewayAttachment"},
	"AWS/Translate":               {"LanguagePair", "Operation"},
	"AWS/TrustedAdvisor":          {},
	"AWS/Usage":                   {"Class", "Resource", "Service", "Type"},
	"AWS/VPN":                     {"TunnelIpAddress", "VpnId"},
	"AWS/WAF":                     {"Region", "Rule", "RuleGroup", "WebACL"},
	"AWS/WAFV2":                   {"Region", "Rule", "RuleGroup", "WebACL"},
	"AWS/WorkSpaces":              {"DirectoryId", "WorkspaceId"},
	"ECS/ContainerInsights":       {"ClusterName", "ServiceName", "TaskDefinitionFamily", "EC2InstanceId", "ContainerInstanceId"},
	"ContainerInsights":           {"ClusterName", "NodeName", "Namespace", "InstanceId", "PodName", "Service"},
	"Rekognition":                 {},
	"AWS/Cassandra":               {"Keyspace", "Operation", "TableName"},
}

var regionCache sync.Map

func (e *cloudWatchExecutor) executeMetricFindQuery(ctx context.Context, model *simplejson.Json, query backend.DataQuery, pluginCtx backend.PluginContext) (*backend.QueryDataResponse, error) {
	subType := model.Get("subtype").MustString()

	var data []suggestData
	var err error
	switch subType {
	case "regions":
		data, err = e.handleGetRegions(ctx, model, pluginCtx)
	case "namespaces":
		data, err = e.handleGetNamespaces(ctx, model, pluginCtx)
	case "metrics":
		data, err = e.handleGetMetrics(ctx, model, pluginCtx)
	case "dimension_keys":
		data, err = e.handleGetDimensions(ctx, model, pluginCtx)
	case "dimension_values":
		data, err = e.handleGetDimensionValues(ctx, model, pluginCtx)
	case "ebs_volume_ids":
		data, err = e.handleGetEbsVolumeIds(ctx, model, pluginCtx)
	case "ec2_instance_attribute":
		data, err = e.handleGetEc2InstanceAttribute(ctx, model, pluginCtx)
	case "resource_arns":
		data, err = e.handleGetResourceArns(ctx, model, pluginCtx)
	}
	if err != nil {
		return nil, err
	}

	resp := backend.NewQueryDataResponse()
	respD := resp.Responses[query.RefID]
	respD.Frames = append(respD.Frames, transformToTable(data))
	resp.Responses[query.RefID] = respD

	return resp, nil
}

func transformToTable(d []suggestData) *data.Frame {
	frame := data.NewFrame("",
		data.NewField("text", nil, []string{}),
		data.NewField("value", nil, []string{}))

	for _, r := range d {
		frame.AppendRow(r.Text, r.Value)
	}

	frame.Meta = &data.FrameMeta{
		Custom: map[string]interface{}{
			"rowCount": len(d),
		},
	}

	return frame
}

func parseMultiSelectValue(input string) []string {
	trimmedInput := strings.TrimSpace(input)
	if strings.HasPrefix(trimmedInput, "{") {
		values := strings.Split(strings.TrimRight(strings.TrimLeft(trimmedInput, "{"), "}"), ",")
		trimmedValues := make([]string, len(values))
		for i, v := range values {
			trimmedValues[i] = strings.TrimSpace(v)
		}
		return trimmedValues
	}

	return []string{trimmedInput}
}

// Whenever this list is updated, the frontend list should also be updated.
// Please update the region list in public/app/plugins/datasource/cloudwatch/partials/config.html
func (e *cloudWatchExecutor) handleGetRegions(ctx context.Context, parameters *simplejson.Json,
<<<<<<< HEAD
	pluginCtx backend.PluginContext) ([]suggestData, error) {
	dsInfo, err := e.getDSInfo(pluginCtx)
	if err != nil {
		return nil, err
	}

	profile := dsInfo.profile
=======
	queryContext plugins.DataQuery) ([]suggestData, error) {
	dsInfo := e.getAWSDatasourceSettings(defaultRegion)
	profile := dsInfo.Profile
>>>>>>> d3544d6d
	if cache, ok := regionCache.Load(profile); ok {
		if cache2, ok2 := cache.([]suggestData); ok2 {
			return cache2, nil
		}
	}

	client, err := e.getEC2Client(defaultRegion, pluginCtx)
	if err != nil {
		return nil, err
	}
	regions := knownRegions
	r, err := client.DescribeRegions(&ec2.DescribeRegionsInput{})
	if err != nil {
		// ignore error for backward compatibility
		plog.Error("Failed to get regions", "error", err)
	} else {
		for _, region := range r.Regions {
			exists := false

			for _, existingRegion := range regions {
				if existingRegion == *region.RegionName {
					exists = true
					break
				}
			}

			if !exists {
				regions = append(regions, *region.RegionName)
			}
		}
	}
	sort.Strings(regions)

	result := make([]suggestData, 0)
	for _, region := range regions {
		result = append(result, suggestData{Text: region, Value: region})
	}
	regionCache.Store(profile, result)

	return result, nil
}

func (e *cloudWatchExecutor) handleGetNamespaces(ctx context.Context, parameters *simplejson.Json, pluginCtx backend.PluginContext) ([]suggestData, error) {
	var keys []string
	for key := range metricsMap {
		keys = append(keys, key)
	}

	dsInfo, err := e.getDSInfo(pluginCtx)
	if err != nil {
		return nil, err
	}

	customNamespaces := dsInfo.namespace
	if customNamespaces != "" {
		keys = append(keys, strings.Split(customNamespaces, ",")...)
	}

	sort.Strings(keys)

	result := make([]suggestData, 0)
	for _, key := range keys {
		result = append(result, suggestData{Text: key, Value: key})
	}

	return result, nil
}

func (e *cloudWatchExecutor) handleGetMetrics(ctx context.Context, parameters *simplejson.Json, pluginCtx backend.PluginContext) ([]suggestData, error) {
	region := parameters.Get("region").MustString()
	namespace := parameters.Get("namespace").MustString()

	var namespaceMetrics []string
	if !isCustomMetrics(namespace) {
		var exists bool
		if namespaceMetrics, exists = metricsMap[namespace]; !exists {
			return nil, fmt.Errorf("unable to find namespace %q", namespace)
		}
	} else {
		var err error
		if namespaceMetrics, err = e.getMetricsForCustomMetrics(region, namespace, pluginCtx); err != nil {
			return nil, errutil.Wrap("unable to call AWS API", err)
		}
	}
	sort.Strings(namespaceMetrics)

	result := make([]suggestData, 0)
	for _, name := range namespaceMetrics {
		result = append(result, suggestData{Text: name, Value: name})
	}

	return result, nil
}

func (e *cloudWatchExecutor) handleGetDimensions(ctx context.Context, parameters *simplejson.Json, pluginCtx backend.PluginContext) ([]suggestData, error) {
	region := parameters.Get("region").MustString()
	namespace := parameters.Get("namespace").MustString()

	var dimensionValues []string
	if !isCustomMetrics(namespace) {
		var exists bool
		if dimensionValues, exists = dimensionsMap[namespace]; !exists {
			return nil, fmt.Errorf("unable to find dimension %q", namespace)
		}
	} else {
		var err error
		if dimensionValues, err = e.getDimensionsForCustomMetrics(region, namespace, pluginCtx); err != nil {
			return nil, errutil.Wrap("unable to call AWS API", err)
		}
	}
	sort.Strings(dimensionValues)

	result := make([]suggestData, 0)
	for _, name := range dimensionValues {
		result = append(result, suggestData{Text: name, Value: name})
	}

	return result, nil
}

func (e *cloudWatchExecutor) handleGetDimensionValues(ctx context.Context, parameters *simplejson.Json, pluginCtx backend.PluginContext) ([]suggestData, error) {
	region := parameters.Get("region").MustString()
	namespace := parameters.Get("namespace").MustString()
	metricName := parameters.Get("metricName").MustString()
	dimensionKey := parameters.Get("dimensionKey").MustString()
	dimensionsJson := parameters.Get("dimensions").MustMap()

	var dimensions []*cloudwatch.DimensionFilter
	for k, v := range dimensionsJson {
		if vv, ok := v.(string); ok {
			dimensions = append(dimensions, &cloudwatch.DimensionFilter{
				Name:  aws.String(k),
				Value: aws.String(vv),
			})
		} else if vv, ok := v.([]interface{}); ok {
			for _, v := range vv {
				dimensions = append(dimensions, &cloudwatch.DimensionFilter{
					Name:  aws.String(k),
					Value: aws.String(v.(string)),
				})
			}
		}
	}

	params := &cloudwatch.ListMetricsInput{
		Namespace:  aws.String(namespace),
		Dimensions: dimensions,
	}
	if metricName != "" {
		params.MetricName = aws.String(metricName)
	}
	metrics, err := e.listMetrics(region, params, pluginCtx)
	if err != nil {
		return nil, err
	}

	result := make([]suggestData, 0)
	dupCheck := make(map[string]bool)
	for _, metric := range metrics {
		for _, dim := range metric.Dimensions {
			if *dim.Name == dimensionKey {
				if _, exists := dupCheck[*dim.Value]; exists {
					continue
				}

				dupCheck[*dim.Value] = true
				result = append(result, suggestData{Text: *dim.Value, Value: *dim.Value})
			}
		}
	}

	sort.Slice(result, func(i, j int) bool {
		return result[i].Text < result[j].Text
	})

	return result, nil
}

func (e *cloudWatchExecutor) handleGetEbsVolumeIds(ctx context.Context, parameters *simplejson.Json,
	pluginCtx backend.PluginContext) ([]suggestData, error) {
	region := parameters.Get("region").MustString()
	instanceId := parameters.Get("instanceId").MustString()

	instanceIds := aws.StringSlice(parseMultiSelectValue(instanceId))
	instances, err := e.ec2DescribeInstances(region, nil, instanceIds, pluginCtx)
	if err != nil {
		return nil, err
	}

	result := make([]suggestData, 0)
	for _, reservation := range instances.Reservations {
		for _, instance := range reservation.Instances {
			for _, mapping := range instance.BlockDeviceMappings {
				result = append(result, suggestData{Text: *mapping.Ebs.VolumeId, Value: *mapping.Ebs.VolumeId})
			}
		}
	}

	return result, nil
}

func (e *cloudWatchExecutor) handleGetEc2InstanceAttribute(ctx context.Context, parameters *simplejson.Json,
	pluginCtx backend.PluginContext) ([]suggestData, error) {
	region := parameters.Get("region").MustString()
	attributeName := parameters.Get("attributeName").MustString()
	filterJson := parameters.Get("filters").MustMap()

	var filters []*ec2.Filter
	for k, v := range filterJson {
		if vv, ok := v.([]interface{}); ok {
			var values []*string
			for _, vvv := range vv {
				if vvvv, ok := vvv.(string); ok {
					values = append(values, &vvvv)
				}
			}
			filters = append(filters, &ec2.Filter{
				Name:   aws.String(k),
				Values: values,
			})
		}
	}

	instances, err := e.ec2DescribeInstances(region, filters, nil, pluginCtx)
	if err != nil {
		return nil, err
	}

	result := make([]suggestData, 0)
	dupCheck := make(map[string]bool)
	for _, reservation := range instances.Reservations {
		for _, instance := range reservation.Instances {
			tags := make(map[string]string)
			for _, tag := range instance.Tags {
				tags[*tag.Key] = *tag.Value
			}

			var data string
			if strings.Index(attributeName, "Tags.") == 0 {
				tagName := attributeName[5:]
				data = tags[tagName]
			} else {
				attributePath := strings.Split(attributeName, ".")
				v := reflect.ValueOf(instance)
				for _, key := range attributePath {
					if v.Kind() == reflect.Ptr {
						v = v.Elem()
					}
					if v.Kind() != reflect.Struct {
						return nil, errors.New("invalid attribute path")
					}
					v = v.FieldByName(key)
					if !v.IsValid() {
						return nil, errors.New("invalid attribute path")
					}
				}
				if attr, ok := v.Interface().(*string); ok {
					data = *attr
				} else if attr, ok := v.Interface().(*time.Time); ok {
					data = attr.String()
				} else {
					return nil, errors.New("invalid attribute path")
				}
			}

			if _, exists := dupCheck[data]; exists {
				continue
			}

			dupCheck[data] = true
			result = append(result, suggestData{Text: data, Value: data})
		}
	}

	sort.Slice(result, func(i, j int) bool {
		return result[i].Text < result[j].Text
	})

	return result, nil
}

func (e *cloudWatchExecutor) handleGetResourceArns(ctx context.Context, parameters *simplejson.Json,
	pluginCtx backend.PluginContext) ([]suggestData, error) {
	region := parameters.Get("region").MustString()
	resourceType := parameters.Get("resourceType").MustString()
	filterJson := parameters.Get("tags").MustMap()

	var filters []*resourcegroupstaggingapi.TagFilter
	for k, v := range filterJson {
		if vv, ok := v.([]interface{}); ok {
			var values []*string
			for _, vvv := range vv {
				if vvvv, ok := vvv.(string); ok {
					values = append(values, &vvvv)
				}
			}
			filters = append(filters, &resourcegroupstaggingapi.TagFilter{
				Key:    aws.String(k),
				Values: values,
			})
		}
	}

	var resourceTypes []*string
	resourceTypes = append(resourceTypes, &resourceType)

	resources, err := e.resourceGroupsGetResources(region, filters, resourceTypes, pluginCtx)
	if err != nil {
		return nil, err
	}

	result := make([]suggestData, 0)
	for _, resource := range resources.ResourceTagMappingList {
		data := *resource.ResourceARN
		result = append(result, suggestData{Text: data, Value: data})
	}

	return result, nil
}

func (e *cloudWatchExecutor) listMetrics(region string, params *cloudwatch.ListMetricsInput, pluginCtx backend.PluginContext) ([]*cloudwatch.Metric, error) {
	client, err := e.getCWClient(region, pluginCtx)
	if err != nil {
		return nil, err
	}

	plog.Debug("Listing metrics pages")
	var cloudWatchMetrics []*cloudwatch.Metric

	pageNum := 0
	err = client.ListMetricsPages(params, func(page *cloudwatch.ListMetricsOutput, lastPage bool) bool {
		pageNum++
		metrics.MAwsCloudWatchListMetrics.Inc()
		metrics, err := awsutil.ValuesAtPath(page, "Metrics")
		if err == nil {
			for _, metric := range metrics {
				cloudWatchMetrics = append(cloudWatchMetrics, metric.(*cloudwatch.Metric))
			}
		}
		return !lastPage && pageNum < e.cfg.AWSListMetricsPageLimit
	})

	return cloudWatchMetrics, err
}

func (e *cloudWatchExecutor) ec2DescribeInstances(region string, filters []*ec2.Filter, instanceIds []*string, pluginCtx backend.PluginContext) (*ec2.DescribeInstancesOutput, error) {
	params := &ec2.DescribeInstancesInput{
		Filters:     filters,
		InstanceIds: instanceIds,
	}

	client, err := e.getEC2Client(region, pluginCtx)
	if err != nil {
		return nil, err
	}

	var resp ec2.DescribeInstancesOutput
	if err := client.DescribeInstancesPages(params, func(page *ec2.DescribeInstancesOutput, lastPage bool) bool {
		resp.Reservations = append(resp.Reservations, page.Reservations...)
		return !lastPage
	}); err != nil {
		return nil, fmt.Errorf("failed to call ec2:DescribeInstances, %w", err)
	}

	return &resp, nil
}

func (e *cloudWatchExecutor) resourceGroupsGetResources(region string, filters []*resourcegroupstaggingapi.TagFilter,
	resourceTypes []*string, pluginCtx backend.PluginContext) (*resourcegroupstaggingapi.GetResourcesOutput, error) {
	params := &resourcegroupstaggingapi.GetResourcesInput{
		ResourceTypeFilters: resourceTypes,
		TagFilters:          filters,
	}

	client, err := e.getRGTAClient(region, pluginCtx)
	if err != nil {
		return nil, err
	}

	var resp resourcegroupstaggingapi.GetResourcesOutput
	if err := client.GetResourcesPages(params,
		func(page *resourcegroupstaggingapi.GetResourcesOutput, lastPage bool) bool {
			resp.ResourceTagMappingList = append(resp.ResourceTagMappingList, page.ResourceTagMappingList...)
			return !lastPage
		}); err != nil {
		return nil, fmt.Errorf("failed to call tag:GetResources, %w", err)
	}

	return &resp, nil
}

var metricsCacheLock sync.Mutex

func (e *cloudWatchExecutor) getMetricsForCustomMetrics(region, namespace string, pluginCtx backend.PluginContext) ([]string, error) {
	plog.Debug("Getting metrics for custom metrics", "region", region, "namespace", namespace)
	metricsCacheLock.Lock()
	defer metricsCacheLock.Unlock()

<<<<<<< HEAD
	dsInfo, err := e.getDSInfo(pluginCtx)
	if err != nil {
		return nil, err
	}
=======
	dsInfo := e.getAWSDatasourceSettings(region)
>>>>>>> d3544d6d

	if _, ok := customMetricsMetricsMap[dsInfo.profile]; !ok {
		customMetricsMetricsMap[dsInfo.profile] = make(map[string]map[string]*customMetricsCache)
	}
	if _, ok := customMetricsMetricsMap[dsInfo.profile][dsInfo.region]; !ok {
		customMetricsMetricsMap[dsInfo.profile][dsInfo.region] = make(map[string]*customMetricsCache)
	}
	if _, ok := customMetricsMetricsMap[dsInfo.profile][dsInfo.region][namespace]; !ok {
		customMetricsMetricsMap[dsInfo.profile][dsInfo.region][namespace] = &customMetricsCache{}
		customMetricsMetricsMap[dsInfo.profile][dsInfo.region][namespace].Cache = make([]string, 0)
	}

	if customMetricsMetricsMap[dsInfo.profile][dsInfo.region][namespace].Expire.After(time.Now()) {
		return customMetricsMetricsMap[dsInfo.profile][dsInfo.region][namespace].Cache, nil
	}
	metrics, err := e.listMetrics(region, &cloudwatch.ListMetricsInput{
		Namespace: aws.String(namespace),
	}, pluginCtx)
	if err != nil {
		return []string{}, err
	}

	customMetricsMetricsMap[dsInfo.profile][dsInfo.region][namespace].Cache = make([]string, 0)
	customMetricsMetricsMap[dsInfo.profile][dsInfo.region][namespace].Expire = time.Now().Add(5 * time.Minute)

	for _, metric := range metrics {
		if isDuplicate(customMetricsMetricsMap[dsInfo.profile][dsInfo.region][namespace].Cache, *metric.MetricName) {
			continue
		}
		customMetricsMetricsMap[dsInfo.profile][dsInfo.region][namespace].Cache = append(
			customMetricsMetricsMap[dsInfo.profile][dsInfo.region][namespace].Cache, *metric.MetricName)
	}

	return customMetricsMetricsMap[dsInfo.profile][dsInfo.region][namespace].Cache, nil
}

var dimensionsCacheLock sync.Mutex

func (e *cloudWatchExecutor) getDimensionsForCustomMetrics(region, namespace string, pluginCtx backend.PluginContext) ([]string, error) {
	dimensionsCacheLock.Lock()
	defer dimensionsCacheLock.Unlock()

<<<<<<< HEAD
	dsInfo, err := e.getDSInfo(pluginCtx)
	if err != nil {
		return nil, err
	}
=======
	dsInfo := e.getAWSDatasourceSettings(region)
>>>>>>> d3544d6d

	if _, ok := customMetricsDimensionsMap[dsInfo.profile]; !ok {
		customMetricsDimensionsMap[dsInfo.profile] = make(map[string]map[string]*customMetricsCache)
	}
	if _, ok := customMetricsDimensionsMap[dsInfo.profile][dsInfo.region]; !ok {
		customMetricsDimensionsMap[dsInfo.profile][dsInfo.region] = make(map[string]*customMetricsCache)
	}
	if _, ok := customMetricsDimensionsMap[dsInfo.profile][dsInfo.region][namespace]; !ok {
		customMetricsDimensionsMap[dsInfo.profile][dsInfo.region][namespace] = &customMetricsCache{}
		customMetricsDimensionsMap[dsInfo.profile][dsInfo.region][namespace].Cache = make([]string, 0)
	}

	if customMetricsDimensionsMap[dsInfo.profile][dsInfo.region][namespace].Expire.After(time.Now()) {
		return customMetricsDimensionsMap[dsInfo.profile][dsInfo.region][namespace].Cache, nil
	}
	metrics, err := e.listMetrics(region, &cloudwatch.ListMetricsInput{Namespace: aws.String(namespace)}, pluginCtx)
	if err != nil {
		return []string{}, err
	}
	customMetricsDimensionsMap[dsInfo.profile][dsInfo.region][namespace].Cache = make([]string, 0)
	customMetricsDimensionsMap[dsInfo.profile][dsInfo.region][namespace].Expire = time.Now().Add(5 * time.Minute)

	for _, metric := range metrics {
		for _, dimension := range metric.Dimensions {
			if isDuplicate(customMetricsDimensionsMap[dsInfo.profile][dsInfo.region][namespace].Cache, *dimension.Name) {
				continue
			}
			customMetricsDimensionsMap[dsInfo.profile][dsInfo.region][namespace].Cache = append(
				customMetricsDimensionsMap[dsInfo.profile][dsInfo.region][namespace].Cache, *dimension.Name)
		}
	}

	return customMetricsDimensionsMap[dsInfo.profile][dsInfo.region][namespace].Cache, nil
}

func isDuplicate(nameList []string, target string) bool {
	for _, name := range nameList {
		if name == target {
			return true
		}
	}
	return false
}

func isCustomMetrics(namespace string) bool {
	return strings.Index(namespace, "AWS/") != 0
}<|MERGE_RESOLUTION|>--- conflicted
+++ resolved
@@ -10,14 +10,13 @@
 	"sync"
 	"time"
 
-	"github.com/grafana/grafana-plugin-sdk-go/backend"
-	"github.com/grafana/grafana-plugin-sdk-go/data"
-
 	"github.com/aws/aws-sdk-go/aws"
 	"github.com/aws/aws-sdk-go/aws/awsutil"
 	"github.com/aws/aws-sdk-go/service/cloudwatch"
 	"github.com/aws/aws-sdk-go/service/ec2"
 	"github.com/aws/aws-sdk-go/service/resourcegroupstaggingapi"
+	"github.com/grafana/grafana-plugin-sdk-go/backend"
+	"github.com/grafana/grafana-plugin-sdk-go/data"
 	"github.com/grafana/grafana/pkg/components/simplejson"
 	"github.com/grafana/grafana/pkg/infra/metrics"
 	"github.com/grafana/grafana/pkg/util/errutil"
@@ -313,7 +312,6 @@
 // Whenever this list is updated, the frontend list should also be updated.
 // Please update the region list in public/app/plugins/datasource/cloudwatch/partials/config.html
 func (e *cloudWatchExecutor) handleGetRegions(ctx context.Context, parameters *simplejson.Json,
-<<<<<<< HEAD
 	pluginCtx backend.PluginContext) ([]suggestData, error) {
 	dsInfo, err := e.getDSInfo(pluginCtx)
 	if err != nil {
@@ -321,11 +319,6 @@
 	}
 
 	profile := dsInfo.profile
-=======
-	queryContext plugins.DataQuery) ([]suggestData, error) {
-	dsInfo := e.getAWSDatasourceSettings(defaultRegion)
-	profile := dsInfo.Profile
->>>>>>> d3544d6d
 	if cache, ok := regionCache.Load(profile); ok {
 		if cache2, ok2 := cache.([]suggestData); ok2 {
 			return cache2, nil
@@ -383,7 +376,6 @@
 	if customNamespaces != "" {
 		keys = append(keys, strings.Split(customNamespaces, ",")...)
 	}
-
 	sort.Strings(keys)
 
 	result := make([]suggestData, 0)
@@ -724,14 +716,10 @@
 	metricsCacheLock.Lock()
 	defer metricsCacheLock.Unlock()
 
-<<<<<<< HEAD
 	dsInfo, err := e.getDSInfo(pluginCtx)
 	if err != nil {
 		return nil, err
 	}
-=======
-	dsInfo := e.getAWSDatasourceSettings(region)
->>>>>>> d3544d6d
 
 	if _, ok := customMetricsMetricsMap[dsInfo.profile]; !ok {
 		customMetricsMetricsMap[dsInfo.profile] = make(map[string]map[string]*customMetricsCache)
@@ -774,14 +762,10 @@
 	dimensionsCacheLock.Lock()
 	defer dimensionsCacheLock.Unlock()
 
-<<<<<<< HEAD
 	dsInfo, err := e.getDSInfo(pluginCtx)
 	if err != nil {
 		return nil, err
 	}
-=======
-	dsInfo := e.getAWSDatasourceSettings(region)
->>>>>>> d3544d6d
 
 	if _, ok := customMetricsDimensionsMap[dsInfo.profile]; !ok {
 		customMetricsDimensionsMap[dsInfo.profile] = make(map[string]map[string]*customMetricsCache)
