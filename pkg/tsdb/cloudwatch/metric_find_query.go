package cloudwatch

import (
	"context"
	"errors"
	"fmt"
	"reflect"
	"sort"
	"strings"
	"sync"
	"time"

	"github.com/aws/aws-sdk-go/aws"
	"github.com/aws/aws-sdk-go/aws/awsutil"
	"github.com/aws/aws-sdk-go/service/cloudwatch"
	"github.com/aws/aws-sdk-go/service/ec2"
	"github.com/aws/aws-sdk-go/service/resourcegroupstaggingapi"
	"github.com/grafana/grafana/pkg/components/simplejson"
	"github.com/grafana/grafana/pkg/infra/metrics"
	"github.com/grafana/grafana/pkg/tsdb"
)

// Known AWS regions.
var knownRegions = []string{
	"ap-east-1", "ap-northeast-1", "ap-northeast-2", "ap-northeast-3", "ap-south-1", "ap-southeast-1",
	"ap-southeast-2", "ca-central-1", "cn-north-1", "cn-northwest-1", "eu-central-1", "eu-north-1", "eu-west-1",
	"eu-west-2", "eu-west-3", "me-south-1", "sa-east-1", "us-east-1", "us-east-2", "us-gov-east-1", "us-gov-west-1",
	"us-iso-east-1", "us-isob-east-1", "us-west-1", "us-west-2",
}

type suggestData struct {
	Text  string
	Value string
}

type customMetricsCache struct {
	Expire time.Time
	Cache  []string
}

var customMetricsMetricsMap = make(map[string]map[string]map[string]*customMetricsCache)
var customMetricsDimensionsMap = make(map[string]map[string]map[string]*customMetricsCache)
var metricsMap = map[string][]string{
	"AWS/ACMPrivateCA":      {"CRLGenerated", "Failure", "MisconfiguredCRLBucket", "Success", "Time"},
	"AWS/AmazonMQ":          {"ConsumerCount", "CpuCreditBalance", "CpuUtilization", "CurrentConnectionsCount", "DequeueCount", "DispatchCount", "EnqueueCount", "EnqueueTime", "ExpiredCount", "HeapUsage", "InflightCount", "JournalFilesForFastRecovery", "JournalFilesForFullRecovery", "MemoryUsage", "NetworkIn", "NetworkOut", "OpenTransactionsCount", "ProducerCount", "QueueSize", "StorePercentUsage", "TotalConsumerCount", "TotalMessageCount", "TotalProducerCount"},
	"AWS/ApiGateway":        {"4XXError", "5XXError", "CacheHitCount", "CacheMissCount", "Count", "IntegrationLatency", "Latency"},
	"AWS/AppStream":         {"ActualCapacity", "AvailableCapacity", "CapacityUtilization", "DesiredCapacity", "InUseCapacity", "InsufficientCapacityError", "PendingCapacity", "RunningCapacity"},
	"AWS/AppSync":           {"4XXError", "5XXError", "Latency"},
	"AWS/ApplicationELB":    {"ActiveConnectionCount", "ClientTLSNegotiationErrorCount", "ConsumedLCUs", "ELBAuthError", "ELBAuthFailure", "ELBAuthLatency", "ELBAuthRefreshTokenSuccess", "ELBAuthSuccess", "ELBAuthUserClaimsSizeExceeded", "HTTPCode_ELB_3XX_Count", "HTTPCode_ELB_4XX_Count", "HTTPCode_ELB_5XX_Count", "HTTPCode_Target_2XX_Count", "HTTPCode_Target_3XX_Count", "HTTPCode_Target_4XX_Count", "HTTPCode_Target_5XX_Count", "HTTP_Fixed_Response_Count", "HTTP_Redirect_Count", "HTTP_Redirect_Url_Limit_Exceeded_Count", "HealthyHostCount", "IPv6ProcessedBytes", "IPv6RequestCount", "LambdaInternalError", "LambdaTargetProcessedBytes", "LambdaUserError", "NewConnectionCount", "NonStickyRequestCount", "ProcessedBytes", "RejectedConnectionCount", "RequestCount", "RequestCountPerTarget", "RuleEvaluations", "StandardProcessedBytes", "TargetConnectionErrorCount", "TargetResponseTime", "TargetTLSNegotiationErrorCount", "UnHealthyHostCount"},
	"AWS/Athena":            {"DataScannedInBytes", "EngineExecutionTime", "QueryPlanningTime", "QueryQueueTime", "QueryState", "QueryType", "ServiceProcessingTime", "TotalExecutionTime", "WorkGroup"},
	"AWS/AutoScaling":       {"GroupDesiredCapacity", "GroupInServiceInstances", "GroupMaxSize", "GroupMinSize", "GroupPendingInstances", "GroupStandbyInstances", "GroupTerminatingInstances", "GroupTotalInstances"},
	"AWS/Billing":           {"EstimatedCharges"},
	"AWS/Chatbot":           {"EventsThrottled", "EventsProcessed", "MessageDeliverySuccess", "MessageDeliveryFailure", "UnsupportedEvents"},
	"AWS/CloudFront":        {"4xxErrorRate", "5xxErrorRate", "BytesDownloaded", "BytesUploaded", "Requests", "TotalErrorRate"},
	"AWS/CloudHSM":          {"HsmKeysSessionOccupied", "HsmKeysTokenOccupied", "HsmSessionCount", "HsmSslCtxsOccupied", "HsmTemperature", "HsmUnhealthy", "HsmUsersAvailable", "HsmUsersMax", "InterfaceEth2OctetsInput", "InterfaceEth2OctetsOutput"},
	"AWS/CloudSearch":       {"IndexUtilization", "Partitions", "SearchableDocuments", "SuccessfulRequests"},
	"AWS/CodeBuild":         {"BuildDuration", "Builds", "DownloadSourceDuration", "Duration", "FailedBuilds", "FinalizingDuration", "InstallDuration", "PostBuildDuration", "PreBuildDuration", "ProvisioningDuration", "QueuedDuration", "SubmittedDuration", "SucceededBuilds", "UploadArtifactsDuration"},
	"AWS/Cognito":           {"AccountTakeOverRisk", "CompromisedCredentialsRisk", "NoRisk", "OverrideBlock", "Risk"},
	"AWS/Connect":           {"CallBackNotDialableNumber", "CallRecordingUploadError", "CallsBreachingConcurrencyQuota", "CallsPerInterval", "ConcurrentCalls", "ConcurrentCallsPercentage", "ContactFlowErrors", "ContactFlowFatalErrors", "LongestQueueWaitTime", "MisconfiguredPhoneNumbers", "MissedCalls", "PublicSigningKeyUsage", "QueueCapacityExceededError", "QueueSize", "ThrottledCalls", "ToInstancePacketLossRate"},
	"AWS/DataSync":          {"BytesVerifiedSource", "BytesPreparedSource", "FilesVerifiedSource", "FilesPreparedSource", "BytesVerifiedDestination", "BytesPreparedDestination", "FilesVerifiedDestination", "FilesPreparedDestination", "FilesTransferred", "BytesTransferred", "BytesWritten"},
	"AWS/DDoSProtection":    {"DDoSDetected", "DDoSAttackBitsPerSecond", "DDoSAttackPacketsPerSecond", "DDoSAttackRequestsPerSecond"},
	"AWS/DMS":               {"CDCChangesDiskSource", "CDCChangesDiskTarget", "CDCChangesMemorySource", "CDCChangesMemoryTarget", "CDCIncomingChanges", "CDCLatencySource", "CDCLatencyTarget", "CDCThroughputBandwidthSource", "CDCThroughputBandwidthTarget", "CDCThroughputRowsSource", "CDCThroughputRowsTarget", "CPUUtilization", "FreeStorageSpace", "FreeableMemory", "FullLoadThroughputBandwidthSource", "FullLoadThroughputBandwidthTarget", "FullLoadThroughputRowsSource", "FullLoadThroughputRowsTarget", "NetworkReceiveThroughput", "NetworkTransmitThroughput", "ReadIOPS", "ReadLatency", "ReadThroughput", "SwapUsage", "WriteIOPS", "WriteLatency", "WriteThroughput"},
	"AWS/DocDB":             {"BackupRetentionPeriodStorageUsed", "BufferCacheHitRatio", "ChangeStreamLogSize", "CPUUtilization", "DatabaseConnections", "DBInstanceReplicaLag", "DBClusterReplicaLagMaximum", "DBClusterReplicaLagMinimum", "DiskQueueDepth", "EngineUptime", "FreeableMemory", "FreeLocalStorage", "NetworkReceiveThroughput", "NetworkThroughput", "NetworkTransmitThroughput", "ReadIOPS", "ReadLatency", "ReadThroughput", "SnapshotStorageUsed", "SwapUsage", "TotalBackupStorageBilled", "VolumeBytesUsed", "VolumeReadIOPs", "VolumeWriteIOPs", "WriteIOPS", "WriteLatency", "WriteThroughput"},
	"AWS/DX":                {"ConnectionBpsEgress", "ConnectionBpsIngress", "ConnectionCRCErrorCount", "ConnectionLightLevelRx", "ConnectionLightLevelTx", "ConnectionPpsEgress", "ConnectionPpsIngress", "ConnectionState"},
	"AWS/DAX":               {"CPUUtilization", "NetworkPacketsIn", "NetworkPacketsOut", "GetItemRequestCount", "BatchGetItemRequestCount", "BatchWriteItemRequestCount", "DeleteItemRequestCount", "PutItemRequestCount", "UpdateItemRequestCount", "TransactWriteItemsCount", "TransactGetItemsCount", "ItemCacheHits", "ItemCacheMisses", "QueryCacheHits", "QueryCacheMisses", "ScanCacheHits", "ScanCacheMisses", "TotalRequestCount", "ErrorRequestCount", "FaultRequestCount", "FailedRequestCount", "QueryRequestCount", "ScanRequestCount", "ClientConnections", "EstimatedDbSize", "EvictedSize"},
	"AWS/DynamoDB":          {"ConditionalCheckFailedRequests", "ConsumedReadCapacityUnits", "ConsumedWriteCapacityUnits", "OnlineIndexConsumedWriteCapacity", "OnlineIndexPercentageProgress", "OnlineIndexThrottleEvents", "PendingReplicationCount", "ProvisionedReadCapacityUnits", "ProvisionedWriteCapacityUnits", "ReadThrottleEvents", "ReplicationLatency", "ReturnedBytes", "ReturnedItemCount", "ReturnedRecordsCount", "SuccessfulRequestLatency", "SystemErrors", "ThrottledRequests", "TimeToLiveDeletedItemCount", "UserErrors", "WriteThrottleEvents"},
	"AWS/EBS":               {"BurstBalance", "VolumeConsumedReadWriteOps", "VolumeIdleTime", "VolumeQueueLength", "VolumeReadBytes", "VolumeReadOps", "VolumeThroughputPercentage", "VolumeTotalReadTime", "VolumeTotalWriteTime", "VolumeWriteBytes", "VolumeWriteOps"},
	"AWS/EC2":               {"CPUCreditBalance", "CPUCreditUsage", "CPUSurplusCreditBalance", "CPUSurplusCreditsCharged", "CPUUtilization", "DiskReadBytes", "DiskReadOps", "DiskWriteBytes", "DiskWriteOps", "EBSByteBalance%", "EBSIOBalance%", "EBSReadBytes", "EBSReadOps", "EBSWriteBytes", "EBSWriteOps", "NetworkIn", "NetworkOut", "NetworkPacketsIn", "NetworkPacketsOut", "StatusCheckFailed", "StatusCheckFailed_Instance", "StatusCheckFailed_System"},
	"AWS/EC2/API":           {"ClientErrors", "RequestLimitExceeded", "ServerErrors", "SuccessfulCalls"},
	"AWS/EC2Spot":           {"AvailableInstancePoolsCount", "BidsSubmittedForCapacity", "EligibleInstancePoolCount", "FulfilledCapacity", "MaxPercentCapacityAllocation", "PendingCapacity", "PercentCapacityAllocation", "TargetCapacity", "TerminatingCapacity"},
	"AWS/ECS":               {"CPUReservation", "CPUUtilization", "GPUReservation", "MemoryReservation", "MemoryUtilization"},
	"AWS/EFS":               {"BurstCreditBalance", "ClientConnections", "DataReadIOBytes", "DataWriteIOBytes", "MetadataIOBytes", "PercentIOLimit", "PermittedThroughput", "TotalIOBytes"},
	"AWS/ELB":               {"BackendConnectionErrors", "EstimatedALBActiveConnectionCount", "EstimatedALBConsumedLCUs", "EstimatedALBNewConnectionCount", "EstimatedProcessedBytes", "HTTPCode_Backend_2XX", "HTTPCode_Backend_3XX", "HTTPCode_Backend_4XX", "HTTPCode_Backend_5XX", "HTTPCode_ELB_4XX", "HTTPCode_ELB_5XX", "HealthyHostCount", "Latency", "RequestCount", "SpilloverCount", "SurgeQueueLength", "UnHealthyHostCount"},
	"AWS/ES":                {"AutomatedSnapshotFailure", "CPUCreditBalance", "CPUUtilization", "ClusterIndexWritesBlocked", "ClusterStatus.green", "ClusterStatus.red", "ClusterStatus.yellow", "ClusterUsedSpace", "DeletedDocuments", "DiskQueueDepth", "ElasticsearchRequests", "FreeStorageSpace", "IndexingLatency", "IndexingRate", "InvalidHostHeaderRequests", "JVMGCOldCollectionCount", "JVMGCOldCollectionTime", "JVMGCYoungCollectionCount", "JVMGCYoungCollectionTime", "JVMMemoryPressure", "KMSKeyError", "KMSKeyInaccessible", "KibanaHealthyNodes", "MasterCPUCreditBalance", "MasterCPUUtilization", "MasterFreeStorageSpace", "MasterJVMMemoryPressure", "MasterReachableFromNode", "Nodes", "ReadIOPS", "ReadLatency", "ReadThroughput", "RequestCount", "SearchLatency", "SearchRate", "SearchableDocuments", "SysMemoryUtilization", "ThreadpoolBulkQueue", "ThreadpoolBulkRejected", "ThreadpoolBulkThreads", "ThreadpoolForce_mergeQueue", "ThreadpoolForce_mergeRejected", "ThreadpoolForce_mergeThreads", "ThreadpoolIndexQueue", "ThreadpoolIndexRejected", "ThreadpoolIndexThreads", "ThreadpoolSearchQueue", "ThreadpoolSearchRejected", "ThreadpoolSearchThreads", "WriteIOPS", "WriteLatency", "WriteThroughput"},
	"AWS/ElastiCache":       {"ActiveDefragHits", "BytesReadIntoMemcached", "BytesUsedForCache", "BytesUsedForCacheItems", "BytesUsedForHash", "BytesWrittenOutFromMemcached", "CPUUtilization", "CacheHits", "CacheMisses", "CasBadval", "CasHits", "CasMisses", "CmdConfigGet", "CmdConfigSet", "CmdFlush", "CmdGet", "CmdSet", "CmdTouch", "CurrConfig", "CurrConnections", "CurrItems", "DecrHits", "DecrMisses", "DeleteHits", "DeleteMisses", "EngineCPUUtilization", "EvictedUnfetched", "Evictions", "ExpiredUnfetched", "FreeableMemory", "GetHits", "GetMisses", "GetTypeCmds", "HashBasedCmds", "HyperLogLogBasedCmds", "IncrHits", "IncrMisses", "KeyBasedCmds", "ListBasedCmds", "NetworkBytesIn", "NetworkBytesOut", "NewConnections", "NewItems", "Reclaimed", "ReplicationBytes", "ReplicationLag", "SaveInProgress", "SetBasedCmds", "SetTypeCmds", "SlabsMoved", "SortedSetBasedCmds", "StringBasedCmds", "SwapUsage", "TouchHits", "TouchMisses", "UnusedMemory"},
	"AWS/ElasticBeanstalk":  {"ApplicationLatencyP10", "ApplicationLatencyP50", "ApplicationLatencyP75", "ApplicationLatencyP85", "ApplicationLatencyP90", "ApplicationLatencyP95", "ApplicationLatencyP99", "ApplicationLatencyP99.9", "ApplicationRequests2xx", "ApplicationRequests3xx", "ApplicationRequests4xx", "ApplicationRequests5xx", "ApplicationRequestsTotal", "CPUIdle", "CPUIowait", "CPUIrq", "CPUNice", "CPUSoftirq", "CPUSystem", "CPUUser", "EnvironmentHealth", "InstanceHealth", "InstancesDegraded", "InstancesInfo", "InstancesNoData", "InstancesOk", "InstancesPending", "InstancesSevere", "InstancesUnknown", "InstancesWarning", "LoadAverage1min", "LoadAverage5min", "RootFilesystemUtil"},
	"AWS/ElasticInference":  {"AcceleratorHealthCheckFailed", "AcceleratorMemoryUsage", "ConnectivityCheckFailed"},
	"AWS/ElasticMapReduce":  {"AppsCompleted", "AppsFailed", "AppsKilled", "AppsPending", "AppsRunning", "AppsSubmitted", "BackupFailed", "CapacityRemainingGB", "Cluster Status", "ContainerAllocated", "ContainerPending", "ContainerPendingRatio", "ContainerReserved", "CoreNodesPending", "CoreNodesRunning", "CorruptBlocks", "DfsPendingReplicationBlocks", "HBase", "HDFSBytesRead", "HDFSBytesWritten", "HDFSUtilization", "HbaseBackupFailed", "IO", "IsIdle", "JobsFailed", "JobsRunning", "LiveDataNodes", "LiveTaskTrackers", "MRActiveNodes", "MRDecommissionedNodes", "MRLostNodes", "MRRebootedNodes", "MRTotalNodes", "MRUnhealthyNodes", "Map/Reduce", "MapSlotsOpen", "MapTasksRemaining", "MapTasksRunning", "MemoryAllocatedMB", "MemoryAvailableMB", "MemoryReservedMB", "MemoryTotalMB", "MissingBlocks", "MostRecentBackupDuration", "Node Status", "PendingDeletionBlocks", "ReduceSlotsOpen", "ReduceTasksRemaining", "ReduceTasksRunning", "RemainingMapTasksPerSlot", "S3BytesRead", "S3BytesWritten", "TaskNodesPending", "TaskNodesRunning", "TimeSinceLastSuccessfulBackup", "TotalLoad", "UnderReplicatedBlocks", "YARNMemoryAvailablePercentage"},
	"AWS/ElasticTranscoder": {"Billed Audio Output", "Billed HD Output", "Billed SD Output", "Errors", "Jobs Completed", "Jobs Errored", "Outputs per Job", "Standby Time", "Throttles"},
	"AWS/Events":            {"DeadLetterInvocations", "FailedInvocations", "Invocations", "MatchedEvents", "ThrottledRules", "TriggeredRules"},
	"AWS/FSx":               {"DataReadBytes", "DataReadOperations", "DataWriteBytes", "DataWriteOperations", "FreeDataStorageCapacity", "MetadataOperations"},
	"AWS/Firehose":          {"BackupToS3.Bytes", "BackupToS3.DataFreshness", "BackupToS3.Records", "BackupToS3.Success", "DataReadFromKinesisStream.Bytes", "DataReadFromKinesisStream.Records", "DeliveryToElasticsearch.Bytes", "DeliveryToElasticsearch.Records", "DeliveryToElasticsearch.Success", "DeliveryToRedshift.Bytes", "DeliveryToRedshift.Records", "DeliveryToRedshift.Success", "DeliveryToS3.Bytes", "DeliveryToS3.DataFreshness", "DeliveryToS3.Records", "DeliveryToS3.Success", "DeliveryToSplunk.Bytes", "DeliveryToSplunk.DataFreshness", "DeliveryToSplunk.Records", "DeliveryToSplunk.Success", "DescribeDeliveryStream.Latency", "DescribeDeliveryStream.Requests", "ExecuteProcessing.Duration", "ExecuteProcessing.Success", "FailedConversion.Bytes", "FailedConversion.Records", "IncomingBytes", "IncomingRecords", "KinesisMillisBehindLatest", "ListDeliveryStreams.Latency", "ListDeliveryStreams.Requests", "PutRecord.Bytes", "PutRecord.Latency", "PutRecord.Requests", "PutRecordBatch.Bytes", "PutRecordBatch.Latency", "PutRecordBatch.Records", "PutRecordBatch.Requests", "SucceedConversion.Bytes", "SucceedConversion.Records", "SucceedProcessing.Bytes", "SucceedProcessing.Records", "ThrottledDescribeStream", "ThrottledGetRecords", "ThrottledGetShardIterator", "UpdateDeliveryStream.Latency", "UpdateDeliveryStream.Requests"},
	"AWS/GameLift":          {"ActivatingGameSessions", "ActiveGameSessions", "ActiveInstances", "ActiveServerProcesses", "AvailableGameSessions", "AverageWaitTime", "CurrentPlayerSessions", "CurrentTickets", "DesiredInstances", "FirstChoiceNotViable", "FirstChoiceOutOfCapacity", "GameSessionInterruptions", "HealthyServerProcesses", "IdleInstances", "InstanceInterruptions", "LowestLatencyPlacement", "LowestPricePlacement", "MatchAcceptancesTimedOut", "MatchesAccepted", "MatchesCreated", "MatchesPlaced", "MatchesRejected", "MaxInstances", "MinInstances", "PercentAvailableGameSessions", "PercentHealthyServerProcesses", "PercentIdleInstances", "Placement", "PlacementsCanceled", "PlacementsFailed", "PlacementsStarted", "PlacementsSucceeded", "PlacementsTimedOut", "PlayerSessionActivations", "PlayersStarted", "QueueDepth", "RuleEvaluationsFailed", "RuleEvaluationsPassed", "ServerProcessAbnormalTerminations", "ServerProcessActivations", "ServerProcessTerminations", "TicketsFailed", "TicketsStarted", "TicketsTimedOut", "TimeToMatch", "TimeToTicketSuccess"},
	"AWS/Glue":              {"glue.driver.BlockManager.disk.diskSpaceUsed_MB", "glue.driver.ExecutorAllocationManager.executors.numberAllExecutors", "glue.driver.ExecutorAllocationManager.executors.numberMaxNeededExecutors", "glue.driver.aggregate.bytesRead", "glue.driver.aggregate.elapsedTime", "glue.driver.aggregate.numCompletedStages", "glue.driver.aggregate.numCompletedTasks", "glue.driver.aggregate.numFailedTasks", "glue.driver.aggregate.numKilledTasks", "glue.driver.aggregate.recordsRead", "glue.driver.aggregate.shuffleBytesWritten", "glue.driver.aggregate.shuffleLocalBytesRead", "glue.driver.jvm.heap.usage  glue.executorId.jvm.heap.usage  glue.ALL.jvm.heap.usage", "glue.driver.jvm.heap.used  glue.executorId.jvm.heap.used  glue.ALL.jvm.heap.used", "glue.driver.s3.filesystem.read_bytes  glue.executorId.s3.filesystem.read_bytes  glue.ALL.s3.filesystem.read_bytes", "glue.driver.s3.filesystem.write_bytes  glue.executorId.s3.filesystem.write_bytes  glue.ALL.s3.filesystem.write_bytes", "glue.driver.system.cpuSystemLoad  glue.executorId.system.cpuSystemLoad  glue.ALL.system.cpuSystemLoad"},
	"AWS/Inspector":         {"TotalAssessmentRunFindings", "TotalAssessmentRuns", "TotalHealthyAgents", "TotalMatchingAgents"},
	"AWS/IoT":               {"CanceledJobExecutionCount", "CanceledJobExecutionTotalCount", "ClientError", "Connect.AuthError", "Connect.ClientError", "Connect.ServerError", "Connect.Success", "Connect.Throttle", "DeleteThingShadow.Accepted", "FailedJobExecutionCount", "FailedJobExecutionTotalCount", "Failure", "GetThingShadow.Accepted", "InProgressJobExecutionCount", "InProgressJobExecutionTotalCount", "NonCompliantResources", "NumLogBatchesFailedToPublishThrottled", "NumLogEventsFailedToPublishThrottled", "ParseError", "Ping.Success", "PublishIn.AuthError", "PublishIn.ClientError", "PublishIn.ServerError", "PublishIn.Success", "PublishIn.Throttle", "PublishOut.AuthError", "PublishOut.ClientError", "PublishOut.Success", "QueuedJobExecutionCount", "QueuedJobExecutionTotalCount", "RejectedJobExecutionCount", "RejectedJobExecutionTotalCount", "RemovedJobExecutionCount", "RemovedJobExecutionTotalCount", "ResourcesEvaluated", "RuleMessageThrottled", "RuleNotFound", "RulesExecuted", "ServerError", "Subscribe.AuthError", "Subscribe.ClientError", "Subscribe.ServerError", "Subscribe.Success", "Subscribe.Throttle", "SuccededJobExecutionCount", "SuccededJobExecutionTotalCount", "Success", "TopicMatch", "Unsubscribe.ClientError", "Unsubscribe.ServerError", "Unsubscribe.Success", "Unsubscribe.Throttle", "UpdateThingShadow.Accepted", "Violations", "ViolationsCleared", "ViolationsInvalidated"},
	"AWS/IoTAnalytics":      {"ActionExecution", "ActivityExecutionError", "IncomingMessages"},
	"AWS/KMS":               {"SecondsUntilKeyMaterialExpiration"},
	"AWS/Kafka":             {"ActiveControllerCount", "BytesInPerSec", "BytesOutPerSec", "CpuIdle", "CpuSystem", "CpuUser", "FetchConsumerLocalTimeMsMean", "FetchConsumerRequestQueueTimeMsMean", "FetchConsumerResponseQueueTimeMsMean", "FetchConsumerResponseSendTimeMsMean", "FetchConsumerTotalTimeMsMean", "FetchFollowerLocalTimeMsMean", "FetchFollowerRequestQueueTimeMsMean", "FetchFollowerResponseQueueTimeMsMean", "FetchFollowerResponseSendTimeMsMean", "FetchFollowerTotalTimeMsMean", "FetchMessageConversionsPerSec", "FetchThrottleByteRate", "FetchThrottleQueueSize", "FetchThrottleTime", "GlobalPartitionCount", "GlobalTopicCount", "KafkaAppLogsDiskUsed", "KafkaDataLogsDiskUsed", "LeaderCount", "MemoryBuffered", "MemoryCached", "MemoryFree", "MemoryUsed", "MessagesInPerSec", "NetworkProcessorAvgIdlePercent", "NetworkRxDropped", "NetworkRxErrors", "NetworkRxPackets", "NetworkTxDropped", "NetworkTxErrors", "NetworkTxPackets", "OfflinePartitionsCount", "PartitionCount", "ProduceLocalTimeMsMean", "ProduceMessageConversionsPerSec", "ProduceMessageConversionsTimeMsMean", "ProduceRequestQueueTimeMsMean", "ProduceResponseQueueTimeMsMean", "ProduceResponseSendTimeMsMean", "ProduceThrottleByteRate", "ProduceThrottleQueueSize", "ProduceThrottleTime", "ProduceTotalTimeMsMean", "RequestBytesMean", "RequestExemptFromThrottleTime", "RequestHandlerAvgIdlePercent", "RequestThrottleQueueSize", "RequestThrottleTime", "RequestTime", "RootDiskUsed", "SwapFree", "SwapUsed", "UnderMinIsrPartitionCount", "UnderReplicatedPartitions", "ZooKeeperRequestLatencyMsMean", "ZooKeeperSessionState"},
	"AWS/Kinesis":           {"GetRecords.Bytes", "GetRecords.IteratorAge", "GetRecords.IteratorAgeMilliseconds", "GetRecords.Latency", "GetRecords.Records", "GetRecords.Success", "IncomingBytes", "IncomingRecords", "IteratorAgeMilliseconds", "OutgoingBytes", "OutgoingRecords", "PutRecord.Bytes", "PutRecord.Latency", "PutRecord.Success", "PutRecords.Bytes", "PutRecords.Latency", "PutRecords.Records", "PutRecords.Success", "ReadProvisionedThroughputExceeded", "SubscribeToShard.RateExceeded", "SubscribeToShard.Success", "SubscribeToShardEvent.Bytes", "SubscribeToShardEvent.MillisBehindLatest", "SubscribeToShardEvent.Records", "SubscribeToShardEvent.Success", "WriteProvisionedThroughputExceeded"},
	"AWS/KinesisAnalytics":  {"Bytes", "InputProcessing.DroppedRecords", "InputProcessing.Duration", "InputProcessing.OkBytes", "InputProcessing.OkRecords", "InputProcessing.ProcessingFailedRecords", "InputProcessing.Success", "KPUs", "LambdaDelivery.DeliveryFailedRecords", "LambdaDelivery.Duration", "LambdaDelivery.OkRecords", "MillisBehindLatest", "Records", "Success"},
	"AWS/KinesisVideo":      {"GetHLSMasterPlaylist.Latency", "GetHLSMasterPlaylist.Requests", "GetHLSMasterPlaylist.Success", "GetHLSMediaPlaylist.Latency", "GetHLSMediaPlaylist.Requests", "GetHLSMediaPlaylist.Success", "GetHLSStreamingSessionURL.Latency", "GetHLSStreamingSessionURL.Requests", "GetHLSStreamingSessionURL.Success", "GetMP4InitFragment.Latency", "GetMP4InitFragment.Requests", "GetMP4InitFragment.Success", "GetMP4MediaFragment.Latency", "GetMP4MediaFragment.OutgoingBytes", "GetMP4MediaFragment.Requests", "GetMP4MediaFragment.Success", "GetMedia.ConnectionErrors", "GetMedia.MillisBehindNow", "GetMedia.OutgoingBytes", "GetMedia.OutgoingFragments", "GetMedia.OutgoingFrames", "GetMedia.Requests", "GetMedia.Success", "GetMediaForFragmentList.OutgoingBytes", "GetMediaForFragmentList.OutgoingFragments", "GetMediaForFragmentList.OutgoingFrames", "GetMediaForFragmentList.Requests", "GetMediaForFragmentList.Success", "GetTSFragment.Latency", "GetTSFragment.OutgoingBytes", "GetTSFragment.Requests", "GetTSFragment.Success", "ListFragments.Latency", "PutMedia.ActiveConnections", "PutMedia.BufferingAckLatency", "PutMedia.ConnectionErrors", "PutMedia.ErrorAckCount", "PutMedia.FragmentIngestionLatency", "PutMedia.FragmentPersistLatency", "PutMedia.IncomingBytes", "PutMedia.IncomingFragments", "PutMedia.IncomingFrames", "PutMedia.Latency", "PutMedia.PersistedAckLatency", "PutMedia.ReceivedAckLatency", "PutMedia.Requests", "PutMedia.Success"},
	"AWS/Lambda":            {"ConcurrentExecutions", "DeadLetterErrors", "Duration", "Errors", "Invocations", "IteratorAge", "Throttles", "UnreservedConcurrentExecutions"},
	"AWS/Lex":               {"BotChannelAuthErrors", "BotChannelConfigurationErrors", "BotChannelInboundThrottledEvents", "BotChannelOutboundThrottledEvents", "BotChannelRequestCount", "BotChannelResponseCardErrors", "BotChannelSystemErrors", "MissedUtteranceCount", "RuntimeInvalidLambdaResponses", "RuntimeLambdaErrors", "RuntimePollyErrors", "RuntimeRequestCount", "RuntimeSucessfulRequestLatency", "RuntimeSystemErrors", "RuntimeThrottledEvents", "RuntimeUserErrors"},
	"AWS/Logs":              {"DeliveryErrors", "DeliveryThrottling", "ForwardedBytes", "ForwardedLogEvents", "IncomingBytes", "IncomingLogEvents"},
	"AWS/ML":                {"PredictCount", "PredictFailureCount"},
	"AWS/MediaConnect":      {"ARQRecovered", "ARQRequests", "BitRate", "CATError", "CRCError", "Connected", "ConnectedOutputs", "ContinuityCounter", "Disconnections", "DroppedPackets", "FECPackets", "FECRecovered", "NotRecoveredPackets", "OutputConnected", "OutputDisconnections", "OverflowPackets", "PATError", "PCRAccuracyError", "PCRError", "PIDError", "PMTError", "PTSError", "PacketLossPercent", "RecoveredPackets", "RoundTripTime", "SourceARQRecovered", "SourceARQRequests", "SourceBitRate", "SourceCATError", "SourceCRCError", "SourceConnected", "SourceContinuityCounter", "SourceDisconnections", "SourceDroppedPackets", "SourceFECPackets", "SourceFECRecovered", "SourceNotRecoveredPackets", "SourceOverflowPackets", "SourcePATError", "SourcePCRAccuracyError", "SourcePCRError", "SourcePIDError", "SourcePMTError", "SourcePTSError", "SourcePacketLossPercent", "SourceRecoveredPackets", "SourceRoundTripTime", "SourceTSByteError", "SourceTSSyncLoss", "SourceTotalPackets", "SourceTransportError", "TSByteError", "TSSyncLoss", "TotalPackets", "TransportError"},
	"AWS/MediaConvert":      {"AudioOutputSeconds", "Errors", "HDOutputSeconds", "JobsCompletedCount", "JobsErroredCount", "SDOutputSeconds", "StandbyTime", "TranscodingTime", "UHDOutputSeconds"},
	"AWS/MediaPackage":      {"ActiveInput", "EgressBytes", "EgressRequestCount", "EgressResponseTime", "IngressBytes", "IngressResponseTime"},
	"AWS/MediaStore":        {"RequestCount", "4xxErrorCount", "5xxErrorCount", "BytesUploaded", "BytesDownloaded", "TotalTime", "TurnaroundTime"},
	"AWS/MediaTailor":       {"AdDecisionServer.Ads", "AdDecisionServer.Duration", "AdDecisionServer.Errors", "AdDecisionServer.FillRate", "AdDecisionServer.Timeouts", "AdNotReady", "Avails.Duration", "Avails.FillRate", "Avails.FilledDuration", "GetManifest.Errors", "Origin.Errors", "Origin.Timeouts"},
	"AWS/NATGateway":        {"ActiveConnectionCount", "BytesInFromDestination", "BytesInFromSource", "BytesOutToDestination", "BytesOutToSource", "ConnectionAttemptCount", "ConnectionEstablishedCount", "ErrorPortAllocation", "IdleTimeoutCount", "PacketsDropCount", "PacketsInFromDestination", "PacketsInFromSource", "PacketsOutToDestination", "PacketsOutToSource"},
	"AWS/Neptune":           {"CPUUtilization", "ClusterReplicaLag", "ClusterReplicaLagMaximum", "ClusterReplicaLagMinimum", "EngineUptime", "FreeLocalStorage", "FreeableMemory", "GremlinErrors", "GremlinHttp1xx", "GremlinHttp2xx", "GremlinHttp4xx", "GremlinHttp5xx", "GremlinRequests", "GremlinRequestsPerSec", "GremlinWebSocketAvailableConnections", "GremlinWebSocketClientErrors", "GremlinWebSocketServerErrors", "GremlinWebSocketSuccess", "Http100", "Http101", "Http1xx", "Http200", "Http2xx", "Http400", "Http403", "Http405", "Http413", "Http429", "Http4xx", "Http500", "Http501", "Http5xx", "LoaderErrors", "LoaderRequests", "NetworkReceiveThroughput", "NetworkThroughput", "NetworkTransmitThroughput", "SparqlErrors", "SparqlHttp1xx", "SparqlHttp2xx", "SparqlHttp4xx", "SparqlHttp5xx", "SparqlRequests", "SparqlRequestsPerSec", "StatusErrors", "StatusRequests", "VolumeBytesUsed", "VolumeReadIOPs", "VolumeWriteIOPs"},
	"AWS/NetworkELB":        {"ActiveFlowCount", "ActiveFlowCount_TLS", "ClientTLSNegotiationErrorCount", "ConsumedLCUs", "HealthyHostCount", "NewFlowCount", "NewFlowCount_TLS", "ProcessedBytes", "ProcessedBytes_TLS", "TCP_Client_Reset_Count", "TCP_ELB_Reset_Count", "TCP_Target_Reset_Count", "TargetTLSNegotiationErrorCount", "UnHealthyHostCount"},
	"AWS/OpsWorks":          {"cpu_idle", "cpu_nice", "cpu_steal", "cpu_system", "cpu_user", "cpu_waitio", "load_1", "load_15", "load_5", "memory_buffers", "memory_cached", "memory_free", "memory_swap", "memory_total", "memory_used", "procs"},
	"AWS/Polly":             {"2XXCount", "4XXCount", "5XXCount", "RequestCharacters", "ResponseLatency"},
	"AWS/RDS":               {"ActiveTransactions", "AuroraBinlogReplicaLag", "AuroraGlobalDBDataTransferBytes", "AuroraGlobalDBReplicatedWriteIO", "AuroraGlobalDBReplicationLag", "AuroraReplicaLag", "AuroraReplicaLagMaximum", "AuroraReplicaLagMinimum", "BacktrackChangeRecordsCreationRate", "BacktrackChangeRecordsStored", "BacktrackWindowActual", "BacktrackWindowAlert", "BackupRetentionPeriodStorageUsed", "BinLogDiskUsage", "BlockedTransactions", "BufferCacheHitRatio", "BurstBalance", "CPUCreditBalance", "CPUCreditUsage", "CPUUtilization", "CommitLatency", "CommitThroughput", "DDLLatency", "DDLThroughput", "DMLLatency", "DMLThroughput", "DatabaseConnections", "Deadlocks", "DeleteLatency", "DeleteThroughput", "DiskQueueDepth", "EngineUptime", "FailedSQLServerAgentJobsCount", "FreeLocalStorage", "FreeStorageSpace", "FreeableMemory", "InsertLatency", "InsertThroughput", "LoginFailures", "MaximumUsedTransactionIDs", "NetworkReceiveThroughput", "NetworkThroughput", "NetworkTransmitThroughput", "OldestReplicationSlotLag", "Queries", "RDSToAuroraPostgreSQLReplicaLag", "ReadIOPS", "ReadLatency", "ReadThroughput", "ReplicaLag", "ReplicationSlotDiskUsage", "ResultSetCacheHitRatio", "SelectLatency", "SelectThroughput", "ServerlessDatabaseCapacity", "SnapshotStorageUsed", "SwapUsage", "TotalBackupStorageBilled", "TransactionLogsDiskUsage", "TransactionLogsGeneration", "UpdateLatency", "UpdateThroughput", "VolumeBytesUsed", "VolumeReadIOPs", "VolumeWriteIOPs", "WriteIOPS", "WriteLatency", "WriteThroughput"},
	"AWS/Redshift":          {"CPUUtilization", "DatabaseConnections", "HealthStatus", "MaintenanceMode", "NetworkReceiveThroughput", "NetworkTransmitThroughput", "PercentageDiskSpaceUsed", "QueriesCompletedPerSecond", "QueryDuration", "QueryRuntimeBreakdown", "ReadIOPS", "ReadLatency", "ReadThroughput", "TotalTableCount", "WLMQueriesCompletedPerSecond", "WLMQueryDuration", "WLMQueueLength", "WriteIOPS", "WriteLatency", "WriteThroughput"},
	"AWS/Route53":           {"ChildHealthCheckHealthyCount", "ConnectionTime", "DNSQueries", "HealthCheckPercentageHealthy", "HealthCheckStatus", "SSLHandshakeTime", "TimeToFirstByte"},
	"AWS/Route53Resolver":   {"InboundQueryVolume", "OutboundQueryVolume", "OutboundQueryAggregatedVolume"},
	"AWS/S3":                {"4xxErrors", "5xxErrors", "AllRequests", "BucketSizeBytes", "BytesDownloaded", "BytesUploaded", "DeleteRequests", "FirstByteLatency", "GetRequests", "HeadRequests", "ListRequests", "NumberOfObjects", "PostRequests", "PutRequests", "SelectRequests", "SelectReturnedBytes", "SelectScannedBytes", "TotalRequestLatency"},
	"AWS/SDKMetrics":        {"CallCount", "ClientErrorCount", "EndToEndLatency", "ConnectionErrorCount", "ServerErrorCount", "ThrottleCount"},
	"AWS/ServiceCatalog":    {"ProvisionedProductLaunch"},
	"AWS/SES":               {"Bounce", "Clicks", "Complaint", "Delivery", "Opens", "Reject", "Rendering Failures", "Reputation.BounceRate", "Reputation.ComplaintRate", "Send"},
	"AWS/SNS":               {"NumberOfMessagesPublished", "NumberOfNotificationsDelivered", "NumberOfNotificationsFailed", "NumberOfNotificationsFilteredOut", "NumberOfNotificationsFilteredOut-InvalidAttributes", "NumberOfNotificationsFilteredOut-NoMessageAttributes", "PublishSize", "SMSMonthToDateSpentUSD", "SMSSuccessRate"},
	"AWS/SQS":               {"ApproximateAgeOfOldestMessage", "ApproximateNumberOfMessagesDelayed", "ApproximateNumberOfMessagesNotVisible", "ApproximateNumberOfMessagesVisible", "NumberOfEmptyReceives", "NumberOfMessagesDeleted", "NumberOfMessagesReceived", "NumberOfMessagesSent", "SentMessageSize"},
	"AWS/SWF":               {"ActivityTaskScheduleToCloseTime", "ActivityTaskScheduleToStartTime", "ActivityTaskStartToCloseTime", "ActivityTasksCanceled", "ActivityTasksCompleted", "ActivityTasksFailed", "ConsumedCapacity", "DecisionTaskScheduleToStartTime", "DecisionTaskStartToCloseTime", "DecisionTasksCompleted", "PendingTasks", "ProvisionedBucketSize", "ProvisionedRefillRate", "ScheduledActivityTasksTimedOutOnClose", "ScheduledActivityTasksTimedOutOnStart", "StartedActivityTasksTimedOutOnClose", "StartedActivityTasksTimedOutOnHeartbeat", "StartedDecisionTasksTimedOutOnClose", "ThrottledEvents", "WorkflowStartToCloseTime", "WorkflowsCanceled", "WorkflowsCompleted", "WorkflowsContinuedAsNew", "WorkflowsFailed", "WorkflowsTerminated", "WorkflowsTimedOut"},
	"AWS/SageMaker":         {"CPUUtilization", "DatasetObjectsAutoAnnotated", "DatasetObjectsHumanAnnotated", "DatasetObjectsLabelingFailed", "DiskUtilization", "GPUMemoryUtilization", "GPUUtilization", "Invocation4XXErrors", "Invocation5XXErrors", "Invocations", "InvocationsPerInstance", "JobsFailed", "JobsStopped", "JobsSucceeded", "MemoryUtilization", "ModelLatency", "OverheadLatency", "TotalDatasetObjectsLabeled"},
	"AWS/States":            {"ActivitiesFailed", "ActivitiesHeartbeatTimedOut", "ActivitiesScheduled", "ActivitiesStarted", "ActivitiesSucceeded", "ActivitiesTimedOut", "ActivityRunTime", "ActivityScheduleTime", "ActivityTime", "ConsumedCapacity", "ExecutionThrottled", "ExecutionTime", "ExecutionsAborted", "ExecutionsFailed", "ExecutionsStarted", "ExecutionsSucceeded", "ExecutionsTimedOut", "LambdaFunctionRunTime", "LambdaFunctionScheduleTime", "LambdaFunctionTime", "LambdaFunctionsFailed", "LambdaFunctionsHeartbeatTimedOut", "LambdaFunctionsScheduled", "LambdaFunctionsStarted", "LambdaFunctionsSucceeded", "LambdaFunctionsTimedOut", "ProvisionedBucketSize", "ProvisionedRefillRate", "ThrottledEvents"},
	"AWS/StorageGateway":    {"CacheFree", "CacheHitPercent", "CachePercentDirty", "CachePercentUsed", "CacheUsed", "CloudBytesDownloaded", "CloudBytesUploaded", "CloudDownloadLatency", "QueuedWrites", "ReadBytes", "ReadTime", "TimeSinceLastRecoveryPoint", "TotalCacheSize", "UploadBufferFree", "UploadBufferPercentUsed", "UploadBufferUsed", "WorkingStorageFree", "WorkingStoragePercentUsed", "WorkingStorageUsed", "WriteBytes", "WriteTime"},
	"AWS/Textract":          {"ResponseTime", "ServerErrorCount", "SuccessfulRequestCount", "ThrottledCount", "UserErrorCount"},
	"AWS/ThingsGraph":       {"EventStoreQueueSize", "FlowExecutionTime", "FlowExecutionsFailed", "FlowExecutionsStarted", "FlowExecutionsSucceeded", "FlowStepExecutionTime", "FlowStepExecutionsFailed", "FlowStepExecutionsStarted", "FlowStepExecutionsSucceeded"},
	"AWS/TransitGateway":    {"BytesIn", "BytesOut", "PacketDropCountBlackhole", "PacketDropCountNoRoute", "PacketsIn", "PacketsOut"},
	"AWS/Translate":         {"CharacterCount", "ResponseTime", "ServerErrorCount", "SuccessfulRequestCount", "ThrottledCount", "UserErrorCount"},
	"AWS/TrustedAdvisor":    {"GreenChecks", "RedChecks", "RedResources", "ServiceLimitUsage", "YellowChecks", "YellowResources"},
	"AWS/Usage":             {"CallCount", "ResourceCount"},
	"AWS/VPN":               {"TunnelDataIn", "TunnelDataOut", "TunnelState"},
	"AWS/WAF":               {"AllowedRequests", "BlockedRequests", "CountedRequests", "PassedRequests"},
	"AWS/WAFV2":             {"AllowedRequests", "BlockedRequests", "CountedRequests", "PassedRequests"},
	"AWS/WorkSpaces":        {"Available", "ConnectionAttempt", "ConnectionFailure", "ConnectionSuccess", "InSessionLatency", "Maintenance", "SessionDisconnect", "SessionLaunchTime", "Stopped", "Unhealthy", "UserConnected"},
	"ECS/ContainerInsights": {"ContainerInstanceCount", "CpuUtilized", "CpuReserved", "DeploymentCount", "DesiredTaskCount", "MemoryUtilized", "MemoryReserved", "NetworkRxBytes", "NetworkTxBytes", "PendingTaskCount", "RunningTaskCount", "ServiceCount", "StorageReadBytes", "StorageWriteBytes", "TaskCount", "TaskSetCount", "instance_cpu_limit", "instance_cpu_reserved_capacity", "instance_cpu_usage_total", "instance_cpu_utilization", "instance_filesystem_utilization", "instance_memory_limit", "instance_memory_reserved_capacity", "instance_memory_utliization", "instance_memory_working_set", "instance_network_total_bytes", "instance_number_of_running_tasks"},
	"ContainerInsights":     {"cluster_failed_node_count", "cluster_node_count", "namespace_number_of_running_pods", "node_cpu_limit", "node_cpu_reserved_capacity", "node_cpu_usage_total", "node_cpu_utilization", "node_filesystem_utilization", "node_memory_limit", "node_memory_reserved_capacity", "node_memory_utilization", "node_memory_working_set", "node_network_total_bytes", "node_number_of_running_containers", "node_number_of_running_pods", "pod_cpu_reserved_capacity", "pod_cpu_utilization", "pod_cpu_utilization_over_pod_limit", "pod_memory_reserved_capacity", "pod_memory_utilization", "pod_memory_utilization_over_pod_limit", "pod_number_of_container_restarts", "pod_network_rx_bytes", "pod_network_tx_bytes", "service_number_of_running_pods"},
	"Rekognition":           {"DetectedFaceCount", "DetectedLabelCount", "ResponseTime", "ServerErrorCount", "SuccessfulRequestCount", "ThrottledCount", "UserErrorCount"},
	"AWS/Cassandra":         {"AccountMaxReads", "AccountMaxTableLevelReads", "AccountMaxTableLevelWrites", "AccountMaxWrites", "AccountProvisionedReadCapacityUtilization", "AccountProvisionedWriteCapacityUtilization", "ConditionalCheckFailedRequests", "ConsumedReadCapacityUnits", "ConsumedWriteCapacityUnits", "MaxProvisionedTableReadCapacityUtilization", "MaxProvisionedTableWriteCapacityUtilization", "ReturnedItemCount", "ReturnedItemCountBySelect", "SuccessfulRequestCount", "SuccessfulRequestLatency", "SystemErrors", "UserErrors"},
}

var dimensionsMap = map[string][]string{
	"AWS/ACMPrivateCA":      {},
	"AWS/AmazonMQ":          {"Broker", "Queue", "Topic"},
	"AWS/ApiGateway":        {"ApiName", "Method", "Resource", "Stage"},
	"AWS/AppStream":         {"Fleet"},
	"AWS/AppSync":           {"GraphQLAPIId"},
	"AWS/ApplicationELB":    {"AvailabilityZone", "LoadBalancer", "TargetGroup"},
	"AWS/AutoScaling":       {"AutoScalingGroupName"},
	"AWS/Billing":           {"Currency", "LinkedAccount", "ServiceName"},
	"AWS/Chatbot":           {"ConfigurationName"},
	"AWS/CloudFront":        {"DistributionId", "Region"},
	"AWS/CloudHSM":          {"ClusterId", "HsmId", "Region"},
	"AWS/CloudSearch":       {"ClientId", "DomainName"},
	"AWS/CodeBuild":         {"ProjectName"},
	"AWS/Cognito":           {"Operation", "RiskLevel", "UserPoolId"},
	"AWS/Connect":           {"InstanceId", "MetricGroup", "Participant", "QueueName", "Stream Type", "Type of Connection"},
	"AWS/DataSync":          {"AgentId", "TaskId"},
	"AWS/DDoSProtection":    {"ResourceArn", "AttackVector"},
	"AWS/DMS":               {"ReplicationInstanceIdentifier", "ReplicationTaskIdentifier"},
	"AWS/DocDB":             {"DBClusterIdentifier", "DBInstanceIdentifier", "Role"},
	"AWS/DX":                {"ConnectionId"},
	"AWS/DAX":               {"Account", "ClusterId", "NodeId"},
	"AWS/DynamoDB":          {"GlobalSecondaryIndexName", "Operation", "ReceivingRegion", "StreamLabel", "TableName"},
	"AWS/EBS":               {"VolumeId"},
	"AWS/EC2":               {"AutoScalingGroupName", "ImageId", "InstanceId", "InstanceType"},
	"AWS/EC2/API":           {},
	"AWS/EC2Spot":           {"AvailabilityZone", "FleetRequestId", "InstanceType"},
	"AWS/ECS":               {"ClusterName", "ServiceName"},
	"AWS/EFS":               {"FileSystemId"},
	"AWS/ELB":               {"AvailabilityZone", "LoadBalancerName"},
	"AWS/ES":                {"ClientId", "DomainName"},
	"AWS/ElastiCache":       {"CacheClusterId", "CacheNodeId"},
	"AWS/ElasticBeanstalk":  {"EnvironmentName", "InstanceId"},
	"AWS/ElasticInference":  {"ElasticInferenceAcceleratorId", "InstanceId"},
	"AWS/ElasticMapReduce":  {"ClusterId", "JobFlowId", "JobId"},
	"AWS/ElasticTranscoder": {"Operation", "PipelineId"},
	"AWS/Events":            {"RuleName"},
	"AWS/FSx":               {},
	"AWS/Firehose":          {"DeliveryStreamName"},
	"AWS/GameLift":          {"FleetId", "InstanceType", "MatchmakingConfigurationName", "MatchmakingConfigurationName-RuleName", "MetricGroups", "OperatingSystem", "QueueName"},
	"AWS/Glue":              {"JobName", "JobRunId", "Type"},
	"AWS/Inspector":         {},
	"AWS/IoT":               {"ActionType", "BehaviorName", "CheckName", "JobId", "Protocol", "RuleName", "ScheduledAuditName", "SecurityProfileName"},
	"AWS/IoTAnalytics":      {"ActionType", "ChannelName", "DatasetName", "DatastoreName", "PipelineActivityName", "PipelineActivityType", "PipelineName"},
	"AWS/KMS":               {"KeyId"},
	"AWS/Kafka":             {"Broker ID", "Cluster Name", "Topic"},
	"AWS/Kinesis":           {"ShardId", "StreamName"},
	"AWS/KinesisAnalytics":  {"Application", "Flow", "Id"},
	"AWS/KinesisVideo":      {},
	"AWS/Lambda":            {"Alias", "ExecutedVersion", "FunctionName", "Resource"},
	"AWS/Lex":               {"BotAlias", "BotChannelName", "BotName", "BotVersion", "InputMode", "Operation", "Source"},
	"AWS/Logs":              {"DestinationType", "FilterName", "LogGroupName"},
	"AWS/ML":                {"MLModelId", "RequestMode"},
	"AWS/MediaConnect":      {"AvailabilityZone", "FlowARN", "SourceARN", "OutputARN"},
	"AWS/MediaConvert":      {"Job", "Operation", "Queue"},
	"AWS/MediaPackage":      {"Channel", "No Dimension", "OriginEndpoint", "StatusCodeRange"},
	"AWS/MediaStore":        {"ContainerName", "ObjectGroupName", "RequestType"},
	"AWS/MediaTailor":       {"Configuration Name"},
	"AWS/NATGateway":        {"NatGatewayId"},
	"AWS/Neptune":           {"DBClusterIdentifier", "DatabaseClass", "EngineName", "Role"},
	"AWS/NetworkELB":        {"AvailabilityZone", "LoadBalancer", "TargetGroup"},
	"AWS/OpsWorks":          {"InstanceId", "LayerId", "StackId"},
	"AWS/Polly":             {"Operation"},
	"AWS/RDS":               {"DBClusterIdentifier", "DBInstanceIdentifier", "DatabaseClass", "DbClusterIdentifier", "EngineName", "Role", "SourceRegion"},
	"AWS/Redshift":          {"ClusterIdentifier", "NodeID", "service class", "stage", "latency", "wlmid"},
	"AWS/Route53":           {"HealthCheckId", "Region", "HostedZoneId"},
	"AWS/Route53Resolver":   {"EndpointId"},
	"AWS/S3":                {"BucketName", "FilterId", "StorageType"},
	"AWS/SDKMetrics":        {"DestinationRegion", "Service"},
	"AWS/ServiceCatalog":    {"State", "ProductId", "ProvisioningArtifactId"},
	"AWS/SES":               {},
	"AWS/SNS":               {"Application", "Country", "Platform", "SMSType", "TopicName"},
	"AWS/SQS":               {"QueueName"},
	"AWS/SWF":               {"APIName", "ActivityTypeName", "ActivityTypeVersion", "DecisionName", "Domain", "TaskListName", "WorkflowTypeName", "WorkflowTypeVersion"},
	"AWS/SageMaker":         {"EndpointName", "Host", "LabelingJobName", "VariantName"},
	"AWS/States":            {"APIName", "ActivityArn", "LambdaFunctionArn", "StateMachineArn", "StateTransition"},
	"AWS/StorageGateway":    {"GatewayId", "GatewayName", "VolumeId"},
	"AWS/Textract":          {},
	"AWS/ThingsGraph":       {"FlowTemplateId", "StepName", "SystemTemplateId"},
	"AWS/TransitGateway":    {"TransitGateway"},
	"AWS/Translate":         {"LanguagePair", "Operation"},
	"AWS/TrustedAdvisor":    {},
	"AWS/Usage":             {"Class", "Resource", "Service", "Type"},
	"AWS/VPN":               {"TunnelIpAddress", "VpnId"},
	"AWS/WAF":               {"Region", "Rule", "RuleGroup", "WebACL"},
	"AWS/WAFV2":             {"Region", "Rule", "RuleGroup", "WebACL"},
	"AWS/WorkSpaces":        {"DirectoryId", "WorkspaceId"},
	"ECS/ContainerInsights": {"ClusterName", "ServiceName", "TaskDefinitionFamily", "EC2InstanceId", "ContainerInstanceId"},
	"ContainerInsights":     {"ClusterName", "NodeName", "Namespace", "InstanceId", "PodName", "Service"},
	"Rekognition":           {},
	"AWS/Cassandra":         {"Keyspace", "Operation", "TableName"},
}

var regionCache sync.Map

func (e *cloudWatchExecutor) executeMetricFindQuery(ctx context.Context, queryContext *tsdb.TsdbQuery) (*tsdb.Response, error) {
	firstQuery := queryContext.Queries[0]

	parameters := firstQuery.Model
	subType := firstQuery.Model.Get("subtype").MustString()
	var data []suggestData
	var err error
	switch subType {
	case "regions":
		data, err = e.handleGetRegions(ctx, parameters, queryContext)
	case "namespaces":
		data, err = e.handleGetNamespaces(ctx, parameters, queryContext)
	case "metrics":
		data, err = e.handleGetMetrics(ctx, parameters, queryContext)
	case "dimension_keys":
		data, err = e.handleGetDimensions(ctx, parameters, queryContext)
	case "dimension_values":
		data, err = e.handleGetDimensionValues(ctx, parameters, queryContext)
	case "ebs_volume_ids":
		data, err = e.handleGetEbsVolumeIds(ctx, parameters, queryContext)
	case "ec2_instance_attribute":
		data, err = e.handleGetEc2InstanceAttribute(ctx, parameters, queryContext)
	case "resource_arns":
		data, err = e.handleGetResourceArns(ctx, parameters, queryContext)
	}
	if err != nil {
		return nil, err
	}

	queryResult := &tsdb.QueryResult{Meta: simplejson.New(), RefId: firstQuery.RefId}
	transformToTable(data, queryResult)
	result := &tsdb.Response{
		Results: map[string]*tsdb.QueryResult{
			firstQuery.RefId: queryResult,
		},
	}
	return result, nil
}

func transformToTable(data []suggestData, result *tsdb.QueryResult) {
	table := &tsdb.Table{
		Columns: []tsdb.TableColumn{
			{
				Text: "text",
			},
			{
				Text: "value",
			},
		},
		Rows: make([]tsdb.RowValues, 0),
	}

	for _, r := range data {
		values := []interface{}{
			r.Text,
			r.Value,
		}
		table.Rows = append(table.Rows, values)
	}
	result.Tables = append(result.Tables, table)
	result.Meta.Set("rowCount", len(data))
}

func parseMultiSelectValue(input string) []string {
	trimmedInput := strings.TrimSpace(input)
	if strings.HasPrefix(trimmedInput, "{") {
		values := strings.Split(strings.TrimRight(strings.TrimLeft(trimmedInput, "{"), "}"), ",")
		trimmedValues := make([]string, len(values))
		for i, v := range values {
			trimmedValues[i] = strings.TrimSpace(v)
		}
		return trimmedValues
	}

	return []string{trimmedInput}
}

// Whenever this list is updated, the frontend list should also be updated.
// Please update the region list in public/app/plugins/datasource/cloudwatch/partials/config.html
func (e *cloudWatchExecutor) handleGetRegions(ctx context.Context, parameters *simplejson.Json, queryContext *tsdb.TsdbQuery) ([]suggestData, error) {
	const region = "default"
	dsInfo := e.getDSInfo(region)
	profile := dsInfo.Profile
	if cache, ok := regionCache.Load(profile); ok {
		if cache2, ok2 := cache.([]suggestData); ok2 {
			return cache2, nil
		}
	}

	err := e.ensureClientSession("default")
	if err != nil {
		return nil, err
	}
	regions := knownRegions
	r, err := e.ec2Svc.DescribeRegions(&ec2.DescribeRegionsInput{})
	if err != nil {
		// ignore error for backward compatibility
		plog.Error("Failed to get regions", "error", err)
	} else {
		for _, region := range r.Regions {
			exists := false

			for _, existingRegion := range regions {
				if existingRegion == *region.RegionName {
					exists = true
					break
				}
			}

			if !exists {
				regions = append(regions, *region.RegionName)
			}
		}
	}
	sort.Strings(regions)

	result := make([]suggestData, 0)
	for _, region := range regions {
		result = append(result, suggestData{Text: region, Value: region})
	}
	regionCache.Store(profile, result)

	return result, nil
}

func (e *cloudWatchExecutor) handleGetNamespaces(ctx context.Context, parameters *simplejson.Json, queryContext *tsdb.TsdbQuery) ([]suggestData, error) {
	keys := []string{}
	for key := range metricsMap {
		keys = append(keys, key)
	}
	customNamespaces := e.DataSource.JsonData.Get("customMetricsNamespaces").MustString()
	if customNamespaces != "" {
		keys = append(keys, strings.Split(customNamespaces, ",")...)
	}
	sort.Strings(keys)

	result := make([]suggestData, 0)
	for _, key := range keys {
		result = append(result, suggestData{Text: key, Value: key})
	}

	return result, nil
}

func (e *cloudWatchExecutor) handleGetMetrics(ctx context.Context, parameters *simplejson.Json, queryContext *tsdb.TsdbQuery) ([]suggestData, error) {
	region := parameters.Get("region").MustString()
	namespace := parameters.Get("namespace").MustString()

	var namespaceMetrics []string
	if !isCustomMetrics(namespace) {
		var exists bool
		if namespaceMetrics, exists = metricsMap[namespace]; !exists {
			return nil, fmt.Errorf("unable to find namespace %q", namespace)
		}
	} else {
		var err error
		dsInfo := e.getDSInfo(region)
		dsInfo.Namespace = namespace

		if namespaceMetrics, err = e.getMetricsForCustomMetrics(region, e.getAllMetrics); err != nil {
			return nil, errors.New("Unable to call AWS API")
		}
	}
	sort.Strings(namespaceMetrics)

	result := make([]suggestData, 0)
	for _, name := range namespaceMetrics {
		result = append(result, suggestData{Text: name, Value: name})
	}

	return result, nil
}

func (e *cloudWatchExecutor) handleGetDimensions(ctx context.Context, parameters *simplejson.Json, queryContext *tsdb.TsdbQuery) ([]suggestData, error) {
	region := parameters.Get("region").MustString()
	namespace := parameters.Get("namespace").MustString()

	var dimensionValues []string
	if !isCustomMetrics(namespace) {
		var exists bool
		if dimensionValues, exists = dimensionsMap[namespace]; !exists {
			return nil, fmt.Errorf("unable to find dimension %q", namespace)
		}
	} else {
		var err error
		dsInfo := e.getDSInfo(region)
		dsInfo.Namespace = namespace

		if dimensionValues, err = e.getDimensionsForCustomMetrics(region, e.getAllMetrics); err != nil {
			return nil, errors.New("Unable to call AWS API")
		}
	}
	sort.Strings(dimensionValues)

	result := make([]suggestData, 0)
	for _, name := range dimensionValues {
		result = append(result, suggestData{Text: name, Value: name})
	}

	return result, nil
}

func (e *cloudWatchExecutor) handleGetDimensionValues(ctx context.Context, parameters *simplejson.Json, queryContext *tsdb.TsdbQuery) ([]suggestData, error) {
	region := parameters.Get("region").MustString()
	namespace := parameters.Get("namespace").MustString()
	metricName := parameters.Get("metricName").MustString()
	dimensionKey := parameters.Get("dimensionKey").MustString()
	dimensionsJson := parameters.Get("dimensions").MustMap()

	var dimensions []*cloudwatch.DimensionFilter
	for k, v := range dimensionsJson {
		if vv, ok := v.(string); ok {
			dimensions = append(dimensions, &cloudwatch.DimensionFilter{
				Name:  aws.String(k),
				Value: aws.String(vv),
			})
		} else if vv, ok := v.([]interface{}); ok {
			for _, v := range vv {
				dimensions = append(dimensions, &cloudwatch.DimensionFilter{
					Name:  aws.String(k),
					Value: aws.String(v.(string)),
				})
			}
		}
	}

	metrics, err := e.cloudwatchListMetrics(region, namespace, metricName, dimensions)
	if err != nil {
		return nil, err
	}

	result := make([]suggestData, 0)
	dupCheck := make(map[string]bool)
	for _, metric := range metrics.Metrics {
		for _, dim := range metric.Dimensions {
			if *dim.Name == dimensionKey {
				if _, exists := dupCheck[*dim.Value]; exists {
					continue
				}

				dupCheck[*dim.Value] = true
				result = append(result, suggestData{Text: *dim.Value, Value: *dim.Value})
			}
		}
	}

	sort.Slice(result, func(i, j int) bool {
		return result[i].Text < result[j].Text
	})

	return result, nil
}

func (e *cloudWatchExecutor) ensureClientSession(region string) error {
	if e.ec2Svc == nil {
<<<<<<< HEAD
		dsInfo := e.getDsInfo(region)
		sess, err := newAWSSession(dsInfo)
=======
		dsInfo := e.getDSInfo(region)
		cfg, err := getAwsConfig(dsInfo)
>>>>>>> c863fd3d
		if err != nil {
			return err
		}
		e.ec2Svc = ec2.New(sess)
	}
	return nil
}

func (e *cloudWatchExecutor) handleGetEbsVolumeIds(ctx context.Context, parameters *simplejson.Json, queryContext *tsdb.TsdbQuery) ([]suggestData, error) {
	region := parameters.Get("region").MustString()
	instanceId := parameters.Get("instanceId").MustString()

	err := e.ensureClientSession(region)
	if err != nil {
		return nil, err
	}

	instanceIds := aws.StringSlice(parseMultiSelectValue(instanceId))
	instances, err := e.ec2DescribeInstances(region, nil, instanceIds)
	if err != nil {
		return nil, err
	}

	result := make([]suggestData, 0)
	for _, reservation := range instances.Reservations {
		for _, instance := range reservation.Instances {
			for _, mapping := range instance.BlockDeviceMappings {
				result = append(result, suggestData{Text: *mapping.Ebs.VolumeId, Value: *mapping.Ebs.VolumeId})
			}
		}
	}

	return result, nil
}

func (e *cloudWatchExecutor) handleGetEc2InstanceAttribute(ctx context.Context, parameters *simplejson.Json, queryContext *tsdb.TsdbQuery) ([]suggestData, error) {
	region := parameters.Get("region").MustString()
	attributeName := parameters.Get("attributeName").MustString()
	filterJson := parameters.Get("filters").MustMap()

	var filters []*ec2.Filter
	for k, v := range filterJson {
		if vv, ok := v.([]interface{}); ok {
			var values []*string
			for _, vvv := range vv {
				if vvvv, ok := vvv.(string); ok {
					values = append(values, &vvvv)
				}
			}
			filters = append(filters, &ec2.Filter{
				Name:   aws.String(k),
				Values: values,
			})
		}
	}

	err := e.ensureClientSession(region)
	if err != nil {
		return nil, err
	}

	instances, err := e.ec2DescribeInstances(region, filters, nil)
	if err != nil {
		return nil, err
	}

	result := make([]suggestData, 0)
	dupCheck := make(map[string]bool)
	for _, reservation := range instances.Reservations {
		for _, instance := range reservation.Instances {
			tags := make(map[string]string)
			for _, tag := range instance.Tags {
				tags[*tag.Key] = *tag.Value
			}

			var data string
			if strings.Index(attributeName, "Tags.") == 0 {
				tagName := attributeName[5:]
				data = tags[tagName]
			} else {
				attributePath := strings.Split(attributeName, ".")
				v := reflect.ValueOf(instance)
				for _, key := range attributePath {
					if v.Kind() == reflect.Ptr {
						v = v.Elem()
					}
					if v.Kind() != reflect.Struct {
						return nil, errors.New("invalid attribute path")
					}
					v = v.FieldByName(key)
					if !v.IsValid() {
						return nil, errors.New("invalid attribute path")
					}
				}
				if attr, ok := v.Interface().(*string); ok {
					data = *attr
				} else if attr, ok := v.Interface().(*time.Time); ok {
					data = attr.String()
				} else {
					return nil, errors.New("invalid attribute path")
				}
			}

			if _, exists := dupCheck[data]; exists {
				continue
			}

			dupCheck[data] = true
			result = append(result, suggestData{Text: data, Value: data})
		}
	}

	sort.Slice(result, func(i, j int) bool {
		return result[i].Text < result[j].Text
	})

	return result, nil
}

func (e *cloudWatchExecutor) ensureRGTAClientSession(region string) error {
	if e.rgtaSvc == nil {
<<<<<<< HEAD
		dsInfo := e.getDsInfo(region)
		sess, err := newAWSSession(dsInfo)
=======
		dsInfo := e.getDSInfo(region)
		cfg, err := getAwsConfig(dsInfo)
		if err != nil {
			return fmt.Errorf("Failed to call ec2:getAwsConfig, %w", err)
		}
		sess, err := session.NewSession(cfg)
>>>>>>> c863fd3d
		if err != nil {
			return err
		}
		e.rgtaSvc = resourcegroupstaggingapi.New(sess)
	}
	return nil
}

func (e *cloudWatchExecutor) handleGetResourceArns(ctx context.Context, parameters *simplejson.Json, queryContext *tsdb.TsdbQuery) ([]suggestData, error) {
	region := parameters.Get("region").MustString()
	resourceType := parameters.Get("resourceType").MustString()
	filterJson := parameters.Get("tags").MustMap()

	err := e.ensureRGTAClientSession(region)
	if err != nil {
		return nil, err
	}

	var filters []*resourcegroupstaggingapi.TagFilter
	for k, v := range filterJson {
		if vv, ok := v.([]interface{}); ok {
			var values []*string
			for _, vvv := range vv {
				if vvvv, ok := vvv.(string); ok {
					values = append(values, &vvvv)
				}
			}
			filters = append(filters, &resourcegroupstaggingapi.TagFilter{
				Key:    aws.String(k),
				Values: values,
			})
		}
	}

	var resourceTypes []*string
	resourceTypes = append(resourceTypes, &resourceType)

	resources, err := e.resourceGroupsGetResources(region, filters, resourceTypes)
	if err != nil {
		return nil, err
	}

	result := make([]suggestData, 0)
	for _, resource := range resources.ResourceTagMappingList {
		data := *resource.ResourceARN
		result = append(result, suggestData{Text: data, Value: data})
	}

	return result, nil
}

func (e *cloudWatchExecutor) cloudwatchListMetrics(region string, namespace string, metricName string, dimensions []*cloudwatch.DimensionFilter) (*cloudwatch.ListMetricsOutput, error) {
	svc, err := e.getCWClient(region)
	if err != nil {
		return nil, err
	}

	params := &cloudwatch.ListMetricsInput{
		Namespace:  aws.String(namespace),
		Dimensions: dimensions,
	}

	if metricName != "" {
		params.MetricName = aws.String(metricName)
	}

	var resp cloudwatch.ListMetricsOutput
	if err := svc.ListMetricsPages(params,
		func(page *cloudwatch.ListMetricsOutput, lastPage bool) bool {
			metrics.MAwsCloudWatchListMetrics.Inc()
			metrics, _ := awsutil.ValuesAtPath(page, "Metrics")
			for _, metric := range metrics {
				resp.Metrics = append(resp.Metrics, metric.(*cloudwatch.Metric))
			}
			return !lastPage
		}); err != nil {
		return nil, fmt.Errorf("failed to call cloudwatch:ListMetrics: %w", err)
	}

	return &resp, nil
}

func (e *cloudWatchExecutor) ec2DescribeInstances(region string, filters []*ec2.Filter, instanceIds []*string) (*ec2.DescribeInstancesOutput, error) {
	params := &ec2.DescribeInstancesInput{
		Filters:     filters,
		InstanceIds: instanceIds,
	}

	var resp ec2.DescribeInstancesOutput
	if err := e.ec2Svc.DescribeInstancesPages(params, func(page *ec2.DescribeInstancesOutput, lastPage bool) bool {
		resp.Reservations = append(resp.Reservations, page.Reservations...)
		return !lastPage
	}); err != nil {
		return nil, fmt.Errorf("failed to call ec2:DescribeInstances, %w", err)
	}

	return &resp, nil
}

func (e *cloudWatchExecutor) resourceGroupsGetResources(region string, filters []*resourcegroupstaggingapi.TagFilter,
	resourceTypes []*string) (*resourcegroupstaggingapi.GetResourcesOutput, error) {
	params := &resourcegroupstaggingapi.GetResourcesInput{
		ResourceTypeFilters: resourceTypes,
		TagFilters:          filters,
	}

	var resp resourcegroupstaggingapi.GetResourcesOutput
	if err := e.rgtaSvc.GetResourcesPages(params,
		func(page *resourcegroupstaggingapi.GetResourcesOutput, lastPage bool) bool {
			resp.ResourceTagMappingList = append(resp.ResourceTagMappingList, page.ResourceTagMappingList...)
			return !lastPage
		}); err != nil {
		return nil, fmt.Errorf("failed to call tags:GetResources, %w", err)
	}

	return &resp, nil
}

<<<<<<< HEAD
func getAllMetrics(cwData *DatasourceInfo) (cloudwatch.ListMetricsOutput, error) {
	sess, err := newAWSSession(cwData)
=======
func (e *cloudWatchExecutor) getAllMetrics(region string) (cloudwatch.ListMetricsOutput, error) {
	dsInfo := e.getDSInfo(region)
	creds, err := getCredentials(dsInfo)
	if err != nil {
		return cloudwatch.ListMetricsOutput{}, err
	}
	cfg := &aws.Config{
		Region:      aws.String(dsInfo.Region),
		Credentials: creds,
	}
	sess, err := session.NewSession(cfg)
>>>>>>> c863fd3d
	if err != nil {
		return cloudwatch.ListMetricsOutput{}, err
	}
	svc := cloudwatch.New(sess)

	params := &cloudwatch.ListMetricsInput{
		Namespace: aws.String(dsInfo.Namespace),
	}

	var resp cloudwatch.ListMetricsOutput
	err = svc.ListMetricsPages(params, func(page *cloudwatch.ListMetricsOutput, lastPage bool) bool {
		metrics.MAwsCloudWatchListMetrics.Inc()
		metrics, err := awsutil.ValuesAtPath(page, "Metrics")
		if err != nil {
			return !lastPage
		}

		for _, metric := range metrics {
			resp.Metrics = append(resp.Metrics, metric.(*cloudwatch.Metric))
		}
		return !lastPage
	})
	return resp, err
}

var metricsCacheLock sync.Mutex

func (e *cloudWatchExecutor) getMetricsForCustomMetrics(region string, getAllMetrics func(string) (cloudwatch.ListMetricsOutput, error)) ([]string, error) {
	metricsCacheLock.Lock()
	defer metricsCacheLock.Unlock()

	dsInfo := e.getDSInfo(region)

	if _, ok := customMetricsMetricsMap[dsInfo.Profile]; !ok {
		customMetricsMetricsMap[dsInfo.Profile] = make(map[string]map[string]*customMetricsCache)
	}
	if _, ok := customMetricsMetricsMap[dsInfo.Profile][dsInfo.Region]; !ok {
		customMetricsMetricsMap[dsInfo.Profile][dsInfo.Region] = make(map[string]*customMetricsCache)
	}
	if _, ok := customMetricsMetricsMap[dsInfo.Profile][dsInfo.Region][dsInfo.Namespace]; !ok {
		customMetricsMetricsMap[dsInfo.Profile][dsInfo.Region][dsInfo.Namespace] = &customMetricsCache{}
		customMetricsMetricsMap[dsInfo.Profile][dsInfo.Region][dsInfo.Namespace].Cache = make([]string, 0)
	}

	if customMetricsMetricsMap[dsInfo.Profile][dsInfo.Region][dsInfo.Namespace].Expire.After(time.Now()) {
		return customMetricsMetricsMap[dsInfo.Profile][dsInfo.Region][dsInfo.Namespace].Cache, nil
	}
	result, err := getAllMetrics(region)
	if err != nil {
		return []string{}, err
	}
	customMetricsMetricsMap[dsInfo.Profile][dsInfo.Region][dsInfo.Namespace].Cache = make([]string, 0)
	customMetricsMetricsMap[dsInfo.Profile][dsInfo.Region][dsInfo.Namespace].Expire = time.Now().Add(5 * time.Minute)

	for _, metric := range result.Metrics {
		if isDuplicate(customMetricsMetricsMap[dsInfo.Profile][dsInfo.Region][dsInfo.Namespace].Cache, *metric.MetricName) {
			continue
		}
		customMetricsMetricsMap[dsInfo.Profile][dsInfo.Region][dsInfo.Namespace].Cache = append(customMetricsMetricsMap[dsInfo.Profile][dsInfo.Region][dsInfo.Namespace].Cache, *metric.MetricName)
	}

	return customMetricsMetricsMap[dsInfo.Profile][dsInfo.Region][dsInfo.Namespace].Cache, nil
}

var dimensionsCacheLock sync.Mutex

func (e *cloudWatchExecutor) getDimensionsForCustomMetrics(region string, getAllMetrics func(string) (cloudwatch.ListMetricsOutput, error)) ([]string, error) {
	dimensionsCacheLock.Lock()
	defer dimensionsCacheLock.Unlock()

	dsInfo := e.getDSInfo(region)

	if _, ok := customMetricsDimensionsMap[dsInfo.Profile]; !ok {
		customMetricsDimensionsMap[dsInfo.Profile] = make(map[string]map[string]*customMetricsCache)
	}
	if _, ok := customMetricsDimensionsMap[dsInfo.Profile][dsInfo.Region]; !ok {
		customMetricsDimensionsMap[dsInfo.Profile][dsInfo.Region] = make(map[string]*customMetricsCache)
	}
	if _, ok := customMetricsDimensionsMap[dsInfo.Profile][dsInfo.Region][dsInfo.Namespace]; !ok {
		customMetricsDimensionsMap[dsInfo.Profile][dsInfo.Region][dsInfo.Namespace] = &customMetricsCache{}
		customMetricsDimensionsMap[dsInfo.Profile][dsInfo.Region][dsInfo.Namespace].Cache = make([]string, 0)
	}

	if customMetricsDimensionsMap[dsInfo.Profile][dsInfo.Region][dsInfo.Namespace].Expire.After(time.Now()) {
		return customMetricsDimensionsMap[dsInfo.Profile][dsInfo.Region][dsInfo.Namespace].Cache, nil
	}
	result, err := getAllMetrics(region)
	if err != nil {
		return []string{}, err
	}
	customMetricsDimensionsMap[dsInfo.Profile][dsInfo.Region][dsInfo.Namespace].Cache = make([]string, 0)
	customMetricsDimensionsMap[dsInfo.Profile][dsInfo.Region][dsInfo.Namespace].Expire = time.Now().Add(5 * time.Minute)

	for _, metric := range result.Metrics {
		for _, dimension := range metric.Dimensions {
			if isDuplicate(customMetricsDimensionsMap[dsInfo.Profile][dsInfo.Region][dsInfo.Namespace].Cache, *dimension.Name) {
				continue
			}
			customMetricsDimensionsMap[dsInfo.Profile][dsInfo.Region][dsInfo.Namespace].Cache = append(customMetricsDimensionsMap[dsInfo.Profile][dsInfo.Region][dsInfo.Namespace].Cache, *dimension.Name)
		}
	}

	return customMetricsDimensionsMap[dsInfo.Profile][dsInfo.Region][dsInfo.Namespace].Cache, nil
}

func isDuplicate(nameList []string, target string) bool {
	for _, name := range nameList {
		if name == target {
			return true
		}
	}
	return false
}

func isCustomMetrics(namespace string) bool {
	return strings.Index(namespace, "AWS/") != 0
}<|MERGE_RESOLUTION|>--- conflicted
+++ resolved
@@ -484,13 +484,8 @@
 
 func (e *cloudWatchExecutor) ensureClientSession(region string) error {
 	if e.ec2Svc == nil {
-<<<<<<< HEAD
 		dsInfo := e.getDsInfo(region)
 		sess, err := newAWSSession(dsInfo)
-=======
-		dsInfo := e.getDSInfo(region)
-		cfg, err := getAwsConfig(dsInfo)
->>>>>>> c863fd3d
 		if err != nil {
 			return err
 		}
@@ -612,17 +607,8 @@
 
 func (e *cloudWatchExecutor) ensureRGTAClientSession(region string) error {
 	if e.rgtaSvc == nil {
-<<<<<<< HEAD
 		dsInfo := e.getDsInfo(region)
 		sess, err := newAWSSession(dsInfo)
-=======
-		dsInfo := e.getDSInfo(region)
-		cfg, err := getAwsConfig(dsInfo)
-		if err != nil {
-			return fmt.Errorf("Failed to call ec2:getAwsConfig, %w", err)
-		}
-		sess, err := session.NewSession(cfg)
->>>>>>> c863fd3d
 		if err != nil {
 			return err
 		}
@@ -741,22 +727,8 @@
 	return &resp, nil
 }
 
-<<<<<<< HEAD
 func getAllMetrics(cwData *DatasourceInfo) (cloudwatch.ListMetricsOutput, error) {
 	sess, err := newAWSSession(cwData)
-=======
-func (e *cloudWatchExecutor) getAllMetrics(region string) (cloudwatch.ListMetricsOutput, error) {
-	dsInfo := e.getDSInfo(region)
-	creds, err := getCredentials(dsInfo)
-	if err != nil {
-		return cloudwatch.ListMetricsOutput{}, err
-	}
-	cfg := &aws.Config{
-		Region:      aws.String(dsInfo.Region),
-		Credentials: creds,
-	}
-	sess, err := session.NewSession(cfg)
->>>>>>> c863fd3d
 	if err != nil {
 		return cloudwatch.ListMetricsOutput{}, err
 	}
