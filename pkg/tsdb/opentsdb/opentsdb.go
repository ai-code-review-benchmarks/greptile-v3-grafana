--- conflicted
+++ resolved
@@ -32,11 +32,7 @@
 	im     instancemgmt.InstanceManager
 }
 
-<<<<<<< HEAD
-func ProvideService(httpClientProvider httpclient.Provider, pluginStore plugins.Store, cfg *setting.Cfg) (*Service, error) {
-=======
 func ProvideService(cfg *setting.Cfg, httpClientProvider httpclient.Provider, pluginStore plugins.Store) (*Service, error) {
->>>>>>> e4ba5f17
 	im := datasource.NewInstanceManager(newInstanceSettings(httpClientProvider))
 	s := &Service{
 		logger: log.New("tsdb.opentsdb"),
@@ -46,11 +42,7 @@
 	factory := coreplugin.New(backend.ServeOpts{
 		QueryDataHandler: s,
 	})
-<<<<<<< HEAD
-	resolver := plugins.CoreBackendPluginPathResolver(cfg, pluginID)
-=======
 	resolver := plugins.CoreDataSourcePathResolver(cfg, pluginID)
->>>>>>> e4ba5f17
 	if err := pluginStore.AddWithFactory(context.Background(), pluginID, factory, resolver); err != nil {
 		return nil, err
 	}
