--- conflicted
+++ resolved
@@ -275,10 +275,7 @@
 	}
 
 	for _, tt := range tests {
-<<<<<<< HEAD
-=======
 		tt := tt
->>>>>>> d1e6214a
 		t.Run(tt.name, func(t *testing.T) {
 			route, routeName, err := datasource.getPluginRoute(plugin, tt.cloudName)
 			tt.Err(t, err)
