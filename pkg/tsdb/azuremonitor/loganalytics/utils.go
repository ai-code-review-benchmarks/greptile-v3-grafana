package loganalytics

import (
	"fmt"
<<<<<<< HEAD
=======
	"regexp"
>>>>>>> 49e6bf26
	"strings"

	"github.com/grafana/grafana-plugin-sdk-go/data"
	"github.com/grafana/grafana/pkg/tsdb/azuremonitor/kinds/dataquery"
)

func AddCustomDataLink(frame data.Frame, dataLink data.DataLink) data.Frame {
	for i := range frame.Fields {
		if frame.Fields[i].Config == nil {
			frame.Fields[i].Config = &data.FieldConfig{}
		}

		frame.Fields[i].Config.Links = append(frame.Fields[i].Config.Links, dataLink)
	}
	return frame
}

func AddConfigLinks(frame data.Frame, dl string, title *string) data.Frame {
	linkTitle := "View query in Azure Portal"
	if title != nil {
		linkTitle = *title
	}

	deepLink := data.DataLink{
		Title:       linkTitle,
		TargetBlank: true,
		URL:         dl,
	}

	frame = AddCustomDataLink(frame, deepLink)

	return frame
}

<<<<<<< HEAD
// Check whether a query should be handled as basic logs query
// 2. resource selected is a workspace
// 3. query is not an alerts query
// 4. number of selected resources is exactly one
func MeetsBasicLogsCriteria(resources []string, fromAlert bool) (bool, error) {
	if fromAlert {
		return false, fmt.Errorf("basic Logs queries cannot be used for alerts")

	}
	if len(resources) != 1 {
		return false, fmt.Errorf("basic logs queries cannot be run against multiple resources")
	}

	if !strings.Contains(strings.ToLower(resources[0]), "microsoft.operationalinsights/workspaces") {
		return false, fmt.Errorf("basic Logs queries may only be run against Log Analytics workspaces")
	}

	return true, nil
=======
func ParseResultFormat(queryResultFormat *dataquery.ResultFormat, queryType dataquery.AzureQueryType) dataquery.ResultFormat {
	var resultFormat dataquery.ResultFormat
	if queryResultFormat != nil {
		resultFormat = *queryResultFormat
	}
	if resultFormat == "" {
		if queryType == dataquery.AzureQueryTypeAzureLogAnalytics {
			// Default to logs format for logs queries
			resultFormat = dataquery.ResultFormatLogs
		}
		if queryType == dataquery.AzureQueryTypeAzureTraces {
			// Default to table format for traces queries as many traces may be returned
			resultFormat = dataquery.ResultFormatTable
		}
	}
	return resultFormat
}

func getApiURL(resourceOrWorkspace string, isAppInsightsQuery bool) string {
	matchesResourceURI, _ := regexp.MatchString("^/subscriptions/", resourceOrWorkspace)

	if matchesResourceURI {
		if isAppInsightsQuery {
			componentName := resourceOrWorkspace[strings.LastIndex(resourceOrWorkspace, "/")+1:]
			return fmt.Sprintf("v1/apps/%s/query", componentName)
		}
		return fmt.Sprintf("v1%s/query", resourceOrWorkspace)
	} else {
		return fmt.Sprintf("v1/workspaces/%s/query", resourceOrWorkspace)
	}
}

// Legacy queries only specify a Workspace GUID, which we need to use the old workspace-centric
// API URL for, and newer queries specifying a resource URI should use resource-centric API.
// However, legacy workspace queries using a `workspaces()` template variable will be resolved
// to a resource URI, so they should use the new resource-centric.
func retrieveResources(query dataquery.AzureLogsQuery) ([]string, string) {
	resources := []string{}
	var resourceOrWorkspace string
	if len(query.Resources) > 0 {
		resources = query.Resources
		resourceOrWorkspace = query.Resources[0]
	} else if query.Resource != nil && *query.Resource != "" {
		resources = []string{*query.Resource}
		resourceOrWorkspace = *query.Resource
	} else if query.Workspace != nil {
		resourceOrWorkspace = *query.Workspace
	}

	return resources, resourceOrWorkspace
>>>>>>> 49e6bf26
}<|MERGE_RESOLUTION|>--- conflicted
+++ resolved
@@ -2,10 +2,7 @@
 
 import (
 	"fmt"
-<<<<<<< HEAD
-=======
 	"regexp"
->>>>>>> 49e6bf26
 	"strings"
 
 	"github.com/grafana/grafana-plugin-sdk-go/data"
@@ -40,12 +37,11 @@
 	return frame
 }
 
-<<<<<<< HEAD
 // Check whether a query should be handled as basic logs query
 // 2. resource selected is a workspace
 // 3. query is not an alerts query
 // 4. number of selected resources is exactly one
-func MeetsBasicLogsCriteria(resources []string, fromAlert bool) (bool, error) {
+func meetsBasicLogsCriteria(resources []string, fromAlert bool) (bool, error) {
 	if fromAlert {
 		return false, fmt.Errorf("basic Logs queries cannot be used for alerts")
 
@@ -59,7 +55,8 @@
 	}
 
 	return true, nil
-=======
+}
+
 func ParseResultFormat(queryResultFormat *dataquery.ResultFormat, queryType dataquery.AzureQueryType) dataquery.ResultFormat {
 	var resultFormat dataquery.ResultFormat
 	if queryResultFormat != nil {
@@ -78,17 +75,22 @@
 	return resultFormat
 }
 
-func getApiURL(resourceOrWorkspace string, isAppInsightsQuery bool) string {
+func getApiURL(resourceOrWorkspace string, isAppInsightsQuery bool, basicLogsQuery bool) string {
 	matchesResourceURI, _ := regexp.MatchString("^/subscriptions/", resourceOrWorkspace)
+
+	queryOrSearch := "query"
+	if basicLogsQuery == true {
+		queryOrSearch = "search"
+	}
 
 	if matchesResourceURI {
 		if isAppInsightsQuery {
 			componentName := resourceOrWorkspace[strings.LastIndex(resourceOrWorkspace, "/")+1:]
 			return fmt.Sprintf("v1/apps/%s/query", componentName)
 		}
-		return fmt.Sprintf("v1%s/query", resourceOrWorkspace)
+		return fmt.Sprintf("v1%s/%s", resourceOrWorkspace, queryOrSearch)
 	} else {
-		return fmt.Sprintf("v1/workspaces/%s/query", resourceOrWorkspace)
+		return fmt.Sprintf("v1/workspaces/%s/%s", resourceOrWorkspace, queryOrSearch)
 	}
 }
 
@@ -110,5 +112,4 @@
 	}
 
 	return resources, resourceOrWorkspace
->>>>>>> 49e6bf26
 }