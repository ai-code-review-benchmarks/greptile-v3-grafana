--- conflicted
+++ resolved
@@ -95,24 +95,12 @@
 			testFile:     "traces/3-traces-empty-dynamics.json",
 			resultFormat: dataquery.ResultFormatTrace,
 		},
-		{
-			name:     "empty data response",
-			testFile: "loganalytics/11-log-analytics-response-empty.json",
-			expectedFrame: func() *data.Frame {
-				return nil
-			},
-		},
 	}
 
 	for _, tt := range tests {
 		t.Run(tt.name, func(t *testing.T) {
-<<<<<<< HEAD
-			res := loadLogAnalyticsTestFileWithNumber(t, tt.testFile)
-			frame, err := ResponseTableToFrame(&res.Tables[0], "A", "query")
-=======
 			res := loadTestFileWithNumber(t, tt.testFile)
 			frame, err := ResponseTableToFrame(&res.Tables[0], "A", "query", dataquery.AzureQueryTypeAzureTraces, tt.resultFormat)
->>>>>>> ae830f68
 			appendErrorNotice(frame, res.Error)
 			require.NoError(t, err)
 
