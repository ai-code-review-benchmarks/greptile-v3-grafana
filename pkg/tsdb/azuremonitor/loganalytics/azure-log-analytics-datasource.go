--- conflicted
+++ resolved
@@ -293,14 +293,7 @@
 	))
 	defer span.End()
 
-<<<<<<< HEAD
-	tracer.Inject(ctx, req.Header, span)
-
-	azlog.Debug("AzureLogAnalytics", "Request ApiURL", req.URL.String())
-	res, err := client.Do(req) //nolint:bodyclose // fixed in main
-=======
 	res, err := client.Do(req)
->>>>>>> ae830f68
 	if err != nil {
 		return nil, err
 	}
@@ -321,11 +314,7 @@
 		return nil, err
 	}
 
-<<<<<<< HEAD
-	frame, err := ResponseTableToFrame(t, query.RefID, query.Params.Get("query"))
-=======
 	frame, err := ResponseTableToFrame(t, query.RefID, query.Query, dataquery.AzureQueryType(query.QueryType), dataquery.ResultFormat(query.ResultFormat))
->>>>>>> ae830f68
 	if err != nil {
 		return nil, err
 	}
@@ -333,10 +322,6 @@
 	if frame == nil {
 		dataResponse := backend.DataResponse{}
 		return &dataResponse, nil
-	}
-	frame = appendErrorNotice(frame, logResponse.Error)
-	if frame == nil {
-		return dataResponse
 	}
 
 	azurePortalBaseUrl, err := GetAzurePortalUrl(dsInfo.Cloud)
@@ -453,21 +438,6 @@
 	return frame
 }
 
-<<<<<<< HEAD
-func appendErrorNotice(frame *data.Frame, err *AzureLogAnalyticsAPIError) *data.Frame {
-	if err == nil {
-		return frame
-	}
-	if frame == nil {
-		frame = &data.Frame{}
-	}
-	frame.AppendNotices(apiErrorToNotice(err))
-	return frame
-}
-
-func (e *AzureLogAnalyticsDatasource) createRequest(ctx context.Context, dsInfo types.DatasourceInfo, url string) (*http.Request, error) {
-	req, err := http.NewRequestWithContext(ctx, http.MethodGet, url, nil)
-=======
 func (e *AzureLogAnalyticsDatasource) createRequest(ctx context.Context, queryURL string, query *AzureLogAnalyticsQuery) (*http.Request, error) {
 	body := map[string]interface{}{
 		"query": query.Query,
@@ -495,7 +465,6 @@
 	}
 
 	req, err := http.NewRequestWithContext(ctx, http.MethodPost, queryURL, bytes.NewBuffer(jsonValue))
->>>>>>> ae830f68
 	if err != nil {
 		return nil, fmt.Errorf("%v: %w", "failed to create request", err)
 	}
