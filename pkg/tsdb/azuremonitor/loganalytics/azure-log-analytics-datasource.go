package loganalytics

import (
	"bytes"
	"compress/gzip"
	"context"
	"encoding/base64"
	"encoding/json"
	"fmt"
	"io"
	"net/http"
	"net/url"
	"path"
	"regexp"
	"strings"
	"time"

	"github.com/grafana/grafana-plugin-sdk-go/backend"
	"github.com/grafana/grafana-plugin-sdk-go/backend/tracing"
	"github.com/grafana/grafana-plugin-sdk-go/data"
	"go.opentelemetry.io/otel/attribute"
	"go.opentelemetry.io/otel/trace"

	"github.com/grafana/grafana/pkg/tsdb/azuremonitor/kinds/dataquery"
	"github.com/grafana/grafana/pkg/tsdb/azuremonitor/macros"
	"github.com/grafana/grafana/pkg/tsdb/azuremonitor/types"
	"github.com/grafana/grafana/pkg/tsdb/azuremonitor/utils"
)

func (e *AzureLogAnalyticsDatasource) ResourceRequest(rw http.ResponseWriter, req *http.Request, cli *http.Client) (http.ResponseWriter, error) {
	return e.Proxy.Do(rw, req, cli)
}

// executeTimeSeriesQuery does the following:
// 1. build the AzureMonitor url and querystring for each query
// 2. executes each query by calling the Azure Monitor API
// 3. parses the responses for each query into data frames
func (e *AzureLogAnalyticsDatasource) ExecuteTimeSeriesQuery(ctx context.Context, originalQueries []backend.DataQuery, dsInfo types.DatasourceInfo, client *http.Client, url string) (*backend.QueryDataResponse, error) {
	result := backend.NewQueryDataResponse()
	queries, err := e.buildQueries(ctx, originalQueries, dsInfo)
	if err != nil {
		return nil, err
	}

	for _, query := range queries {
		res, err := e.executeQuery(ctx, query, dsInfo, client, url)
		if err != nil {
			result.Responses[query.RefID] = backend.DataResponse{Error: err}
			continue
		}
		result.Responses[query.RefID] = *res
	}

	return result, nil
}

func buildLogAnalyticsQuery(query backend.DataQuery, dsInfo types.DatasourceInfo, appInsightsRegExp *regexp.Regexp) (*AzureLogAnalyticsQuery, error) {
	queryJSONModel := types.LogJSONQuery{}
	err := json.Unmarshal(query.JSON, &queryJSONModel)
	if err != nil {
		return nil, fmt.Errorf("failed to decode the Azure Log Analytics query object from JSON: %w", err)
	}
	var queryString string
	appInsightsQuery := false
	dashboardTime := false
	timeColumn := ""
	azureLogAnalyticsTarget := queryJSONModel.AzureLogAnalytics

	resultFormat := ParseResultFormat(azureLogAnalyticsTarget.ResultFormat, dataquery.AzureQueryTypeAzureLogAnalytics)

	resources, resourceOrWorkspace := retrieveResources(azureLogAnalyticsTarget)
	appInsightsQuery = appInsightsRegExp.Match([]byte(resourceOrWorkspace))

	if azureLogAnalyticsTarget.Query != nil {
		queryString = *azureLogAnalyticsTarget.Query
	}

	if azureLogAnalyticsTarget.DashboardTime != nil {
		dashboardTime = *azureLogAnalyticsTarget.DashboardTime
		if dashboardTime {
			if azureLogAnalyticsTarget.TimeColumn != nil {
				timeColumn = *azureLogAnalyticsTarget.TimeColumn
			} else {
				// Final fallback to TimeGenerated if no column is provided
				timeColumn = "TimeGenerated"
			}
		}
	}

	apiURL := getApiURL(resourceOrWorkspace, appInsightsQuery)

	rawQuery, err := macros.KqlInterpolate(query, dsInfo, queryString, "TimeGenerated")
	if err != nil {
		return nil, err
	}

	return &AzureLogAnalyticsQuery{
		RefID:            query.RefID,
		ResultFormat:     resultFormat,
		URL:              apiURL,
		JSON:             query.JSON,
		TimeRange:        query.TimeRange,
		Query:            rawQuery,
		Resources:        resources,
		QueryType:        dataquery.AzureQueryType(query.QueryType),
		AppInsightsQuery: appInsightsQuery,
		DashboardTime:    dashboardTime,
		TimeColumn:       timeColumn,
	}, nil
}

func (e *AzureLogAnalyticsDatasource) buildQueries(ctx context.Context, queries []backend.DataQuery, dsInfo types.DatasourceInfo) ([]*AzureLogAnalyticsQuery, error) {
	azureLogAnalyticsQueries := []*AzureLogAnalyticsQuery{}
	appInsightsRegExp, err := regexp.Compile("providers/Microsoft.Insights/components")
	if err != nil {
		return nil, fmt.Errorf("failed to compile Application Insights regex")
	}

	for _, query := range queries {
		if query.QueryType == string(dataquery.AzureQueryTypeAzureLogAnalytics) {
			azureLogAnalyticsQuery, err := buildLogAnalyticsQuery(query, dsInfo, appInsightsRegExp)
			if err != nil {
				return nil, fmt.Errorf("failed to build azure log analytics query: %w", err)
			}
			azureLogAnalyticsQueries = append(azureLogAnalyticsQueries, azureLogAnalyticsQuery)
		}

<<<<<<< HEAD
		if query.QueryType == string(dataquery.AzureQueryTypeAzureTraces) || query.QueryType == string(dataquery.AzureQueryTypeTraceql) {
			queryJSONModel := types.TracesJSONQuery{}
			err := json.Unmarshal(query.JSON, &queryJSONModel)
			if err != nil {
				return nil, fmt.Errorf("failed to decode the Azure Traces query object from JSON: %w", err)
			}

			azureTracesTarget := queryJSONModel.AzureTraces

			if azureTracesTarget.ResultFormat == nil {
				resultFormat = types.Table
			} else {
				resultFormat = *azureTracesTarget.ResultFormat
				if resultFormat == "" {
					resultFormat = types.Table
				}
			}

			resources = azureTracesTarget.Resources
			appInsightsQuery = appInsightsRegExp.Match([]byte(resourceOrWorkspace))
			if query.QueryType == string(dataquery.AzureQueryTypeTraceql) {
				subscription, err := utils.GetFirstSubscriptionOrDefault(ctx, dsInfo, e.Logger)
				if err != nil {
					return nil, fmt.Errorf("failed to retrieve subscription for trace exemplars query: %w", err)
				}
				resources = []string{fmt.Sprintf("/subscriptions/%s", subscription)}
				appInsightsQuery = true
			}

			resourceOrWorkspace = resources[0]
			resourcesMap := make(map[string]bool, 0)
			if len(resources) > 1 {
				for _, resource := range resources {
					resourcesMap[strings.ToLower(resource)] = true
				}
				// Remove the base resource as that's where the query is run anyway
				delete(resourcesMap, strings.ToLower(resourceOrWorkspace))
			}

			operationId := ""
			if queryJSONModel.AzureTraces.OperationId != nil && *queryJSONModel.AzureTraces.OperationId != "" {
				operationId = *queryJSONModel.AzureTraces.OperationId
				resourcesMap, err = getCorrelationWorkspaces(ctx, resourceOrWorkspace, resourcesMap, dsInfo, operationId)
				if err != nil {
					return nil, fmt.Errorf("failed to retrieve correlation resources for operation ID - %s: %s", operationId, err)
				}
			}

			queryResources := make([]string, 0)
			for resource := range resourcesMap {
				queryResources = append(queryResources, resource)
			}
			sort.Strings(queryResources)

			if query.QueryType == string(dataquery.AzureQueryTypeTraceql) {
				resources = queryResources
				resourceOrWorkspace = resources[0]
			}

			queryString = buildTracesQuery(operationId, nil, queryJSONModel.AzureTraces.TraceTypes, queryJSONModel.AzureTraces.Filters, &resultFormat, queryResources)
			traceIdVariable := "${__data.fields.traceID}"
			parentSpanIdVariable := "${__data.fields.parentSpanID}"
			if operationId == "" {
				traceExploreQuery = buildTracesQuery(traceIdVariable, nil, queryJSONModel.AzureTraces.TraceTypes, queryJSONModel.AzureTraces.Filters, &resultFormat, queryResources)
				traceParentExploreQuery = buildTracesQuery(traceIdVariable, &parentSpanIdVariable, queryJSONModel.AzureTraces.TraceTypes, queryJSONModel.AzureTraces.Filters, &resultFormat, queryResources)
				traceLogsExploreQuery = buildTracesLogsQuery(traceIdVariable, queryResources)
			} else {
				traceExploreQuery = queryString
				traceParentExploreQuery = buildTracesQuery(operationId, &parentSpanIdVariable, queryJSONModel.AzureTraces.TraceTypes, queryJSONModel.AzureTraces.Filters, &resultFormat, queryResources)
				traceLogsExploreQuery = buildTracesLogsQuery(operationId, queryResources)
			}
			traceExploreQuery, err = macros.KqlInterpolate(query, dsInfo, traceExploreQuery, "TimeGenerated")
			if err != nil {
				return nil, fmt.Errorf("failed to create traces explore query: %s", err)
			}
			traceParentExploreQuery, err = macros.KqlInterpolate(query, dsInfo, traceParentExploreQuery, "TimeGenerated")
			if err != nil {
				return nil, fmt.Errorf("failed to create parent span traces explore query: %s", err)
			}
			traceLogsExploreQuery, err = macros.KqlInterpolate(query, dsInfo, traceLogsExploreQuery, "TimeGenerated")
			if err != nil {
				return nil, fmt.Errorf("failed to create traces logs explore query: %s", err)
			}

			dashboardTime = true
			timeColumn = "timestamp"
=======
		if query.QueryType == string(dataquery.AzureQueryTypeAzureTraces) {
			azureAppInsightsQuery, err := buildAppInsightsQuery(ctx, query, dsInfo, appInsightsRegExp)
			if err != nil {
				return nil, fmt.Errorf("failed to build azure application insights query: %w", err)
			}
			azureLogAnalyticsQueries = append(azureLogAnalyticsQueries, azureAppInsightsQuery)
>>>>>>> 05972653
		}
	}

	return azureLogAnalyticsQueries, nil
}

func (e *AzureLogAnalyticsDatasource) executeQuery(ctx context.Context, query *AzureLogAnalyticsQuery, dsInfo types.DatasourceInfo, client *http.Client, url string) (*backend.DataResponse, error) {
	// If azureLogAnalyticsSameAs is defined and set to false, return an error
	if sameAs, ok := dsInfo.JSONData["azureLogAnalyticsSameAs"]; ok && !sameAs.(bool) {
		return nil, fmt.Errorf("credentials for Log Analytics are no longer supported. Go to the data source configuration to update Azure Monitor credentials")
	}

	queryJSONModel := dataquery.AzureMonitorQuery{}
	err := json.Unmarshal(query.JSON, &queryJSONModel)
	if err != nil {
		return nil, err
	}

	if query.QueryType == dataquery.AzureQueryTypeAzureTraces {
		if query.ResultFormat == dataquery.ResultFormatTrace && query.Query == "" {
			return nil, fmt.Errorf("cannot visualise trace events using the trace visualiser")
		}
	}

	req, err := e.createRequest(ctx, url, query)
	if err != nil {
		return nil, err
	}

	_, span := tracing.DefaultTracer().Start(ctx, "azure log analytics query", trace.WithAttributes(
		attribute.String("target", query.Query),
		attribute.Int64("from", query.TimeRange.From.UnixNano()/int64(time.Millisecond)),
		attribute.Int64("until", query.TimeRange.To.UnixNano()/int64(time.Millisecond)),
		attribute.Int64("datasource_id", dsInfo.DatasourceID),
		attribute.Int64("org_id", dsInfo.OrgID),
	))
	defer span.End()

	res, err := client.Do(req)
	if err != nil {
		return nil, err
	}

	defer func() {
		if err := res.Body.Close(); err != nil {
			e.Logger.Warn("Failed to close response body", "err", err)
		}
	}()

	logResponse, err := e.unmarshalResponse(res)
	if err != nil {
		return nil, err
	}

	t, err := logResponse.GetPrimaryResultTable()
	if err != nil {
		return nil, err
	}

	frame, err := ResponseTableToFrame(t, query.RefID, query.Query, query.QueryType, query.ResultFormat)
	if err != nil {
		return nil, err
	}
	frame = appendErrorNotice(frame, logResponse.Error)
	if frame == nil {
		dataResponse := backend.DataResponse{}
		return &dataResponse, nil
	}

	queryUrl, err := getQueryUrl(query.Query, query.Resources, dsInfo.Routes["Azure Portal"].URL, query.TimeRange)
	if err != nil {
		return nil, err
	}

	if (query.QueryType == dataquery.AzureQueryTypeAzureTraces || query.QueryType == dataquery.AzureQueryTypeTraceql) && query.ResultFormat == dataquery.ResultFormatTrace {
		frame.Meta.PreferredVisualization = data.VisTypeTrace
	}

	if query.ResultFormat == dataquery.ResultFormatTable {
		frame.Meta.PreferredVisualization = data.VisTypeTable
	}

	if query.ResultFormat == dataquery.ResultFormatLogs {
		frame.Meta.PreferredVisualization = data.VisTypeLogs
		frame.Meta.Custom = &LogAnalyticsMeta{
			ColumnTypes:     frame.Meta.Custom.(*LogAnalyticsMeta).ColumnTypes,
			AzurePortalLink: queryUrl,
		}
	}

	if query.ResultFormat == dataquery.ResultFormatTimeSeries {
		tsSchema := frame.TimeSeriesSchema()
		if tsSchema.Type == data.TimeSeriesTypeLong {
			wideFrame, err := data.LongToWide(frame, nil)
			if err == nil {
				frame = wideFrame
			} else {
				frame.AppendNotices(data.Notice{Severity: data.NoticeSeverityWarning, Text: "could not convert frame to time series, returning raw table: " + err.Error()})
			}
		}
	}

	// Use the parent span query for the parent span data link
	err = addDataLinksToFields(query, dsInfo.Routes["Azure Portal"].URL, frame, dsInfo, queryUrl)
	if err != nil {
		return nil, err
	}

	dataResponse := backend.DataResponse{Frames: data.Frames{frame}}
	return &dataResponse, nil
}

func addDataLinksToFields(query *AzureLogAnalyticsQuery, azurePortalBaseUrl string, frame *data.Frame, dsInfo types.DatasourceInfo, queryUrl string) error {
	if query.QueryType == dataquery.AzureQueryTypeAzureTraces {
		err := addTraceDataLinksToFields(query, azurePortalBaseUrl, frame, dsInfo)
		if err != nil {
			return err
		}

		return nil
	}

	if query.ResultFormat == dataquery.ResultFormatLogs {
		return nil
	}

	AddConfigLinks(*frame, queryUrl, nil)

	return nil
}

func addTraceDataLinksToFields(query *AzureLogAnalyticsQuery, azurePortalBaseUrl string, frame *data.Frame, dsInfo types.DatasourceInfo) error {
	tracesUrl, err := getTracesQueryUrl(query.Resources, azurePortalBaseUrl)
	if err != nil {
		return err
	}

	queryJSONModel := dataquery.AzureMonitorQuery{}
	err = json.Unmarshal(query.JSON, &queryJSONModel)
	if err != nil {
		return err
	}

	traceIdVariable := "${__data.fields.traceID}"
	resultFormat := dataquery.ResultFormatTrace
	queryJSONModel.AzureTraces.ResultFormat = &resultFormat
	queryJSONModel.AzureTraces.Query = &query.TraceExploreQuery
	if queryJSONModel.AzureTraces.OperationId == nil || *queryJSONModel.AzureTraces.OperationId == "" {
		queryJSONModel.AzureTraces.OperationId = &traceIdVariable
	}

	logsQueryType := string(dataquery.AzureQueryTypeAzureLogAnalytics)
	logsJSONModel := dataquery.AzureMonitorQuery{
		QueryType: &logsQueryType,
		AzureLogAnalytics: &dataquery.AzureLogsQuery{
			Query:     &query.TraceLogsExploreQuery,
			Resources: []string{queryJSONModel.AzureTraces.Resources[0]},
		},
	}

	if query.ResultFormat == dataquery.ResultFormatTable {
		AddCustomDataLink(*frame, data.DataLink{
			Title: "Explore Trace: ${__data.fields.traceID}",
			URL:   "",
			Internal: &data.InternalDataLink{
				DatasourceUID:  dsInfo.DatasourceUID,
				DatasourceName: dsInfo.DatasourceName,
				Query:          queryJSONModel,
			},
		})

		queryJSONModel.AzureTraces.Query = &query.TraceParentExploreQuery
		AddCustomDataLink(*frame, data.DataLink{
			Title: "Explore Parent Span: ${__data.fields.parentSpanID}",
			URL:   "",
			Internal: &data.InternalDataLink{
				DatasourceUID:  dsInfo.DatasourceUID,
				DatasourceName: dsInfo.DatasourceName,
				Query:          queryJSONModel,
			},
		})

		linkTitle := "Explore Trace in Azure Portal"
		AddConfigLinks(*frame, tracesUrl, &linkTitle)
	}

	AddCustomDataLink(*frame, data.DataLink{
		Title: "Explore Trace Logs",
		URL:   "",
		Internal: &data.InternalDataLink{
			DatasourceUID:  dsInfo.DatasourceUID,
			DatasourceName: dsInfo.DatasourceName,
			Query:          logsJSONModel,
		},
	})

	return nil
}

func appendErrorNotice(frame *data.Frame, err *AzureLogAnalyticsAPIError) *data.Frame {
	if err == nil {
		return frame
	}
	if frame == nil {
		frame = &data.Frame{}
	}
	frame.AppendNotices(apiErrorToNotice(err))
	return frame
}

func (e *AzureLogAnalyticsDatasource) createRequest(ctx context.Context, queryURL string, query *AzureLogAnalyticsQuery) (*http.Request, error) {
	body := map[string]interface{}{
		"query": query.Query,
	}

	if query.DashboardTime {
		from := query.TimeRange.From.Format(time.RFC3339)
		to := query.TimeRange.To.Format(time.RFC3339)
		timespan := fmt.Sprintf("%s/%s", from, to)
		body["timespan"] = timespan
		body["query_datetimescope_from"] = from
		body["query_datetimescope_to"] = to
		body["query_datetimescope_column"] = query.TimeColumn
	}

	if len(query.Resources) > 1 && query.QueryType == dataquery.AzureQueryTypeAzureLogAnalytics && !query.AppInsightsQuery {
		str := strings.ToLower(query.Resources[0])

		if strings.Contains(str, "microsoft.operationalinsights/workspaces") {
			body["workspaces"] = query.Resources
		} else {
			body["resources"] = query.Resources
		}
	}

	if query.AppInsightsQuery {
		body["applications"] = query.Resources
	}

	jsonValue, err := json.Marshal(body)
	if err != nil {
		return nil, fmt.Errorf("%v: %w", "failed to create request", err)
	}

	req, err := http.NewRequestWithContext(ctx, http.MethodPost, queryURL, bytes.NewBuffer(jsonValue))
	if err != nil {
		return nil, fmt.Errorf("%v: %w", "failed to create request", err)
	}

	req.URL.Path = "/"
	req.Header.Set("Content-Type", "application/json")
	req.URL.Path = path.Join(req.URL.Path, query.URL)

	return req, nil
}

type AzureLogAnalyticsURLResources struct {
	Resources []AzureLogAnalyticsURLResource `json:"resources"`
}

type AzureLogAnalyticsURLResource struct {
	ResourceID string `json:"resourceId"`
}

func getQueryUrl(query string, resources []string, azurePortalUrl string, timeRange backend.TimeRange) (string, error) {
	encodedQuery, err := encodeQuery(query)
	if err != nil {
		return "", fmt.Errorf("failed to encode the query: %s", err)
	}

	portalUrl := azurePortalUrl + "/#blade/Microsoft_OperationsManagementSuite_Workspace/AnalyticsBlade/initiator/AnalyticsShareLinkToQuery/isQueryEditorVisible/true/scope/"
	resourcesJson := AzureLogAnalyticsURLResources{
		Resources: make([]AzureLogAnalyticsURLResource, 0),
	}
	for _, resource := range resources {
		resourcesJson.Resources = append(resourcesJson.Resources, AzureLogAnalyticsURLResource{
			ResourceID: resource,
		})
	}
	resourcesMarshalled, err := json.Marshal(resourcesJson)
	if err != nil {
		return "", fmt.Errorf("failed to marshal log analytics resources: %s", err)
	}
	from := timeRange.From.Format(time.RFC3339)
	to := timeRange.To.Format(time.RFC3339)
	timespan := url.QueryEscape(fmt.Sprintf("%s/%s", from, to))
	portalUrl += url.QueryEscape(string(resourcesMarshalled))
	portalUrl += "/query/" + url.PathEscape(encodedQuery) + "/isQueryBase64Compressed/true/timespan/" + timespan
	return portalUrl, nil
}

func getTracesQueryUrl(resources []string, azurePortalUrl string) (string, error) {
	portalUrl := azurePortalUrl
	portalUrl += "/#view/AppInsightsExtension/DetailsV2Blade/ComponentId~/"
	resource := struct {
		ResourceId string `json:"ResourceId"`
	}{
		resources[0],
	}
	resourceMarshalled, err := json.Marshal(resource)
	if err != nil {
		return "", fmt.Errorf("failed to marshal application insights resource: %s", err)
	}

	portalUrl += url.PathEscape(string(resourceMarshalled))
	portalUrl += "/DataModel~/"

	// We're making use of data link variables to select the necessary fields in the frontend
	eventId := "%22eventId%22%3A%22${__data.fields.itemId}%22%2C"
	timestamp := "%22timestamp%22%3A%22${__data.fields.startTime}%22%2C"
	eventTable := "%22eventTable%22%3A%22${__data.fields.itemType}%22"
	traceObject := fmt.Sprintf("%%7B%s%s%s%%7D", eventId, timestamp, eventTable)

	portalUrl += traceObject

	return portalUrl, nil
}

func getCorrelationWorkspaces(ctx context.Context, baseResource string, resourcesMap map[string]bool, dsInfo types.DatasourceInfo, operationId string) (map[string]bool, error) {
	azMonService := dsInfo.Services["Azure Monitor"]
	correlationUrl := azMonService.URL + fmt.Sprintf("%s/providers/microsoft.insights/transactions/%s", baseResource, operationId)

	callCorrelationAPI := func(url string) (AzureCorrelationAPIResponse, error) {
		req, err := http.NewRequestWithContext(ctx, http.MethodPost, url, bytes.NewBuffer([]byte{}))
		if err != nil {
			return AzureCorrelationAPIResponse{}, fmt.Errorf("%v: %w", "failed to create request", err)
		}
		req.URL.Path = url
		req.Header.Set("Content-Type", "application/json")
		values := req.URL.Query()
		values.Add("api-version", "2019-10-17-preview")
		req.URL.RawQuery = values.Encode()
		req.Method = "GET"

		_, span := tracing.DefaultTracer().Start(ctx, "azure traces correlation request", trace.WithAttributes(
			attribute.String("target", req.URL.String()),
			attribute.Int64("datasource_id", dsInfo.DatasourceID),
			attribute.Int64("org_id", dsInfo.OrgID),
		))
		defer span.End()

		res, err := azMonService.HTTPClient.Do(req)
		if err != nil {
			return AzureCorrelationAPIResponse{}, err
		}
		body, err := io.ReadAll(res.Body)
		if err != nil {
			return AzureCorrelationAPIResponse{}, err
		}

		defer func() {
			if err := res.Body.Close(); err != nil {
				azMonService.Logger.Warn("Failed to close response body", "err", err)
			}
		}()

		if res.StatusCode/100 != 2 {
			return AzureCorrelationAPIResponse{}, fmt.Errorf("request failed, status: %s, body: %s", res.Status, string(body))
		}
		var data AzureCorrelationAPIResponse
		d := json.NewDecoder(bytes.NewReader(body))
		d.UseNumber()
		err = d.Decode(&data)
		if err != nil {
			return AzureCorrelationAPIResponse{}, err
		}

		for _, resource := range data.Properties.Resources {
			lowerCaseResource := strings.ToLower(resource)
			if _, ok := resourcesMap[lowerCaseResource]; !ok {
				resourcesMap[lowerCaseResource] = true
			}
		}
		return data, nil
	}

	var nextLink *string
	var correlationResponse AzureCorrelationAPIResponse

	correlationResponse, err := callCorrelationAPI(correlationUrl)
	if err != nil {
		return nil, err
	}
	nextLink = correlationResponse.Properties.NextLink

	for nextLink != nil {
		correlationResponse, err := callCorrelationAPI(correlationUrl)
		if err != nil {
			return nil, err
		}
		nextLink = correlationResponse.Properties.NextLink
	}

	// Remove the base element as that's where the query is run anyway
	delete(resourcesMap, strings.ToLower(baseResource))
	return resourcesMap, nil
}

// GetPrimaryResultTable returns the first table in the response named "PrimaryResult", or an
// error if there is no table by that name.
func (ar *AzureLogAnalyticsResponse) GetPrimaryResultTable() (*types.AzureResponseTable, error) {
	for _, t := range ar.Tables {
		if t.Name == "PrimaryResult" {
			return &t, nil
		}
	}
	return nil, fmt.Errorf("no data as PrimaryResult table is missing from the response")
}

func (e *AzureLogAnalyticsDatasource) unmarshalResponse(res *http.Response) (AzureLogAnalyticsResponse, error) {
	body, err := io.ReadAll(res.Body)
	if err != nil {
		return AzureLogAnalyticsResponse{}, err
	}
	defer func() {
		if err := res.Body.Close(); err != nil {
			e.Logger.Warn("Failed to close response body", "err", err)
		}
	}()

	if res.StatusCode/100 != 2 {
		return AzureLogAnalyticsResponse{}, fmt.Errorf("request failed, status: %s, body: %s", res.Status, string(body))
	}

	var data AzureLogAnalyticsResponse
	d := json.NewDecoder(bytes.NewReader(body))
	d.UseNumber()
	err = d.Decode(&data)
	if err != nil {
		return AzureLogAnalyticsResponse{}, err
	}

	return data, nil
}

// LogAnalyticsMeta is a type for the a Frame's Meta's Custom property.
type LogAnalyticsMeta struct {
	ColumnTypes     []string `json:"azureColumnTypes"`
	AzurePortalLink string   `json:"azurePortalLink,omitempty"`
}

// encodeQuery encodes the query in gzip so the frontend can build links.
func encodeQuery(rawQuery string) (string, error) {
	var b bytes.Buffer
	gz := gzip.NewWriter(&b)
	if _, err := gz.Write([]byte(rawQuery)); err != nil {
		return "", err
	}

	if err := gz.Close(); err != nil {
		return "", err
	}

	return base64.StdEncoding.EncodeToString(b.Bytes()), nil
}<|MERGE_RESOLUTION|>--- conflicted
+++ resolved
@@ -24,7 +24,6 @@
 	"github.com/grafana/grafana/pkg/tsdb/azuremonitor/kinds/dataquery"
 	"github.com/grafana/grafana/pkg/tsdb/azuremonitor/macros"
 	"github.com/grafana/grafana/pkg/tsdb/azuremonitor/types"
-	"github.com/grafana/grafana/pkg/tsdb/azuremonitor/utils"
 )
 
 func (e *AzureLogAnalyticsDatasource) ResourceRequest(rw http.ResponseWriter, req *http.Request, cli *http.Client) (http.ResponseWriter, error) {
@@ -125,101 +124,12 @@
 			azureLogAnalyticsQueries = append(azureLogAnalyticsQueries, azureLogAnalyticsQuery)
 		}
 
-<<<<<<< HEAD
 		if query.QueryType == string(dataquery.AzureQueryTypeAzureTraces) || query.QueryType == string(dataquery.AzureQueryTypeTraceql) {
-			queryJSONModel := types.TracesJSONQuery{}
-			err := json.Unmarshal(query.JSON, &queryJSONModel)
-			if err != nil {
-				return nil, fmt.Errorf("failed to decode the Azure Traces query object from JSON: %w", err)
-			}
-
-			azureTracesTarget := queryJSONModel.AzureTraces
-
-			if azureTracesTarget.ResultFormat == nil {
-				resultFormat = types.Table
-			} else {
-				resultFormat = *azureTracesTarget.ResultFormat
-				if resultFormat == "" {
-					resultFormat = types.Table
-				}
-			}
-
-			resources = azureTracesTarget.Resources
-			appInsightsQuery = appInsightsRegExp.Match([]byte(resourceOrWorkspace))
-			if query.QueryType == string(dataquery.AzureQueryTypeTraceql) {
-				subscription, err := utils.GetFirstSubscriptionOrDefault(ctx, dsInfo, e.Logger)
-				if err != nil {
-					return nil, fmt.Errorf("failed to retrieve subscription for trace exemplars query: %w", err)
-				}
-				resources = []string{fmt.Sprintf("/subscriptions/%s", subscription)}
-				appInsightsQuery = true
-			}
-
-			resourceOrWorkspace = resources[0]
-			resourcesMap := make(map[string]bool, 0)
-			if len(resources) > 1 {
-				for _, resource := range resources {
-					resourcesMap[strings.ToLower(resource)] = true
-				}
-				// Remove the base resource as that's where the query is run anyway
-				delete(resourcesMap, strings.ToLower(resourceOrWorkspace))
-			}
-
-			operationId := ""
-			if queryJSONModel.AzureTraces.OperationId != nil && *queryJSONModel.AzureTraces.OperationId != "" {
-				operationId = *queryJSONModel.AzureTraces.OperationId
-				resourcesMap, err = getCorrelationWorkspaces(ctx, resourceOrWorkspace, resourcesMap, dsInfo, operationId)
-				if err != nil {
-					return nil, fmt.Errorf("failed to retrieve correlation resources for operation ID - %s: %s", operationId, err)
-				}
-			}
-
-			queryResources := make([]string, 0)
-			for resource := range resourcesMap {
-				queryResources = append(queryResources, resource)
-			}
-			sort.Strings(queryResources)
-
-			if query.QueryType == string(dataquery.AzureQueryTypeTraceql) {
-				resources = queryResources
-				resourceOrWorkspace = resources[0]
-			}
-
-			queryString = buildTracesQuery(operationId, nil, queryJSONModel.AzureTraces.TraceTypes, queryJSONModel.AzureTraces.Filters, &resultFormat, queryResources)
-			traceIdVariable := "${__data.fields.traceID}"
-			parentSpanIdVariable := "${__data.fields.parentSpanID}"
-			if operationId == "" {
-				traceExploreQuery = buildTracesQuery(traceIdVariable, nil, queryJSONModel.AzureTraces.TraceTypes, queryJSONModel.AzureTraces.Filters, &resultFormat, queryResources)
-				traceParentExploreQuery = buildTracesQuery(traceIdVariable, &parentSpanIdVariable, queryJSONModel.AzureTraces.TraceTypes, queryJSONModel.AzureTraces.Filters, &resultFormat, queryResources)
-				traceLogsExploreQuery = buildTracesLogsQuery(traceIdVariable, queryResources)
-			} else {
-				traceExploreQuery = queryString
-				traceParentExploreQuery = buildTracesQuery(operationId, &parentSpanIdVariable, queryJSONModel.AzureTraces.TraceTypes, queryJSONModel.AzureTraces.Filters, &resultFormat, queryResources)
-				traceLogsExploreQuery = buildTracesLogsQuery(operationId, queryResources)
-			}
-			traceExploreQuery, err = macros.KqlInterpolate(query, dsInfo, traceExploreQuery, "TimeGenerated")
-			if err != nil {
-				return nil, fmt.Errorf("failed to create traces explore query: %s", err)
-			}
-			traceParentExploreQuery, err = macros.KqlInterpolate(query, dsInfo, traceParentExploreQuery, "TimeGenerated")
-			if err != nil {
-				return nil, fmt.Errorf("failed to create parent span traces explore query: %s", err)
-			}
-			traceLogsExploreQuery, err = macros.KqlInterpolate(query, dsInfo, traceLogsExploreQuery, "TimeGenerated")
-			if err != nil {
-				return nil, fmt.Errorf("failed to create traces logs explore query: %s", err)
-			}
-
-			dashboardTime = true
-			timeColumn = "timestamp"
-=======
-		if query.QueryType == string(dataquery.AzureQueryTypeAzureTraces) {
-			azureAppInsightsQuery, err := buildAppInsightsQuery(ctx, query, dsInfo, appInsightsRegExp)
+			azureAppInsightsQuery, err := buildAppInsightsQuery(ctx, query, dsInfo, appInsightsRegExp, e.Logger)
 			if err != nil {
 				return nil, fmt.Errorf("failed to build azure application insights query: %w", err)
 			}
 			azureLogAnalyticsQueries = append(azureLogAnalyticsQueries, azureAppInsightsQuery)
->>>>>>> 05972653
 		}
 	}
 
