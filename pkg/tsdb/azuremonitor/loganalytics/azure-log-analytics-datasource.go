--- conflicted
+++ resolved
@@ -186,12 +186,7 @@
 	}
 
 	if basicLogsQueryFlag {
-<<<<<<< HEAD
 		if meetsBasicLogsCriteria, meetsBasicLogsCriteriaErr := meetsBasicLogsCriteria(resources, fromAlert, basicLogsEnabled); meetsBasicLogsCriteriaErr != nil {
-=======
-		if meetsBasicLogsCriteria, meetsBasicLogsCriteriaErr := meetsBasicLogsCriteria(resources, fromAlert); meetsBasicLogsCriteriaErr != nil {
-			// This error is a downstream error
->>>>>>> b89f3f81
 			return nil, meetsBasicLogsCriteriaErr
 		} else {
 			basicLogsQuery = meetsBasicLogsCriteria
