--- conflicted
+++ resolved
@@ -305,20 +305,6 @@
 		linkTitle := "View E2E transaction in Application Insights"
 		AddConfigLinks(*frame, tracesUrl, &linkTitle)
 
-<<<<<<< HEAD
-		resultFormat := dataquery.AzureMonitorQueryAzureLogAnalyticsResultFormatTrace
-		queryJSONModel.AzureLogAnalytics.ResultFormat = &resultFormat
-		queryJSONModel.AzureLogAnalytics.Query = &query.Query
-		AddCustomDataLink(*frame, data.DataLink{
-			Title: "Explore Trace: ${__data.fields.traceID}",
-			URL:   "",
-			Internal: &data.InternalDataLink{
-				DatasourceUID:  dsInfo.DatasourceUID,
-				DatasourceName: dsInfo.DatasourceName,
-				Query:          queryJSONModel,
-			},
-		})
-=======
 		if query.TraceExploreQuery != "" {
 			queryJSONModel := dataquery.AzureMonitorQuery{}
 			err = json.Unmarshal(query.JSON, &queryJSONModel)
@@ -343,7 +329,6 @@
 				},
 			})
 		}
->>>>>>> d2dd9ed7
 	}
 
 	dataResponse.Frames = data.Frames{frame}
