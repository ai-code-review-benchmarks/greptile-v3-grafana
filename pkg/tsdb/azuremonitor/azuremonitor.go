--- conflicted
+++ resolved
@@ -11,11 +11,8 @@
 	"github.com/grafana/grafana-plugin-sdk-go/backend/datasource"
 	"github.com/grafana/grafana-plugin-sdk-go/backend/httpclient"
 	"github.com/grafana/grafana-plugin-sdk-go/backend/instancemgmt"
-<<<<<<< HEAD
 	"github.com/grafana/grafana-plugin-sdk-go/backend/resource/httpadapter"
-=======
 	"github.com/grafana/grafana/pkg/components/simplejson"
->>>>>>> 1dc5d037
 	"github.com/grafana/grafana/pkg/infra/log"
 	"github.com/grafana/grafana/pkg/plugins"
 	"github.com/grafana/grafana/pkg/plugins/backendplugin"
@@ -81,7 +78,6 @@
 	HTTPClient *http.Client
 }
 
-<<<<<<< HEAD
 func getDatasourceService(cfg *setting.Cfg, dsInfo datasourceInfo, routeName string) (datasourceService, error) {
 	srv, ok := dsInfo.Services[routeName]
 	if ok && srv.HTTPClient != nil {
@@ -100,10 +96,7 @@
 	}, nil
 }
 
-func NewInstanceSettings(s *Service) datasource.InstanceFactoryFunc {
-=======
-func NewInstanceSettings(cfg *setting.Cfg) datasource.InstanceFactoryFunc {
->>>>>>> 1dc5d037
+func NewInstanceSettings(cfg *setting.Cfg, executors map[string]azDatasourceExecutor) datasource.InstanceFactoryFunc {
 	return func(settings backend.DataSourceInstanceSettings) (instancemgmt.Instance, error) {
 		jsonData, err := simplejson.NewJson(settings.JSONData)
 		if err != nil {
@@ -144,18 +137,13 @@
 			JSONData:                jsonDataObj,
 			DecryptedSecureJSONData: settings.DecryptedSecureJSONData,
 			DatasourceID:            settings.ID,
-<<<<<<< HEAD
-			Routes:                  routes[azMonitorSettings.CloudName],
-=======
-			Services:                map[string]datasourceService{},
 			Routes:                  routes[cloud],
->>>>>>> 1dc5d037
 			HTTPCliOpts:             httpCliOpts,
 			Services:                map[string]datasourceService{},
 		}
 
-		for routeName := range s.executors {
-			service, err := getDatasourceService(s.Cfg, model, routeName)
+		for routeName := range executors {
+			service, err := getDatasourceService(cfg, model, routeName)
 			if err != nil {
 				return nil, err
 			}
@@ -203,7 +191,6 @@
 }
 
 func (s *Service) Init() error {
-<<<<<<< HEAD
 	proxy := &httpServiceProxy{}
 	s.executors = map[string]azDatasourceExecutor{
 		azureMonitor:       &AzureMonitorDatasource{proxy: proxy},
@@ -211,17 +198,8 @@
 		azureLogAnalytics:  &AzureLogAnalyticsDatasource{proxy: proxy},
 		insightsAnalytics:  &InsightsAnalyticsDatasource{proxy: proxy},
 		azureResourceGraph: &AzureResourceGraphDatasource{proxy: proxy},
-=======
-	im := datasource.NewInstanceManager(NewInstanceSettings(s.Cfg))
-	executors := map[string]azDatasourceExecutor{
-		azureMonitor:       &AzureMonitorDatasource{},
-		appInsights:        &ApplicationInsightsDatasource{},
-		azureLogAnalytics:  &AzureLogAnalyticsDatasource{},
-		insightsAnalytics:  &InsightsAnalyticsDatasource{},
-		azureResourceGraph: &AzureResourceGraphDatasource{},
->>>>>>> 1dc5d037
-	}
-	s.im = datasource.NewInstanceManager(NewInstanceSettings(s))
+	}
+	s.im = datasource.NewInstanceManager(NewInstanceSettings(s.Cfg, s.executors))
 	mux := s.newMux()
 	resourceMux := http.NewServeMux()
 	s.registerRoutes(resourceMux)
