package tsdb

import (
	"context"
	"fmt"

	"github.com/grafana/grafana/pkg/models"
)

type HandleRequestFunc func(ctx context.Context, dsInfo *models.DataSource, req *TsdbQuery) (*Response, error)

func HandleRequest(ctx context.Context, dsInfo *models.DataSource, req *TsdbQuery) (*Response, error) {
	var endpoint TsdbQueryEndpoint
	fn, exists := registry[dsInfo.Type]
	if !exists {
<<<<<<< HEAD
		return nil, fmt.Errorf("Could not find executor for data source type: %s", dsInfo.Type)
=======
		return nil, fmt.Errorf("could not find executor for data source type: %s", dsInfo.Type)
>>>>>>> 59402504
	}

	var err error
	endpoint, err = fn(dsInfo)
	if err != nil {
		return nil, err
	}

	return endpoint.Query(ctx, dsInfo, req)
}<|MERGE_RESOLUTION|>--- conflicted
+++ resolved
@@ -13,11 +13,7 @@
 	var endpoint TsdbQueryEndpoint
 	fn, exists := registry[dsInfo.Type]
 	if !exists {
-<<<<<<< HEAD
-		return nil, fmt.Errorf("Could not find executor for data source type: %s", dsInfo.Type)
-=======
 		return nil, fmt.Errorf("could not find executor for data source type: %s", dsInfo.Type)
->>>>>>> 59402504
 	}
 
 	var err error
