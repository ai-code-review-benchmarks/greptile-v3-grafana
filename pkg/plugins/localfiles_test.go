--- conflicted
+++ resolved
@@ -5,10 +5,7 @@
 	"io"
 	"os"
 	"path/filepath"
-<<<<<<< HEAD
 	"sort"
-=======
->>>>>>> 35342a3c
 	"testing"
 
 	"github.com/stretchr/testify/require"
@@ -200,76 +197,6 @@
 	})
 }
 
-<<<<<<< HEAD
-func createDummyTempFile(dir, fn string) (err error) {
-	f, err := os.Create(filepath.Join(dir, fn)) // nolint: gosec
-	if err != nil {
-		return err
-	}
-	defer func() {
-		if closeErr := f.Close(); closeErr != nil && err == nil {
-			err = closeErr
-		}
-	}()
-	_, err = f.WriteString(fn)
-	return
-}
-
-func TestStaticFS(t *testing.T) {
-	tmp := t.TempDir()
-	const allowedFn, deniedFn = "allowed.txt", "denied.txt"
-	require.NoError(t, createDummyTempFile(tmp, allowedFn))
-
-	localFS := NewLocalFS(tmp)
-	staticFS, err := NewStaticFS(localFS)
-	require.NoError(t, err)
-
-	t.Run("open allowed", func(t *testing.T) {
-		f, err := staticFS.Open(allowedFn)
-		require.NoError(t, err)
-		t.Cleanup(func() { require.NoError(t, f.Close()) })
-		b, err := io.ReadAll(f)
-		require.NoError(t, err)
-		require.Equal(t, []byte(allowedFn), b)
-	})
-
-	t.Run("open denied", func(t *testing.T) {
-		// Add file after initialization
-		require.NoError(t, createDummyTempFile(tmp, deniedFn))
-
-		// StaticFS should fail
-		_, err := staticFS.Open(deniedFn)
-		require.True(t, errors.Is(err, ErrFileNotExist))
-
-		// Underlying FS should succeed
-		f, err := localFS.Open(deniedFn)
-		require.NoError(t, err)
-		t.Cleanup(func() { require.NoError(t, f.Close()) })
-		b, err := io.ReadAll(f)
-		require.NoError(t, err)
-		require.Equal(t, []byte("denied.txt"), b)
-	})
-
-	t.Run("open not existing", func(t *testing.T) {
-		_, err := staticFS.Open("unknown.txt")
-		require.True(t, errors.Is(err, ErrFileNotExist))
-	})
-
-	t.Run("list files", func(t *testing.T) {
-		t.Run("underlying fs has extra files", func(t *testing.T) {
-			files, err := localFS.Files()
-			require.NoError(t, err)
-			sort.Strings(files)
-			require.Equal(t, []string{allowedFn, deniedFn}, files)
-		})
-
-		t.Run("staticfs filters underelying fs's files", func(t *testing.T) {
-			files, err := staticFS.Files()
-			require.NoError(t, err)
-			require.Equal(t, []string{allowedFn}, files)
-		})
-	})
-=======
 type tempFileScenario struct {
 	filePath string
 }
@@ -296,5 +223,4 @@
 	s, err := newTempFileScenario(t)
 	require.NoError(t, err)
 	return s
->>>>>>> 35342a3c
 }