--- conflicted
+++ resolved
@@ -5,10 +5,7 @@
 	"io"
 	"os"
 	"path/filepath"
-<<<<<<< HEAD
 	"sort"
-=======
->>>>>>> 044d7f61
 	"testing"
 
 	"github.com/stretchr/testify/require"
@@ -200,7 +197,34 @@
 	})
 }
 
-<<<<<<< HEAD
+type tempFileScenario struct {
+	filePath string
+}
+
+func (s tempFileScenario) newLocalFile() LocalFile {
+	return LocalFile{path: s.filePath}
+}
+
+func newTempFileScenario(t *testing.T) (tempFileScenario, error) {
+	tf, err := os.CreateTemp(t.TempDir(), "*")
+	if err != nil {
+		return tempFileScenario{}, err
+	}
+	defer tf.Close() //nolint
+	if _, err := tf.Write([]byte("hello\n")); err != nil {
+		return tempFileScenario{}, err
+	}
+	return tempFileScenario{
+		filePath: tf.Name(),
+	}, nil
+}
+
+func newTempFileScenarioForTest(t *testing.T) tempFileScenario {
+	s, err := newTempFileScenario(t)
+	require.NoError(t, err)
+	return s
+}
+
 func createDummyTempFile(dir, fn string) (err error) {
 	f, err := os.Create(filepath.Join(dir, fn)) // nolint: gosec
 	if err != nil {
@@ -269,32 +293,4 @@
 			require.Equal(t, []string{allowedFn}, files)
 		})
 	})
-=======
-type tempFileScenario struct {
-	filePath string
-}
-
-func (s tempFileScenario) newLocalFile() LocalFile {
-	return LocalFile{path: s.filePath}
-}
-
-func newTempFileScenario(t *testing.T) (tempFileScenario, error) {
-	tf, err := os.CreateTemp(t.TempDir(), "*")
-	if err != nil {
-		return tempFileScenario{}, err
-	}
-	defer tf.Close() //nolint
-	if _, err := tf.Write([]byte("hello\n")); err != nil {
-		return tempFileScenario{}, err
-	}
-	return tempFileScenario{
-		filePath: tf.Name(),
-	}, nil
-}
-
-func newTempFileScenarioForTest(t *testing.T) tempFileScenario {
-	s, err := newTempFileScenario(t)
-	require.NoError(t, err)
-	return s
->>>>>>> 044d7f61
 }