--- conflicted
+++ resolved
@@ -66,18 +66,9 @@
 		PluginsAllowUnsigned:    allowedUnsigned,
 		AWSAllowedAuthProviders: allowedAuth,
 		AWSAssumeRoleEnabled:    aws.KeyValue("assume_role_enabled").MustBool(grafanaCfg.AWSAssumeRoleEnabled),
-<<<<<<< HEAD
-		Azure: &azsettings.AzureSettings{
-			Cloud:                   azure.KeyValue("cloud").MustString(grafanaCfg.Azure.Cloud),
-			ManagedIdentityEnabled:  azure.KeyValue("managed_identity_enabled").MustBool(grafanaCfg.Azure.ManagedIdentityEnabled),
-			ManagedIdentityClientId: azure.KeyValue("managed_identity_client_id").MustString(grafanaCfg.Azure.ManagedIdentityClientId),
-		},
-		LogDatasourceRequests: grafanaCfg.IsFeatureToggleEnabled(featuremgmt.FlagDatasourceLogger),
-		PluginsCDNURLTemplate: grafanaCfg.PluginsCDNURLTemplate,
-=======
 		Azure:                   grafanaCfg.Azure,
 		LogDatasourceRequests:   grafanaCfg.IsFeatureToggleEnabled(featuremgmt.FlagDatasourceLogger),
->>>>>>> 01c4783c
+		PluginsCDNURLTemplate:   grafanaCfg.PluginsCDNURLTemplate,
 	}
 }
 
