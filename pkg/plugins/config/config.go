package config

import (
	"github.com/grafana/grafana-azure-sdk-go/azsettings"

	"github.com/grafana/grafana/pkg/plugins/log"
	"github.com/grafana/grafana/pkg/setting"
)

type Cfg struct {
	log log.Logger

	DevMode bool

	PluginsPath string

	PluginSettings       setting.PluginSettings
	PluginsAllowUnsigned []string

	// AWS Plugin Auth
	AWSAllowedAuthProviders []string
	AWSAssumeRoleEnabled    bool

	// Azure Cloud settings
	Azure *azsettings.AzureSettings

	// Proxy Settings
	ProxySettings setting.SecureSocksDSProxySettings

	BuildVersion string // TODO Remove

	LogDatasourceRequests bool

	PluginsCDNURLTemplate string

	Tracing Tracing
}

func NewCfg(devMode bool, pluginsPath string, pluginSettings setting.PluginSettings, pluginsAllowUnsigned []string,
	awsAllowedAuthProviders []string, awsAssumeRoleEnabled bool, azure *azsettings.AzureSettings, grafanaVersion string,
	logDatasourceRequests bool, pluginsCDNURLTemplate string, tracing Tracing) *Cfg {
	return &Cfg{
<<<<<<< HEAD
		log:                     logger,
		PluginsPath:             grafanaCfg.PluginsPath,
		BuildVersion:            grafanaCfg.BuildVersion,
		DevMode:                 settingProvider.KeyValue("", "app_mode").MustBool(grafanaCfg.Env == setting.Dev),
		PluginSettings:          extractPluginSettings(settingProvider),
		PluginsAllowUnsigned:    allowedUnsigned,
		AWSAllowedAuthProviders: allowedAuth,
		AWSAssumeRoleEnabled:    aws.KeyValue("assume_role_enabled").MustBool(grafanaCfg.AWSAssumeRoleEnabled),
		Azure:                   grafanaCfg.Azure,
		ProxySettings:           grafanaCfg.SecureSocksDSProxy,
		LogDatasourceRequests:   grafanaCfg.PluginLogBackendRequests,
		PluginsCDNURLTemplate:   grafanaCfg.PluginsCDNURLTemplate,
		Opentelemetry:           otelCfg,
	}, nil
}

func extractPluginSettings(settingProvider setting.Provider) setting.PluginSettings {
	ps := setting.PluginSettings{}
	for sectionName, sectionCopy := range settingProvider.Current() {
		if !strings.HasPrefix(sectionName, "plugin.") {
			continue
		}
		// Calling Current() returns a redacted version of section. We need to replace the map values with the unredacted values.
		section := settingProvider.Section(sectionName)
		for k := range sectionCopy {
			sectionCopy[k] = section.KeyValue(k).MustString("")
		}
		pluginID := strings.Replace(sectionName, "plugin.", "", 1)
		ps[pluginID] = sectionCopy
=======
		log:                     log.New("plugin.cfg"),
		PluginsPath:             pluginsPath,
		BuildVersion:            grafanaVersion,
		DevMode:                 devMode,
		PluginSettings:          pluginSettings,
		PluginsAllowUnsigned:    pluginsAllowUnsigned,
		AWSAllowedAuthProviders: awsAllowedAuthProviders,
		AWSAssumeRoleEnabled:    awsAssumeRoleEnabled,
		Azure:                   azure,
		LogDatasourceRequests:   logDatasourceRequests,
		PluginsCDNURLTemplate:   pluginsCDNURLTemplate,
		Tracing:                 tracing,
>>>>>>> 421b911c
	}
}<|MERGE_RESOLUTION|>--- conflicted
+++ resolved
@@ -37,40 +37,9 @@
 }
 
 func NewCfg(devMode bool, pluginsPath string, pluginSettings setting.PluginSettings, pluginsAllowUnsigned []string,
-	awsAllowedAuthProviders []string, awsAssumeRoleEnabled bool, azure *azsettings.AzureSettings, grafanaVersion string,
-	logDatasourceRequests bool, pluginsCDNURLTemplate string, tracing Tracing) *Cfg {
+	awsAllowedAuthProviders []string, awsAssumeRoleEnabled bool, azure *azsettings.AzureSettings, secureSocksDSProxy setting.SecureSocksDSProxySettings,
+	grafanaVersion string, logDatasourceRequests bool, pluginsCDNURLTemplate string, tracing Tracing) *Cfg {
 	return &Cfg{
-<<<<<<< HEAD
-		log:                     logger,
-		PluginsPath:             grafanaCfg.PluginsPath,
-		BuildVersion:            grafanaCfg.BuildVersion,
-		DevMode:                 settingProvider.KeyValue("", "app_mode").MustBool(grafanaCfg.Env == setting.Dev),
-		PluginSettings:          extractPluginSettings(settingProvider),
-		PluginsAllowUnsigned:    allowedUnsigned,
-		AWSAllowedAuthProviders: allowedAuth,
-		AWSAssumeRoleEnabled:    aws.KeyValue("assume_role_enabled").MustBool(grafanaCfg.AWSAssumeRoleEnabled),
-		Azure:                   grafanaCfg.Azure,
-		ProxySettings:           grafanaCfg.SecureSocksDSProxy,
-		LogDatasourceRequests:   grafanaCfg.PluginLogBackendRequests,
-		PluginsCDNURLTemplate:   grafanaCfg.PluginsCDNURLTemplate,
-		Opentelemetry:           otelCfg,
-	}, nil
-}
-
-func extractPluginSettings(settingProvider setting.Provider) setting.PluginSettings {
-	ps := setting.PluginSettings{}
-	for sectionName, sectionCopy := range settingProvider.Current() {
-		if !strings.HasPrefix(sectionName, "plugin.") {
-			continue
-		}
-		// Calling Current() returns a redacted version of section. We need to replace the map values with the unredacted values.
-		section := settingProvider.Section(sectionName)
-		for k := range sectionCopy {
-			sectionCopy[k] = section.KeyValue(k).MustString("")
-		}
-		pluginID := strings.Replace(sectionName, "plugin.", "", 1)
-		ps[pluginID] = sectionCopy
-=======
 		log:                     log.New("plugin.cfg"),
 		PluginsPath:             pluginsPath,
 		BuildVersion:            grafanaVersion,
@@ -80,9 +49,9 @@
 		AWSAllowedAuthProviders: awsAllowedAuthProviders,
 		AWSAssumeRoleEnabled:    awsAssumeRoleEnabled,
 		Azure:                   azure,
+		ProxySettings:           secureSocksDSProxy,
 		LogDatasourceRequests:   logDatasourceRequests,
 		PluginsCDNURLTemplate:   pluginsCDNURLTemplate,
 		Tracing:                 tracing,
->>>>>>> 421b911c
 	}
 }