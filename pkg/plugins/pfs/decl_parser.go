package pfs

import (
	"fmt"
	"io/fs"
	"os"
	"path/filepath"
	"sort"

	"github.com/grafana/grafana/pkg/kindsys"
	"github.com/grafana/thema"
)

type declParser struct {
	rt   *thema.Runtime
	skip map[string]bool
}

func NewDeclParser(rt *thema.Runtime, skip map[string]bool) *declParser {
	return &declParser{
		rt:   rt,
		skip: skip,
	}
}

// TODO convert this to be the new parser for Tree
func (psr *declParser) Parse(root fs.FS) ([]*PluginDecl, error) {
	// TODO remove hardcoded tree structure assumption, work from root of provided fs
	plugins, err := fs.Glob(root, "**/**/plugin.json")
	if err != nil {
		return nil, fmt.Errorf("error finding plugin dirs: %w", err)
	}

	decls := make([]*PluginDecl, 0)
	for _, plugin := range plugins {
		path := filepath.Dir(plugin)
		base := filepath.Base(path)
		if skip, ok := psr.skip[base]; ok && skip {
			continue
		}

		dir := os.DirFS(path)
		pp, err := ParsePluginFS(dir, psr.rt)
		if err != nil {
			return nil, fmt.Errorf("parsing plugin failed for %s: %s", dir, err)
		}

		if len(pp.ComposableKinds) == 0 {
			decls = append(decls, EmptyPluginDecl(path, pp.Properties))
			continue
		}

		for slotName, kind := range pp.ComposableKinds {
			slot, err := kindsys.FindSchemaInterface(slotName)
			if err != nil {
				return nil, fmt.Errorf("parsing plugin failed for %s: %s", dir, err)
			}
			decls = append(decls, &PluginDecl{
				SchemaInterface: &slot,
<<<<<<< HEAD
				Lineage:    kind.Lineage(),
				Imports:    pp.CUEImports,
				PluginMeta: pp.Properties,
				PluginPath: path,
=======
				Lineage:         kind.Lineage(),
				Imports:         pp.CUEImports,
				PluginMeta:      pp.Properties,
				PluginPath:      path,
				KindDecl:        kind.Decl(),
>>>>>>> 958eea2f
			})
		}
	}

	sort.Slice(decls, func(i, j int) bool {
		return decls[i].PluginPath < decls[j].PluginPath
	})

	return decls, nil
}<|MERGE_RESOLUTION|>--- conflicted
+++ resolved
@@ -57,18 +57,11 @@
 			}
 			decls = append(decls, &PluginDecl{
 				SchemaInterface: &slot,
-<<<<<<< HEAD
-				Lineage:    kind.Lineage(),
-				Imports:    pp.CUEImports,
-				PluginMeta: pp.Properties,
-				PluginPath: path,
-=======
 				Lineage:         kind.Lineage(),
 				Imports:         pp.CUEImports,
 				PluginMeta:      pp.Properties,
 				PluginPath:      path,
 				KindDecl:        kind.Decl(),
->>>>>>> 958eea2f
 			})
 		}
 	}
