package manager

import (
	"context"
	"fmt"
	"path/filepath"
	"strings"

	"github.com/Masterminds/semver"

	"github.com/grafana/grafana/pkg/plugins"
	"github.com/grafana/grafana/pkg/plugins/repository"
	"github.com/grafana/grafana/pkg/util/errutil"
)

func (m *PluginManager) Plugin(_ context.Context, pluginID string) (plugins.PluginDTO, bool) {
	p, exists := m.plugin(pluginID)

	if !exists {
		return plugins.PluginDTO{}, false
	}

	return p.ToDTO(), true
}

func (m *PluginManager) Plugins(_ context.Context, pluginTypes ...plugins.Type) []plugins.PluginDTO {
	// if no types passed, assume all
	if len(pluginTypes) == 0 {
		pluginTypes = plugins.PluginTypes
	}

	var requestedTypes = make(map[plugins.Type]struct{})
	for _, pt := range pluginTypes {
		requestedTypes[pt] = struct{}{}
	}

	pluginsList := make([]plugins.PluginDTO, 0)
	for _, p := range m.plugins() {
		if _, exists := requestedTypes[p.Type]; exists {
			pluginsList = append(pluginsList, p.ToDTO())
		}
	}
	return pluginsList
}

<<<<<<< HEAD
func (m *PluginManager) Add(ctx context.Context, pluginID, version string, repo repository.Service,
	opts plugins.CompatabilityOpts) error {
	if version != "" && !isSemVerExpr(version) {
		return plugins.ErrInvalidPluginVersionFormat
	}
=======
func (m *PluginManager) plugin(pluginID string) (*plugins.Plugin, bool) {
	m.pluginsMu.RLock()
	defer m.pluginsMu.RUnlock()
	p, exists := m.store[pluginID]

	if !exists || (p.IsDecommissioned()) {
		return nil, false
	}

	return p, true
}

func (m *PluginManager) plugins() []*plugins.Plugin {
	m.pluginsMu.RLock()
	defer m.pluginsMu.RUnlock()

	res := make([]*plugins.Plugin, 0)
	for _, p := range m.store {
		if !p.IsDecommissioned() {
			res = append(res, p)
		}
	}

	return res
}

func (m *PluginManager) isRegistered(pluginID string) bool {
	p, exists := m.plugin(pluginID)
	if !exists {
		return false
	}

	return !p.IsDecommissioned()
}

func (m *PluginManager) registeredPlugins() map[string]struct{} {
	pluginsByID := make(map[string]struct{})
	for _, p := range m.store {
		pluginsByID[p.ID] = struct{}{}
	}

	return pluginsByID
}

func (m *PluginManager) Add(ctx context.Context, pluginID, version string) error {
	var pluginZipURL string
>>>>>>> 5bc91187

	var pluginArchive *repository.PluginArchive
	if plugin, exists := m.plugin(pluginID); exists {
		if !plugin.IsExternalPlugin() {
			return plugins.ErrInstallCorePlugin
		}

		if plugin.Info.Version == version {
			return plugins.DuplicateError{
				PluginID:          plugin.ID,
				ExistingPluginDir: plugin.PluginDir,
			}
		}

		// get plugin update information to confirm if target update is possible
		dlOpts, err := repo.GetPluginDownloadOptions(ctx, pluginID, version, repository.CompatabilityOpts{
			GrafanaVersion: opts.GrafanaVersion,
		})
		if err != nil {
			return err
		}

		// if existing plugin version is the same as the target update version
		if dlOpts.Version == plugin.Info.Version {
			return plugins.DuplicateError{
				PluginID:          plugin.ID,
				ExistingPluginDir: plugin.PluginDir,
			}
		}

		if dlOpts.PluginZipURL == "" && dlOpts.Version == "" {
			return fmt.Errorf("could not determine update options for %s", pluginID)
		}

		// remove existing installation of plugin
		err = m.Remove(ctx, plugin.ID)
		if err != nil {
			return err
		}

		if dlOpts.PluginZipURL != "" {
			pluginArchive, err = repo.GetPluginArchiveByURL(ctx, dlOpts.PluginZipURL, repository.CompatabilityOpts{
				GrafanaVersion: opts.GrafanaVersion,
			})
			if err != nil {
				return err
			}
		} else {
			pluginArchive, err = repo.GetPluginArchive(ctx, pluginID, dlOpts.Version, repository.CompatabilityOpts{
				GrafanaVersion: opts.GrafanaVersion,
			})
			if err != nil {
				return err
			}
		}
	} else {
		var err error
		pluginArchive, err = repo.GetPluginArchive(ctx, pluginID, version, repository.CompatabilityOpts{
			GrafanaVersion: opts.GrafanaVersion,
		})
		if err != nil {
			return err
		}
	}

	extractedArchive, err := m.pluginFs.Add(ctx, pluginArchive.File, pluginID, m.cfg.PluginsPath)
	if err != nil {
		return err
	}

	// download dependency plugins
	pathsToScan := []string{extractedArchive.Path}
	for _, dep := range extractedArchive.Dependencies {
		m.log.Info("Fetching %s dependencies...", dep.ID)
		d, err := repo.GetPluginArchive(ctx, dep.ID, dep.Version,
			repository.CompatabilityOpts{GrafanaVersion: opts.GrafanaVersion})
		if err != nil {
			return errutil.Wrapf(err, "failed to download plugin %s from repository", dep.ID)
		}

		depArchive, err := m.pluginFs.Add(ctx, d.File, dep.ID, m.cfg.PluginsPath)
		if err != nil {
			return err
		}

		pathsToScan = append(pathsToScan, depArchive.Path)
	}

	err = m.loadPlugins(context.Background(), plugins.External, pathsToScan...)
	if err != nil {
		m.log.Error("Could not load plugins", "paths", pathsToScan, "err", err)
		return err
	}

	return nil
}

func (m *PluginManager) Remove(ctx context.Context, pluginID string) error {
	plugin, exists := m.plugin(pluginID)
	if !exists {
		return plugins.ErrPluginNotInstalled
	}

	if !plugin.IsExternalPlugin() {
		return plugins.ErrUninstallCorePlugin
	}

	// extra security check to ensure we only remove plugins that are located in the configured plugins directory
	path, err := filepath.Rel(m.cfg.PluginsPath, plugin.PluginDir)
	if err != nil || strings.HasPrefix(path, ".."+string(filepath.Separator)) {
		return plugins.ErrUninstallOutsideOfPluginDir
	}

	if m.isRegistered(pluginID) {
		err := m.unregisterAndStop(ctx, plugin)
		if err != nil {
			return err
		}
	}

	return m.pluginFs.Remove(ctx, plugin.PluginDir)
}

func isSemVerExpr(version string) bool {
	if version == "" {
		return false
	}

	_, err := semver.NewConstraint(version)

	return err == nil
}<|MERGE_RESOLUTION|>--- conflicted
+++ resolved
@@ -43,60 +43,55 @@
 	return pluginsList
 }
 
-<<<<<<< HEAD
+func (m *PluginManager) plugin(pluginID string) (*plugins.Plugin, bool) {
+	m.pluginsMu.RLock()
+	defer m.pluginsMu.RUnlock()
+	p, exists := m.store[pluginID]
+
+	if !exists || (p.IsDecommissioned()) {
+		return nil, false
+	}
+
+	return p, true
+}
+
+func (m *PluginManager) plugins() []*plugins.Plugin {
+	m.pluginsMu.RLock()
+	defer m.pluginsMu.RUnlock()
+
+	res := make([]*plugins.Plugin, 0)
+	for _, p := range m.store {
+		if !p.IsDecommissioned() {
+			res = append(res, p)
+		}
+	}
+
+	return res
+}
+
+func (m *PluginManager) isRegistered(pluginID string) bool {
+	p, exists := m.plugin(pluginID)
+	if !exists {
+		return false
+	}
+
+	return !p.IsDecommissioned()
+}
+
+func (m *PluginManager) registeredPlugins() map[string]struct{} {
+	pluginsByID := make(map[string]struct{})
+	for _, p := range m.store {
+		pluginsByID[p.ID] = struct{}{}
+	}
+
+	return pluginsByID
+}
+
 func (m *PluginManager) Add(ctx context.Context, pluginID, version string, repo repository.Service,
 	opts plugins.CompatabilityOpts) error {
 	if version != "" && !isSemVerExpr(version) {
 		return plugins.ErrInvalidPluginVersionFormat
 	}
-=======
-func (m *PluginManager) plugin(pluginID string) (*plugins.Plugin, bool) {
-	m.pluginsMu.RLock()
-	defer m.pluginsMu.RUnlock()
-	p, exists := m.store[pluginID]
-
-	if !exists || (p.IsDecommissioned()) {
-		return nil, false
-	}
-
-	return p, true
-}
-
-func (m *PluginManager) plugins() []*plugins.Plugin {
-	m.pluginsMu.RLock()
-	defer m.pluginsMu.RUnlock()
-
-	res := make([]*plugins.Plugin, 0)
-	for _, p := range m.store {
-		if !p.IsDecommissioned() {
-			res = append(res, p)
-		}
-	}
-
-	return res
-}
-
-func (m *PluginManager) isRegistered(pluginID string) bool {
-	p, exists := m.plugin(pluginID)
-	if !exists {
-		return false
-	}
-
-	return !p.IsDecommissioned()
-}
-
-func (m *PluginManager) registeredPlugins() map[string]struct{} {
-	pluginsByID := make(map[string]struct{})
-	for _, p := range m.store {
-		pluginsByID[p.ID] = struct{}{}
-	}
-
-	return pluginsByID
-}
-
-func (m *PluginManager) Add(ctx context.Context, pluginID, version string) error {
-	var pluginZipURL string
->>>>>>> 5bc91187
 
 	var pluginArchive *repository.PluginArchive
 	if plugin, exists := m.plugin(pluginID); exists {
