package manager

import (
	"context"
	"fmt"
	"os"
	"path/filepath"
	"strings"

	"github.com/grafana/grafana/pkg/bus"
	"github.com/grafana/grafana/pkg/components/simplejson"
	"github.com/grafana/grafana/pkg/models"
	"github.com/grafana/grafana/pkg/plugins"
	"github.com/grafana/grafana/pkg/util"
)

func (m *PluginManager) GetPluginDashboards(ctx context.Context, orgID int64, pluginID string) ([]*plugins.PluginDashboardInfoDTO, error) {
	plugin, exists := m.Plugin(ctx, pluginID)
	if !exists {
		return nil, plugins.NotFoundError{PluginID: pluginID}
	}

	result := make([]*plugins.PluginDashboardInfoDTO, 0)

	// load current dashboards
	query := models.GetDashboardsByPluginIdQuery{OrgId: orgID, PluginId: pluginID}
	if err := bus.Dispatch(ctx, &query); err != nil {
		return nil, err
	}

	existingMatches := make(map[int64]bool)
	for _, include := range plugin.Includes {
		if include.Type != plugins.TypeDashboard {
			continue
		}

		dashboard, err := m.LoadPluginDashboard(ctx, plugin.ID, include.Path)
		if err != nil {
			return nil, err
		}

		res := &plugins.PluginDashboardInfoDTO{}
		res.UID = dashboard.Uid
		res.Path = include.Path
		res.PluginId = plugin.ID
		res.Title = dashboard.Title
		res.Revision = dashboard.Data.Get("revision").MustInt64(1)

		// find existing dashboard
		for _, existingDash := range query.Result {
			if existingDash.Slug == dashboard.Slug {
				res.UID = existingDash.Uid
				res.DashboardId = existingDash.Id
				res.Imported = true
				res.ImportedUri = "db/" + existingDash.Slug
				res.ImportedUrl = existingDash.GetUrl()
				res.ImportedRevision = existingDash.Data.Get("revision").MustInt64(1)
				existingMatches[existingDash.Id] = true
			}
		}

		result = append(result, res)
	}

	// find deleted dashboards
	for _, dash := range query.Result {
		if _, exists := existingMatches[dash.Id]; !exists {
			result = append(result, &plugins.PluginDashboardInfoDTO{
				UID:         dash.Uid,
				Slug:        dash.Slug,
				DashboardId: dash.Id,
				Removed:     true,
			})
		}
	}

	return result, nil
}

func (m *PluginManager) LoadPluginDashboard(ctx context.Context, pluginID, path string) (*models.Dashboard, error) {
	if len(strings.TrimSpace(pluginID)) == 0 {
		return nil, fmt.Errorf("pluginID cannot be empty")
	}

	if len(strings.TrimSpace(path)) == 0 {
		return nil, fmt.Errorf("path cannot be empty")
	}

	plugin, exists := m.Plugin(ctx, pluginID)
	if !exists {
		return nil, plugins.NotFoundError{PluginID: pluginID}
	}

	cleanPath, err := util.CleanRelativePath(path)
	if err != nil {
		// CleanRelativePath should clean and make the path relative so this is not expected to fail
		return nil, err
	}

	dashboardFilePath := filepath.Join(plugin.PluginDir, cleanPath)

	included := false
	for _, include := range plugin.DashboardIncludes() {
		if filepath.Join(plugin.PluginDir, include.Path) == dashboardFilePath {
			included = true
			break
		}
	}

	if !included {
		return nil, fmt.Errorf("dashboard not included in plugin")
	}

	// nolint:gosec
	// We can ignore the gosec G304 warning on this one because `plugin.PluginDir` is based
	// on plugin folder structure on disk and not user input. `path` input validation above
	// should only allow paths defined in the plugin's plugin.json.
	reader, err := os.Open(dashboardFilePath)
	if err != nil {
		return nil, err
	}

	defer func() {
		if err := reader.Close(); err != nil {
			m.log.Warn("Failed to close file", "path", dashboardFilePath, "err", err)
		}
	}()

	data, err := simplejson.NewFromReader(reader)
	if err != nil {
		return nil, err
	}

	return models.NewDashboardFromJson(data), nil
<<<<<<< HEAD
}

func (m *PluginManager) ImportDashboard(ctx context.Context, pluginID, path string, orgID, folderID int64, dashboardModel *simplejson.Json,
	overwrite bool, inputs []plugins.ImportDashboardInput, user *models.SignedInUser) (plugins.PluginDashboardInfoDTO,
	*models.Dashboard, error) {
	var dashboard *models.Dashboard
	if pluginID != "" {
		var err error
		if dashboard, err = m.LoadPluginDashboard(ctx, pluginID, path); err != nil {
			return plugins.PluginDashboardInfoDTO{}, &models.Dashboard{}, err
		}
	} else {
		dashboard = models.NewDashboardFromJson(dashboardModel)
	}

	evaluator := &DashTemplateEvaluator{
		template: dashboard.Data,
		inputs:   inputs,
	}

	generatedDash, err := evaluator.Eval()
	if err != nil {
		return plugins.PluginDashboardInfoDTO{}, &models.Dashboard{}, err
	}

	saveCmd := models.SaveDashboardCommand{
		Dashboard: generatedDash,
		OrgId:     orgID,
		UserId:    user.UserId,
		Overwrite: overwrite,
		PluginId:  pluginID,
		FolderId:  folderID,
	}

	dto := &dashboards.SaveDashboardDTO{
		OrgId:     orgID,
		Dashboard: saveCmd.GetDashboardModel(),
		Overwrite: saveCmd.Overwrite,
		User:      user,
	}

	savedDash, err := m.dashboardService.ImportDashboard(ctx, dto)
	if err != nil {
		return plugins.PluginDashboardInfoDTO{}, &models.Dashboard{}, err
	}

	return plugins.PluginDashboardInfoDTO{
		UID:              savedDash.Uid,
		PluginId:         pluginID,
		Title:            savedDash.Title,
		Path:             path,
		Revision:         savedDash.Data.Get("revision").MustInt64(1),
		FolderId:         savedDash.FolderId,
		ImportedUri:      "db/" + savedDash.Slug,
		ImportedUrl:      savedDash.GetUrl(),
		ImportedRevision: dashboard.Data.Get("revision").MustInt64(1),
		Imported:         true,
		DashboardId:      savedDash.Id,
		Slug:             savedDash.Slug,
	}, savedDash, nil
=======
>>>>>>> 3e0a589b
}<|MERGE_RESOLUTION|>--- conflicted
+++ resolved
@@ -132,67 +132,4 @@
 	}
 
 	return models.NewDashboardFromJson(data), nil
-<<<<<<< HEAD
-}
-
-func (m *PluginManager) ImportDashboard(ctx context.Context, pluginID, path string, orgID, folderID int64, dashboardModel *simplejson.Json,
-	overwrite bool, inputs []plugins.ImportDashboardInput, user *models.SignedInUser) (plugins.PluginDashboardInfoDTO,
-	*models.Dashboard, error) {
-	var dashboard *models.Dashboard
-	if pluginID != "" {
-		var err error
-		if dashboard, err = m.LoadPluginDashboard(ctx, pluginID, path); err != nil {
-			return plugins.PluginDashboardInfoDTO{}, &models.Dashboard{}, err
-		}
-	} else {
-		dashboard = models.NewDashboardFromJson(dashboardModel)
-	}
-
-	evaluator := &DashTemplateEvaluator{
-		template: dashboard.Data,
-		inputs:   inputs,
-	}
-
-	generatedDash, err := evaluator.Eval()
-	if err != nil {
-		return plugins.PluginDashboardInfoDTO{}, &models.Dashboard{}, err
-	}
-
-	saveCmd := models.SaveDashboardCommand{
-		Dashboard: generatedDash,
-		OrgId:     orgID,
-		UserId:    user.UserId,
-		Overwrite: overwrite,
-		PluginId:  pluginID,
-		FolderId:  folderID,
-	}
-
-	dto := &dashboards.SaveDashboardDTO{
-		OrgId:     orgID,
-		Dashboard: saveCmd.GetDashboardModel(),
-		Overwrite: saveCmd.Overwrite,
-		User:      user,
-	}
-
-	savedDash, err := m.dashboardService.ImportDashboard(ctx, dto)
-	if err != nil {
-		return plugins.PluginDashboardInfoDTO{}, &models.Dashboard{}, err
-	}
-
-	return plugins.PluginDashboardInfoDTO{
-		UID:              savedDash.Uid,
-		PluginId:         pluginID,
-		Title:            savedDash.Title,
-		Path:             path,
-		Revision:         savedDash.Data.Get("revision").MustInt64(1),
-		FolderId:         savedDash.FolderId,
-		ImportedUri:      "db/" + savedDash.Slug,
-		ImportedUrl:      savedDash.GetUrl(),
-		ImportedRevision: dashboard.Data.Get("revision").MustInt64(1),
-		Imported:         true,
-		DashboardId:      savedDash.Id,
-		Slug:             savedDash.Slug,
-	}, savedDash, nil
-=======
->>>>>>> 3e0a589b
 }