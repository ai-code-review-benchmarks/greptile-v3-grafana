package manager

import (
	"encoding/json"
	"fmt"
	"regexp"

	"github.com/grafana/grafana/pkg/components/simplejson"
	"github.com/grafana/grafana/pkg/models"
	"github.com/grafana/grafana/pkg/plugins"
	"github.com/grafana/grafana/pkg/services/dashboards"
)

var varRegex = regexp.MustCompile(`(\$\{.+?\})`)

type DashboardInputMissingError struct {
	VariableName string
}

func (e DashboardInputMissingError) Error() string {
	return fmt.Sprintf("Dashboard input variable: %v missing from import command", e.VariableName)
}

func (pm *PluginManager) ImportDashboard(pluginID, path string, orgID, folderID int64, dashboardModel *simplejson.Json,
<<<<<<< HEAD
	overwrite bool, inputs []plugins.ImportDashboardInput, user *models.SignedInUser,
=======
	overwrite bool, inputs []ImportDashboardInput, user *models.SignedInUser,
>>>>>>> c4bc77b2
	requestHandler plugins.DataRequestHandler) (plugins.PluginDashboardInfoDTO, error) {
	var dashboard *models.Dashboard
	if pluginID != "" {
		var err error
		if dashboard, err = pm.LoadPluginDashboard(pluginID, path); err != nil {
			return plugins.PluginDashboardInfoDTO{}, err
		}
	} else {
		dashboard = models.NewDashboardFromJson(dashboardModel)
	}

	evaluator := &DashTemplateEvaluator{
		template: dashboard.Data,
		inputs:   inputs,
	}

	generatedDash, err := evaluator.Eval()
	if err != nil {
		return plugins.PluginDashboardInfoDTO{}, err
	}

	saveCmd := models.SaveDashboardCommand{
		Dashboard: generatedDash,
		OrgId:     orgID,
		UserId:    user.UserId,
		Overwrite: overwrite,
		PluginId:  pluginID,
		FolderId:  folderID,
	}

	dto := &dashboards.SaveDashboardDTO{
		OrgId:     orgID,
		Dashboard: saveCmd.GetDashboardModel(),
		Overwrite: saveCmd.Overwrite,
		User:      user,
	}

<<<<<<< HEAD
	savedDash, err := dashboards.NewService(pm.SQLStore, pm.SQLStore, requestHandler).ImportDashboard(dto)
=======
	savedDash, err := dashboards.NewService().ImportDashboard(dto)
>>>>>>> c4bc77b2
	if err != nil {
		return plugins.PluginDashboardInfoDTO{}, err
	}

	return plugins.PluginDashboardInfoDTO{
		PluginId:         pluginID,
		Title:            savedDash.Title,
		Path:             path,
		Revision:         savedDash.Data.Get("revision").MustInt64(1),
		FolderId:         savedDash.FolderId,
		ImportedUri:      "db/" + savedDash.Slug,
		ImportedUrl:      savedDash.GetUrl(),
		ImportedRevision: dashboard.Data.Get("revision").MustInt64(1),
		Imported:         true,
		DashboardId:      savedDash.Id,
		Slug:             savedDash.Slug,
	}, nil
}

type DashTemplateEvaluator struct {
	template  *simplejson.Json
	inputs    []plugins.ImportDashboardInput
	variables map[string]string
	result    *simplejson.Json
}

func (e *DashTemplateEvaluator) findInput(varName string, varType string) *plugins.ImportDashboardInput {
	for _, input := range e.inputs {
		if varType == input.Type && (input.Name == varName || input.Name == "*") {
			return &input
		}
	}

	return nil
}

func (e *DashTemplateEvaluator) Eval() (*simplejson.Json, error) {
	e.result = simplejson.New()
	e.variables = make(map[string]string)

	// check that we have all inputs we need
	for _, inputDef := range e.template.Get("__inputs").MustArray() {
		inputDefJson := simplejson.NewFromAny(inputDef)
		inputName := inputDefJson.Get("name").MustString()
		inputType := inputDefJson.Get("type").MustString()
		input := e.findInput(inputName, inputType)

		if input == nil {
			return nil, &DashboardInputMissingError{VariableName: inputName}
		}

		e.variables["${"+inputName+"}"] = input.Value
	}

	return simplejson.NewFromAny(e.evalObject(e.template)), nil
}

func (e *DashTemplateEvaluator) evalValue(source *simplejson.Json) interface{} {
	sourceValue := source.Interface()

	switch v := sourceValue.(type) {
	case string:
		interpolated := varRegex.ReplaceAllStringFunc(v, func(match string) string {
			replacement, exists := e.variables[match]
			if exists {
				return replacement
			}
			return match
		})
		return interpolated
	case bool:
		return v
	case json.Number:
		return v
	case map[string]interface{}:
		return e.evalObject(source)
	case []interface{}:
		array := make([]interface{}, 0)
		for _, item := range v {
			array = append(array, e.evalValue(simplejson.NewFromAny(item)))
		}
		return array
	}

	return nil
}

func (e *DashTemplateEvaluator) evalObject(source *simplejson.Json) interface{} {
	result := make(map[string]interface{})

	for key, value := range source.MustMap() {
		if key == "__inputs" {
			continue
		}
		result[key] = e.evalValue(simplejson.NewFromAny(value))
	}

	return result
}<|MERGE_RESOLUTION|>--- conflicted
+++ resolved
@@ -22,11 +22,7 @@
 }
 
 func (pm *PluginManager) ImportDashboard(pluginID, path string, orgID, folderID int64, dashboardModel *simplejson.Json,
-<<<<<<< HEAD
 	overwrite bool, inputs []plugins.ImportDashboardInput, user *models.SignedInUser,
-=======
-	overwrite bool, inputs []ImportDashboardInput, user *models.SignedInUser,
->>>>>>> c4bc77b2
 	requestHandler plugins.DataRequestHandler) (plugins.PluginDashboardInfoDTO, error) {
 	var dashboard *models.Dashboard
 	if pluginID != "" {
@@ -64,11 +60,7 @@
 		User:      user,
 	}
 
-<<<<<<< HEAD
-	savedDash, err := dashboards.NewService(pm.SQLStore, pm.SQLStore, requestHandler).ImportDashboard(dto)
-=======
-	savedDash, err := dashboards.NewService().ImportDashboard(dto)
->>>>>>> c4bc77b2
+	savedDash, err := dashboards.NewService(pm.SQLStore, pm.SQLStore).ImportDashboard(dto)
 	if err != nil {
 		return plugins.PluginDashboardInfoDTO{}, err
 	}
