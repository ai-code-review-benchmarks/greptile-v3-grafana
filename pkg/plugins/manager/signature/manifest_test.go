--- conflicted
+++ resolved
@@ -252,15 +252,11 @@
 				toSlash = tc.platform.toSlashFunc()
 				fromSlash = tc.platform.fromSlashFunc()
 
-<<<<<<< HEAD
 				s := ProvideService(&config.Cfg{}, statickey.New())
-=======
-				s := ProvideService(&config.Cfg{}, keystore.ProvideService(kvstore.NewFakeKVStore()))
 				pfs, err := tc.fsFactory()
 				require.NoError(t, err)
 				pfs, err = newPathSeparatorOverrideFS(string(tc.platform.separator), pfs)
 				require.NoError(t, err)
->>>>>>> 334ecd1b
 				sig, err := s.Calculate(context.Background(), &fakes.FakePluginSource{
 					PluginClassFunc: func(ctx context.Context) plugins.Class {
 						return plugins.External
