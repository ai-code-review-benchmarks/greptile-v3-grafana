--- conflicted
+++ resolved
@@ -1,12 +1,14 @@
 package manager
 
 import (
+	"bytes"
 	"context"
 	"encoding/json"
 	"net/http"
 	"path/filepath"
 	"strings"
 	"testing"
+	"text/template"
 	"time"
 
 	"github.com/stretchr/testify/require"
@@ -20,11 +22,8 @@
 	"github.com/grafana/grafana/pkg/plugins"
 	"github.com/grafana/grafana/pkg/plugins/backendplugin/coreplugin"
 	"github.com/grafana/grafana/pkg/plugins/backendplugin/provider"
-<<<<<<< HEAD
 	"github.com/grafana/grafana/pkg/plugins/config"
-=======
 	"github.com/grafana/grafana/pkg/plugins/manager/client"
->>>>>>> 8d489dfd
 	"github.com/grafana/grafana/pkg/plugins/manager/loader"
 	"github.com/grafana/grafana/pkg/plugins/manager/registry"
 	"github.com/grafana/grafana/pkg/plugins/manager/signature"
@@ -61,21 +60,38 @@
 	require.NoError(t, err)
 
 	features := featuremgmt.WithFeatures()
+
+	rawCfg := `
+		app_mode = production
+
+		[server]
+		static_root_path = {{.StaticRootPath}}
+
+		[plugin.test-app]
+		path=testdata/test-app
+
+		[plugin.test-panel]
+		not=included
+		`
+
+	tmpl, err := template.New("cfg").Parse(rawCfg)
+
+	data := struct {
+		StaticRootPath string
+	}{
+		StaticRootPath: staticRootPath,
+	}
+
+	var tmplBuf bytes.Buffer
+	err = tmpl.Execute(&tmplBuf, data)
+	require.NoError(t, err)
+
+	raw, err := ini.Load(tmplBuf.Bytes())
+	require.NoError(t, err)
+
 	cfg := &setting.Cfg{
-		Raw:                    ini.Empty(),
-		Env:                    setting.Prod,
-		IsFeatureToggleEnabled: features.IsEnabled,
-<<<<<<< HEAD
-=======
-		PluginSettings: map[string]map[string]string{
-			"plugin.test-app": {
-				"path": "testdata/test-app",
-			},
-			"plugin.test-panel": {
-				"not": "included",
-			},
-		},
->>>>>>> 8d489dfd
+		Raw:                raw,
+		BundledPluginsPath: bundledPluginsPath,
 	}
 
 	tracer := &fakeTracer{}
@@ -104,25 +120,10 @@
 
 	coreRegistry := coreplugin.ProvideCoreRegistry(am, cw, cm, es, grap, idb, lk, otsdb, pr, tmpo, td, pg, my, ms, graf)
 
-<<<<<<< HEAD
-	pCfg := &config.Cfg{
-		DevMode:            false,
-		StaticRootPath:     staticRootPath,
-		BundledPluginsPath: bundledPluginsPath,
-		PluginSettings: map[string]map[string]string{
-			"plugin.datasource-id": {
-				"path": "testdata/test-app",
-			},
-		},
-	}
-	pm, err := ProvideService(pCfg, registry.NewInMemory(), loader.New(pCfg, license, signature.NewUnsignedAuthorizer(pCfg),
-		provider.ProvideService(coreRegistry)))
-=======
-	pmCfg := plugins.FromGrafanaCfg(cfg)
+	pCfg := config.ProvideConfig(setting.ProvideProvider(cfg), cfg)
 	reg := registry.ProvideService()
-	pm, err := ProvideService(cfg, reg, loader.New(pmCfg, license, signature.NewUnsignedAuthorizer(pmCfg),
+	pm, err := ProvideService(pCfg, reg, loader.New(pCfg, license, signature.NewUnsignedAuthorizer(pCfg),
 		provider.ProvideService(coreRegistry)), nil)
->>>>>>> 8d489dfd
 	require.NoError(t, err)
 	ps := store.ProvideService(reg)
 
