--- conflicted
+++ resolved
@@ -14,11 +14,8 @@
 	"github.com/grafana/grafana/pkg/plugins/config"
 	"github.com/grafana/grafana/pkg/plugins/manager/installer"
 	"github.com/grafana/grafana/pkg/plugins/manager/loader"
-<<<<<<< HEAD
+	"github.com/grafana/grafana/pkg/plugins/manager/registry"
 	"github.com/grafana/grafana/pkg/plugins/signature"
-=======
-	"github.com/grafana/grafana/pkg/plugins/manager/registry"
->>>>>>> 7a614fd8
 	"github.com/grafana/grafana/pkg/setting"
 )
 
@@ -33,17 +30,10 @@
 var _ plugins.ErrorResolver = (*PluginManager)(nil)
 
 type PluginManager struct {
-<<<<<<< HEAD
 	cfg             *config.Cfg
-	store           map[string]*plugins.Plugin
-	pluginInstaller plugins.Installer
-	pluginLoader    plugins.Loader
-=======
-	cfg             *plugins.Cfg
 	pluginRegistry  registry.Service
 	pluginInstaller installer.Service
 	pluginLoader    loader.Service
->>>>>>> 7a614fd8
 	pluginsMu       sync.RWMutex
 	pluginSources   []PluginSource
 	log             log.Logger
@@ -57,16 +47,11 @@
 	Paths []string
 }
 
-<<<<<<< HEAD
-func ProvideService(grafanaCfg *setting.Cfg, license models.Licensing, authorizer signature.PluginLoaderAuthorizer,
+func ProvideService(grafanaCfg *setting.Cfg, pluginRegistry registry.Service, license models.Licensing, authorizer signature.PluginLoaderAuthorizer,
 	backendProvider plugins.BackendFactoryProvider) (*PluginManager, error) {
 	cfg := config.FromGrafanaCfg(grafanaCfg)
 	signatureValidator := signature.NewValidator(authorizer)
-	pm := New(cfg, []PluginSource{
-=======
-func ProvideService(grafanaCfg *setting.Cfg, pluginRegistry registry.Service, pluginLoader loader.Service) (*PluginManager, error) {
-	pm := New(plugins.FromGrafanaCfg(grafanaCfg), pluginRegistry, []PluginSource{
->>>>>>> 7a614fd8
+	pm := New(cfg, pluginRegistry, []PluginSource{
 		{Class: plugins.Core, Paths: corePluginPaths(grafanaCfg)},
 		{Class: plugins.Bundled, Paths: []string{grafanaCfg.BundledPluginsPath}},
 		{Class: plugins.External, Paths: append([]string{grafanaCfg.PluginsPath}, pluginSettingPaths(grafanaCfg)...)},
@@ -77,28 +62,17 @@
 	return pm, nil
 }
 
-<<<<<<< HEAD
-func New(cfg *config.Cfg, pluginSources []PluginSource, pluginLoader plugins.Loader,
+func New(cfg *config.Cfg, pluginRegistry registry.Service, pluginSources []PluginSource, pluginLoader loader.Service,
 	signatureValidator signature.Validator) *PluginManager {
 	return &PluginManager{
 		cfg:                cfg,
 		pluginLoader:       pluginLoader,
 		pluginSources:      pluginSources,
+		pluginRegistry:     pluginRegistry,
 		signatureValidator: signatureValidator,
-		store:              make(map[string]*plugins.Plugin),
 		errs:               make(map[string]*signature.Error),
 		log:                log.New("plugin.manager"),
 		pluginInstaller:    installer.New(false, cfg.BuildVersion, newInstallerLogger("plugin.installer", true)),
-=======
-func New(cfg *plugins.Cfg, pluginRegistry registry.Service, pluginSources []PluginSource, pluginLoader loader.Service) *PluginManager {
-	return &PluginManager{
-		cfg:             cfg,
-		pluginLoader:    pluginLoader,
-		pluginSources:   pluginSources,
-		pluginRegistry:  pluginRegistry,
-		log:             log.New("plugin.manager"),
-		pluginInstaller: installer.New(false, cfg.BuildVersion, newInstallerLogger("plugin.installer", true)),
->>>>>>> 7a614fd8
 	}
 }
 
