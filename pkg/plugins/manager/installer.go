--- conflicted
+++ resolved
@@ -160,18 +160,11 @@
 		}
 	}
 
-<<<<<<< HEAD
-	if m.serviceRegistry.HasExternalService(ctx, pluginID) {
-		return m.serviceRegistry.RemoveExternalService(ctx, pluginID)
-	}
-	return nil
-=======
 	has, err := m.serviceRegistry.HasExternalService(ctx, pluginID)
 	if err == nil && has {
 		return m.serviceRegistry.RemoveExternalService(ctx, pluginID)
 	}
 	return err
->>>>>>> ea12eeca
 }
 
 // plugin finds a plugin with `pluginID` from the store
