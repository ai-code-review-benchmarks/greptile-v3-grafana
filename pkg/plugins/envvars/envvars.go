--- conflicted
+++ resolved
@@ -21,235 +21,7 @@
 }
 
 type Provider interface {
-<<<<<<< HEAD
-	Get(ctx context.Context, p *plugins.Plugin) []string
-}
-
-type Service struct {
-	cfg     *config.Cfg
-	license plugins.Licensing
-}
-
-func NewProvider(cfg *config.Cfg, license plugins.Licensing) *Service {
-	return &Service{
-		cfg:     cfg,
-		license: license,
-	}
-}
-
-func (s *Service) Get(ctx context.Context, p *plugins.Plugin) []string {
-	hostEnv := []string{
-		fmt.Sprintf("GF_VERSION=%s", s.cfg.BuildVersion),
-	}
-
-	if s.license != nil {
-		hostEnv = append(
-			hostEnv,
-			fmt.Sprintf("GF_EDITION=%s", s.license.Edition()),
-			fmt.Sprintf("GF_ENTERPRISE_LICENSE_PATH=%s", s.license.Path()),
-			fmt.Sprintf("GF_ENTERPRISE_APP_URL=%s", s.license.AppURL()),
-		)
-		hostEnv = append(hostEnv, s.license.Environment()...)
-	}
-
-	if p.ExternalService != nil {
-		hostEnv = append(
-			hostEnv,
-			fmt.Sprintf("GF_APP_URL=%s", s.cfg.GrafanaAppURL),
-			fmt.Sprintf("GF_PLUGIN_APP_CLIENT_ID=%s", p.ExternalService.ClientID),
-			fmt.Sprintf("GF_PLUGIN_APP_CLIENT_SECRET=%s", p.ExternalService.ClientSecret),
-		)
-		if p.ExternalService.PrivateKey != "" {
-			hostEnv = append(hostEnv, fmt.Sprintf("GF_PLUGIN_APP_PRIVATE_KEY=%s", p.ExternalService.PrivateKey))
-		}
-	}
-
-	hostEnv = append(hostEnv, s.featureToggleEnableVar(ctx)...)
-	hostEnv = append(hostEnv, s.awsEnvVars()...)
-	hostEnv = append(hostEnv, s.secureSocksProxyEnvVars()...)
-	hostEnv = append(hostEnv, azsettings.WriteToEnvStr(s.cfg.Azure)...)
-	hostEnv = append(hostEnv, s.tracingEnvVars(p)...)
-
-	// If SkipHostEnvVars is enabled, get some allowed variables from the current process and pass
-	// them down to the plugin. If the flag is not set, do not add anything else because ALL env vars
-	// from the current process (os.Environ()) will be forwarded to the plugin's process by go-plugin
-	if p.SkipHostEnvVars {
-		hostEnv = append(hostEnv, s.allowedHostEnvVars()...)
-	}
-
-	ev := getPluginSettings(p.ID, s.cfg).asEnvVar(customConfigPrefix, hostEnv...)
-
-	return ev
-}
-
-// GetConfigMap returns a map of configuration that should be passed in a plugin request.
-func (s *Service) GetConfigMap(ctx context.Context, pluginID string, _ *auth.ExternalService) map[string]string {
-	m := make(map[string]string)
-
-	if s.cfg.GrafanaAppURL != "" {
-		m[backend.AppURL] = s.cfg.GrafanaAppURL
-	}
-	if s.cfg.ConcurrentQueryCount != 0 {
-		m[backend.ConcurrentQueryCount] = strconv.Itoa(s.cfg.ConcurrentQueryCount)
-	}
-
-	// TODO add support via plugin SDK
-	// if externalService != nil {
-	//	m[oauthtokenretriever.AppURL] = s.cfg.GrafanaAppURL
-	//	m[oauthtokenretriever.AppClientID] = externalService.ClientID
-	//	m[oauthtokenretriever.AppClientSecret] = externalService.ClientSecret
-	//	m[oauthtokenretriever.AppPrivateKey] = externalService.PrivateKey
-	// }
-
-	if s.cfg.Features != nil {
-		enabledFeatures := s.cfg.Features.GetEnabled(ctx)
-		if len(enabledFeatures) > 0 {
-			features := make([]string, 0, len(enabledFeatures))
-			for feat := range enabledFeatures {
-				features = append(features, feat)
-			}
-			sort.Strings(features)
-			m[featuretoggles.EnabledFeatures] = strings.Join(features, ",")
-		}
-	}
-
-	if slices.Contains[[]string, string](s.cfg.AWSForwardSettingsPlugins, pluginID) {
-		if !s.cfg.AWSAssumeRoleEnabled {
-			m[awsds.AssumeRoleEnabledEnvVarKeyName] = "false"
-		}
-		if len(s.cfg.AWSAllowedAuthProviders) > 0 {
-			m[awsds.AllowedAuthProvidersEnvVarKeyName] = strings.Join(s.cfg.AWSAllowedAuthProviders, ",")
-		}
-		if s.cfg.AWSExternalId != "" {
-			m[awsds.GrafanaAssumeRoleExternalIdKeyName] = s.cfg.AWSExternalId
-		}
-		if s.cfg.AWSSessionDuration != "" {
-			m[awsds.SessionDurationEnvVarKeyName] = s.cfg.AWSSessionDuration
-		}
-		if s.cfg.AWSListMetricsPageLimit != "" {
-			m[awsds.ListMetricsPageLimitKeyName] = s.cfg.AWSListMetricsPageLimit
-		}
-	}
-
-	if s.cfg.ProxySettings.Enabled {
-		m[proxy.PluginSecureSocksProxyEnabled] = "true"
-		m[proxy.PluginSecureSocksProxyClientCert] = s.cfg.ProxySettings.ClientCertFilePath
-		m[proxy.PluginSecureSocksProxyClientCertContents] = s.cfg.ProxySettings.ClientCert
-		m[proxy.PluginSecureSocksProxyClientKey] = s.cfg.ProxySettings.ClientKeyFilePath
-		m[proxy.PluginSecureSocksProxyClientKeyContents] = s.cfg.ProxySettings.ClientKey
-		m[proxy.PluginSecureSocksProxyRootCAs] = strings.Join(s.cfg.ProxySettings.RootCAFilePaths, " ")
-		m[proxy.PluginSecureSocksProxyRootCAsContents] = strings.Join(s.cfg.ProxySettings.RootCAs, ",")
-		m[proxy.PluginSecureSocksProxyProxyAddress] = s.cfg.ProxySettings.ProxyAddress
-		m[proxy.PluginSecureSocksProxyServerName] = s.cfg.ProxySettings.ServerName
-		m[proxy.PluginSecureSocksProxyAllowInsecure] = strconv.FormatBool(s.cfg.ProxySettings.AllowInsecure)
-	}
-
-	// Settings here will be extracted by grafana-azure-sdk-go from the plugin context
-	if s.cfg.AzureAuthEnabled {
-		m[azsettings.AzureAuthEnabled] = strconv.FormatBool(s.cfg.AzureAuthEnabled)
-	}
-	azureSettings := s.cfg.Azure
-	if azureSettings != nil && slices.Contains[[]string, string](azureSettings.ForwardSettingsPlugins, pluginID) {
-		if azureSettings.Cloud != "" {
-			m[azsettings.AzureCloud] = azureSettings.Cloud
-		}
-
-		if azureSettings.ManagedIdentityEnabled {
-			m[azsettings.ManagedIdentityEnabled] = "true"
-
-			if azureSettings.ManagedIdentityClientId != "" {
-				m[azsettings.ManagedIdentityClientID] = azureSettings.ManagedIdentityClientId
-			}
-		}
-
-		if azureSettings.UserIdentityEnabled {
-			m[azsettings.UserIdentityEnabled] = "true"
-
-			if azureSettings.UserIdentityTokenEndpoint != nil {
-				if azureSettings.UserIdentityTokenEndpoint.TokenUrl != "" {
-					m[azsettings.UserIdentityTokenURL] = azureSettings.UserIdentityTokenEndpoint.TokenUrl
-				}
-				if azureSettings.UserIdentityTokenEndpoint.ClientId != "" {
-					m[azsettings.UserIdentityClientID] = azureSettings.UserIdentityTokenEndpoint.ClientId
-				}
-				if azureSettings.UserIdentityTokenEndpoint.ClientSecret != "" {
-					m[azsettings.UserIdentityClientSecret] = azureSettings.UserIdentityTokenEndpoint.ClientSecret
-				}
-				if azureSettings.UserIdentityTokenEndpoint.UsernameAssertion {
-					m[azsettings.UserIdentityAssertion] = "username"
-				}
-			}
-		}
-
-		if azureSettings.WorkloadIdentityEnabled {
-			m[azsettings.WorkloadIdentityEnabled] = "true"
-
-			if azureSettings.WorkloadIdentitySettings != nil {
-				if azureSettings.WorkloadIdentitySettings.ClientId != "" {
-					m[azsettings.WorkloadIdentityClientID] = azureSettings.WorkloadIdentitySettings.ClientId
-				}
-				if azureSettings.WorkloadIdentitySettings.TenantId != "" {
-					m[azsettings.WorkloadIdentityTenantID] = azureSettings.WorkloadIdentitySettings.TenantId
-				}
-				if azureSettings.WorkloadIdentitySettings.TokenFile != "" {
-					m[azsettings.WorkloadIdentityTokenFile] = azureSettings.WorkloadIdentitySettings.TokenFile
-				}
-			}
-		}
-	}
-
-	// TODO add support via plugin SDK
-	// ps := getPluginSettings(pluginID, s.cfg)
-	// for k, v := range ps {
-	//	m[fmt.Sprintf("%s_%s", customConfigPrefix, strings.ToUpper(k))] = v
-	// }
-
-	return m
-}
-
-func (s *Service) tracingEnvVars(plugin *plugins.Plugin) []string {
-	pluginTracingEnabled := s.cfg.Features != nil && s.cfg.Features.IsEnabledGlobally(featuremgmt.FlagEnablePluginsTracingByDefault)
-	if v, exists := s.cfg.PluginSettings[plugin.ID]["tracing"]; exists && !pluginTracingEnabled {
-		pluginTracingEnabled = v == "true"
-	}
-	if !s.cfg.Tracing.IsEnabled() || !pluginTracingEnabled {
-		return nil
-	}
-
-	vars := []string{
-		fmt.Sprintf("GF_INSTANCE_OTLP_ADDRESS=%s", s.cfg.Tracing.OpenTelemetry.Address),
-		fmt.Sprintf("GF_INSTANCE_OTLP_PROPAGATION=%s", s.cfg.Tracing.OpenTelemetry.Propagation),
-
-		fmt.Sprintf("GF_INSTANCE_OTLP_SAMPLER_TYPE=%s", s.cfg.Tracing.OpenTelemetry.Sampler),
-		fmt.Sprintf("GF_INSTANCE_OTLP_SAMPLER_PARAM=%.6f", s.cfg.Tracing.OpenTelemetry.SamplerParam),
-		fmt.Sprintf("GF_INSTANCE_OTLP_SAMPLER_REMOTE_URL=%s", s.cfg.Tracing.OpenTelemetry.SamplerRemoteURL),
-	}
-	if plugin.Info.Version != "" {
-		vars = append(vars, fmt.Sprintf("GF_PLUGIN_VERSION=%s", plugin.Info.Version))
-	}
-	return vars
-}
-
-func (s *Service) featureToggleEnableVar(ctx context.Context) []string {
-	var variables []string // an array is used for consistency and keep the logic simpler for no features case
-
-	if s.cfg.Features == nil {
-		return variables
-	}
-
-	enabledFeatures := s.cfg.Features.GetEnabled(ctx)
-	if len(enabledFeatures) > 0 {
-		features := make([]string, 0, len(enabledFeatures))
-		for feat := range enabledFeatures {
-			features = append(features, feat)
-		}
-		variables = append(variables, fmt.Sprintf("GF_INSTANCE_FEATURE_TOGGLES_ENABLE=%s", strings.Join(features, ",")))
-	}
-
-	return variables
-=======
 	PluginEnvVars(ctx context.Context, p *plugins.Plugin) []string
->>>>>>> 5b85c4c2
 }
 
 type Service struct{}
@@ -258,31 +30,8 @@
 	return &Service{}
 }
 
-<<<<<<< HEAD
-func (s *Service) secureSocksProxyEnvVars() []string {
-	if s.cfg.ProxySettings.Enabled {
-		return []string{
-			// nolint:staticcheck
-			proxy.PluginSecureSocksProxyClientCertFilePathEnvVarName + "=" + s.cfg.ProxySettings.ClientCertFilePath,
-			// nolint:staticcheck
-			proxy.PluginSecureSocksProxyClientKeyFilePathEnvVarName + "=" + s.cfg.ProxySettings.ClientKeyFilePath,
-			// nolint:staticcheck
-			proxy.PluginSecureSocksProxyRootCACertFilePathsEnvVarName + "=" + strings.Join(s.cfg.ProxySettings.RootCAFilePaths, " "),
-			// nolint:staticcheck
-			proxy.PluginSecureSocksProxyAddressEnvVarName + "=" + s.cfg.ProxySettings.ProxyAddress,
-			// nolint:staticcheck
-			proxy.PluginSecureSocksProxyServerNameEnvVarName + "=" + s.cfg.ProxySettings.ServerName,
-			// nolint:staticcheck
-			proxy.PluginSecureSocksProxyEnabledEnvVarName + "=" + strconv.FormatBool(s.cfg.ProxySettings.Enabled),
-			// nolint:staticcheck
-			proxy.PluginSecureSocksProxyAllowInsecureEnvVarName + "=" + strconv.FormatBool(s.cfg.ProxySettings.AllowInsecure),
-		}
-	}
-	return nil
-=======
 func (s *Service) PluginEnvVars(_ context.Context, _ *plugins.Plugin) []string {
 	return PermittedHostEnvVars()
->>>>>>> 5b85c4c2
 }
 
 // PermittedHostEnvVars returns the variables that can be passed from Grafana's process
