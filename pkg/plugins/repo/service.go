package repo

import (
	"context"
	"encoding/json"
	"errors"
	"fmt"
	"net/url"
	"path"
	"strings"

	"github.com/grafana/grafana/pkg/plugins/config"
	"github.com/grafana/grafana/pkg/plugins/log"
)

const defaultBaseURL = "https://grafana.com/api/plugins"

type Manager struct {
	cfg    Cfg
	client *Client

	log log.PrettyLogger
}

<<<<<<< HEAD
func ProvideService() *Manager {
	return New(Cfg{
		BaseURL:       defaultBaseURL,
		SkipTLSVerify: false,
	}, log.NewPrettyLogger("plugin.repository"))
=======
func ProvideService(cfg *config.Cfg) (*Manager, error) {
	defaultBaseURL, err := url.JoinPath(cfg.GrafanaComURL, "/api/plugins")
	if err != nil {
		return nil, err
	}
	return New(false, defaultBaseURL, log.NewPrettyLogger("plugin.repository")), nil
>>>>>>> 5c129455
}

func New(cfg Cfg, logger log.PrettyLogger) *Manager {
	return &Manager{
		cfg:    cfg,
		client: newClient(cfg.SkipTLSVerify, logger),
		log:    logger,
	}
}

type Cfg struct {
	BaseURL       string
	SkipTLSVerify bool
}

// GetPluginArchive fetches the requested plugin archive
func (m *Manager) GetPluginArchive(ctx context.Context, pluginID, version string, compatOpts CompatOpts) (*PluginArchive, error) {
	dlOpts, err := m.GetPluginDownloadOptions(ctx, pluginID, version, compatOpts)
	if err != nil {
		return nil, err
	}

	return m.client.download(ctx, dlOpts.PluginZipURL, dlOpts.Checksum)
}

// GetPluginArchiveByURL fetches the requested plugin archive from the provided `pluginZipURL`
func (m *Manager) GetPluginArchiveByURL(ctx context.Context, pluginZipURL string) (*PluginArchive, error) {
	return m.client.download(ctx, pluginZipURL, "")
}

// GetPluginDownloadOptions returns the options for downloading the requested plugin (with optional `version`)
func (m *Manager) GetPluginDownloadOptions(_ context.Context, pluginID, version string, compatOpts CompatOpts) (*PluginDownloadOptions, error) {
	v, err := m.pluginVersion(pluginID, version, compatOpts)
	if err != nil {
		return nil, err
	}

	// Plugins which are downloaded just as sourcecode zipball from GitHub do not have checksum
	var checksum string
	if v.Arch != nil {
		archMeta, exists := v.Arch[compatOpts.OSAndArch()]
		if !exists {
			archMeta = v.Arch["any"]
		}
		checksum = archMeta.SHA256
	}

	return &PluginDownloadOptions{
		Version:      v.Version,
		Checksum:     checksum,
		PluginZipURL: m.downloadURL(pluginID, v.Version),
	}, nil
}

// pluginVersion will return plugin version based on the requested information
func (m *Manager) pluginVersion(pluginID, version string, compatOpts CompatOpts) (*Version, error) {
	var err error
	if !compatOpts.AnyGrafanaVersion() {
		versions, err := m.grafanaCompatiblePluginVersions(pluginID, compatOpts)
		if err != nil {
			return nil, err
		}
		return m.selectCompatibleVersion(versions, pluginID, version, compatOpts)
	}

	var v Version
	if version == "" {
		v, err = m.latestPluginVersion(pluginID)
		if err != nil {
			return nil, err
		}
	} else {
		v, err = m.specificPluginVersion(pluginID, version)
		if err != nil {
			return nil, err
		}
	}

	return m.selectCompatibleVersion([]Version{v}, pluginID, version, compatOpts)
}

// selectCompatibleVersion selects the most appropriate plugin version
// returns the specified version if supported.
// returns the latest version if no specific version is specified.
// returns error if the supplied version does not exist.
// returns error if supplied version exists but is not supported.
// NOTE: It expects plugin.Versions to be sorted so the newest version is first.
func (m *Manager) selectCompatibleVersion(versions []Version, pluginID, version string, compatOpts CompatOpts) (*Version, error) {
	version = normalizeVersion(version)

	var ver Version
	latestForArch := latestSupportedVersion(versions, compatOpts)
	if latestForArch == nil {
<<<<<<< HEAD
		return nil, ErrVersionUnsupported{
			PluginID:         pluginID,
			RequestedVersion: version,
			SystemInfo:       compatOpts.String(),
=======
		return nil, ErrArcNotFound{
			PluginID:   plugin.ID,
			SystemInfo: compatOpts.OSAndArch(),
>>>>>>> 5c129455
		}
	}

	if version == "" {
		return latestForArch, nil
	}
	for _, v := range versions {
		if v.Version == version {
			ver = v
			break
		}
	}

	if len(ver.Version) == 0 {
		m.log.Debugf("Requested plugin version %s v%s not found but potential fallback version '%s' was found",
			pluginID, version, latestForArch.Version)
		return nil, ErrVersionNotFound{
			PluginID:         pluginID,
			RequestedVersion: version,
			SystemInfo:       compatOpts.String(),
		}
	}

	if !supportsCurrentArch(&ver, compatOpts) {
		m.log.Debugf("Requested plugin version %s v%s is not supported on your system but potential fallback version '%s' was found",
			pluginID, version, latestForArch.Version)
		return nil, ErrVersionUnsupported{
			PluginID:         pluginID,
			RequestedVersion: version,
			SystemInfo:       compatOpts.String(),
		}
	}

	return &ver, nil
}

func supportsCurrentArch(version *Version, compatOpts CompatOpts) bool {
	if version.Arch == nil {
		return true
	}
	for arch := range version.Arch {
		if arch == compatOpts.OSAndArch() || arch == "any" {
			return true
		}
	}
	return false
}

func latestSupportedVersion(versions []Version, compatOpts CompatOpts) *Version {
	for _, v := range versions {
		ver := v
		if supportsCurrentArch(&ver, compatOpts) {
			return &ver
		}
	}
	return nil
}

func normalizeVersion(version string) string {
	normalized := strings.ReplaceAll(version, " ", "")
	if strings.HasPrefix(normalized, "^") || strings.HasPrefix(normalized, "v") {
		return normalized[1:]
	}

	return normalized
}

func (m *Manager) downloadURL(pluginID, version string) string {
	return fmt.Sprintf("%s/%s/version/%s/download", m.cfg.BaseURL, pluginID, version)
}

// specificPluginVersion returns specific plugin version information from /api/plugins/$pluginID/version/$version
// regardless of the Grafana version
func (m *Manager) specificPluginVersion(pluginID, version string) (Version, error) {
	u, err := url.Parse(m.cfg.BaseURL)
	if err != nil {
		return Version{}, err
	}
	u.Path = path.Join(u.Path, pluginID, "version", version)

	body, err := m.client.sendReq(u)
	if err != nil {
		return Version{}, err
	}

	var pv PluginVersion
	err = json.Unmarshal(body, &pv)
	if err != nil {
		m.log.Error("Failed to unmarshal plugin version response", err)
		return Version{}, err
	}

	archMeta := make(map[string]ArchMeta)
	for _, p := range pv.Packages {
		archMeta[p.PackageName] = ArchMeta{SHA256: p.Sha256}
	}

	return Version{Version: version, Arch: archMeta}, nil
}

// latestPluginVersionNumber will get latest version from /api/plugins/$pluginID
// regardless of the Grafana version
func (m *Manager) latestPluginVersion(pluginID string) (Version, error) {
	u, err := url.Parse(m.cfg.BaseURL)
	if err != nil {
		return Version{}, err
	}
	u.Path = path.Join(u.Path, pluginID)

	body, err := m.client.sendReq(u)
	if err != nil {
		return Version{}, err
	}
	var pv Plugin
	err = json.Unmarshal(body, &pv)
	if err != nil {
		m.log.Error("Failed to unmarshal plugin version response", err)
		return Version{}, err
	}

	if pv.Status != "active" || pv.VersionStatus != "active" {
		return Version{}, errors.New("plugin is not active")
	}

	archMeta := make(map[string]ArchMeta)
	for _, p := range pv.Packages {
		archMeta[p.PackageName] = ArchMeta{SHA256: p.Sha256}
	}

	return Version{Version: pv.Version, Arch: archMeta}, nil
}

// grafanaCompatiblePluginVersions will get version info from /api/plugins/repo/$pluginID based on
// the provided compatibility information (sent via HTTP headers)
func (m *Manager) grafanaCompatiblePluginVersions(pluginID string, compatOpts CompatOpts) ([]Version, error) {
	u, err := url.Parse(m.cfg.BaseURL)
	if err != nil {
		return nil, err
	}

	u.Path = path.Join(u.Path, "repo", pluginID)

	body, err := m.client.sendReq(u, compatOpts)
	if err != nil {
		return nil, err
	}

	var v PluginRepo
	err = json.Unmarshal(body, &v)
	if err != nil {
		m.log.Error("Failed to unmarshal plugin repo response", err)
		return nil, err
	}

	return v.Versions, nil
}<|MERGE_RESOLUTION|>--- conflicted
+++ resolved
@@ -13,8 +13,6 @@
 	"github.com/grafana/grafana/pkg/plugins/log"
 )
 
-const defaultBaseURL = "https://grafana.com/api/plugins"
-
 type Manager struct {
 	cfg    Cfg
 	client *Client
@@ -22,20 +20,15 @@
 	log log.PrettyLogger
 }
 
-<<<<<<< HEAD
-func ProvideService() *Manager {
+func ProvideService(cfg *config.Cfg) (*Manager, error) {
+	defaultBaseURL, err := url.JoinPath(cfg.GrafanaComURL, "/api/plugins")
+	if err != nil {
+		return nil, err
+	}
 	return New(Cfg{
 		BaseURL:       defaultBaseURL,
 		SkipTLSVerify: false,
-	}, log.NewPrettyLogger("plugin.repository"))
-=======
-func ProvideService(cfg *config.Cfg) (*Manager, error) {
-	defaultBaseURL, err := url.JoinPath(cfg.GrafanaComURL, "/api/plugins")
-	if err != nil {
-		return nil, err
-	}
-	return New(false, defaultBaseURL, log.NewPrettyLogger("plugin.repository")), nil
->>>>>>> 5c129455
+	}, log.NewPrettyLogger("plugin.repository")), nil
 }
 
 func New(cfg Cfg, logger log.PrettyLogger) *Manager {
@@ -129,16 +122,9 @@
 	var ver Version
 	latestForArch := latestSupportedVersion(versions, compatOpts)
 	if latestForArch == nil {
-<<<<<<< HEAD
-		return nil, ErrVersionUnsupported{
-			PluginID:         pluginID,
-			RequestedVersion: version,
-			SystemInfo:       compatOpts.String(),
-=======
 		return nil, ErrArcNotFound{
-			PluginID:   plugin.ID,
-			SystemInfo: compatOpts.OSAndArch(),
->>>>>>> 5c129455
+			PluginID:   pluginID,
+			SystemInfo: compatOpts.String(),
 		}
 	}
 
