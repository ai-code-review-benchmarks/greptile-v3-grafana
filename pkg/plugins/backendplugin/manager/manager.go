package manager

import (
	"context"
	"encoding/json"
	"errors"
	"fmt"
	"io"
	"io/ioutil"
	"net/http"
	"net/url"
	"strings"
	"sync"
	"time"

	"github.com/grafana/grafana-aws-sdk/pkg/awsds"
	"github.com/grafana/grafana-plugin-sdk-go/backend"
	"github.com/grafana/grafana/pkg/infra/backgroundsvcs"
	"github.com/grafana/grafana/pkg/infra/log"
	"github.com/grafana/grafana/pkg/models"
	"github.com/grafana/grafana/pkg/plugins/backendplugin"
	"github.com/grafana/grafana/pkg/plugins/backendplugin/instrumentation"
	"github.com/grafana/grafana/pkg/setting"
	"github.com/grafana/grafana/pkg/util/errutil"
	"github.com/grafana/grafana/pkg/util/proxyutil"
)

func ProvideService(cfg *setting.Cfg, licensing models.Licensing,
	pluginRequestValidator models.PluginRequestValidator, backgroundServices *backgroundsvcs.Container) *Manager {
	s := &Manager{
		Cfg:                    cfg,
		License:                licensing,
		PluginRequestValidator: pluginRequestValidator,
		logger:                 log.New("plugins.backend"),
		plugins:                map[string]backendplugin.Plugin{},
	}
	backgroundServices.AddBackgroundService(s)
	return s
}

type Manager struct {
	Cfg                    *setting.Cfg
	License                models.Licensing
	PluginRequestValidator models.PluginRequestValidator
	pluginsMu              sync.RWMutex
	plugins                map[string]backendplugin.Plugin
	logger                 log.Logger
}

func (m *Manager) Run(ctx context.Context) error {
	<-ctx.Done()
	m.stop(ctx)
	return ctx.Err()
}

// Register registers a backend plugin
func (m *Manager) Register(pluginID string, factory backendplugin.PluginFactoryFunc) error {
	m.logger.Debug("Registering backend plugin", "pluginId", pluginID)
	m.pluginsMu.Lock()
	defer m.pluginsMu.Unlock()

	if _, exists := m.plugins[pluginID]; exists {
		return fmt.Errorf("backend plugin %s already registered", pluginID)
	}

	hostEnv := []string{
		fmt.Sprintf("GF_VERSION=%s", m.Cfg.BuildVersion),
		fmt.Sprintf("GF_EDITION=%s", m.License.Edition()),
	}

	if m.License.HasLicense() {
		hostEnv = append(
			hostEnv,
			fmt.Sprintf("GF_ENTERPRISE_LICENSE_PATH=%s", m.Cfg.EnterpriseLicensePath),
		)

		if envProvider, ok := m.License.(models.LicenseEnvironment); ok {
			for k, v := range envProvider.Environment() {
				hostEnv = append(hostEnv, fmt.Sprintf("%s=%s", k, v))
			}
		}
	}

	hostEnv = append(hostEnv, m.getAWSEnvironmentVariables()...)
	hostEnv = append(hostEnv, m.getAzureEnvironmentVariables()...)

	pluginSettings := getPluginSettings(pluginID, m.Cfg)
	env := pluginSettings.ToEnv("GF_PLUGIN", hostEnv)

	pluginLogger := m.logger.New("pluginId", pluginID)
	plugin, err := factory(pluginID, pluginLogger, env)
	if err != nil {
		return err
	}

	m.plugins[pluginID] = plugin
	m.logger.Debug("Backend plugin registered", "pluginId", pluginID)
	return nil
}

// RegisterAndStart registers and starts a backend plugin
func (m *Manager) RegisterAndStart(ctx context.Context, pluginID string, factory backendplugin.PluginFactoryFunc) error {
	err := m.Register(pluginID, factory)
	if err != nil {
		return err
	}

	p, exists := m.Get(pluginID)
	if !exists {
		return fmt.Errorf("backend plugin %s is not registered", pluginID)
	}

	m.start(ctx, p)

	return nil
}

// UnregisterAndStop unregisters and stops a backend plugin
func (m *Manager) UnregisterAndStop(ctx context.Context, pluginID string) error {
	m.logger.Debug("Unregistering backend plugin", "pluginId", pluginID)
	m.pluginsMu.Lock()
	defer m.pluginsMu.Unlock()

	p, exists := m.plugins[pluginID]
	if !exists {
		return fmt.Errorf("backend plugin %s is not registered", pluginID)
	}

	m.logger.Debug("Stopping backend plugin process", "pluginId", pluginID)
	if err := p.Decommission(); err != nil {
		return err
	}

	if err := p.Stop(ctx); err != nil {
		return err
	}

	delete(m.plugins, pluginID)

	m.logger.Debug("Backend plugin unregistered", "pluginId", pluginID)
	return nil
}

func (m *Manager) IsRegistered(pluginID string) bool {
	p, _ := m.Get(pluginID)

	return p != nil && !p.IsDecommissioned()
}

func (m *Manager) Get(pluginID string) (backendplugin.Plugin, bool) {
	m.pluginsMu.RLock()
	p, ok := m.plugins[pluginID]
	m.pluginsMu.RUnlock()

	if ok && p.IsDecommissioned() {
		return nil, false
	}

	return p, ok
}

func (m *Manager) getAWSEnvironmentVariables() []string {
	variables := []string{}
	if m.Cfg.AWSAssumeRoleEnabled {
		variables = append(variables, awsds.AssumeRoleEnabledEnvVarKeyName+"=true")
	}
	if len(m.Cfg.AWSAllowedAuthProviders) > 0 {
		variables = append(variables, awsds.AllowedAuthProvidersEnvVarKeyName+"="+strings.Join(m.Cfg.AWSAllowedAuthProviders, ","))
	}

	return variables
}

func (m *Manager) getAzureEnvironmentVariables() []string {
	variables := []string{}
	if m.Cfg.Azure.Cloud != "" {
		variables = append(variables, "AZURE_CLOUD="+m.Cfg.Azure.Cloud)
	}
	if m.Cfg.Azure.ManagedIdentityClientId != "" {
		variables = append(variables, "AZURE_MANAGED_IDENTITY_CLIENT_ID="+m.Cfg.Azure.ManagedIdentityClientId)
	}
	if m.Cfg.Azure.ManagedIdentityEnabled {
		variables = append(variables, "AZURE_MANAGED_IDENTITY_ENABLED=true")
	}

	return variables
}

<<<<<<< HEAD
//nolint: staticcheck // plugins.DataPlugin deprecated
func (m *Manager) GetDataPlugin(pluginID string) interface{} {
	p, _ := m.Get(pluginID)

	if p == nil {
		return nil
	}

	if dataPlugin, ok := p.(plugins.DataPlugin); ok {
		return dataPlugin
	}

	return nil
}

=======
>>>>>>> 32d9b046
// start starts a managed backend plugin
func (m *Manager) start(ctx context.Context, p backendplugin.Plugin) {
	if !p.IsManaged() {
		return
	}

	if err := startPluginAndRestartKilledProcesses(ctx, p); err != nil {
		p.Logger().Error("Failed to start plugin", "error", err)
	}
}

// StartPlugin starts a non-managed backend plugin
func (m *Manager) StartPlugin(ctx context.Context, pluginID string) error {
	m.pluginsMu.RLock()
	p, registered := m.plugins[pluginID]
	m.pluginsMu.RUnlock()
	if !registered {
		return backendplugin.ErrPluginNotRegistered
	}

	if p.IsManaged() {
		return errors.New("backend plugin is managed and cannot be manually started")
	}

	return startPluginAndRestartKilledProcesses(ctx, p)
}

// stop stops all managed backend plugins
func (m *Manager) stop(ctx context.Context) {
	m.pluginsMu.RLock()
	defer m.pluginsMu.RUnlock()
	var wg sync.WaitGroup
	for _, p := range m.plugins {
		wg.Add(1)
		go func(p backendplugin.Plugin, ctx context.Context) {
			defer wg.Done()
			p.Logger().Debug("Stopping plugin")
			if err := p.Stop(ctx); err != nil {
				p.Logger().Error("Failed to stop plugin", "error", err)
			}
			p.Logger().Debug("Plugin stopped")
		}(p, ctx)
	}
	wg.Wait()
}

// CollectMetrics collects metrics from a registered backend plugin.
<<<<<<< HEAD
func (m *Manager) CollectMetrics(ctx context.Context, pluginID string) (*backend.CollectMetricsResult, error) {
	m.pluginsMu.RLock()
	p, registered := m.plugins[pluginID]
	m.pluginsMu.RUnlock()

=======
func (m *manager) CollectMetrics(ctx context.Context, pluginID string) (*backend.CollectMetricsResult, error) {
	p, registered := m.Get(pluginID)
>>>>>>> 32d9b046
	if !registered {
		return nil, backendplugin.ErrPluginNotRegistered
	}

	var resp *backend.CollectMetricsResult
	err := instrumentation.InstrumentCollectMetrics(p.PluginID(), func() (innerErr error) {
		resp, innerErr = p.CollectMetrics(ctx)
		return
	})
	if err != nil {
		return nil, err
	}

	return resp, nil
}

// CheckHealth checks the health of a registered backend plugin.
func (m *Manager) CheckHealth(ctx context.Context, pluginContext backend.PluginContext) (*backend.CheckHealthResult, error) {
	var dsURL string
	if pluginContext.DataSourceInstanceSettings != nil {
		dsURL = pluginContext.DataSourceInstanceSettings.URL
	}

	err := m.PluginRequestValidator.Validate(dsURL, nil)
	if err != nil {
		return &backend.CheckHealthResult{
			Status:  http.StatusForbidden,
			Message: "Access denied",
		}, nil
	}

	p, registered := m.Get(pluginContext.PluginID)
	if !registered {
		return nil, backendplugin.ErrPluginNotRegistered
	}

	var resp *backend.CheckHealthResult
	err = instrumentation.InstrumentCheckHealthRequest(p.PluginID(), func() (innerErr error) {
		resp, innerErr = p.CheckHealth(ctx, &backend.CheckHealthRequest{PluginContext: pluginContext})
		return
	})

	if err != nil {
		if errors.Is(err, backendplugin.ErrMethodNotImplemented) {
			return nil, err
		}

		if errors.Is(err, backendplugin.ErrPluginUnavailable) {
			return nil, err
		}

		return nil, errutil.Wrap("failed to check plugin health", backendplugin.ErrHealthCheckFailed)
	}

	return resp, nil
}

func (m *manager) QueryData(ctx context.Context, req *backend.QueryDataRequest) (*backend.QueryDataResponse, error) {
	p, registered := m.Get(req.PluginContext.PluginID)
	if !registered {
		return nil, backendplugin.ErrPluginNotRegistered
	}

	var resp *backend.QueryDataResponse
	err := instrumentation.InstrumentQueryDataRequest(p.PluginID(), func() (innerErr error) {
		resp, innerErr = p.QueryData(ctx, req)
		return
	})

	if err != nil {
		if errors.Is(err, backendplugin.ErrMethodNotImplemented) {
			return nil, err
		}

		if errors.Is(err, backendplugin.ErrPluginUnavailable) {
			return nil, err
		}

		return nil, errutil.Wrap("failed to query data", err)
	}

	return resp, nil
}

type keepCookiesJSONModel struct {
	KeepCookies []string `json:"keepCookies"`
}

<<<<<<< HEAD
func (m *Manager) callResourceInternal(w http.ResponseWriter, req *http.Request, pCtx backend.PluginContext) error {
	m.pluginsMu.RLock()
	p, registered := m.plugins[pCtx.PluginID]
	m.pluginsMu.RUnlock()

=======
func (m *manager) callResourceInternal(w http.ResponseWriter, req *http.Request, pCtx backend.PluginContext) error {
	p, registered := m.Get(pCtx.PluginID)
>>>>>>> 32d9b046
	if !registered {
		return backendplugin.ErrPluginNotRegistered
	}

	keepCookieModel := keepCookiesJSONModel{}
	if dis := pCtx.DataSourceInstanceSettings; dis != nil {
		err := json.Unmarshal(dis.JSONData, &keepCookieModel)
		if err != nil {
			p.Logger().Error("Failed to to unpack JSONData in datasource instance settings", "error", err)
		}
	}

	proxyutil.ClearCookieHeader(req, keepCookieModel.KeepCookies)
	proxyutil.PrepareProxyRequest(req)

	body, err := ioutil.ReadAll(req.Body)
	if err != nil {
		return fmt.Errorf("failed to read request body: %w", err)
	}

	crReq := &backend.CallResourceRequest{
		PluginContext: pCtx,
		Path:          req.URL.Path,
		Method:        req.Method,
		URL:           req.URL.String(),
		Headers:       req.Header,
		Body:          body,
	}

	return instrumentation.InstrumentCallResourceRequest(p.PluginID(), func() error {
		childCtx, cancel := context.WithCancel(req.Context())
		defer cancel()
		stream := newCallResourceResponseStream(childCtx)

		var wg sync.WaitGroup
		wg.Add(1)

		defer func() {
			if err := stream.Close(); err != nil {
				m.logger.Warn("Failed to close stream", "err", err)
			}
			wg.Wait()
		}()

		var flushStreamErr error
		go func() {
			flushStreamErr = flushStream(p, stream, w)
			wg.Done()
		}()

		if err := p.CallResource(req.Context(), crReq, stream); err != nil {
			return err
		}

		return flushStreamErr
	})
}

// CallResource calls a plugin resource.
func (m *Manager) CallResource(pCtx backend.PluginContext, reqCtx *models.ReqContext, path string) {
	var dsURL string
	if pCtx.DataSourceInstanceSettings != nil {
		dsURL = pCtx.DataSourceInstanceSettings.URL
	}

	err := m.PluginRequestValidator.Validate(dsURL, reqCtx.Req.Request)
	if err != nil {
		reqCtx.JsonApiErr(http.StatusForbidden, "Access denied", err)
		return
	}

	clonedReq := reqCtx.Req.Clone(reqCtx.Req.Context())
	rawURL := path
	if clonedReq.URL.RawQuery != "" {
		rawURL += "?" + clonedReq.URL.RawQuery
	}
	urlPath, err := url.Parse(rawURL)
	if err != nil {
		handleCallResourceError(err, reqCtx)
		return
	}
	clonedReq.URL = urlPath
	err = m.callResourceInternal(reqCtx.Resp, clonedReq, pCtx)
	if err != nil {
		handleCallResourceError(err, reqCtx)
	}
}

func handleCallResourceError(err error, reqCtx *models.ReqContext) {
	if errors.Is(err, backendplugin.ErrPluginUnavailable) {
		reqCtx.JsonApiErr(503, "Plugin unavailable", err)
		return
	}

	if errors.Is(err, backendplugin.ErrMethodNotImplemented) {
		reqCtx.JsonApiErr(404, "Not found", err)
		return
	}

	reqCtx.JsonApiErr(500, "Failed to call resource", err)
}

func flushStream(plugin backendplugin.Plugin, stream callResourceClientResponseStream, w http.ResponseWriter) error {
	processedStreams := 0

	for {
		resp, err := stream.Recv()
		if errors.Is(err, io.EOF) {
			if processedStreams == 0 {
				return errors.New("received empty resource response")
			}
			return nil
		}
		if err != nil {
			if processedStreams == 0 {
				return errutil.Wrap("failed to receive response from resource call", err)
			}

			plugin.Logger().Error("Failed to receive response from resource call", "error", err)
			return stream.Close()
		}

		// Expected that headers and status are only part of first stream
		if processedStreams == 0 && resp.Headers != nil {
			// Make sure a content type always is returned in response
			if _, exists := resp.Headers["Content-Type"]; !exists {
				resp.Headers["Content-Type"] = []string{"application/json"}
			}

			for k, values := range resp.Headers {
				// Due to security reasons we don't want to forward
				// cookies from a backend plugin to clients/browsers.
				if k == "Set-Cookie" {
					continue
				}

				for _, v := range values {
					// TODO: Figure out if we should use Set here instead
					// nolint:gocritic
					w.Header().Add(k, v)
				}
			}

			w.WriteHeader(resp.Status)
		}

		if _, err := w.Write(resp.Body); err != nil {
			plugin.Logger().Error("Failed to write resource response", "error", err)
		}

		if flusher, ok := w.(http.Flusher); ok {
			flusher.Flush()
		}
		processedStreams++
	}
}

func startPluginAndRestartKilledProcesses(ctx context.Context, p backendplugin.Plugin) error {
	if err := p.Start(ctx); err != nil {
		return err
	}

	go func(ctx context.Context, p backendplugin.Plugin) {
		if err := restartKilledProcess(ctx, p); err != nil {
			p.Logger().Error("Attempt to restart killed plugin process failed", "error", err)
		}
	}(ctx, p)

	return nil
}

func restartKilledProcess(ctx context.Context, p backendplugin.Plugin) error {
	ticker := time.NewTicker(time.Second * 1)

	for {
		select {
		case <-ctx.Done():
			if err := ctx.Err(); err != nil && !errors.Is(err, context.Canceled) {
				return err
			}
			return nil
		case <-ticker.C:
			if p.IsDecommissioned() {
				p.Logger().Debug("Plugin decommissioned")
				return nil
			}

			if !p.Exited() {
				continue
			}

			p.Logger().Debug("Restarting plugin")
			if err := p.Start(ctx); err != nil {
				p.Logger().Error("Failed to restart plugin", "error", err)
				continue
			}
			p.Logger().Debug("Plugin restarted")
		}
	}
}

// callResourceClientResponseStream is used for receiving resource call responses.
type callResourceClientResponseStream interface {
	Recv() (*backend.CallResourceResponse, error)
	Close() error
}<|MERGE_RESOLUTION|>--- conflicted
+++ resolved
@@ -186,24 +186,6 @@
 	return variables
 }
 
-<<<<<<< HEAD
-//nolint: staticcheck // plugins.DataPlugin deprecated
-func (m *Manager) GetDataPlugin(pluginID string) interface{} {
-	p, _ := m.Get(pluginID)
-
-	if p == nil {
-		return nil
-	}
-
-	if dataPlugin, ok := p.(plugins.DataPlugin); ok {
-		return dataPlugin
-	}
-
-	return nil
-}
-
-=======
->>>>>>> 32d9b046
 // start starts a managed backend plugin
 func (m *Manager) start(ctx context.Context, p backendplugin.Plugin) {
 	if !p.IsManaged() {
@@ -251,16 +233,8 @@
 }
 
 // CollectMetrics collects metrics from a registered backend plugin.
-<<<<<<< HEAD
 func (m *Manager) CollectMetrics(ctx context.Context, pluginID string) (*backend.CollectMetricsResult, error) {
-	m.pluginsMu.RLock()
-	p, registered := m.plugins[pluginID]
-	m.pluginsMu.RUnlock()
-
-=======
-func (m *manager) CollectMetrics(ctx context.Context, pluginID string) (*backend.CollectMetricsResult, error) {
 	p, registered := m.Get(pluginID)
->>>>>>> 32d9b046
 	if !registered {
 		return nil, backendplugin.ErrPluginNotRegistered
 	}
@@ -318,7 +292,7 @@
 	return resp, nil
 }
 
-func (m *manager) QueryData(ctx context.Context, req *backend.QueryDataRequest) (*backend.QueryDataResponse, error) {
+func (m *Manager) QueryData(ctx context.Context, req *backend.QueryDataRequest) (*backend.QueryDataResponse, error) {
 	p, registered := m.Get(req.PluginContext.PluginID)
 	if !registered {
 		return nil, backendplugin.ErrPluginNotRegistered
@@ -349,16 +323,8 @@
 	KeepCookies []string `json:"keepCookies"`
 }
 
-<<<<<<< HEAD
 func (m *Manager) callResourceInternal(w http.ResponseWriter, req *http.Request, pCtx backend.PluginContext) error {
-	m.pluginsMu.RLock()
-	p, registered := m.plugins[pCtx.PluginID]
-	m.pluginsMu.RUnlock()
-
-=======
-func (m *manager) callResourceInternal(w http.ResponseWriter, req *http.Request, pCtx backend.PluginContext) error {
 	p, registered := m.Get(pCtx.PluginID)
->>>>>>> 32d9b046
 	if !registered {
 		return backendplugin.ErrPluginNotRegistered
 	}
