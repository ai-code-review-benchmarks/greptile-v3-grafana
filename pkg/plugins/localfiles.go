--- conflicted
+++ resolved
@@ -160,6 +160,17 @@
 	return relFiles, nil
 }
 
+func (f LocalFS) Remove() error {
+	// extra security check to ensure we only remove a directory that looks like a plugin
+	if _, err := os.Stat(filepath.Join(f.basePath, "plugin.json")); os.IsNotExist(err) {
+		if _, err = os.Stat(filepath.Join(f.basePath, "dist/plugin.json")); os.IsNotExist(err) {
+			return ErrUninstallInvalidPluginDir
+		}
+	}
+
+	return os.RemoveAll(f.basePath)
+}
+
 // staticFilesMap is a set-like map that contains files that can be accessed from a plugins.FS.
 type staticFilesMap map[string]struct{}
 
@@ -202,52 +213,6 @@
 		staticFilesMap: newStaticFilesMap(files...),
 	}, nil
 }
-
-<<<<<<< HEAD
-// Open checks that name is an allowed file and, if so, it returns a fs.File to access it, by calling the
-// underlying FS' Open() method.
-// If access is denied, the function returns ErrFileNotExist.
-func (f StaticFS) Open(name string) (fs.File, error) {
-	// Ensure access to the file is allowed
-	if !f.staticFilesMap.isAllowed(name) {
-		return nil, ErrFileNotExist
-	}
-	// Use the wrapped FS to access the file
-	return f.FS.Open(name)
-}
-
-// Files returns a slice of all the file paths in the FS relative to the base path.
-// It calls Files() on the underlying FS, and intersects the result with the allow-list.
-func (f StaticFS) Files() ([]string, error) {
-	// Get files from the underlying FS
-	filesystemFiles, err := f.FS.Files()
-	if err != nil {
-		return filesystemFiles, err
-	}
-	// Intersect with allow list
-	files := make([]string, 0, len(filesystemFiles))
-	for _, fn := range filesystemFiles {
-		if !f.staticFilesMap.isAllowed(fn) {
-			continue
-		}
-		files = append(files, fn)
-	}
-	return files, nil
-}
-=======
-func (f LocalFS) Remove() error {
-	// extra security check to ensure we only remove a directory that looks like a plugin
-	if _, err := os.Stat(filepath.Join(f.basePath, "plugin.json")); os.IsNotExist(err) {
-		if _, err = os.Stat(filepath.Join(f.basePath, "dist/plugin.json")); os.IsNotExist(err) {
-			return ErrUninstallInvalidPluginDir
-		}
-	}
-
-	return os.RemoveAll(f.basePath)
-}
-
-var _ fs.File = (*LocalFile)(nil)
->>>>>>> 044d7f61
 
 // LocalFile implements a fs.File for accessing the local filesystem.
 type LocalFile struct {
