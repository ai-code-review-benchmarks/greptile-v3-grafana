--- conflicted
+++ resolved
@@ -160,6 +160,16 @@
 	return relFiles, nil
 }
 
+func (f LocalFS) Remove() error {
+	// extra security check to ensure we only remove a directory that looks like a plugin
+	if _, err := os.Stat(filepath.Join(f.basePath, "plugin.json")); os.IsNotExist(err) {
+		if _, err = os.Stat(filepath.Join(f.basePath, "dist/plugin.json")); os.IsNotExist(err) {
+			return ErrUninstallInvalidPluginDir
+		}
+	}
+	return os.RemoveAll(f.basePath)
+}
+
 // staticFilesMap is a set-like map that contains files that can be accessed from a plugins.FS.
 type staticFilesMap map[string]struct{}
 
@@ -203,7 +213,6 @@
 	}, nil
 }
 
-<<<<<<< HEAD
 // Open checks that name is an allowed file and, if so, it returns a fs.File to access it, by calling the
 // underlying FS' Open() method.
 // If access is denied, the function returns ErrFileNotExist.
@@ -234,20 +243,8 @@
 	}
 	return files, nil
 }
-=======
-func (f LocalFS) Remove() error {
-	// extra security check to ensure we only remove a directory that looks like a plugin
-	if _, err := os.Stat(filepath.Join(f.basePath, "plugin.json")); os.IsNotExist(err) {
-		if _, err = os.Stat(filepath.Join(f.basePath, "dist/plugin.json")); os.IsNotExist(err) {
-			return ErrUninstallInvalidPluginDir
-		}
-	}
-
-	return os.RemoveAll(f.basePath)
-}
 
 var _ fs.File = (*LocalFile)(nil)
->>>>>>> 35342a3c
 
 // LocalFile implements a fs.File for accessing the local filesystem.
 type LocalFile struct {
