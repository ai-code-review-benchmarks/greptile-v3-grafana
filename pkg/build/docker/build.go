package docker

import (
	"crypto/sha256"
	"encoding/hex"
	"fmt"
	"io"
	"log"
	"os"
	"os/exec"
	"path/filepath"
	"strings"

	"github.com/grafana/grafana/pkg/build/config"
)

// verifyArchive verifies the integrity of an archive file.
func verifyArchive(archive string) error {
	log.Printf("Verifying checksum of %q", archive)

	//nolint:gosec
	shaB, err := os.ReadFile(archive + ".sha256")
	if err != nil {
		return err
	}

	exp := strings.TrimSpace(string(shaB))

	//nolint:gosec
	f, err := os.Open(archive)
	if err != nil {
		return err
	}

	defer func() {
		if err := f.Close(); err != nil {
			log.Println("error closing file:", err)
		}
	}()

	h := sha256.New()
	_, err = io.Copy(h, f)
	if err != nil {
		return err
	}

	chksum := hex.EncodeToString(h.Sum(nil))
	if chksum != exp {
		return fmt.Errorf("archive checksum is different than expected: %q", archive)
	}

	log.Printf("Archive %q has expected checksum: %s", archive, exp)

	return nil
}

// BuildImage builds a Docker image.
// The image tag is returned.
func BuildImage(version string, arch config.Architecture, grafanaDir string, useUbuntu, shouldSave bool, edition config.Edition, mode config.VersionMode) ([]string, error) {
	var baseArch string

	switch arch {
	case "amd64":
	case "armv7":
		baseArch = "arm32v7/"
	case "arm64":
		baseArch = "arm64v8/"
	default:
		return []string{}, fmt.Errorf("unrecognized architecture %q", arch)
	}

	libc := "-musl"
<<<<<<< HEAD
	baseImage := fmt.Sprintf("%salpine:3.17", baseArch)
	tagSuffix := ""
	if useUbuntu {
		libc = ""
		baseImage = fmt.Sprintf("%subuntu:20.04", baseArch)
=======
	baseImage := fmt.Sprintf("%salpine:3.18.3", baseArch)
	tagSuffix := ""
	if useUbuntu {
		libc = ""
		baseImage = fmt.Sprintf("%subuntu:22.04", baseArch)
>>>>>>> ae830f68
		tagSuffix = "-ubuntu"
	}

	var editionStr string
	var dockerRepo string
	var additionalDockerRepo string
	var tags []string
	var imageFileBase string
	var dockerEnterprise2Repo string
	if repo, ok := os.LookupEnv("DOCKER_ENTERPRISE2_REPO"); ok {
		dockerEnterprise2Repo = repo
	}

	switch edition {
	case config.EditionOSS:
		dockerRepo = "grafana/grafana-image-tags"
		additionalDockerRepo = "grafana/grafana-oss-image-tags"
		imageFileBase = "grafana-oss"
	case config.EditionEnterprise:
		dockerRepo = "grafana/grafana-enterprise-image-tags"
		imageFileBase = "grafana-enterprise"
		editionStr = "-enterprise"
	case config.EditionEnterprise2:
		dockerRepo = dockerEnterprise2Repo
		imageFileBase = "grafana-enterprise2"
		editionStr = "-enterprise2"
	default:
		return []string{}, fmt.Errorf("unrecognized edition %s", edition)
	}

	buildDir := filepath.Join(grafanaDir, "packaging/docker")
	// For example: grafana-8.5.0-52819pre.linux-amd64-musl.tar.gz
	archive := fmt.Sprintf("grafana%s-%s.linux-%s%s.tar.gz", editionStr, version, arch, libc)
	if err := verifyArchive(filepath.Join(buildDir, archive)); err != nil {
		return []string{}, err
	}

	tag := fmt.Sprintf("%s:%s%s-%s", dockerRepo, version, tagSuffix, arch)
	tags = append(tags, tag)

	args := []string{
		"build",
		"-q",
		"--build-arg", fmt.Sprintf("BASE_IMAGE=%s", baseImage),
		"--build-arg", fmt.Sprintf("GRAFANA_TGZ=%s", archive),
		"--build-arg", "GO_SRC=tgz-builder",
		"--build-arg", "JS_SRC=tgz-builder",
		"--build-arg", "RUN_SH=./run.sh",
		"--tag", tag,
		"--no-cache",
		"--file", "../../Dockerfile",
		".",
<<<<<<< HEAD
=======
		"--label", fmt.Sprintf("mode=%s", string(mode)),
>>>>>>> ae830f68
	}

	//nolint:gosec
	cmd := exec.Command("docker", args...)
	cmd.Dir = buildDir
	cmd.Stdout = os.Stdout
	cmd.Stderr = os.Stderr
	cmd.Env = append(os.Environ(), "DOCKER_CLI_EXPERIMENTAL=enabled", "DOCKER_BUILDKIT=1")
	log.Printf("Running Docker: DOCKER_CLI_EXPERIMENTAL=enabled DOCKER_BUILDKIT=1 %s", cmd)
	if err := cmd.Run(); err != nil {
		return []string{}, fmt.Errorf("building Docker image failed: %w", err)
	}
	if shouldSave {
		imageFile := fmt.Sprintf("%s-%s%s-%s.img", imageFileBase, version, tagSuffix, arch)
		//nolint:gosec
		cmd = exec.Command("docker", "save", tag, "-o", imageFile)
		cmd.Dir = buildDir
		cmd.Stdout = os.Stdout
		cmd.Stderr = os.Stderr
		log.Printf("Running Docker: %s", cmd)
		if err := cmd.Run(); err != nil {
			return []string{}, fmt.Errorf("saving Docker image failed: %w", err)
		}
		gcsURL := fmt.Sprintf("gs://grafana-prerelease/artifacts/docker/%s/%s", version, imageFile)
		//nolint:gosec
		cmd = exec.Command("gsutil", "-q", "cp", imageFile, gcsURL)
		cmd.Dir = buildDir
		cmd.Stdout = os.Stdout
		cmd.Stderr = os.Stderr
		log.Printf("Running gsutil: %s", cmd)
		if err := cmd.Run(); err != nil {
			return []string{}, fmt.Errorf("storing Docker image failed: %w", err)
		}
		log.Printf("Docker image %s stored to grafana-prerelease GCS bucket", imageFile)
	}
	if additionalDockerRepo != "" {
		additionalTag := fmt.Sprintf("%s:%s%s-%s", additionalDockerRepo, version, tagSuffix, arch)

		//nolint:gosec
		cmd = exec.Command("docker", "tag", tag, additionalTag)
		cmd.Dir = buildDir
		cmd.Stdout = os.Stdout
		cmd.Stderr = os.Stderr
		log.Printf("Running Docker: %s", cmd)
		if err := cmd.Run(); err != nil {
			return []string{}, fmt.Errorf("tagging Docker image failed: %w", err)
		}
		tags = append(tags, additionalTag)
	}

	return tags, nil
}<|MERGE_RESOLUTION|>--- conflicted
+++ resolved
@@ -70,19 +70,11 @@
 	}
 
 	libc := "-musl"
-<<<<<<< HEAD
-	baseImage := fmt.Sprintf("%salpine:3.17", baseArch)
-	tagSuffix := ""
-	if useUbuntu {
-		libc = ""
-		baseImage = fmt.Sprintf("%subuntu:20.04", baseArch)
-=======
 	baseImage := fmt.Sprintf("%salpine:3.18.3", baseArch)
 	tagSuffix := ""
 	if useUbuntu {
 		libc = ""
 		baseImage = fmt.Sprintf("%subuntu:22.04", baseArch)
->>>>>>> ae830f68
 		tagSuffix = "-ubuntu"
 	}
 
@@ -135,10 +127,7 @@
 		"--no-cache",
 		"--file", "../../Dockerfile",
 		".",
-<<<<<<< HEAD
-=======
 		"--label", fmt.Sprintf("mode=%s", string(mode)),
->>>>>>> ae830f68
 	}
 
 	//nolint:gosec
