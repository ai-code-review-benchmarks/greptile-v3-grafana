--- conflicted
+++ resolved
@@ -771,12 +771,7 @@
 		defaultFileSrc:         filepath.Join(grafanaDir, "packaging", "rpm", "sysconfig", "grafana-server"),
 		systemdFileSrc:         filepath.Join(grafanaDir, "packaging", "rpm", "systemd", "grafana-server.service"),
 		wrapperFilePath:        filepath.Join(grafanaDir, "packaging", "wrappers"),
-<<<<<<< HEAD
-		// chkconfig is depended on since our systemd service wraps a SysV init script, and that requires chkconfig
-		depends: []string{"/sbin/service", "chkconfig", "fontconfig", "freetype", "urw-fonts"},
-=======
 		depends:                []string{"/sbin/service", "fontconfig", "freetype"},
->>>>>>> ae830f68
 	}); err != nil {
 		return err
 	}
