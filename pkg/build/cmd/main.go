package main

import (
	"log"
	"os"
	"strings"

	"github.com/grafana/grafana/pkg/build/docker"
	"github.com/urfave/cli/v2"
)

func main() {
	app := cli.NewApp()
	app.Before = GenerateVersions
	app.Commands = cli.Commands{
		{
			Name:      "build-backend",
			Usage:     "Build one or more variants of back-end binaries",
			ArgsUsage: "[version]",
			Action:    ArgCountWrapper(1, BuildBackend),
			Flags: []cli.Flag{
				&jobsFlag,
				&variantsFlag,
				&editionFlag,
				&buildIDFlag,
			},
		},
		{
<<<<<<< HEAD
			Name:      "build-frontend-packages",
			Usage:     "Build front-end packages",
			ArgsUsage: "[version]",
			Action:    BuildFrontendPackages,
=======
			Name:   "e2e-tests",
			Usage:  "Run Grafana e2e tests",
			Action: EndToEndTests,
			Flags: []cli.Flag{
				&triesFlag,
				&cli.IntFlag{
					Name:  "port",
					Value: 3001,
					Usage: "Specify the server port",
				},
				&cli.StringFlag{
					Name:  "suite",
					Usage: "Specify the end-to-end tests suite to be used",
				},
				&cli.StringFlag{
					Name:  "host",
					Value: "grafana-server",
					Usage: "Specify the server host",
				},
			},
>>>>>>> b593d371
		},
		{
			Name:      "build-frontend",
			Usage:     "Build front-end artifacts",
			ArgsUsage: "[version]",
			Action:    ArgCountWrapper(1, BuildFrontend),
			Flags: []cli.Flag{
				&jobsFlag,
				&editionFlag,
				&buildIDFlag,
			},
		},
		{
			Name:   "build-docker",
			Usage:  "Build Grafana Docker images",
			Action: ArgCountWrapper(1, BuildDocker),
			Flags: []cli.Flag{
				&jobsFlag,
				&editionFlag,
				&cli.BoolFlag{
					Name:  "ubuntu",
					Usage: "Use Ubuntu base image",
				},
				&cli.BoolFlag{
					Name:  "shouldSave",
					Usage: "Should save docker image to tarball",
				},
				&cli.StringFlag{
					Name:  "archs",
					Value: strings.Join(docker.AllArchs, ","),
					Usage: "Comma separated architectures to build",
				},
			},
		},
		{
			Name:   "shellcheck",
			Usage:  "Run shellcheck on shell scripts",
			Action: Shellcheck,
		},
		{
			Name:   "build-plugins",
			Usage:  "Build internal plug-ins",
			Action: ArgCountWrapper(1, BuildInternalPlugins),
			Flags: []cli.Flag{
				&jobsFlag,
				&editionFlag,
				&signingAdminFlag,
				&signFlag,
				&noInstallDepsFlag,
			},
		},
	}

	if err := app.Run(os.Args); err != nil {
		log.Fatalln(err)
	}
}<|MERGE_RESOLUTION|>--- conflicted
+++ resolved
@@ -26,12 +26,12 @@
 			},
 		},
 		{
-<<<<<<< HEAD
 			Name:      "build-frontend-packages",
 			Usage:     "Build front-end packages",
 			ArgsUsage: "[version]",
 			Action:    BuildFrontendPackages,
-=======
+		},
+		{
 			Name:   "e2e-tests",
 			Usage:  "Run Grafana e2e tests",
 			Action: EndToEndTests,
@@ -52,7 +52,6 @@
 					Usage: "Specify the server host",
 				},
 			},
->>>>>>> b593d371
 		},
 		{
 			Name:      "build-frontend",
