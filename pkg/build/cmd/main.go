--- conflicted
+++ resolved
@@ -24,11 +24,10 @@
 			},
 		},
 		{
-<<<<<<< HEAD
 			Name:   "shellcheck",
 			Usage:  "Run shellcheck on shell scripts",
 			Action: Shellcheck,
-=======
+		}, {
 			Name:   "build-plugins",
 			Usage:  "Build internal plug-ins",
 			Action: ArgCountWrapper(1, BuildInternalPlugins),
@@ -39,7 +38,6 @@
 				&signFlag,
 				&noInstallDepsFlag,
 			},
->>>>>>> 2107652c
 		},
 	}
 
