--- conflicted
+++ resolved
@@ -53,11 +53,7 @@
 			return &unstructured.Unstructured{
 				Object: map[string]interface{}{
 					"apiVersion": gvk.GroupVersion().String(),
-<<<<<<< HEAD
-					"kind":       "Dashboard",
-=======
 					"kind":       gvk.Kind,
->>>>>>> cb72f89d
 					"metadata": map[string]any{
 						"name": value["uid"],
 					},
