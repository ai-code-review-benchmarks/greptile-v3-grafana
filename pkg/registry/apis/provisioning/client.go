--- conflicted
+++ resolved
@@ -63,7 +63,6 @@
 	c.kindMu.Lock()
 	defer c.kindMu.Unlock()
 
-<<<<<<< HEAD
 	gvr, ok := c.kinds[gvk]
 	if !ok {
 		ok = true
@@ -72,24 +71,15 @@
 			gvr = gvk.GroupVersion().WithResource("dashboards")
 		case "Playlist":
 			gvr = gvk.GroupVersion().WithResource("playlists")
+		case "Folder":
+			gvr = gvk.GroupVersion().WithResource(folder.RESOURCE)
 		default:
 			ok = false
 		}
 		// TODO... use the client to get the resource!
-=======
-	// TODO... this needs to find the right GVR for a GVK
-	ok := true
-	var gvr schema.GroupVersionResource
-	switch gvk.Kind {
-	case "Dashboard":
-		gvr = gvk.GroupVersion().WithResource("dashboards")
-	case "Playlist":
-		gvr = gvk.GroupVersion().WithResource("playlists")
-	case "Folder":
-		gvr = gvk.GroupVersion().WithResource(folder.RESOURCE)
-	default:
-		ok = false
->>>>>>> 81b56561
+		if ok {
+			c.kinds[gvk] = gvr
+		}
 	}
 
 	return gvr, ok
