package provisioning

import (
	"context"
	"net/http"
	"time"

	apierrors "k8s.io/apimachinery/pkg/api/errors"
	v1 "k8s.io/apimachinery/pkg/apis/meta/v1"
	"k8s.io/apimachinery/pkg/runtime"
	"k8s.io/apiserver/pkg/registry/rest"

	provisioning "github.com/grafana/grafana/pkg/apis/provisioning/v0alpha1"
	"github.com/grafana/grafana/pkg/registry/apis/provisioning/jobs"
	"github.com/grafana/grafana/pkg/registry/apis/provisioning/repository"
)

type exportConnector struct {
	repoGetter RepoGetter
	jobs       jobs.Queue
}

func (*exportConnector) New() runtime.Object {
	return &provisioning.Job{}
}

func (*exportConnector) Destroy() {}

func (*exportConnector) ProducesMIMETypes(verb string) []string {
	return []string{"application/json"}
}

func (c *exportConnector) ProducesObject(verb string) any {
	return c.New()
}

func (*exportConnector) ConnectMethods() []string {
	return []string{http.MethodPost}
}

func (*exportConnector) NewConnectOptions() (runtime.Object, bool, string) {
	return nil, false, ""
}

func (c *exportConnector) Connect(ctx context.Context, name string, opts runtime.Object, responder rest.Responder) (http.Handler, error) {
	repo, err := c.repoGetter.GetRepository(ctx, name)
	if err != nil {
		return nil, err
	}
	cfg := repo.Config()
	if err := repository.IsWriteAllowed(cfg, ""); err != nil {
		return nil, err
	}

	return withTimeout(http.HandlerFunc(func(w http.ResponseWriter, r *http.Request) {
		options := &provisioning.ExportJobOptions{}
		if err := unmarshalJSON(r, defaultMaxBodySize, options); err != nil {
			responder.Error(apierrors.NewBadRequest(err.Error()))
			return
		}
<<<<<<< HEAD
		job, err := c.jobs.Insert(ctx, &provisioning.Job{
=======

		job, err := c.jobs.Add(ctx, &provisioning.Job{
>>>>>>> 4b00e4d6
			ObjectMeta: v1.ObjectMeta{
				Namespace: cfg.Namespace,
			},
			Spec: provisioning.JobSpec{
				Action:     provisioning.JobActionExport,
				Repository: cfg.Name,
				Push:       options,
			},
		})
		if err != nil {
			responder.Error(err)
		} else {
			responder.Object(http.StatusAccepted, job)
		}
	}), 30*time.Second), nil
}

var (
	_ rest.Connecter       = (*exportConnector)(nil)
	_ rest.Storage         = (*exportConnector)(nil)
	_ rest.StorageMetadata = (*exportConnector)(nil)
)<|MERGE_RESOLUTION|>--- conflicted
+++ resolved
@@ -58,12 +58,7 @@
 			responder.Error(apierrors.NewBadRequest(err.Error()))
 			return
 		}
-<<<<<<< HEAD
 		job, err := c.jobs.Insert(ctx, &provisioning.Job{
-=======
-
-		job, err := c.jobs.Add(ctx, &provisioning.Job{
->>>>>>> 4b00e4d6
 			ObjectMeta: v1.ObjectMeta{
 				Namespace: cfg.Namespace,
 			},
