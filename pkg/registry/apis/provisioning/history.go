--- conflicted
+++ resolved
@@ -4,11 +4,7 @@
 	"context"
 	"fmt"
 	"net/http"
-<<<<<<< HEAD
-	"strings"
 	"time"
-=======
->>>>>>> 3d70b441
 
 	apierrors "k8s.io/apimachinery/pkg/api/errors"
 	"k8s.io/apimachinery/pkg/runtime"
