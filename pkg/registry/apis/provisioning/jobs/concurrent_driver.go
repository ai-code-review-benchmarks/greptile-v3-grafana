package jobs

import (
	"context"
	"fmt"
	"sync"
	"time"

	"github.com/grafana/grafana-app-sdk/logging"
)

// ConcurrentJobDriver manages multiple jobDriver instances for concurrent job processing.
type ConcurrentJobDriver struct {
<<<<<<< HEAD
	numDrivers      int
	jobTimeout      time.Duration
	cleanupInterval time.Duration
	jobInterval     time.Duration
	store           Store
	repoGetter      RepoGetter
	historicJobs    History
	workers         []Worker
	notifications   chan struct{}
=======
	numDrivers           int
	jobTimeout           time.Duration
	cleanupInterval      time.Duration
	jobInterval          time.Duration
	leaseRenewalInterval time.Duration
	store                Store
	repoGetter           RepoGetter
	historicJobs         History
	workers              []Worker
>>>>>>> 16f8359d
}

// NewConcurrentJobDriver creates a new concurrent job driver that spawns multiple job drivers.
func NewConcurrentJobDriver(
	numDrivers int,
	jobTimeout, cleanupInterval, jobInterval, leaseRenewalInterval time.Duration,
	store Store,
	repoGetter RepoGetter,
	historicJobs History,
	notifications chan struct{},
	workers ...Worker,
) (*ConcurrentJobDriver, error) {
	if numDrivers <= 0 {
		return nil, fmt.Errorf("numWorkers must be greater than 0, got %d", numDrivers)
	}
	// Default lease renewal interval to 1/3 of job timeout, minimum 5 seconds
	if leaseRenewalInterval <= 0 {
		leaseRenewalInterval = jobTimeout / 3
	}
	if leaseRenewalInterval < 5*time.Second {
		leaseRenewalInterval = 5 * time.Second
	}
	// For lease-based cleanup, run at most every 3-4 lease renewal intervals
	// to detect expired leases promptly but not too aggressively
	if cleanupInterval <= 0 {
		cleanupInterval = leaseRenewalInterval * 3
	}
	if cleanupInterval < 30*time.Second {
		cleanupInterval = 30 * time.Second // Minimum cleanup interval
	}
	if cleanupInterval > 5*time.Minute {
		cleanupInterval = 5 * time.Minute // Maximum cleanup interval
	}

	return &ConcurrentJobDriver{
<<<<<<< HEAD
		numDrivers:      numDrivers,
		jobTimeout:      jobTimeout,
		cleanupInterval: cleanupInterval,
		jobInterval:     jobInterval,
		store:           store,
		repoGetter:      repoGetter,
		historicJobs:    historicJobs,
		workers:         workers,
		notifications:   notifications,
=======
		numDrivers:           numDrivers,
		jobTimeout:           jobTimeout,
		cleanupInterval:      cleanupInterval,
		jobInterval:          jobInterval,
		leaseRenewalInterval: leaseRenewalInterval,
		store:                store,
		repoGetter:           repoGetter,
		historicJobs:         historicJobs,
		workers:              workers,
>>>>>>> 16f8359d
	}, nil
}

// Run starts multiple job drivers concurrently and handles cleanup coordination.
// This is a blocking function that will run until the context is canceled or an error occurs.
func (c *ConcurrentJobDriver) Run(ctx context.Context) error {
	logger := logging.FromContext(ctx).With("logger", "concurrent-job-driver", "num_drivers", c.numDrivers)
	logger.Info("starting concurrent job driver with lease-based cleanup", "cleanup_interval", c.cleanupInterval)

	// Set up cleanup ticker - runs more frequently with lease-based approach
	cleanupTicker := time.NewTicker(c.cleanupInterval)
	defer cleanupTicker.Stop()

	// Initial cleanup
	if err := c.store.Cleanup(ctx); err != nil {
		logger.Error("failed to clean up old jobs at start", "error", err)
	}

	var wg sync.WaitGroup
	errChan := make(chan error, c.numDrivers+1) // +1 for cleanup goroutine

	// Start cleanup goroutine
	wg.Add(1)
	go func() {
		defer wg.Done()
		for {
			select {
			case <-cleanupTicker.C:
				if err := c.store.Cleanup(ctx); err != nil {
					logger.Error("failed to cleanup jobs", "error", err)
				}
			case <-ctx.Done():
				logger.Debug("cleanup goroutine stopping")
				return
			}
		}
	}()

	// Start driver goroutines
	for i := 0; i < c.numDrivers; i++ {
		wg.Add(1)
		go func(driverID int) {
			defer wg.Done()

			driverLogger := logger.With("driver_id", driverID)
			driverCtx := logging.Context(ctx, driverLogger)

			driver, err := NewJobDriver(
				c.jobTimeout,
				c.jobInterval,
				c.leaseRenewalInterval,
				c.store,
				c.repoGetter,
				c.historicJobs,
				c.notifications,
				c.workers...,
			)
			if err != nil {
				driverLogger.Error("failed to create job driver", "error", err)
				errChan <- err
				return
			}

			driverLogger.Debug("starting job driver")
			if err := driver.Run(driverCtx); err != nil {
				driverLogger.Error("job driver failed", "error", err)
				errChan <- err
				return
			}
			driverLogger.Debug("job driver stopped")
		}(i)
	}

	// Wait for all drivers to finish
	go func() {
		wg.Wait()
		close(errChan)
	}()

	// Return the first error encountered, if any
	for err := range errChan {
		if err != nil {
			logger.Error("concurrent job driver error", "error", err)
			return err
		}
	}

	logger.Info("all job driver workers stopped")
	return ctx.Err()
}<|MERGE_RESOLUTION|>--- conflicted
+++ resolved
@@ -11,17 +11,6 @@
 
 // ConcurrentJobDriver manages multiple jobDriver instances for concurrent job processing.
 type ConcurrentJobDriver struct {
-<<<<<<< HEAD
-	numDrivers      int
-	jobTimeout      time.Duration
-	cleanupInterval time.Duration
-	jobInterval     time.Duration
-	store           Store
-	repoGetter      RepoGetter
-	historicJobs    History
-	workers         []Worker
-	notifications   chan struct{}
-=======
 	numDrivers           int
 	jobTimeout           time.Duration
 	cleanupInterval      time.Duration
@@ -31,7 +20,7 @@
 	repoGetter           RepoGetter
 	historicJobs         History
 	workers              []Worker
->>>>>>> 16f8359d
+	notifications        chan struct{}
 }
 
 // NewConcurrentJobDriver creates a new concurrent job driver that spawns multiple job drivers.
@@ -67,17 +56,6 @@
 	}
 
 	return &ConcurrentJobDriver{
-<<<<<<< HEAD
-		numDrivers:      numDrivers,
-		jobTimeout:      jobTimeout,
-		cleanupInterval: cleanupInterval,
-		jobInterval:     jobInterval,
-		store:           store,
-		repoGetter:      repoGetter,
-		historicJobs:    historicJobs,
-		workers:         workers,
-		notifications:   notifications,
-=======
 		numDrivers:           numDrivers,
 		jobTimeout:           jobTimeout,
 		cleanupInterval:      cleanupInterval,
@@ -87,7 +65,7 @@
 		repoGetter:           repoGetter,
 		historicJobs:         historicJobs,
 		workers:              workers,
->>>>>>> 16f8359d
+		notifications:        notifications,
 	}, nil
 }
 
