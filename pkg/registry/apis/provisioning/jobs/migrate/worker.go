--- conflicted
+++ resolved
@@ -64,21 +64,13 @@
 
 	// Block migrate for legacy resources if repository type is folder
 	if repo.Config().Spec.Sync.Target == provisioning.SyncTargetTypeFolder {
-<<<<<<< HEAD
-		// HACK: we should not have to check for storage existance here
-=======
 		// HACK: we should not have to check for storage existence here
->>>>>>> 8052ecb3
 		if w.storageStatus != nil && dualwrite.IsReadingLegacyDashboardsAndFolders(ctx, w.storageStatus) {
 			return errors.New("migration of legacy resources is not supported for folder-type repositories")
 		}
 	}
 
-<<<<<<< HEAD
-	// HACK: we should not have to check for storage existance here
-=======
 	// HACK: we should not have to check for storage existence here
->>>>>>> 8052ecb3
 	if w.storageStatus != nil && dualwrite.IsReadingLegacyDashboardsAndFolders(ctx, w.storageStatus) {
 		return w.legacyMigrator.Migrate(ctx, rw, *options, progress)
 	}
