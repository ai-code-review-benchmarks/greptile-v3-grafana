package sync

import (
	"context"
	"fmt"
	"testing"

	"github.com/stretchr/testify/mock"
	"github.com/stretchr/testify/require"

	provisioning "github.com/grafana/grafana/pkg/apis/provisioning/v0alpha1"
	"github.com/grafana/grafana/pkg/registry/apis/provisioning/repository"
	"github.com/grafana/grafana/pkg/registry/apis/provisioning/resources"
)

func TestChanges(t *testing.T) {
	t.Run("start the same", func(t *testing.T) {
		source := []repository.FileTreeEntry{
			{Path: "simplelocal/dashboard.json", Hash: "xyz", Blob: true},
		}
		target := &provisioning.ResourceList{
			Items: []provisioning.ResourceListItem{
				{Path: "simplelocal/dashboard.json", Hash: "xyz"},
			},
		}

		changes, err := Changes(source, target)
		require.NoError(t, err)
		require.Empty(t, changes)
	})

	t.Run("create a source file", func(t *testing.T) {
		source := []repository.FileTreeEntry{
			{Path: "muta.json", Hash: "xyz", Blob: true},
		}
		target := &provisioning.ResourceList{}

		changes, err := Changes(source, target)
		require.NoError(t, err)
		require.Len(t, changes, 1)
		require.Equal(t, ResourceFileChange{
			Action: repository.FileActionCreated,
			Path:   "muta.json",
		}, changes[0])
	})
	t.Run("empty file path", func(t *testing.T) {
		source := []repository.FileTreeEntry{}
		target := &provisioning.ResourceList{
			Items: []provisioning.ResourceListItem{
				{Path: "", Resource: "dashboard", Group: "dashboard.grafana.app"},
			},
		}
		_, err := Changes(source, target)
		require.EqualError(t, err, "empty path on a non folder")
	})

	t.Run("empty path with folder resource", func(t *testing.T) {
		source := []repository.FileTreeEntry{}
		target := &provisioning.ResourceList{
			Items: []provisioning.ResourceListItem{
				{Path: "", Resource: resources.FolderResource.Resource, Group: resources.FolderResource.Group},
			},
		}

		changes, err := Changes(source, target)
		require.NoError(t, err)
		require.Empty(t, changes)
	})

	t.Run("create empty folder structure for folders with unsupported file types", func(t *testing.T) {
		source := []repository.FileTreeEntry{
			{Path: "one/two/first.md", Hash: "xyz", Blob: true},
			{Path: "other/second.md", Hash: "xyz", Blob: true},
		}

		target := &provisioning.ResourceList{}
		changes, err := Changes(source, target)
		require.NoError(t, err)
		require.Len(t, changes, 2)

		require.Equal(t, ResourceFileChange{
			Action: repository.FileActionCreated,
			Path:   "one/two/",
		}, changes[0])
		require.Equal(t, ResourceFileChange{
			Action: repository.FileActionCreated,
			Path:   "other/",
		}, changes[1])
	})

	t.Run("keep empty folders when unsupported file types are present", func(t *testing.T) {
		source := []repository.FileTreeEntry{
			{Path: "one/two/first.md", Hash: "xyz", Blob: true},
			{Path: "other/second.md", Hash: "xyz", Blob: true},
		}

		target := &provisioning.ResourceList{
			Items: []provisioning.ResourceListItem{
				{Path: "one/two/", Resource: "folders"},
				{Path: "other/", Resource: "folders"},
			},
		}
		changes, err := Changes(source, target)
		require.NoError(t, err)
		require.Empty(t, changes)
	})
	t.Run("keep common path to unsupported file types", func(t *testing.T) {
		source := []repository.FileTreeEntry{
			{Path: "common/first.md", Hash: "xyz", Blob: true},
			{Path: "alsocommon/second.md", Hash: "xyz", Blob: true},
		}

		target := &provisioning.ResourceList{
			Items: []provisioning.ResourceListItem{
				{Path: "common/", Resource: "folders"},
				{Path: "common/not-common/", Resource: "folders", Name: "uncommon-name", Hash: "xyz"},
				{Path: "alsocommon/", Resource: "folders"},
			},
		}
		changes, err := Changes(source, target)
		require.NoError(t, err)
		require.Len(t, changes, 1)
		require.Equal(t, ResourceFileChange{
			Action: repository.FileActionDeleted,
			Path:   "common/not-common/",
			Existing: &provisioning.ResourceListItem{
				Path:     "common/not-common/",
				Resource: "folders",
				Name:     "uncommon-name",
				Hash:     "xyz",
			},
		}, changes[0], "the uncommon path should be deleted")
	})

	t.Run("delete a source file", func(t *testing.T) {
		source := []repository.FileTreeEntry{}
		target := &provisioning.ResourceList{
			Items: []provisioning.ResourceListItem{
				{Path: "adsl62h.yaml", Hash: "xyz", Group: "dashboard.grafana.app", Resource: "dashboards", Name: "adsl62h-hrw-f-fvlt2dghp-gufrc4lisksgmq-c"},
			},
		}

		changes, err := Changes(source, target)
		require.NoError(t, err)
		require.Len(t, changes, 1)
		require.Equal(t, ResourceFileChange{
			Action: repository.FileActionDeleted,
			Path:   "adsl62h.yaml",
			Existing: &provisioning.ResourceListItem{
				Path:     "adsl62h.yaml",
				Group:    "dashboard.grafana.app",
				Resource: "dashboards",
				Name:     "adsl62h-hrw-f-fvlt2dghp-gufrc4lisksgmq-c",
				Hash:     "xyz",
			},
		}, changes[0])
	})

	t.Run("folder deletion order", func(t *testing.T) {
		source := []repository.FileTreeEntry{
			{Path: "x/y/z/ignored.md", Blob: true}, // ignored
			{Path: "aaa/bbb.yaml", Hash: "xyz", Blob: true},
		}
		target := &provisioning.ResourceList{
			Items: []provisioning.ResourceListItem{
				{Path: "a.json"},
				{Path: "x/y/file.json"},
				{Path: "aaa/", Resource: "folders"}, // Folder... no action required
				{Path: "aaa/bbb.yaml", Hash: "xyz"},
				{Path: "zzz/longest/path/here.json"},
				{Path: "short/file.yml"},
			},
		}
		changes, err := Changes(source, target)
		require.NoError(t, err)

		order := make([]string, len(changes))
		for i := range changes {
			order[i] = changes[i].Path
		}
		require.Equal(t, []string{
			"zzz/longest/path/here.json", // not sorted yet
			"x/y/file.json",
			"x/y/z/",
			"short/file.yml",
			"a.json",
		}, order)
	})

	t.Run("modify a file", func(t *testing.T) {
		source := []repository.FileTreeEntry{
			{Path: "adsl62h.yaml", Hash: "modified", Blob: true},
		}
		target := &provisioning.ResourceList{
			Items: []provisioning.ResourceListItem{
				{
					Path:     "adsl62h.yaml",
					Group:    "dashboard.grafana.app",
					Resource: "dashboards",
					Name:     "adsl62h-hrw-f-fvlt2dghp-gufrc4lisksgmq-c",
					Hash:     "original",
				},
			},
		}

		changes, err := Changes(source, target)
		require.NoError(t, err)
		require.Len(t, changes, 1)
		require.Equal(t, ResourceFileChange{
			Action: repository.FileActionUpdated,
			Path:   "adsl62h.yaml",
			Existing: &provisioning.ResourceListItem{
				Path:     "adsl62h.yaml",
				Group:    "dashboard.grafana.app",
				Resource: "dashboards",
				Name:     "adsl62h-hrw-f-fvlt2dghp-gufrc4lisksgmq-c",
				Hash:     "original",
			},
		}, changes[0])
	})

	t.Run("keep folder with hidden files", func(t *testing.T) {
		source := []repository.FileTreeEntry{
			{Path: "folder/.hidden.json", Hash: "xyz", Blob: true},
		}
		target := &provisioning.ResourceList{
			Items: []provisioning.ResourceListItem{
				{Path: "folder/", Resource: "folders"},
			},
		}
		changes, err := Changes(source, target)
		require.NoError(t, err)
		require.Empty(t, changes, "folder should be kept when it contains hidden files")
	})

	t.Run("keep folder with invalid hidden paths", func(t *testing.T) {
		source := []repository.FileTreeEntry{
			{Path: "folder/.invalid/path.json", Hash: "xyz", Blob: true},
		}
		target := &provisioning.ResourceList{
			Items: []provisioning.ResourceListItem{
				{Path: "folder/", Resource: "folders"},
			},
		}
		changes, err := Changes(source, target)
		require.NoError(t, err)
		require.Empty(t, changes, "folder should be kept when it contains invalid hidden paths")
	})

	t.Run("keep folder with hidden folders", func(t *testing.T) {
		source := []repository.FileTreeEntry{
			{Path: "folder/.hidden/valid.json", Hash: "xyz", Blob: true},
		}
		target := &provisioning.ResourceList{
			Items: []provisioning.ResourceListItem{
				{Path: "folder/", Resource: "folders"},
			},
		}
		changes, err := Changes(source, target)
		require.NoError(t, err)
		require.Empty(t, changes, "folder should be kept when it contains hidden folders")
	})

	t.Run("unhidden path from hidden file", func(t *testing.T) {
		source := []repository.FileTreeEntry{
			{Path: "folder/.hidden/dashboard.json", Hash: "xyz", Blob: true},
		}
		target := &provisioning.ResourceList{
			Items: []provisioning.ResourceListItem{
				{Path: "folder/", Resource: "folders"},
			},
		}
		changes, err := Changes(source, target)
		require.NoError(t, err)
		require.Empty(t, changes, "hidden file should not be unhidden")
	})
	t.Run("hidden path to file", func(t *testing.T) {
		source := []repository.FileTreeEntry{
			{Path: "one/two/.hidden/dashboard.json", Hash: "xyz", Blob: true},
		}
		target := &provisioning.ResourceList{}
		expected := []ResourceFileChange{
			{
				Action: repository.FileActionCreated,
				Path:   "one/two/",
			},
		}
		changes, err := Changes(source, target)
		require.NoError(t, err)
		require.Equal(t, expected, changes)
	})
	t.Run("hidden path to folder", func(t *testing.T) {
		source := []repository.FileTreeEntry{
			{Path: "one/two/.hidden/folder/", Hash: "xyz", Blob: true},
		}
		target := &provisioning.ResourceList{}
		expected := []ResourceFileChange{
			{
				Action: repository.FileActionCreated,
				Path:   "one/two/",
			},
		}
		changes, err := Changes(source, target)
		require.NoError(t, err)
		require.Equal(t, expected, changes)
	})
	t.Run("hidden at the root", func(t *testing.T) {
		source := []repository.FileTreeEntry{
			{Path: ".hidden/dashboard.json", Hash: "xyz", Blob: true},
		}

		target := &provisioning.ResourceList{}
		changes, err := Changes(source, target)
		require.NoError(t, err)
		require.Empty(t, changes)
	})

<<<<<<< HEAD
	t.Run("nested folder with space is created correctly", func(t *testing.T) {
		source := []repository.FileTreeEntry{
			{Path: "abc/dash.json", Hash: "abc", Blob: true},
			{Path: "abc/nested folder/nested-dashboard.json", Hash: "xyz", Blob: true},
		}

		target := &provisioning.ResourceList{}

		expected := []ResourceFileChange{
			{
				Action: repository.FileActionCreated,
				Path:   "abc/nested folder/nested-dashboard.json",
			},
			{
				Action: repository.FileActionCreated,
				Path:   "abc/dash.json",
=======
	t.Run("error on empty path for non-folder resource", func(t *testing.T) {
		source := []repository.FileTreeEntry{
			{Path: "", Hash: "xyz", Blob: true},
		}
		target := &provisioning.ResourceList{
			Items: []provisioning.ResourceListItem{
				{Path: "", Resource: "dashboard", Group: "dashboard.grafana.app"},
			},
		}

		changes, err := Changes(source, target)
		require.Error(t, err)
		require.Contains(t, err.Error(), "empty path on a non folder")
		require.Nil(t, changes)
	})

	t.Run("complex nested folder hierarchy with mixed file types", func(t *testing.T) {
		source := []repository.FileTreeEntry{
			{Path: "root/folder1/dashboard.json", Hash: "abc", Blob: true},
			{Path: "root/folder1/subfolder/.gitkeep", Hash: "def", Blob: true},
			{Path: "root/folder2/alert.json", Hash: "ghi", Blob: true},
			{Path: "root/folder2/README.md", Hash: "jkl", Blob: true},
		}
		target := &provisioning.ResourceList{
			Items: []provisioning.ResourceListItem{
				{Path: "root/", Resource: "folders"},
				{Path: "root/folder1/", Resource: "folders"},
				{Path: "root/folder2/", Resource: "folders"},
				{Path: "root/folder1/dashboard.json", Hash: "abc", Resource: "dashboard"},
				{Path: "root/folder2/alert.json", Hash: "old", Resource: "alert"},
			},
		}

		changes, err := Changes(source, target)
		require.NoError(t, err)
		require.Len(t, changes, 2)
		require.Equal(t, "root/folder1/subfolder/", changes[0].Path)
		require.Equal(t, "root/folder2/alert.json", changes[1].Path)
	})

	t.Run("folder path suffix handling", func(t *testing.T) {
		source := []repository.FileTreeEntry{
			{Path: "folder1/", Hash: "abc", Blob: false},
			{Path: "folder2/", Hash: "def", Blob: false},
			{Path: "folder3", Hash: "ghi", Blob: false},
			{Path: "folder4/", Hash: "jkl", Blob: false},
		}
		target := &provisioning.ResourceList{
			Items: []provisioning.ResourceListItem{
				{Path: "folder1", Resource: resources.FolderResource.Resource, Group: resources.FolderResource.Group},
				{Path: "folder2/", Resource: "folders", Group: resources.FolderResource.Group},
				{Path: "folder3", Resource: "folders", Group: resources.FolderResource.Group},
				{Path: "folder4/", Resource: "folders", Group: resources.FolderResource.Group},
>>>>>>> 10eb8aee
			},
		}

		changes, err := Changes(source, target)
		require.NoError(t, err)
<<<<<<< HEAD
		require.Equal(t, expected, changes, "Expected diff to correctly include nested folder contents")
	})
=======
		require.Empty(t, changes, "Should handle folder paths with and without trailing slash")
	})

	t.Run("empty source with populated target", func(t *testing.T) {
		source := []repository.FileTreeEntry{}
		target := &provisioning.ResourceList{
			Items: []provisioning.ResourceListItem{
				{Path: "folder1/", Resource: "folders"},
				{Path: "folder1/dashboard.json", Resource: "dashboard"},
				{Path: "folder2/", Resource: "folders"},
			},
		}

		changes, err := Changes(source, target)
		require.NoError(t, err)
		require.Len(t, changes, 3)

		// Verify deletion order (deepest first)
		require.Equal(t, "folder1/dashboard.json", changes[0].Path)
		require.Equal(t, "folder1/", changes[1].Path)
		require.Equal(t, "folder2/", changes[2].Path)

		for _, change := range changes {
			require.Equal(t, repository.FileActionDeleted, change.Action)
		}
	})

	t.Run("empty target with populated source", func(t *testing.T) {
		source := []repository.FileTreeEntry{
			{Path: "folder1/", Hash: "abc", Blob: false},
			{Path: "folder1/dashboard.json", Hash: "def", Blob: true},
			{Path: "folder2/", Hash: "ghi", Blob: false},
		}
		target := &provisioning.ResourceList{}

		changes, err := Changes(source, target)
		require.NoError(t, err)
		require.Len(t, changes, 3) // Only non-blob entries should create changes

		require.Equal(t, ResourceFileChange{
			Action: repository.FileActionCreated,
			Path:   "folder1/dashboard.json",
		}, changes[0])

		require.Equal(t, ResourceFileChange{
			Action: repository.FileActionCreated,
			Path:   "folder1/",
		}, changes[1])

		require.Equal(t, ResourceFileChange{
			Action: repository.FileActionCreated,
			Path:   "folder2/",
		}, changes[2])
	})
}

func TestCompare(t *testing.T) {
	tests := []struct {
		name            string
		setupMocks      func(*repository.MockRepository, *resources.MockRepositoryResources)
		expectedError   string
		expectedChanges []ResourceFileChange
		description     string
	}{
		{
			name:        "error listing current resources",
			description: "Should return error when listing current resources fails",
			setupMocks: func(repo *repository.MockRepository, repoResources *resources.MockRepositoryResources) {
				repoResources.On("List", mock.Anything).Return(nil, fmt.Errorf("listing failed"))
			},
			expectedError: "error listing current: listing failed",
		},
		{
			name:        "error reading tree",
			description: "Should return error when reading tree fails",
			setupMocks: func(repo *repository.MockRepository, repoResources *resources.MockRepositoryResources) {
				repoResources.On("List", mock.Anything).Return(&provisioning.ResourceList{}, nil)
				repo.On("ReadTree", mock.Anything, "current-ref").Return(nil, fmt.Errorf("read tree failed"))
			},
			expectedError: "error reading tree: read tree failed",
		},
		{
			name:        "no changes between source and target",
			description: "Should return empty changes when source and target are identical",
			setupMocks: func(repo *repository.MockRepository, repoResources *resources.MockRepositoryResources) {
				target := &provisioning.ResourceList{
					Items: []provisioning.ResourceListItem{
						{Path: "dashboard.json", Hash: "xyz"},
					},
				}
				source := []repository.FileTreeEntry{
					{Path: "dashboard.json", Hash: "xyz", Blob: true},
				}

				repoResources.On("List", mock.Anything).Return(target, nil)
				repo.On("ReadTree", mock.Anything, "current-ref").Return(source, nil)
			},
			expectedChanges: []ResourceFileChange{},
		},
		{
			name:        "compare function error",
			description: "Should return error when comparing fails",
			setupMocks: func(repo *repository.MockRepository, repoResources *resources.MockRepositoryResources) {
				target := &provisioning.ResourceList{
					Items: []provisioning.ResourceListItem{
						// Empty path to trigger error
						{Path: "", Hash: "xyz", Resource: "dashboard", Group: "dashboard.grafana.app"},
					},
				}
				source := []repository.FileTreeEntry{
					{Path: "dashboard.json", Hash: "xyz", Blob: true},
				}
				repoResources.On("List", mock.Anything).Return(target, nil)
				repo.On("ReadTree", mock.Anything, "current-ref").Return(source, nil)
			},
			expectedError: "calculate changes: empty path on a non folder",
		},
	}

	for _, tt := range tests {
		t.Run(tt.name, func(t *testing.T) {
			repo := repository.NewMockRepository(t)
			repoResources := resources.NewMockRepositoryResources(t)

			tt.setupMocks(repo, repoResources)

			changes, err := Compare(context.Background(), repo, repoResources, "current-ref")

			if tt.expectedError != "" {
				require.EqualError(t, err, tt.expectedError, tt.description)
				require.Nil(t, changes)
			} else {
				require.NoError(t, err, tt.description)
				require.Equal(t, tt.expectedChanges, changes, tt.description)
			}
		})
	}
>>>>>>> 10eb8aee
}<|MERGE_RESOLUTION|>--- conflicted
+++ resolved
@@ -315,7 +315,6 @@
 		require.Empty(t, changes)
 	})
 
-<<<<<<< HEAD
 	t.Run("nested folder with space is created correctly", func(t *testing.T) {
 		source := []repository.FileTreeEntry{
 			{Path: "abc/dash.json", Hash: "abc", Blob: true},
@@ -332,7 +331,14 @@
 			{
 				Action: repository.FileActionCreated,
 				Path:   "abc/dash.json",
-=======
+			},
+		}
+
+		changes, err := Changes(source, target)
+		require.NoError(t, err)
+		require.Equal(t, expected, changes, "Expected diff to correctly include nested folder contents")
+	})
+
 	t.Run("error on empty path for non-folder resource", func(t *testing.T) {
 		source := []repository.FileTreeEntry{
 			{Path: "", Hash: "xyz", Blob: true},
@@ -386,16 +392,11 @@
 				{Path: "folder2/", Resource: "folders", Group: resources.FolderResource.Group},
 				{Path: "folder3", Resource: "folders", Group: resources.FolderResource.Group},
 				{Path: "folder4/", Resource: "folders", Group: resources.FolderResource.Group},
->>>>>>> 10eb8aee
-			},
-		}
-
-		changes, err := Changes(source, target)
-		require.NoError(t, err)
-<<<<<<< HEAD
-		require.Equal(t, expected, changes, "Expected diff to correctly include nested folder contents")
-	})
-=======
+			},
+		}
+
+		changes, err := Changes(source, target)
+		require.NoError(t, err)
 		require.Empty(t, changes, "Should handle folder paths with and without trailing slash")
 	})
 
@@ -533,5 +534,4 @@
 			}
 		})
 	}
->>>>>>> 10eb8aee
 }