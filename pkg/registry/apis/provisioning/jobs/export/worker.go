package export

import (
	"context"
	"fmt"

<<<<<<< HEAD
=======
	"k8s.io/apimachinery/pkg/runtime/schema"

	dashboards "github.com/grafana/grafana/pkg/apis/dashboard"
>>>>>>> ea38dfcb
	provisioning "github.com/grafana/grafana/pkg/apis/provisioning/v0alpha1"
	"github.com/grafana/grafana/pkg/registry/apis/provisioning/jobs"
	"github.com/grafana/grafana/pkg/registry/apis/provisioning/repository"
	"github.com/grafana/grafana/pkg/registry/apis/provisioning/resources"
)

type ExportWorker struct {
	clients *resources.ClientFactory
}

func NewExportWorker(clients *resources.ClientFactory) *ExportWorker {
	return &ExportWorker{clients}
}

func (r *ExportWorker) IsSupported(ctx context.Context, job provisioning.Job) bool {
	return job.Spec.Action == provisioning.JobActionExport
}

// Process will start a job
func (r *ExportWorker) Process(ctx context.Context, repo repository.Repository, job provisioning.Job, progress jobs.ProgressFn) (*provisioning.JobStatus, error) {
	if repo.Config().Spec.ReadOnly {
		return &provisioning.JobStatus{
			State:  provisioning.JobStateError,
			Errors: []string{"Exporting to a read only repository is not supported"},
		}, nil
	}

	options := job.Spec.Export
	if options == nil {
		return &provisioning.JobStatus{
			State:  provisioning.JobStateError,
			Errors: []string{"Export job missing export settings"},
		}, nil
	}

	// TODO: remove this dummy export
	if job.Spec.Export.Branch == "*dummy*" {
		return dummyExport(ctx, repo, job, progress)
	}

	dynamicClient, _, err := r.clients.New(repo.Config().Namespace)
	if err != nil {
		return nil, fmt.Errorf("namespace mismatch")
	}

	worker := newExportJob(ctx, repo, *options, dynamicClient, progress)

<<<<<<< HEAD
	err = worker.run(ctx)

	status := worker.jobStatus
	for _, v := range worker.summary {
		status.Summary = append(status.Summary, *v)
	}
	return worker.jobStatus, err
=======
	// Load and write all folders
	err = worker.loadFolders(ctx)
	if err != nil {
		return worker.jobStatus, err
	}

	kinds := []schema.GroupVersionResource{{
		Group:    dashboards.GROUP,
		Version:  "v1alpha1",
		Resource: dashboards.DASHBOARD_RESOURCE,
	}}
	for _, kind := range kinds {
		err = worker.export(ctx, kind)
		if err != nil {
			return worker.jobStatus, err
		}
	}

	// Add summary info to response
	status := worker.jobStatus
	if !status.State.Finished() && err == nil {
		status.State = provisioning.JobStateSuccess
		status.Message = ""
	}
	return status, err
>>>>>>> ea38dfcb
}<|MERGE_RESOLUTION|>--- conflicted
+++ resolved
@@ -4,12 +4,9 @@
 	"context"
 	"fmt"
 
-<<<<<<< HEAD
-=======
 	"k8s.io/apimachinery/pkg/runtime/schema"
 
 	dashboards "github.com/grafana/grafana/pkg/apis/dashboard"
->>>>>>> ea38dfcb
 	provisioning "github.com/grafana/grafana/pkg/apis/provisioning/v0alpha1"
 	"github.com/grafana/grafana/pkg/registry/apis/provisioning/jobs"
 	"github.com/grafana/grafana/pkg/registry/apis/provisioning/repository"
@@ -57,15 +54,6 @@
 
 	worker := newExportJob(ctx, repo, *options, dynamicClient, progress)
 
-<<<<<<< HEAD
-	err = worker.run(ctx)
-
-	status := worker.jobStatus
-	for _, v := range worker.summary {
-		status.Summary = append(status.Summary, *v)
-	}
-	return worker.jobStatus, err
-=======
 	// Load and write all folders
 	err = worker.loadFolders(ctx)
 	if err != nil {
@@ -91,5 +79,4 @@
 		status.Message = ""
 	}
 	return status, err
->>>>>>> ea38dfcb
 }