--- conflicted
+++ resolved
@@ -62,15 +62,11 @@
 	}
 
 	cloneOptions := repository.StageOptions{
-<<<<<<< HEAD
-		Ref:          options.Branch,
-		Timeout:      10 * time.Minute,
-		PushOnWrites: false,
-=======
+		Ref:                   options.Branch,
+		Timeout:               10 * time.Minute,
+		PushOnWrites:          false,
 		Mode:                  repository.StageModeCommitOnlyOnce,
 		CommitOnlyOnceMessage: msg,
-		Timeout:               10 * time.Minute,
->>>>>>> e280b949
 	}
 
 	fn := func(repo repository.Repository, _ bool) error {
