--- conflicted
+++ resolved
@@ -400,30 +400,19 @@
 			}
 			b.repositoryLister = repoInformer.Lister()
 
-<<<<<<< HEAD
-			b.jobs.Register(export.NewExportWorker(
-=======
 			exportWorker := export.NewExportWorker(
->>>>>>> 66b137dd
 				b.client,
 				b.storageStatus,
 				b.secrets,
 				b.clonedir,
-<<<<<<< HEAD
-			))
-=======
 			)
->>>>>>> 66b137dd
 			syncWorker := sync.NewSyncWorker(
 				c.ProvisioningV0alpha1(),
 				b.parsers,
 				b.resourceLister,
 				b.storageStatus,
 			)
-<<<<<<< HEAD
-=======
 			b.jobs.Register(exportWorker)
->>>>>>> 66b137dd
 			b.jobs.Register(syncWorker)
 			b.jobs.Register(migrate.NewMigrationWorker(
 				b.client,
@@ -432,10 +421,7 @@
 				b.storageStatus,
 				b.unified,
 				b.secrets,
-<<<<<<< HEAD
-=======
 				exportWorker,
->>>>>>> 66b137dd
 				syncWorker,
 				b.clonedir,
 			))
