--- conflicted
+++ resolved
@@ -100,10 +100,8 @@
 		jobs.Queue
 		jobs.Store
 	}
-<<<<<<< HEAD
 	jobHistoryConfig *JobHistoryConfig
 	jobHistory       jobs.History
-	tester           *RepositoryTester
 	resourceLister   resources.ResourceLister
 	repositoryLister listers.RepositoryLister
 	legacyMigrator   legacy.LegacyMigrator
@@ -114,22 +112,7 @@
 	access           authlib.AccessChecker
 	mutators         []controller.Mutator
 	statusPatcher    *controller.RepositoryStatusPatcher
-=======
-	jobHistoryConfig  *JobHistoryConfig
-	jobHistory        jobs.History
-	resourceLister    resources.ResourceLister
-	repositoryLister  listers.RepositoryLister
-	legacyMigrator    legacy.LegacyMigrator
-	storageStatus     dualwrite.Service
-	unified           resource.ResourceClient
-	decryptSvc        secret.DecryptService
-	repositorySecrets secrets.RepositorySecrets // << Will be removed when the decryptSvc usage is stable
-	client            client.ProvisioningV0alpha1Interface
-	access            authlib.AccessChecker
-	mutators          []controller.Mutator
-	statusPatcher     *controller.RepositoryStatusPatcher
-	healthChecker     *controller.HealthChecker
->>>>>>> 29aff8c3
+	healthChecker    *controller.HealthChecker
 	// Extras provides additional functionality to the API.
 	extras                   []Extra
 	availableRepositoryTypes map[provisioning.RepositoryType]bool
@@ -1277,44 +1260,10 @@
 
 	status := repo.Config().Status.Health
 	if !status.Healthy {
-<<<<<<< HEAD
-		if timeSince(status.Checked) > time.Second*25 {
-			ctx, _, err = identity.WithProvisioningIdentity(ctx, repo.Config().Namespace)
-			if err != nil {
-				return nil, err // The status
-			}
-
-			// Check health again
-			s, err := repository.TestRepository(ctx, repo)
-			if err != nil {
-				return nil, err // The status
-			}
-
-			// Write and return the repo with current status
-			cfg, _ := b.tester.UpdateHealthStatus(ctx, repo.Config(), s)
-			if cfg != nil {
-				status = cfg.Status.Health
-				if cfg.Status.Health.Healthy {
-					status = cfg.Status.Health
-					repo, err = b.asRepository(ctx, cfg)
-					if err != nil {
-						return nil, err
-					}
-				}
-			}
-		}
-		if !status.Healthy {
-			return nil, &apierrors.StatusError{ErrStatus: metav1.Status{
-				Code:    http.StatusFailedDependency,
-				Message: "The repository configuration is not healthy",
-			}}
-		}
-=======
 		return nil, &apierrors.StatusError{ErrStatus: metav1.Status{
 			Code:    http.StatusFailedDependency,
 			Message: "The repository configuration is not healthy",
 		}}
->>>>>>> 29aff8c3
 	}
 
 	return repo, err
