--- conflicted
+++ resolved
@@ -43,12 +43,13 @@
 
 // This is used just so wire has something unique to return
 type ProvisioningAPIBuilder struct {
-	urlProvider       func(namespace string) string
-	webhookSecreteKey string
+	urlProvider      func(namespace string) string
+	webhookSecretKey string
 
 	getter            rest.Getter
 	localFileResolver *LocalFolderResolver
 	logger            *slog.Logger
+	client            *resourceClient
 }
 
 // This constructor will be called when building a multi-tenant apiserveer
@@ -58,26 +59,24 @@
 	local *LocalFolderResolver,
 	urlProvider func(namespace string) string,
 	webhookSecreteKey string,
+	identities auth.BackgroundIdentityService,
 ) *ProvisioningAPIBuilder {
 	return &ProvisioningAPIBuilder{
 		urlProvider:       urlProvider,
 		localFileResolver: local,
 		logger:            slog.Default().With("logger", "provisioning-api-builder"),
-		webhookSecreteKey: webhookSecreteKey,
+		webhookSecretKey:  webhookSecreteKey,
+		client:            newResourceClient(identities),
 	}
 }
 
 func RegisterAPIService(
-	// It is OK to use settigns.Cfg here -- this is only used when running single tenant with a full setup
+	// It is OK to use setting.Cfg here -- this is only used when running single tenant with a full setup
 	cfg *setting.Cfg,
 	features featuremgmt.FeatureToggles,
 	apiregistration builder.APIRegistrar,
 	reg prometheus.Registerer,
-<<<<<<< HEAD
 	identities auth.BackgroundIdentityService,
-	cfg *setting.Cfg,
-=======
->>>>>>> b55cd243
 ) *ProvisioningAPIBuilder {
 	if !features.IsEnabledGlobally(featuremgmt.FlagGrafanaAPIServerWithExperimentalAPIs) {
 		return nil // skip registration unless opting into experimental apis
@@ -87,7 +86,7 @@
 		DevenvPath:       filepath.Join(cfg.HomePath, "devenv"),
 	}, func(namespace string) string {
 		return cfg.AppURL
-	}, cfg.SecretKey)
+	}, cfg.SecretKey, identities)
 	apiregistration.RegisterAPI(builder)
 	return builder
 }
@@ -142,6 +141,7 @@
 	helloWorld := &helloWorldSubresource{
 		getter:        repositoryStorage,
 		statusUpdater: repositoryStatusStorage,
+		parent:        b,
 	}
 
 	storage := map[string]rest.Storage{}
@@ -514,7 +514,7 @@
 // using the configured secret key. The generated secret is consistent.
 // TODO: this must be replaced by a app platform secrets once we have that.
 func (b *ProvisioningAPIBuilder) generateWebhookSecret(token string) string {
-	secretKey := []byte(b.webhookSecreteKey)
+	secretKey := []byte(b.webhookSecretKey)
 	h := hmac.New(sha256.New, secretKey)
 
 	h.Write([]byte(token))
