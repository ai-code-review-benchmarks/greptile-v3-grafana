--- conflicted
+++ resolved
@@ -351,19 +351,4 @@
 			Action: provisioning.JobActionSync, // sync the latest changes
 		},
 	}, nil
-<<<<<<< HEAD
-}
-
-func (r *localRepository) OnCreate(ctx context.Context) (*provisioning.RepositoryStatus, error) {
-	return nil, nil
-}
-
-func (r *localRepository) OnUpdate(ctx context.Context) (*provisioning.RepositoryStatus, error) {
-	return nil, nil
-}
-
-func (r *localRepository) OnDelete(ctx context.Context) error {
-	return nil
-=======
->>>>>>> 658bda1b
 }