--- conflicted
+++ resolved
@@ -124,7 +124,6 @@
 			}
 			return nil, false, err
 		}
-<<<<<<< HEAD
 
 		// Prep for next iteration.
 		if len(subPaths) != 0 {
@@ -144,19 +143,7 @@
 		} else {
 			// We've got the tree we want.
 			break
-=======
-		if ghErr.Response.StatusCode == http.StatusServiceUnavailable {
-			return nil, false, ErrServiceUnavailable
-		}
-		if ghErr.Response.StatusCode == http.StatusNotFound {
-			// Github returns a 404 if the ref is empty not only if not found
-			return []RepositoryContent{}, false, nil
->>>>>>> a6b2d024
-		}
-	}
-
-	if basePath != "" {
-		// First, we need to find the base path in the tree we just fetched, then we set tree to the response of another GetTree call with that folder's SHA.
+		}
 	}
 
 	entries := make([]RepositoryContent, 0, len(tree.Entries))
