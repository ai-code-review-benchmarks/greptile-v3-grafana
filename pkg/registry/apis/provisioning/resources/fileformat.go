package resources

import (
	"context"
	"encoding/json"
	"errors"
	"fmt"
	"io"

	"k8s.io/apimachinery/pkg/apis/meta/v1/unstructured"
	"k8s.io/apimachinery/pkg/runtime"
	"k8s.io/apimachinery/pkg/runtime/schema"
	"k8s.io/apimachinery/pkg/runtime/serializer/yaml"

	"github.com/grafana/grafana-app-sdk/logging"
	dashboardv1alpha1 "github.com/grafana/grafana/apps/dashboard/pkg/apis/dashboard/v1alpha1"
	provisioning "github.com/grafana/grafana/pkg/apis/provisioning/v0alpha1"
	"github.com/grafana/grafana/pkg/registry/apis/provisioning/repository"
)

var (
	ErrUnableToReadPanelsMissing        = errors.New("panels property is required")
	ErrUnableToReadSchemaVersionMissing = errors.New("schemaVersion property is required")
	ErrUnableToReadTagsMissing          = errors.New("tags property is required")
	ErrClassicResourceIsAlreadyK8sForm  = errors.New("classic resource is already structured with apiVersion and kind")
)

// This reads a "classic" file format and will convert it to an unstructured k8s resource
// The file path may determine how the resource is parsed
//
// The context and logger are both only used for logging purposes. They do not control any logic.
func ReadClassicResource(ctx context.Context, info *repository.FileInfo) (*unstructured.Unstructured, *schema.GroupVersionKind, provisioning.ClassicFileType, error) {
	var value map[string]any

	// Try parsing as JSON
	if info.Data[0] == '{' {
		err := json.Unmarshal(info.Data, &value)
		if err != nil {
			return nil, nil, "", err
		}
	} else {
		return nil, nil, "", fmt.Errorf("unable to read file")
	}

	// regular version headers exist
	// TODO: do we intend on this checking Kind or kind? document reasoning.
	if value["apiVersion"] != nil {
		if value["kind"] != nil {
			return nil, nil, "", ErrClassicResourceIsAlreadyK8sForm
		}

		logging.FromContext(ctx).Debug("TODO... likely a provisioning",
			"apiVersion", value["apiVersion"],
			"kind", value["Kind"])
		gv, err := schema.ParseGroupVersion(value["apiVersion"].(string))
		if err != nil {
			return nil, nil, "", fmt.Errorf("invalid apiVersion")
		}
		gvk := gv.WithKind(value["Kind"].(string))
		return &unstructured.Unstructured{Object: value}, &gvk, "", nil
	}

	// If this is a dashboard, convert it
<<<<<<< HEAD
	if value["panels"] == nil {
		return nil, nil, "", ErrUnableToReadPanelsMissing
	}

	if value["schemaVersion"] == nil {
		return nil, nil, "", ErrUnableToReadSchemaVersionMissing
=======
	if value["panels"] != nil &&
		value["schemaVersion"] != nil &&
		value["tags"] != nil {
		gvk := &schema.GroupVersionKind{
			Group:   dashboard.GROUP,
			Version: "v0alpha1", // no schema
			Kind:    "Dashboard"}
		return &unstructured.Unstructured{
			Object: map[string]interface{}{
				"apiVersion": gvk.GroupVersion().String(),
				"kind":       gvk.Kind,
				"metadata": map[string]any{
					"name": value["uid"],
				},
				"spec": value,
			},
		}, gvk, provisioning.ClassicDashboard, nil
>>>>>>> 95f04c79
	}

	if value["tags"] == nil {
		return nil, nil, "", ErrUnableToReadTagsMissing
	}

	gvk := dashboardv1alpha1.DashboardResourceInfo.GroupVersionKind()
	return &unstructured.Unstructured{
		Object: map[string]interface{}{
			"apiVersion": gvk.GroupVersion().String(),
			"kind":       gvk.Kind,
			"metadata": map[string]any{
				"name": value["uid"],
			},
			"spec": value,
		},
	}, &gvk, provisioning.ClassicDashboard, nil
}

// DecodeYAMLObject reads the input as YAML and outputs its Kubernetes resource, if it is one.
// Note that all JSON is also valid YAML, so this can also be used for JSON data.
func DecodeYAMLObject(input io.Reader) (*unstructured.Unstructured, *schema.GroupVersionKind, error) {
	data, err := io.ReadAll(input)
	if err != nil {
		return nil, nil, err
	}

	obj, gvk, err := yaml.NewDecodingSerializer(unstructured.UnstructuredJSONScheme).
		Decode(data, nil, nil)
	if err != nil {
		return nil, gvk, err
	}

	// The decoder should put it directly into an unstructured object
	val, ok := obj.(*unstructured.Unstructured)
	if ok {
		return val, gvk, err
	}

	unstructuredMap, err := runtime.DefaultUnstructuredConverter.ToUnstructured(obj)
	if err != nil {
		return nil, gvk, err
	}
	return &unstructured.Unstructured{Object: unstructuredMap}, gvk, err
}<|MERGE_RESOLUTION|>--- conflicted
+++ resolved
@@ -13,6 +13,7 @@
 	"k8s.io/apimachinery/pkg/runtime/serializer/yaml"
 
 	"github.com/grafana/grafana-app-sdk/logging"
+	dashboard "github.com/grafana/grafana/apps/dashboard/pkg/apis/dashboard/v0alpha1"
 	dashboardv1alpha1 "github.com/grafana/grafana/apps/dashboard/pkg/apis/dashboard/v1alpha1"
 	provisioning "github.com/grafana/grafana/pkg/apis/provisioning/v0alpha1"
 	"github.com/grafana/grafana/pkg/registry/apis/provisioning/repository"
@@ -61,14 +62,6 @@
 	}
 
 	// If this is a dashboard, convert it
-<<<<<<< HEAD
-	if value["panels"] == nil {
-		return nil, nil, "", ErrUnableToReadPanelsMissing
-	}
-
-	if value["schemaVersion"] == nil {
-		return nil, nil, "", ErrUnableToReadSchemaVersionMissing
-=======
 	if value["panels"] != nil &&
 		value["schemaVersion"] != nil &&
 		value["tags"] != nil {
@@ -86,7 +79,10 @@
 				"spec": value,
 			},
 		}, gvk, provisioning.ClassicDashboard, nil
->>>>>>> 95f04c79
+	}
+
+	if value["schemaVersion"] == nil {
+		return nil, nil, "", ErrUnableToReadSchemaVersionMissing
 	}
 
 	if value["tags"] == nil {
