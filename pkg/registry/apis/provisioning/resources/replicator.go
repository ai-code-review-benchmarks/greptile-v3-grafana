package resources

import (
	"context"
	"encoding/json"
	"errors"
	"fmt"
	"path"
	"path/filepath"
	"strings"

	"gopkg.in/yaml.v3"
	apierrors "k8s.io/apimachinery/pkg/api/errors"
	metav1 "k8s.io/apimachinery/pkg/apis/meta/v1"
	"k8s.io/apimachinery/pkg/apis/meta/v1/unstructured"
	"k8s.io/apimachinery/pkg/runtime/schema"
	"k8s.io/apimachinery/pkg/types"
	"k8s.io/client-go/dynamic"

	"github.com/grafana/grafana-app-sdk/logging"
	"github.com/grafana/grafana/pkg/apimachinery/utils"
	apiutils "github.com/grafana/grafana/pkg/apimachinery/utils"
	provisioning "github.com/grafana/grafana/pkg/apis/provisioning/v0alpha1"
	"github.com/grafana/grafana/pkg/registry/apis/provisioning/repository"
)

type UnsyncOptions struct {
	KeepDashboards bool
}

type Replicator struct {
	client     *DynamicClient
	parser     *Parser
	folders    dynamic.ResourceInterface
	repository repository.Repository
}

func NewReplicator(
	repo repository.Repository,
	parser *Parser,
) (*Replicator, error) {
	dynamicClient := parser.Client()
	folders := dynamicClient.Resource(schema.GroupVersionResource{
		Group:    "folder.grafana.app",
		Version:  "v0alpha1",
		Resource: "folders",
	})

	return &Replicator{
		parser:     parser,
		client:     dynamicClient,
		folders:    folders,
		repository: repo,
	}, nil
}

// Sync replicates all files in the repository.
func (r *Replicator) Sync(ctx context.Context) (string, error) {
	// FIXME: how to handle the scenario in which folder changes?
	cfg := r.repository.Config()
	lastCommit := cfg.Status.Sync.Hash
	versionedRepo, isVersioned := r.repository.(repository.VersionedRepository)

	if err := r.ensureRepositoryFolderExists(ctx); err != nil {
		return "", fmt.Errorf("ensure repository folder exists: %w", err)
	}

	logger := logging.FromContext(ctx)
	var latest string
	switch {
	case !isVersioned:
		logger.Info("replicate tree unversioned repository")
		if err := r.replicateTree(ctx, ""); err != nil {
			return "", fmt.Errorf("replicate tree: %w", err)
		}
	case lastCommit == "":
		var err error
		latest, err = versionedRepo.LatestRef(ctx)
		if err != nil {
			return "", fmt.Errorf("latest ref: %w", err)
		}
		if err := r.replicateTree(ctx, latest); err != nil {
			return latest, fmt.Errorf("replicate tree: %w", err)
		}
		logger.Info("initial replication for versioned repository", "latest", latest)
	default:
		var err error
		latest, err = versionedRepo.LatestRef(ctx)
		if err != nil {
			return "", fmt.Errorf("latest ref: %w", err)
		}

		logger.Info("replicate changes for versioned repository", "last_commit", lastCommit, "latest", latest)
		changes, err := versionedRepo.CompareFiles(ctx, lastCommit, latest)
		if err != nil {
			return latest, fmt.Errorf("compare files: %w", err)
		}

		if err := r.replicateChanges(ctx, changes); err != nil {
			return latest, fmt.Errorf("replicate changes: %w", err)
		}
	}

	return latest, nil
}

func (r *Replicator) Unsync(ctx context.Context, opts UnsyncOptions) error {
	if r.repository.Config().Spec.Folder != "" {
		obj, err := r.folders.Get(ctx, r.repository.Config().Spec.Folder, metav1.GetOptions{})
		if err != nil {
			return fmt.Errorf("get folder to unsync: %w", err)
		}

		meta, err := utils.MetaAccessor(obj)
		if err != nil {
			return fmt.Errorf("create meta accessor from folder object: %w", err)
		}

		meta.SetRepositoryInfo(nil)
		if _, err := r.folders.Update(ctx, obj, metav1.UpdateOptions{}); err != nil {
			return fmt.Errorf("remove repo info from folder: %w", err)
		}
	}

	return nil
}

// replicateTree replicates all files in the repository.
func (r *Replicator) replicateTree(ctx context.Context, ref string) error {
	tree, err := r.repository.ReadTree(ctx, ref)
	if err != nil {
		return fmt.Errorf("read tree: %w", err)
	}

	for _, entry := range tree {
		logger := logging.FromContext(ctx).With("file", entry.Path)
		if !entry.Blob {
			logger.Debug("ignoring non-blob entry")
			continue
		}

		if r.parser.ShouldIgnore(entry.Path) {
			logger.Debug("ignoring file")
			continue
		}

		info, err := r.repository.Read(ctx, entry.Path, ref)
		if err != nil {
			return fmt.Errorf("read file: %w", err)
		}

		// The parse function will fill in the repository metadata, so copy it over here
		info.Hash = entry.Hash
		info.Modified = nil // modified?

		if err := r.replicateFile(ctx, info); err != nil {
			if errors.Is(err, ErrUnableToReadResourceBytes) {
				logger.Info("file does not contain a resource")
				continue
			}
			return fmt.Errorf("replicate file: %w", err)
		}
	}

	return nil
}

// replicateFile creates a new resource in the cluster.
// If the resource already exists, it will be updated.
func (r *Replicator) replicateFile(ctx context.Context, fileInfo *repository.FileInfo) error {
	logger := logging.FromContext(ctx).With("file", fileInfo.Path, "ref", fileInfo.Ref)
	file, err := r.parseResource(ctx, fileInfo)
	if err != nil {
		return err
	}
	logger = logger.With("action", file.Action, "name", file.Obj.GetName(), "file_namespace", file.Obj.GetNamespace(), "namespace", r.client.GetNamespace())

	parent, err := r.createFolderPath(ctx, fileInfo.Path)
	if err != nil {
		return fmt.Errorf("failed to create folder path: %w", err)
	}
	logger = logger.With("folder", parent)

	if parent != "" {
		file.Meta.SetFolder(parent)
	}

	if file.Action == provisioning.ResourceActionCreate {
		_, err := file.Client.Create(ctx, file.Obj, metav1.CreateOptions{})
		if err != nil {
			return fmt.Errorf("failed to create object: %w", err)
		}
	} else if file.Action == provisioning.ResourceActionUpdate {
		existingMeta, err := apiutils.MetaAccessor(file.Existing)
		if err != nil {
			return fmt.Errorf("failed to create meta accessor for the existing object: %w", err)
		}

		// Just in case no uid is present on the metadata for some reason.
		logger := logger.With("previous_uid", file.Meta.GetUID(), "previous_resource_version", existingMeta.GetResourceVersion())
		if uid, ok, _ := unstructured.NestedString(file.Existing.Object, "spec", "uid"); ok {
			logger.Debug("updating file's UID with spec.uid", "uid", uid)
			file.Meta.SetUID(types.UID(uid))
		}
		if uid := existingMeta.GetUID(); uid != "" {
			logger.Debug("updating file's UID with existing meta uid", "uid", uid)
			file.Meta.SetUID(uid)
		}
		if rev := existingMeta.GetResourceVersion(); rev != "" {
			logger.Debug("updating file's UID with existing resource version", "version", rev)
			file.Meta.SetResourceVersion(rev)
		}
		if gen := existingMeta.GetGeneration(); gen != 0 {
			logger.Debug("updating file's UID with existing generation + 1", "generation", gen, "new_generation", gen+1)
			file.Meta.SetGeneration(gen + 1)
		}

		_, err = file.Client.Update(ctx, file.Obj, metav1.UpdateOptions{})
		if err != nil {
			return fmt.Errorf("failed to update object: %w", err)
		}
	} else {
		logger.Error("bug in Grafana: the file's action is unhandled")
		return fmt.Errorf("bug in Grafana: got a file.Action of '%s', which is not defined to be handled", file.Action)
	}

	logger.Info("Replicated file")

	return nil
}

func (r *Replicator) createFolderPath(ctx context.Context, filePath string) (string, error) {
	dir := path.Dir(filePath)
	parent := r.repository.Config().Spec.Folder
	if dir == "." || dir == "/" {
		return parent, nil
	}

	logger := logging.FromContext(ctx).With("file", filePath)

	var currentPath string
	for _, folder := range strings.Split(dir, "/") {
		if folder == "" {
			// Trailing / leading slash?
			continue
		}

		currentPath = path.Join(currentPath, folder)

		logger := logger.With("folder", folder)
		obj, err := r.folders.Get(ctx, folder, metav1.GetOptions{})
		// FIXME: Check for IsNotFound properly
		if obj != nil || err == nil {
			logger.Debug("folder already existed")
			parent = folder
			continue
		}

		obj = &unstructured.Unstructured{
			Object: map[string]interface{}{
				"spec": map[string]any{
					"title":       folder, // TODO: how do we want to get this?
					"description": "Repository-managed folder.",
				},
			},
		}

		meta, err := utils.MetaAccessor(obj)
		if err != nil {
			return "", fmt.Errorf("create meta accessor for the object: %w", err)
		}

		obj.SetNamespace(r.client.GetNamespace())
		obj.SetName(folder)
		meta.SetFolder(parent)
		meta.SetRepositoryInfo(&utils.ResourceRepositoryInfo{
			Name:      r.repository.Config().Name,
			Path:      currentPath,
			Hash:      "",  // FIXME: which hash?
			Timestamp: nil, // ???&info.Modified.Time,
		})

		_, err = r.folders.Create(ctx, obj, metav1.CreateOptions{})
		if err != nil {
			return parent, fmt.Errorf("failed to create folder '%s': %w", folder, err)
		}

		parent = folder
		logger.Info("folder created")
	}

	return parent, nil
}

func (r *Replicator) replicateChanges(ctx context.Context, changes []repository.FileChange) error {
	for _, change := range changes {
		if r.parser.ShouldIgnore(change.Path) {
			continue
		}

		fileInfo, err := r.repository.Read(ctx, change.Path, change.Ref)
		if err != nil {
			return fmt.Errorf("read file: %w", err)
		}

		switch change.Action {
		case repository.FileActionCreated, repository.FileActionUpdated:
			if err := r.replicateFile(ctx, fileInfo); err != nil {
				return fmt.Errorf("replicate file: %w", err)
			}
		case repository.FileActionRenamed:
			// delete in old path
			oldPath, err := r.repository.Read(ctx, change.PreviousPath, change.Ref)
			if err != nil {
				return fmt.Errorf("read previous path: %w", err)
			}
			if err := r.deleteFile(ctx, oldPath); err != nil {
				return fmt.Errorf("delete file: %w", err)
			}

			if err := r.replicateFile(ctx, fileInfo); err != nil {
				return fmt.Errorf("replicate file in new path: %w", err)
			}
		case repository.FileActionDeleted:
			if err := r.deleteFile(ctx, fileInfo); err != nil {
				return fmt.Errorf("delete file: %w", err)
			}
		}
	}

	return nil
}

func (r *Replicator) deleteFile(ctx context.Context, fileInfo *repository.FileInfo) error {
	file, err := r.parseResource(ctx, fileInfo)
	if err != nil {
		return err
	}

	_, err = file.Client.Get(ctx, file.Obj.GetName(), metav1.GetOptions{})
	// FIXME: Remove the 'false &&' when .Get returns 404 on 404 instead of 500. Until then, this is a really ugly workaround.
	if false && err != nil && !apierrors.IsNotFound(err) {
		return fmt.Errorf("failed to check if object already exists: %w", err)
	}

	if err != nil { // IsNotFound
		return fmt.Errorf("get object to delete: %w", err)
	}

	if err = file.Client.Delete(ctx, file.Obj.GetName(), metav1.DeleteOptions{}); err != nil {
		return fmt.Errorf("failed to delete object: %w", err)
	}

	// TODO: delete folders if empty recursively

	return nil
}

func (r *Replicator) parseResource(ctx context.Context, fileInfo *repository.FileInfo) (*ParsedResource, error) {
	file, err := r.parser.Parse(ctx, fileInfo, true)
	if err != nil {
		return nil, fmt.Errorf("failed to parse file %s: %w", fileInfo.Path, err)
	}

	if file.GVR == nil {
		return nil, errors.New("parsed file is missing GVR")
	}

	if file.Client == nil {
		return nil, errors.New("parsed file is missing client")
	}

	return file, nil
}

func (r *Replicator) Export(ctx context.Context) error {
	logger := logging.FromContext(ctx)
	dashboardIface := r.client.Resource(schema.GroupVersionResource{
		Group:    "dashboard.grafana.app",
		Version:  "v2alpha1",
		Resource: "dashboards",
	})

	// TODO: handle pagination
	folders, err := r.fetchRepoFolderTree(ctx)
	if err != nil {
		return fmt.Errorf("failed to list folders: %w", err)
	}

	// TODO: handle pagination
	dashboardList, err := dashboardIface.List(ctx, metav1.ListOptions{})
	if err != nil {
		return fmt.Errorf("failed to list dashboards: %w", err)
	}

	for _, item := range dashboardList.Items {
		if ctx.Err() != nil {
			logger.Debug("cancelling replication process due to ctx error", "error", err)
			return ctx.Err()
		}

		name := item.GetName()
		logger := logger.With("item", name)
		ns := r.repository.Config().GetNamespace()
		if item.GetNamespace() != ns {
			logger.Debug("skipping dashboard item due to mismatching namespace", "got", ns)
			continue
		}

		folder := item.GetAnnotations()[apiutils.AnnoKeyFolder]
		logger = logger.With("folder", folder)
		if !folders.In(folder) {
			logger.Debug("folder of item was not in tree of repository")
			continue
		}

		delete(item.Object, "metadata")
		marshalledBody, baseFileName, err := r.marshalPreferredFormat(item.Object, name, r.repository)
		if err != nil {
			return fmt.Errorf("failed to marshal dashboard %s: %w", name, err)
		}
		fileName := filepath.Join(folders.DirPath(folder), baseFileName)
		logger = logger.With("file", fileName)

		var ref string
		if r.repository.Config().Spec.Type == provisioning.GitHubRepositoryType {
			ref = r.repository.Config().Spec.GitHub.Branch
		}
		logger = logger.With("ref", ref)

		_, err = r.repository.Read(ctx, fileName, ref)
		if err != nil && !(errors.Is(err, repository.ErrFileNotFound) || apierrors.IsNotFound(err)) {
			logger.Error("failed to check if file exists before writing", "error", err)
			return fmt.Errorf("failed to check if file exists before writing: %w", err)
		} else if err != nil { // ErrFileNotFound
			err = r.repository.Create(ctx, fileName, ref, marshalledBody, "export of dashboard "+name+" in namespace "+ns)
		} else {
			err = r.repository.Update(ctx, fileName, ref, marshalledBody, "export of dashboard "+name+" in namespace "+ns)
		}
		if err != nil {
			logger.Error("failed to write a file in repository", "error", err)
			return fmt.Errorf("failed to write file in repo: %w", err)
		}
		logger.Debug("successfully exported item")
	}

	return nil
}

type folderTree struct {
	tree       map[string]string
	repoFolder string
}

func (t *folderTree) In(folder string) bool {
	_, ok := t.tree[folder]
	return ok
}

// DirPath creates the path to the directory with slashes.
// The repository folder is not included in the path.
// If In(folder) is false, this will panic, because it would be undefined behaviour.
func (t *folderTree) DirPath(folder string) string {
	if folder == t.repoFolder {
		return ""
	}
	if !t.In(folder) {
		panic("undefined behaviour")
	}

	dirPath := folder
	parent := t.tree[folder]
	for parent != "" && parent != t.repoFolder {
		dirPath = path.Join(parent, dirPath)
		parent = t.tree[parent]
	}
	// Not using Clean here is intentional. We don't want `.` or similar.
	return dirPath
}

func (r *Replicator) fetchRepoFolderTree(ctx context.Context) (*folderTree, error) {
	iface := r.client.Resource(schema.GroupVersionResource{
		Group:    "folder.grafana.app",
		Version:  "v0alpha1",
		Resource: "folders",
	})

	// TODO: handle pagination
	rawFolders, err := iface.List(ctx, metav1.ListOptions{})
	if err != nil {
		return nil, err
	}

	folders := make(map[string]string, len(rawFolders.Items))
	for _, rf := range rawFolders.Items {
		name := rf.GetName()
		// TODO: Can I use MetaAccessor here?
		parent := rf.GetAnnotations()[apiutils.AnnoKeyFolder]
		folders[name] = parent
	}

	// folders now includes a map[folder name]parent name
	// The top-most folder has a parent of "". Any folders below have parent refs.
	// We want to find only folders which are or start in repoFolder.
	repoFolder := r.repository.Config().Spec.Folder
	for folder, parent := range folders {
		if folder == repoFolder {
			continue
		}

		hasRepoRoot := false
		for parent != "" {
			if parent == repoFolder {
				hasRepoRoot = true
				break
			}
			parent = folders[parent]
		}
		if !hasRepoRoot {
			delete(folders, folder)
		}
	}

	// folders now only includes the tree of the repoFolder.

	return &folderTree{
		tree:       folders,
		repoFolder: repoFolder,
	}, nil
}

func (r *Replicator) ensureRepositoryFolderExists(ctx context.Context) error {
<<<<<<< HEAD
	obj, err := r.folders.Get(ctx, r.repository.Config().Spec.Folder, metav1.GetOptions{})
=======
	if r.repository.Config().Spec.Folder == "" {
		return nil
	}

	_, err := r.folders.Get(ctx, r.repository.Config().Spec.Folder, metav1.GetOptions{})
>>>>>>> d313024e
	if err == nil {
		meta, err := utils.MetaAccessor(obj)
		if err != nil {
			return fmt.Errorf("create meta accessor for the object: %w", err)
		}

		meta.SetRepositoryInfo(&utils.ResourceRepositoryInfo{
			Name:      r.repository.Config().Name,
			Path:      "",
			Hash:      "",  // FIXME: which hash?
			Timestamp: nil, // ???&info.Modified.Time,
		})

		if _, err := r.folders.Update(ctx, obj, metav1.UpdateOptions{}); err != nil {
			return fmt.Errorf("failed to add repo info to configured folder: %w", err)
		}

		return nil
	} else if !apierrors.IsNotFound(err) {
		return fmt.Errorf("failed to check if folder exists: %w", err)
	}

	cfg := r.repository.Config()
	title := cfg.Spec.Title
	if title == "" {
		title = cfg.Spec.Folder
	}

	obj = &unstructured.Unstructured{
		Object: map[string]interface{}{
			"spec": map[string]any{
				"title": title, // TODO: how do we want to get this?
			},
		},
	}

	meta, err := utils.MetaAccessor(obj)
	if err != nil {
		return fmt.Errorf("create meta accessor for the object: %w", err)
	}

	obj.SetNamespace(cfg.GetNamespace())
	obj.SetName(cfg.Spec.Folder)
	meta.SetRepositoryInfo(&utils.ResourceRepositoryInfo{
		Name:      r.repository.Config().Name,
		Path:      "",
		Hash:      "",  // FIXME: which hash?
		Timestamp: nil, // ???&info.Modified.Time,
	})

	if _, err := r.folders.Create(ctx, obj, metav1.CreateOptions{}); err != nil {
		return fmt.Errorf("failed to create folder: %w", err)
	}

	return nil
}

func (*Replicator) marshalPreferredFormat(obj any, name string, repo repository.Repository) (body []byte, fileName string, err error) {
	if repo.Config().Spec.PreferYAML {
		body, err = yaml.Marshal(obj)
		return body, name + ".yaml", err
	} else {
		body, err := json.MarshalIndent(obj, "", "    ")
		return body, name + ".json", err
	}
}<|MERGE_RESOLUTION|>--- conflicted
+++ resolved
@@ -530,15 +530,11 @@
 }
 
 func (r *Replicator) ensureRepositoryFolderExists(ctx context.Context) error {
-<<<<<<< HEAD
-	obj, err := r.folders.Get(ctx, r.repository.Config().Spec.Folder, metav1.GetOptions{})
-=======
 	if r.repository.Config().Spec.Folder == "" {
 		return nil
 	}
 
-	_, err := r.folders.Get(ctx, r.repository.Config().Spec.Folder, metav1.GetOptions{})
->>>>>>> d313024e
+	obj, err := r.folders.Get(ctx, r.repository.Config().Spec.Folder, metav1.GetOptions{})
 	if err == nil {
 		meta, err := utils.MetaAccessor(obj)
 		if err != nil {
