package resources

import (
	"context"
	"fmt"

	apierrors "k8s.io/apimachinery/pkg/api/errors"
	metav1 "k8s.io/apimachinery/pkg/apis/meta/v1"

	"github.com/google/uuid"

	authlib "github.com/grafana/authlib/types"
	"github.com/grafana/grafana-app-sdk/logging"
	"github.com/grafana/grafana/pkg/apimachinery/apis/common/v0alpha1"
	"github.com/grafana/grafana/pkg/apimachinery/identity"
	"github.com/grafana/grafana/pkg/apimachinery/utils"
	provisioning "github.com/grafana/grafana/pkg/apis/provisioning/v0alpha1"
	"github.com/grafana/grafana/pkg/registry/apis/provisioning/repository"
	"github.com/grafana/grafana/pkg/registry/apis/provisioning/safepath"
)

// DualReadWriter is a wrapper around a repository that can read and write resources
// TODO: it does not support folders yet
type DualReadWriter struct {
	repo    repository.ReaderWriter
	parser  Parser
	folders *FolderManager
	access  authlib.AccessChecker
}

func NewDualReadWriter(repo repository.ReaderWriter, parser Parser, folders *FolderManager, access authlib.AccessChecker) *DualReadWriter {
	return &DualReadWriter{repo: repo, parser: parser, folders: folders, access: access}
}

func (r *DualReadWriter) Read(ctx context.Context, path string, ref string) (*ParsedResource, error) {
	// TODO: implement this
	if safepath.IsDir(path) {
		return nil, fmt.Errorf("folder read not supported")
	}

	info, err := r.repo.Read(ctx, path, ref)
	if err != nil {
		return nil, fmt.Errorf("read file: %w", err)
	}

	parsed, err := r.parser.Parse(ctx, info)
	if err != nil {
		return nil, fmt.Errorf("parse file: %w", err)
	}

	// Authorize the parsed resource
	if err = r.authorize(ctx, parsed, utils.VerbGet); err != nil {
		return nil, err
	}

	// Fail as we use the dry run for this response and it's not about updating the resource
	if err := parsed.DryRun(ctx); err != nil {
		return nil, fmt.Errorf("run dry run: %w", err)
	}

	return parsed, nil
}

func (r *DualReadWriter) Delete(ctx context.Context, path string, ref string, message string) (*ParsedResource, error) {
	if err := repository.IsWriteAllowed(r.repo.Config(), ref); err != nil {
		return nil, err
	}

	// TODO: implement this
	if safepath.IsDir(path) {
		return nil, fmt.Errorf("folder delete not supported")
	}

	file, err := r.repo.Read(ctx, path, ref)
	if err != nil {
		return nil, fmt.Errorf("read file: %w", err)
	}

	// TODO: document in API specification
	// We can only delete parsable things
	parsed, err := r.parser.Parse(ctx, file)
	if err != nil {
		return nil, fmt.Errorf("parse file: %w", err)
	}

	if err = r.authorize(ctx, parsed, utils.VerbDelete); err != nil {
		return nil, err
	}

	parsed.Action = provisioning.ResourceActionDelete
	err = r.repo.Delete(ctx, path, ref, message)
	if err != nil {
		return nil, fmt.Errorf("delete file from repository: %w", err)
	}

	// Delete the file in the grafana database
	if ref == "" {
		ctx, _, err := identity.WithProvisioningIdentity(ctx, parsed.Obj.GetNamespace())
		if err != nil {
			return parsed, err
		}

		// FIXME: empty folders with no repository files will remain in the system
		// until the next reconciliation.
		err = parsed.Client.Delete(ctx, parsed.Obj.GetName(), metav1.DeleteOptions{})
		if apierrors.IsNotFound(err) {
			err = nil // ignorable
		}

		if err != nil {
			return nil, fmt.Errorf("delete resource from storage: %w", err)
		}
	}

	return parsed, err
}

// CreateFolder creates a new folder in the repository
// FIXME: fix signature to return ParsedResource
func (r *DualReadWriter) CreateFolder(ctx context.Context, path string, ref string, message string) (*provisioning.ResourceWrapper, error) {
	if err := repository.IsWriteAllowed(r.repo.Config(), ref); err != nil {
		return nil, err
	}

	if !safepath.IsDir(path) {
		return nil, fmt.Errorf("not a folder path")
	}

	if err := r.authorizeCreateFolder(ctx, path); err != nil {
		return nil, err
	}

	// Now actually create the folder
	if err := r.repo.Create(ctx, path, ref, nil, message); err != nil {
		return nil, fmt.Errorf("failed to create folder: %w", err)
	}

	cfg := r.repo.Config()
	wrap := &provisioning.ResourceWrapper{
		Path: path,
		Ref:  ref,
		Repository: provisioning.ResourceRepositoryInfo{
			Type:      cfg.Spec.Type,
			Namespace: cfg.Namespace,
			Name:      cfg.Name,
			Title:     cfg.Spec.Title,
		},
		Resource: provisioning.ResourceObjects{
			Action: provisioning.ResourceActionCreate,
		},
	}

	if ref == "" {
		folderName, err := r.folders.EnsureFolderPathExist(ctx, path)
		if err != nil {
			return nil, err
		}

		current, err := r.folders.GetFolder(ctx, folderName)
		if err != nil && !apierrors.IsNotFound(err) {
			return nil, err // unable to check if the folder exists
		}
		wrap.Resource.Upsert = v0alpha1.Unstructured{
			Object: current.Object,
		}
	}

	return wrap, nil
}

// CreateResource creates a new resource in the repository
func (r *DualReadWriter) CreateResource(ctx context.Context, path string, ref string, message string, data []byte) (*ParsedResource, error) {
	return r.createOrUpdate(ctx, true, path, ref, message, data)
}

// UpdateResource updates a resource in the repository
func (r *DualReadWriter) UpdateResource(ctx context.Context, path string, ref string, message string, data []byte) (*ParsedResource, error) {
	return r.createOrUpdate(ctx, false, path, ref, message, data)
}

// Create or updates a resource in the repository
func (r *DualReadWriter) createOrUpdate(ctx context.Context, create bool, path string, ref string, message string, data []byte) (*ParsedResource, error) {
	if err := repository.IsWriteAllowed(r.repo.Config(), ref); err != nil {
		return nil, err
	}

	info := &repository.FileInfo{
		Data: data,
		Path: path,
		Ref:  ref,
	}

	parsed, err := r.parser.Parse(ctx, info)
	if err != nil {
<<<<<<< HEAD
=======
		return nil, fmt.Errorf("parse file: %w", err)
	}

	if err = r.authorize(ctx, parsed, utils.VerbCreate); err != nil {
		return nil, err
	}

	data, err = parsed.ToSaveBytes()
	if err != nil {
>>>>>>> 5e923bba
		return nil, err
	}

	// Always use the provisioning identity when writing
	ctx, _, err = identity.WithProvisioningIdentity(ctx, parsed.Obj.GetNamespace())
	if err != nil {
		return nil, fmt.Errorf("unable to use provisioning identity %w", err)
	}

	// Make sure the value is valid
	if err := parsed.DryRun(ctx); err != nil {
		logger := logging.FromContext(ctx).With("path", path, "name", parsed.Obj.GetName(), "ref", ref)
		logger.Warn("failed to dry run resource on create", "error", err)
		// Do not fail here as it's purely informational
		parsed.Errors = append(parsed.Errors, err.Error())
	}

	if len(parsed.Errors) > 0 {
		return parsed, nil
	}

	if err = r.authorize(ctx, parsed, utils.VerbUpdate); err != nil {
		return nil, err
	}

	data, err = parsed.ToSaveBytes()
	if err != nil {
		return nil, err
	}

	// Create or update
	if create {
		err = r.repo.Create(ctx, path, ref, data, message)
	} else {
		err = r.repo.Update(ctx, path, ref, data, message)
	}
	if err != nil {
		return nil, err // raw error is useful
	}

	// Directly update the grafana database
	// Behaves the same running sync after writing
	// FIXME: to make sure if behaves in the same way as in sync, we should
	// we should refactor the code to use the same function.
	if ref == "" && parsed.Client != nil {
		if _, err := r.folders.EnsureFolderPathExist(ctx, path); err != nil {
			return nil, fmt.Errorf("ensure folder path exists: %w", err)
		}

		err = parsed.Run(ctx)
	}

<<<<<<< HEAD
	return parsed, err
=======
	return parsed, nil
}

func (r *DualReadWriter) authorize(ctx context.Context, parsed *ParsedResource, verb string) error {
	auth, ok := authlib.AuthInfoFrom(ctx)
	if !ok {
		return fmt.Errorf("missing auth info in context")
	}
	rsp, err := r.access.Check(ctx, auth, authlib.CheckRequest{
		Group:     parsed.GVR.Group,
		Resource:  parsed.GVR.Resource,
		Namespace: parsed.Obj.GetNamespace(),
		Name:      parsed.Obj.GetName(),
		Folder:    parsed.Meta.GetFolder(),
		Verb:      verb,
	})
	if err != nil {
		return err
	}
	if !rsp.Allowed {
		return apierrors.NewForbidden(parsed.GVR.GroupResource(), parsed.Obj.GetName(),
			fmt.Errorf("no access to see embedded file"))
	}
	return nil
}

func (r *DualReadWriter) authorizeCreateFolder(ctx context.Context, _ string) error {
	auth, ok := authlib.AuthInfoFrom(ctx)
	if !ok {
		return fmt.Errorf("missing auth info in context")
	}
	rsp, err := r.access.Check(ctx, auth, authlib.CheckRequest{
		Group:     FolderResource.Group,
		Resource:  FolderResource.Resource,
		Namespace: r.repo.Config().GetNamespace(),
		Verb:      utils.VerbCreate,

		// TODO: Currently this checks if you can create a new folder in root
		// Ideally we should check the path and use the explicit parent and new id
		Name: "f" + uuid.NewString(),
	})
	if err != nil {
		return err
	}
	if !rsp.Allowed {
		return apierrors.NewForbidden(FolderResource.GroupResource(), "",
			fmt.Errorf("unable to create folder resource"))
	}
	return nil
>>>>>>> 5e923bba
}<|MERGE_RESOLUTION|>--- conflicted
+++ resolved
@@ -192,18 +192,15 @@
 
 	parsed, err := r.parser.Parse(ctx, info)
 	if err != nil {
-<<<<<<< HEAD
-=======
-		return nil, fmt.Errorf("parse file: %w", err)
-	}
-
-	if err = r.authorize(ctx, parsed, utils.VerbCreate); err != nil {
-		return nil, err
-	}
-
-	data, err = parsed.ToSaveBytes()
-	if err != nil {
->>>>>>> 5e923bba
+		return nil, err
+	}
+
+	// Verify that we can create (or update) the referenced resource
+	verb := utils.VerbUpdate
+	if create {
+		verb = utils.VerbCreate
+	}
+	if err = r.authorize(ctx, parsed, verb); err != nil {
 		return nil, err
 	}
 
@@ -223,10 +220,6 @@
 
 	if len(parsed.Errors) > 0 {
 		return parsed, nil
-	}
-
-	if err = r.authorize(ctx, parsed, utils.VerbUpdate); err != nil {
-		return nil, err
 	}
 
 	data, err = parsed.ToSaveBytes()
@@ -256,10 +249,7 @@
 		err = parsed.Run(ctx)
 	}
 
-<<<<<<< HEAD
 	return parsed, err
-=======
-	return parsed, nil
 }
 
 func (r *DualReadWriter) authorize(ctx context.Context, parsed *ParsedResource, verb string) error {
@@ -308,5 +298,4 @@
 			fmt.Errorf("unable to create folder resource"))
 	}
 	return nil
->>>>>>> 5e923bba
 }