package provisioning

import (
	"context"
	"errors"
	"fmt"
	"log/slog"
	"time"

	apierrors "k8s.io/apimachinery/pkg/api/errors"
	v1 "k8s.io/apimachinery/pkg/apis/meta/v1"
	utilruntime "k8s.io/apimachinery/pkg/util/runtime"
	"k8s.io/apimachinery/pkg/util/wait"
	"k8s.io/client-go/tools/cache"
	"k8s.io/client-go/util/workqueue"

	"github.com/grafana/grafana/pkg/apimachinery/identity"
	provisioning "github.com/grafana/grafana/pkg/apis/provisioning/v0alpha1"
	client "github.com/grafana/grafana/pkg/generated/clientset/versioned/typed/provisioning/v0alpha1"
	informer "github.com/grafana/grafana/pkg/generated/informers/externalversions/provisioning/v0alpha1"
	listers "github.com/grafana/grafana/pkg/generated/listers/provisioning/v0alpha1"
	"github.com/grafana/grafana/pkg/registry/apis/provisioning/auth"
	"github.com/grafana/grafana/pkg/registry/apis/provisioning/jobs"
	"github.com/grafana/grafana/pkg/registry/apis/provisioning/repository"
)

type operation int

const (
	operationCreate operation = iota
	operationUpdate
	operationDelete
)

const maxAttempts = 3

type queueItem struct {
	key      string
	op       operation
	obj      interface{}
	attempts int
}

// RepositoryController controls how and when CRD is established.
type RepositoryController struct {
	client     client.ProvisioningV0alpha1Interface
	repoLister listers.RepositoryLister
	repoSynced cache.InformerSynced

	jobs jobs.JobQueue

	// Converts config to instance
	repoGetter RepoGetter
	identities auth.BackgroundIdentityService
	tester     *RepositoryTester

	// To allow injection for testing.
	processFn         func(item *queueItem) error
	enqueueRepository func(op operation, obj any)
	keyFunc           func(obj any) (string, error)

	queue  workqueue.TypedRateLimitingInterface[*queueItem]
	logger *slog.Logger
}

// NewRepositoryController creates new RepositoryController.
func NewRepositoryController(
	provisioningClient client.ProvisioningV0alpha1Interface,
	repoInformer informer.RepositoryInformer,
	repoGetter RepoGetter,
	identities auth.BackgroundIdentityService,
	tester *RepositoryTester,
	jobs jobs.JobQueue,
) (*RepositoryController, error) {
	rc := &RepositoryController{
		client:     provisioningClient,
		repoLister: repoInformer.Lister(),
		repoSynced: repoInformer.Informer().HasSynced,
		queue: workqueue.NewTypedRateLimitingQueueWithConfig(
			workqueue.DefaultTypedControllerRateLimiter[*queueItem](),
			workqueue.TypedRateLimitingQueueConfig[*queueItem]{
				Name: "provisioningRepositoryController",
			},
		),
		repoGetter: repoGetter,
		identities: identities,
		tester:     tester,
		logger:     slog.Default().With("logger", "provisioning-repository-controller"),
		jobs:       jobs,
	}

	_, err := repoInformer.Informer().AddEventHandler(cache.ResourceEventHandlerFuncs{
		AddFunc:    rc.addRepository,
		UpdateFunc: rc.updateRepository,
		DeleteFunc: rc.deleteRepository,
	})
	if err != nil {
		return nil, err
	}

	rc.processFn = rc.process
	rc.enqueueRepository = rc.enqueue
	rc.keyFunc = repoKeyFunc

	return rc, nil
}

func repoKeyFunc(obj any) (string, error) {
	repo, ok := obj.(*provisioning.Repository)
	if !ok {
		return "", fmt.Errorf("expected a Repository but got %T", obj)
	}
	return cache.DeletionHandlingMetaNamespaceKeyFunc(repo)
}

// Run starts the RepositoryController.
func (rc *RepositoryController) Run(ctx context.Context, workerCount int) {
	defer utilruntime.HandleCrash()
	defer rc.queue.ShutDown()

	rc.logger.Info("Starting RepositoryController")
	defer rc.logger.Info("Shutting down RepositoryController")

	if !cache.WaitForCacheSync(ctx.Done(), rc.repoSynced) {
		return
	}

	rc.logger.Info("Starting workers", "count", workerCount)
	for i := 0; i < workerCount; i++ {
		go wait.UntilWithContext(ctx, rc.runWorker, time.Second)
	}

	rc.logger.Info("Started workers")
	<-ctx.Done()
	rc.logger.Info("Shutting down workers")
}

func (rc *RepositoryController) runWorker(ctx context.Context) {
	for rc.processNextWorkItem(ctx) {
	}
}

func (rc *RepositoryController) enqueue(op operation, obj interface{}) {
	key, err := rc.keyFunc(obj)
	if err != nil {
		utilruntime.HandleError(fmt.Errorf("couldn't get key for object: %v", err))
		return
	}

	item := queueItem{key: key, obj: obj, op: op}
	rc.queue.Add(&item)
}

func (rc *RepositoryController) addRepository(obj interface{}) {
	rc.enqueueRepository(operationCreate, obj)
}

func (rc *RepositoryController) updateRepository(oldObj, newObj interface{}) {
	rc.enqueueRepository(operationUpdate, newObj)
}

func (rc *RepositoryController) deleteRepository(obj interface{}) {
	rc.enqueueRepository(operationDelete, obj)
}

// processNextWorkItem deals with one key off the queue.
// It returns false when it's time to quit.
func (rc *RepositoryController) processNextWorkItem(ctx context.Context) bool {
	item, quit := rc.queue.Get()
	if quit {
		return false
	}
	defer rc.queue.Done(item)

	logger := rc.logger.With("key", item.key)
	logger.InfoContext(ctx, "RepositoryController processing key")

	err := rc.processFn(item)
	if err == nil {
		rc.queue.Forget(item)
		return true
	}

	item.attempts++
	logger = logger.With("error", err, "attempts", item.attempts)
	if item.attempts >= maxAttempts {
		logger.ErrorContext(ctx, "RepositoryController failed too many times")
		rc.queue.Forget(item)
		return true
	}

	if !apierrors.IsServiceUnavailable(err) {
		logger.InfoContext(ctx, "RepositoryController will not retry")
		rc.queue.Forget(item)
		return true
	} else {
		logger.InfoContext(ctx, "RepositoryController will retry as service is unavailable")
	}

	utilruntime.HandleError(fmt.Errorf("%v failed with: %v", item, err))
	rc.queue.AddRateLimited(item)

	return true
}

// process is the business logic of the controller.
func (rc *RepositoryController) process(item *queueItem) error {
	logger := rc.logger.With("key", item.key)
	namespace, name, err := cache.SplitMetaNamespaceKey(item.key)
	if err != nil {
		return err
	}

	ctx := context.Background()
	if item.op == operationDelete {
		logger.InfoContext(ctx, "handle repository deletion")
		cfg, ok := item.obj.(*provisioning.Repository)
		if !ok {
			return errors.New("object is not a repository")
		}

		repo, err := rc.repoGetter.AsRepository(ctx, cfg)
		if err != nil {
			return fmt.Errorf("unable to create repository from object: %w", err)
		}

		return repo.OnDelete(ctx, logger)
	}

	cachedRepo, err := rc.repoLister.Repositories(namespace).Get(name)
	switch {
	case apierrors.IsNotFound(err):
		return errors.New("repository not found in cache")
	case err != nil:
		return err
	}

	id, err := rc.identities.WorkerIdentity(ctx, cachedRepo.Namespace)
	if err != nil {
		return err
	}
	ctx = identity.WithRequester(ctx, id)
	logger = logger.With("repository", cachedRepo.Name, "namespace", cachedRepo.Namespace)

	repo, err := rc.repoGetter.AsRepository(ctx, cachedRepo)
	if err != nil {
		return fmt.Errorf("unable to create repository from configuration: %w", err)
	}

<<<<<<< HEAD
	// The repository is deleted
	if cachedRepo.DeletionTimestamp != nil {
		// FIXME: this is never called because the cache does not contain the repository
		// TODO: use "finalizer"
		logger.InfoContext(ctx, "deleting repository")
		hooks, ok := repo.(repository.RepositoryHooks)
		if ok {
			return hooks.OnDelete(ctx, logger)
		}
		return nil
	}

	// Did the spec change
	now := time.Now().UnixMilli()
	generationChanged := cachedRepo.Generation != cachedRepo.Status.Health.Generation
	elapsed := time.Duration(now-cachedRepo.Status.Health.Checked) * time.Millisecond
	if elapsed < time.Millisecond*200 {
		// avoids possible inf loop!!!
		return nil
	}
	if elapsed < time.Second*30 && !generationChanged {
		// We checked status recently! and the generation has not changed
=======
	hasSpecChanged := cachedRepo.Generation != cachedRepo.Status.ObservedGeneration
	if !hasSpecChanged {
		logger.InfoContext(ctx, "repository spec unchanged")
>>>>>>> d4da0982
		return nil
	}

	logger.InfoContext(ctx, "repository spec changed", "previous", cachedRepo.Status.ObservedGeneration, "current", cachedRepo.Generation)

	var status *provisioning.RepositoryStatus
<<<<<<< HEAD
	if res.Success {
		hooks, ok := repo.(repository.RepositoryHooks)
		if ok {
			if cachedRepo.Status.Initialized {
				status, err = hooks.OnUpdate(ctx, logger)
				if err != nil {
					return fmt.Errorf("on create repository: %w", err)
				}
			} else {
				status, err = hooks.OnCreate(ctx, logger)
				if err != nil {
					return fmt.Errorf("on create repository: %w", err)
				}
			}
		}

		job, err := rc.jobs.Add(ctx, &provisioning.Job{
			ObjectMeta: v1.ObjectMeta{
				Namespace: cachedRepo.Namespace,
				Labels: map[string]string{
					"repository": cachedRepo.Name,
				},
			},
			Spec: provisioning.JobSpec{
				Action: provisioning.JobActionSync,
			},
		})
=======
	if cachedRepo.Status.ObservedGeneration > 0 {
		logger.InfoContext(ctx, "handle repository update")
		status, err = repo.OnUpdate(ctx, logger)
>>>>>>> d4da0982
		if err != nil {
			return fmt.Errorf("handle repository update: %w", err)
		}
	} else {
		logger.InfoContext(ctx, "handle repository init")
		status, err = repo.OnCreate(ctx, logger)
		if err != nil {
			return fmt.Errorf("handle repository create: %w", err)
		}
	}

	if status == nil {
		status = cachedRepo.Status.DeepCopy()
	}
	status.ObservedGeneration = cachedRepo.Generation

	if time.Since(time.UnixMilli(cachedRepo.Status.Health.Checked)) < 200*time.Millisecond {
		logger.InfoContext(ctx, "skipping health check as it was recently checked")
	} else {
		res, err := rc.tester.TestRepository(ctx, repo)
		if err != nil {
			res = &provisioning.TestResults{
				Success: false,
				Errors: []string{
					"error running test repository",
					err.Error(),
				},
			}
		}

		if !res.Success {
			logger.ErrorContext(ctx, "repository is unhealthy", "errors", res.Errors)
		}

		status.Health = provisioning.HealthStatus{
			Checked: status.Health.Checked,
			Healthy: res.Success,
			Message: res.Errors,
		}
	}

	cfg := cachedRepo.DeepCopy()
	cfg.Status = *status
	if _, err := rc.client.Repositories(cachedRepo.GetNamespace()).
		UpdateStatus(ctx, cfg, v1.UpdateOptions{}); err != nil {
		return fmt.Errorf("update status: %w", err)
	}

	job, err := rc.jobs.Add(ctx, &provisioning.Job{
		ObjectMeta: v1.ObjectMeta{
			Namespace: cachedRepo.Namespace,
			Labels: map[string]string{
				"repository": cachedRepo.Name,
			},
		},
		Spec: provisioning.JobSpec{
			Action: provisioning.JobActionSync,
		},
	})
	if err != nil {
		return fmt.Errorf("trigger sync job: %w", err)
	}
	logger.InfoContext(ctx, "sync job triggered", "job", job.Name)

	return nil
}<|MERGE_RESOLUTION|>--- conflicted
+++ resolved
@@ -224,7 +224,11 @@
 			return fmt.Errorf("unable to create repository from object: %w", err)
 		}
 
-		return repo.OnDelete(ctx, logger)
+		hooks, ok := repo.(repository.RepositoryHooks)
+		if ok {
+			return hooks.OnDelete(ctx, logger)
+		}
+		return nil
 	}
 
 	cachedRepo, err := rc.repoLister.Repositories(namespace).Get(name)
@@ -247,84 +251,31 @@
 		return fmt.Errorf("unable to create repository from configuration: %w", err)
 	}
 
-<<<<<<< HEAD
-	// The repository is deleted
-	if cachedRepo.DeletionTimestamp != nil {
-		// FIXME: this is never called because the cache does not contain the repository
-		// TODO: use "finalizer"
-		logger.InfoContext(ctx, "deleting repository")
-		hooks, ok := repo.(repository.RepositoryHooks)
-		if ok {
-			return hooks.OnDelete(ctx, logger)
-		}
-		return nil
-	}
-
-	// Did the spec change
-	now := time.Now().UnixMilli()
-	generationChanged := cachedRepo.Generation != cachedRepo.Status.Health.Generation
-	elapsed := time.Duration(now-cachedRepo.Status.Health.Checked) * time.Millisecond
-	if elapsed < time.Millisecond*200 {
-		// avoids possible inf loop!!!
-		return nil
-	}
-	if elapsed < time.Second*30 && !generationChanged {
-		// We checked status recently! and the generation has not changed
-=======
 	hasSpecChanged := cachedRepo.Generation != cachedRepo.Status.ObservedGeneration
 	if !hasSpecChanged {
 		logger.InfoContext(ctx, "repository spec unchanged")
->>>>>>> d4da0982
 		return nil
 	}
 
 	logger.InfoContext(ctx, "repository spec changed", "previous", cachedRepo.Status.ObservedGeneration, "current", cachedRepo.Generation)
 
 	var status *provisioning.RepositoryStatus
-<<<<<<< HEAD
-	if res.Success {
-		hooks, ok := repo.(repository.RepositoryHooks)
-		if ok {
-			if cachedRepo.Status.Initialized {
-				status, err = hooks.OnUpdate(ctx, logger)
-				if err != nil {
-					return fmt.Errorf("on create repository: %w", err)
-				}
-			} else {
-				status, err = hooks.OnCreate(ctx, logger)
-				if err != nil {
-					return fmt.Errorf("on create repository: %w", err)
-				}
+	hooks, ok := repo.(repository.RepositoryHooks)
+	if ok {
+		if cachedRepo.Status.ObservedGeneration > 0 {
+			logger.InfoContext(ctx, "handle repository update")
+			status, err = hooks.OnUpdate(ctx, logger)
+			if err != nil {
+				return fmt.Errorf("handle repository update: %w", err)
 			}
-		}
-
-		job, err := rc.jobs.Add(ctx, &provisioning.Job{
-			ObjectMeta: v1.ObjectMeta{
-				Namespace: cachedRepo.Namespace,
-				Labels: map[string]string{
-					"repository": cachedRepo.Name,
-				},
-			},
-			Spec: provisioning.JobSpec{
-				Action: provisioning.JobActionSync,
-			},
-		})
-=======
-	if cachedRepo.Status.ObservedGeneration > 0 {
-		logger.InfoContext(ctx, "handle repository update")
-		status, err = repo.OnUpdate(ctx, logger)
->>>>>>> d4da0982
-		if err != nil {
-			return fmt.Errorf("handle repository update: %w", err)
-		}
-	} else {
-		logger.InfoContext(ctx, "handle repository init")
-		status, err = repo.OnCreate(ctx, logger)
-		if err != nil {
-			return fmt.Errorf("handle repository create: %w", err)
-		}
-	}
-
+		} else {
+			logger.InfoContext(ctx, "handle repository init")
+			status, err = hooks.OnCreate(ctx, logger)
+			if err != nil {
+				return fmt.Errorf("handle repository create: %w", err)
+			}
+		}
+	}
 	if status == nil {
 		status = cachedRepo.Status.DeepCopy()
 	}
