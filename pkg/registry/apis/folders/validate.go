package folders

import (
	"context"
	"fmt"
<<<<<<< HEAD
	"strings"

	folders "github.com/grafana/grafana/apps/folder/pkg/apis/folder/v1beta1"
	"github.com/grafana/grafana/pkg/apimachinery/utils"
	utils2 "github.com/grafana/grafana/pkg/registry/apis/preferences/utils" // TODO, will be moved into utils
=======
	"slices"

	metav1 "k8s.io/apimachinery/pkg/apis/meta/v1"
	"k8s.io/apiserver/pkg/registry/rest"

	folders "github.com/grafana/grafana/apps/folder/pkg/apis/folder/v1beta1"
	"github.com/grafana/grafana/pkg/apimachinery/utils"
	"github.com/grafana/grafana/pkg/services/accesscontrol"
>>>>>>> 54299df1
	"github.com/grafana/grafana/pkg/services/dashboards"
	"github.com/grafana/grafana/pkg/services/folder"
	"github.com/grafana/grafana/pkg/storage/unified/resourcepb"
	"github.com/grafana/grafana/pkg/util"
)

func validateOnCreate(ctx context.Context, f *folders.Folder, getter parentsGetter, maxDepth int) error {
	id := f.Name

	if slices.Contains([]string{
		folder.GeneralFolderUID,
		folder.SharedWithMeFolderUID,
	}, id) {
		return dashboards.ErrFolderInvalidUID
	}

	meta, err := utils.MetaAccessor(f)
	if err != nil {
		return fmt.Errorf("unable to read metadata from object: %w", err)
	}

	name, ok := utils2.ParseOwnerFromName(id)
	if ok {
		if name.Owner == utils2.NamespaceResourceOwner {
			return fmt.Errorf("folder may not be a namespace")
		}
		if meta.GetFolder() != "" {
			return fmt.Errorf("%s folder must be a root", name.Owner)
		}

		// Make sure a team/root
		refs := meta.GetOwnerReferences()
		switch len(refs) {
		case 0:
			return fmt.Errorf("folder is missing owner reference (%s)", id)
		case 1: // OK
		default:
			return fmt.Errorf("folder has multiple owner references (%s)", id)
		}
		ref := refs[0]
		if ref.Name != name.Name {
			return fmt.Errorf("owner reference must match the same name")
		}
		if strings.ToLower(ref.Kind) != string(name.Owner) {
			return fmt.Errorf("owner reference kind must match the name")
		}

		// The title will be based on the team/user so we should not save a value in the folder
		if f.Spec.Title != "" {
			return fmt.Errorf("folder title must be empty when creating a %s folder", name.Owner)
		}
		return nil
	}

	if !util.IsValidShortUID(id) {
		return dashboards.ErrDashboardInvalidUid
	}

	if util.IsShortUIDTooLong(id) {
		return dashboards.ErrDashboardUidTooLong
	}

	if f.Spec.Title == "" {
		return dashboards.ErrFolderTitleEmpty
	}

	parentName := meta.GetFolder()
	if parentName == "" {
		return nil // OK, we do not need to validate the tree
	}

	if parentName == f.Name {
		return folder.ErrFolderCannotBeParentOfItself
	}

	parents, err := getter(ctx, f)
	if err != nil {
		return fmt.Errorf("unable to create folder inside parent: %w", err)
	}

	// Can not create a folder that will be too deep
	if len(parents.Items)+1 > maxDepth {
		return fmt.Errorf("folder max depth exceeded, max depth is %d", maxDepth)
	}

	return nil
}

func validateOnUpdate(ctx context.Context,
	obj *folders.Folder,
	old *folders.Folder,
	getter rest.Getter,
	parents parentsGetter,
	maxDepth int,
) error {
	folderObj, err := utils.MetaAccessor(obj)
	if err != nil {
		return err
	}
	oldFolder, err := utils.MetaAccessor(old)
	if err != nil {
		return err
	}

	if obj.Spec.Title == "" {
		return dashboards.ErrFolderTitleEmpty
	}

	if folderObj.GetFolder() == oldFolder.GetFolder() {
		return nil
	}

	// Validate the move operation
	newParent := folderObj.GetFolder()

	// folder cannot be moved to a k6 folder
	if newParent == accesscontrol.K6FolderUID {
		return fmt.Errorf("k6 project may not be moved")
	}

	parentObj, err := getter.Get(ctx, newParent, &metav1.GetOptions{})
	if err != nil {
		return fmt.Errorf("move target not found %w", err)
	}
	parent, ok := parentObj.(*folders.Folder)
	if !ok {
		return fmt.Errorf("expected folder, found %T", parentObj)
	}

	//FIXME: until we have a way to represent the tree, we can only
	// look at folder parents to check how deep the new folder tree will be
	info, err := parents(ctx, parent)
	if err != nil {
		return err
	}

	// if by moving a folder we exceed the max depth, return an error
	if len(info.Items)+1 >= folderValidationRules.maxDepth {
		return folder.ErrMaximumDepthReached
	}
	return nil
}

func validateOnDelete(ctx context.Context,
	f *folders.Folder,
	searcher resourcepb.ResourceIndexClient,
) error {
	resp, err := searcher.GetStats(ctx, &resourcepb.ResourceStatsRequest{Namespace: f.Namespace, Folder: f.Name})
	if err != nil {
		return err
	}

	if resp != nil && resp.Error != nil {
		return fmt.Errorf("could not verify if folder is empty: %v", resp.Error)
	}

	if resp.Stats == nil {
		return fmt.Errorf("could not verify if folder is empty: %v", resp.Error)
	}

	for _, v := range resp.Stats {
		if v.Count > 0 {
			return folder.ErrFolderNotEmpty
		}
	}
	return nil
}<|MERGE_RESOLUTION|>--- conflicted
+++ resolved
@@ -3,22 +3,16 @@
 import (
 	"context"
 	"fmt"
-<<<<<<< HEAD
+	"slices"
 	"strings"
+
+	metav1 "k8s.io/apimachinery/pkg/apis/meta/v1"
+	"k8s.io/apiserver/pkg/registry/rest"
 
 	folders "github.com/grafana/grafana/apps/folder/pkg/apis/folder/v1beta1"
 	"github.com/grafana/grafana/pkg/apimachinery/utils"
 	utils2 "github.com/grafana/grafana/pkg/registry/apis/preferences/utils" // TODO, will be moved into utils
-=======
-	"slices"
-
-	metav1 "k8s.io/apimachinery/pkg/apis/meta/v1"
-	"k8s.io/apiserver/pkg/registry/rest"
-
-	folders "github.com/grafana/grafana/apps/folder/pkg/apis/folder/v1beta1"
-	"github.com/grafana/grafana/pkg/apimachinery/utils"
 	"github.com/grafana/grafana/pkg/services/accesscontrol"
->>>>>>> 54299df1
 	"github.com/grafana/grafana/pkg/services/dashboards"
 	"github.com/grafana/grafana/pkg/services/folder"
 	"github.com/grafana/grafana/pkg/storage/unified/resourcepb"
@@ -42,28 +36,8 @@
 
 	name, ok := utils2.ParseOwnerFromName(id)
 	if ok {
-		if name.Owner == utils2.NamespaceResourceOwner {
-			return fmt.Errorf("folder may not be a namespace")
-		}
-		if meta.GetFolder() != "" {
-			return fmt.Errorf("%s folder must be a root", name.Owner)
-		}
-
-		// Make sure a team/root
-		refs := meta.GetOwnerReferences()
-		switch len(refs) {
-		case 0:
-			return fmt.Errorf("folder is missing owner reference (%s)", id)
-		case 1: // OK
-		default:
-			return fmt.Errorf("folder has multiple owner references (%s)", id)
-		}
-		ref := refs[0]
-		if ref.Name != name.Name {
-			return fmt.Errorf("owner reference must match the same name")
-		}
-		if strings.ToLower(ref.Kind) != string(name.Owner) {
-			return fmt.Errorf("owner reference kind must match the name")
+		if err = validateOwnerReference(name, meta); err != nil {
+			return err
 		}
 
 		// The title will be based on the team/user so we should not save a value in the folder
@@ -104,6 +78,33 @@
 		return fmt.Errorf("folder max depth exceeded, max depth is %d", maxDepth)
 	}
 
+	return nil
+}
+
+func validateOwnerReference(name utils2.OwnerReference, folder utils.GrafanaMetaAccessor) error {
+	if name.Owner == utils2.NamespaceResourceOwner {
+		return fmt.Errorf("folder may not be a namespace")
+	}
+	if folder.GetFolder() != "" {
+		return fmt.Errorf("%s folder must be a root", name.Owner)
+	}
+
+	// Make sure a team/root
+	refs := folder.GetOwnerReferences()
+	switch len(refs) {
+	case 0:
+		return fmt.Errorf("folder is missing owner reference (%s)", name.Name)
+	case 1: // OK
+	default:
+		return fmt.Errorf("folder has multiple owner references (%s)", name.Name)
+	}
+	ref := refs[0]
+	if ref.Name != name.Name {
+		return fmt.Errorf("owner reference must match the same name")
+	}
+	if strings.ToLower(ref.Kind) != string(name.Owner) {
+		return fmt.Errorf("owner reference kind must match the name")
+	}
 	return nil
 }
 
@@ -123,6 +124,19 @@
 		return err
 	}
 
+	name, ok := utils2.ParseOwnerFromName(obj.Name)
+	if ok {
+		if err = validateOwnerReference(name, folderObj); err != nil {
+			return err
+		}
+
+		// The title will be based on the team/user so we should not save a value in the folder
+		if obj.Spec.Title != "" {
+			return fmt.Errorf("folder title must be empty")
+		}
+		return nil
+	}
+
 	if obj.Spec.Title == "" {
 		return dashboards.ErrFolderTitleEmpty
 	}
