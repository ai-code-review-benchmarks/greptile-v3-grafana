package receiver

import (
	"context"
	"fmt"

	"k8s.io/apimachinery/pkg/api/errors"
	"k8s.io/apimachinery/pkg/apis/meta/internalversion"
	metav1 "k8s.io/apimachinery/pkg/apis/meta/v1"
	"k8s.io/apimachinery/pkg/runtime"
	"k8s.io/apiserver/pkg/registry/rest"

	"github.com/grafana/grafana/pkg/apimachinery/identity"
	notifications "github.com/grafana/grafana/pkg/apis/alerting_notifications/v0alpha1"
	grafanaRest "github.com/grafana/grafana/pkg/apiserver/rest"
	"github.com/grafana/grafana/pkg/services/apiserver/endpoints/request"
	"github.com/grafana/grafana/pkg/services/ngalert/api/tooling/definitions"
	ngmodels "github.com/grafana/grafana/pkg/services/ngalert/models"
	"github.com/grafana/grafana/pkg/services/ngalert/notifier/legacy_storage"
)

var (
	_ grafanaRest.LegacyStorage = (*legacyStorage)(nil)
)

var resourceInfo = notifications.ReceiverResourceInfo

// AccessControlKey is the label selector key used to return access control metadata during List queries.
const AccessControlKey = "grafana.com/accessControl"

// InUseKey is the label selector key used to return in-use metadata during List queries.
const InUseKey = "grafana.com/inUse"

type ReceiverService interface {
	GetReceiver(ctx context.Context, q ngmodels.GetReceiverQuery, user identity.Requester) (*ngmodels.Receiver, error)
	GetReceivers(ctx context.Context, q ngmodels.GetReceiversQuery, user identity.Requester) ([]*ngmodels.Receiver, error)
	CreateReceiver(ctx context.Context, r *ngmodels.Receiver, orgID int64, user identity.Requester) (*ngmodels.Receiver, error)
	UpdateReceiver(ctx context.Context, r *ngmodels.Receiver, storedSecureFields map[string][]string, orgID int64, user identity.Requester) (*ngmodels.Receiver, error)
	DeleteReceiver(ctx context.Context, name string, provenance definitions.Provenance, version string, orgID int64, user identity.Requester) error
}

type MetadataService interface {
<<<<<<< HEAD
	AccessControlMetadata(ctx context.Context, user identity.Requester, receivers ...*ngmodels.Receiver) (map[string]ngmodels.ReceiverPermissionSet, error)
	InUseMetadata(ctx context.Context, orgID int64, receivers ...*ngmodels.Receiver) (map[string]ngmodels.ReceiverMetadata, error)
=======
	Access(ctx context.Context, user identity.Requester, receivers ...*ngmodels.Receiver) (map[string]ngmodels.ReceiverPermissionSet, error)
>>>>>>> d60a28b3
}

type legacyStorage struct {
	service        ReceiverService
	namespacer     request.NamespaceMapper
	tableConverter rest.TableConvertor
	metadata       MetadataService
}

func (s *legacyStorage) New() runtime.Object {
	return resourceInfo.NewFunc()
}

func (s *legacyStorage) Destroy() {}

func (s *legacyStorage) NamespaceScoped() bool {
	return true // namespace == org
}

func (s *legacyStorage) GetSingularName() string {
	return resourceInfo.GetSingularName()
}

func (s *legacyStorage) NewList() runtime.Object {
	return resourceInfo.NewListFunc()
}

func (s *legacyStorage) ConvertToTable(ctx context.Context, object runtime.Object, tableOptions runtime.Object) (*metav1.Table, error) {
	return s.tableConverter.ConvertToTable(ctx, object, tableOptions)
}

func (s *legacyStorage) List(ctx context.Context, opts *internalversion.ListOptions) (runtime.Object, error) {
	orgId, err := request.OrgIDForList(ctx)
	if err != nil {
		return nil, err
	}

	q := ngmodels.GetReceiversQuery{
		OrgID:   orgId,
		Decrypt: false,
		//Names:   ctx.QueryStrings("names"), // TODO: Query params.
		//Limit:   ctx.QueryInt("limit"),
		//Offset:  ctx.QueryInt("offset"),
	}

	user, err := identity.GetRequester(ctx)
	if err != nil {
		return nil, err
	}

	res, err := s.service.GetReceivers(ctx, q, user)
	if err != nil {
		return nil, err
	}

<<<<<<< HEAD
	inclusions := metadataOptions(opts)
	var accesses map[string]ngmodels.ReceiverPermissionSet
	if inclusions.AccessControl {
		accesses, err = s.metadata.AccessControlMetadata(ctx, user, res...)
		if err != nil {
			return nil, fmt.Errorf("failed to get access control metadata: %w", err)
		}
	}

	var metadatas map[string]ngmodels.ReceiverMetadata
	if inclusions.InUse {
		metadatas, err = s.metadata.InUseMetadata(ctx, orgId, res...)
		if err != nil {
			return nil, fmt.Errorf("failed to get access control metadata: %w", err)
		}
	}

	return convertToK8sResources(orgId, res, accesses, metadatas, s.namespacer)
}

type metadataInclusions struct {
	InUse         bool
	AccessControl bool
}

func metadataOptions(opts *internalversion.ListOptions) metadataInclusions {
	r := metadataInclusions{}
	if opts.LabelSelector != nil {
		labelSelectors, _ := opts.LabelSelector.Requirements()
		for _, req := range labelSelectors {
			if req.Key() == AccessControlKey {
				r.AccessControl = true
			} else if req.Key() == InUseKey {
				r.InUse = true
			}
		}
	}
	return r
=======
	accesses, err := s.metadata.Access(ctx, user, res...)
	if err != nil {
		return nil, fmt.Errorf("failed to get access control metadata: %w", err)
	}

	return convertToK8sResources(orgId, res, accesses, s.namespacer, opts.FieldSelector)
>>>>>>> d60a28b3
}

func (s *legacyStorage) Get(ctx context.Context, uid string, _ *metav1.GetOptions) (runtime.Object, error) {
	info, err := request.NamespaceInfoFrom(ctx, true)
	if err != nil {
		return nil, err
	}

	name, err := legacy_storage.UidToName(uid)
	if err != nil {
		return nil, errors.NewNotFound(resourceInfo.GroupResource(), uid)
	}
	q := ngmodels.GetReceiverQuery{
		OrgID:   info.OrgID,
		Name:    name,
		Decrypt: false,
	}

	user, err := identity.GetRequester(ctx)
	if err != nil {
		return nil, err
	}

	r, err := s.service.GetReceiver(ctx, q, user)
	if err != nil {
		return nil, err
	}

	var access *ngmodels.ReceiverPermissionSet
<<<<<<< HEAD
	accesses, err := s.metadata.AccessControlMetadata(ctx, user, r)
=======
	accesses, err := s.metadata.Access(ctx, user, r)
>>>>>>> d60a28b3
	if err == nil {
		if a, ok := accesses[r.GetUID()]; ok {
			access = &a
		}
	} else {
		return nil, fmt.Errorf("failed to get access control metadata: %w", err)
	}

<<<<<<< HEAD
	var metadata *ngmodels.ReceiverMetadata
	metadatas, err := s.metadata.InUseMetadata(ctx, info.OrgID, r)
	if err == nil {
		if m, ok := metadatas[r.GetUID()]; ok {
			metadata = &m
		}
	} else {
		return nil, fmt.Errorf("failed to get in-use metadata: %w", err)
	}

	return convertToK8sResource(info.OrgID, r, access, metadata, s.namespacer)
=======
	return convertToK8sResource(info.OrgID, r, access, s.namespacer)
>>>>>>> d60a28b3
}

func (s *legacyStorage) Create(ctx context.Context,
	obj runtime.Object,
	createValidation rest.ValidateObjectFunc,
	_ *metav1.CreateOptions,
) (runtime.Object, error) {
	info, err := request.NamespaceInfoFrom(ctx, true)
	if err != nil {
		return nil, err
	}
	if createValidation != nil {
		if err := createValidation(ctx, obj.DeepCopyObject()); err != nil {
			return nil, err
		}
	}
	p, ok := obj.(*notifications.Receiver)
	if !ok {
		return nil, fmt.Errorf("expected receiver but got %s", obj.GetObjectKind().GroupVersionKind())
	}
	if p.ObjectMeta.Name != "" { // TODO remove when metadata.name can be defined by user
		return nil, errors.NewBadRequest("object's metadata.name should be empty")
	}
	model, _, err := convertToDomainModel(p)
	if err != nil {
		return nil, err
	}

	user, err := identity.GetRequester(ctx)
	if err != nil {
		return nil, err
	}

	out, err := s.service.CreateReceiver(ctx, model, info.OrgID, user)
	if err != nil {
		return nil, err
	}
<<<<<<< HEAD
	return convertToK8sResource(info.OrgID, out, nil, nil, s.namespacer)
=======
	return convertToK8sResource(info.OrgID, out, nil, s.namespacer)
>>>>>>> d60a28b3
}

func (s *legacyStorage) Update(ctx context.Context,
	uid string,
	objInfo rest.UpdatedObjectInfo,
	createValidation rest.ValidateObjectFunc,
	updateValidation rest.ValidateObjectUpdateFunc,
	_ bool,
	_ *metav1.UpdateOptions,
) (runtime.Object, bool, error) {
	info, err := request.NamespaceInfoFrom(ctx, true)
	if err != nil {
		return nil, false, err
	}

	user, err := identity.GetRequester(ctx)
	if err != nil {
		return nil, false, err
	}

	old, err := s.Get(ctx, uid, nil)
	if err != nil {
		return old, false, err
	}
	obj, err := objInfo.UpdatedObject(ctx, old)
	if err != nil {
		return old, false, err
	}
	if updateValidation != nil {
		if err := updateValidation(ctx, obj, old); err != nil {
			return nil, false, err
		}
	}
	p, ok := obj.(*notifications.Receiver)
	if !ok {
		return nil, false, fmt.Errorf("expected receiver but got %s", obj.GetObjectKind().GroupVersionKind())
	}
	model, storedSecureFields, err := convertToDomainModel(p)
	if err != nil {
		return old, false, err
	}

	if p.ObjectMeta.Name != model.GetUID() {
		return nil, false, errors.NewBadRequest("title cannot be changed. Consider creating a new resource.")
	}

	updated, err := s.service.UpdateReceiver(ctx, model, storedSecureFields, info.OrgID, user)
	if err != nil {
		return nil, false, err
	}

<<<<<<< HEAD
	r, err := convertToK8sResource(info.OrgID, updated, nil, nil, s.namespacer)
=======
	r, err := convertToK8sResource(info.OrgID, updated, nil, s.namespacer)
>>>>>>> d60a28b3
	return r, false, err
}

// GracefulDeleter
func (s *legacyStorage) Delete(ctx context.Context, uid string, deleteValidation rest.ValidateObjectFunc, options *metav1.DeleteOptions) (runtime.Object, bool, error) {
	info, err := request.NamespaceInfoFrom(ctx, true)
	if err != nil {
		return nil, false, err
	}

	user, err := identity.GetRequester(ctx)
	if err != nil {
		return nil, false, err
	}

	old, err := s.Get(ctx, uid, nil)
	if err != nil {
		return old, false, err
	}
	if deleteValidation != nil {
		if err = deleteValidation(ctx, old); err != nil {
			return nil, false, err
		}
	}
	version := ""
	if options.Preconditions != nil && options.Preconditions.ResourceVersion != nil {
		version = *options.Preconditions.ResourceVersion
	}

	err = s.service.DeleteReceiver(ctx, uid, definitions.Provenance(ngmodels.ProvenanceNone), version, info.OrgID, user) // TODO add support for dry-run option
	return old, false, err                                                                                               // false - will be deleted async
}

func (s *legacyStorage) DeleteCollection(ctx context.Context, deleteValidation rest.ValidateObjectFunc, options *metav1.DeleteOptions, listOptions *internalversion.ListOptions) (runtime.Object, error) {
	return nil, errors.NewMethodNotSupported(resourceInfo.GroupResource(), "deleteCollection")
}<|MERGE_RESOLUTION|>--- conflicted
+++ resolved
@@ -25,12 +25,6 @@
 
 var resourceInfo = notifications.ReceiverResourceInfo
 
-// AccessControlKey is the label selector key used to return access control metadata during List queries.
-const AccessControlKey = "grafana.com/accessControl"
-
-// InUseKey is the label selector key used to return in-use metadata during List queries.
-const InUseKey = "grafana.com/inUse"
-
 type ReceiverService interface {
 	GetReceiver(ctx context.Context, q ngmodels.GetReceiverQuery, user identity.Requester) (*ngmodels.Receiver, error)
 	GetReceivers(ctx context.Context, q ngmodels.GetReceiversQuery, user identity.Requester) ([]*ngmodels.Receiver, error)
@@ -40,12 +34,7 @@
 }
 
 type MetadataService interface {
-<<<<<<< HEAD
-	AccessControlMetadata(ctx context.Context, user identity.Requester, receivers ...*ngmodels.Receiver) (map[string]ngmodels.ReceiverPermissionSet, error)
-	InUseMetadata(ctx context.Context, orgID int64, receivers ...*ngmodels.Receiver) (map[string]ngmodels.ReceiverMetadata, error)
-=======
 	Access(ctx context.Context, user identity.Requester, receivers ...*ngmodels.Receiver) (map[string]ngmodels.ReceiverPermissionSet, error)
->>>>>>> d60a28b3
 }
 
 type legacyStorage struct {
@@ -101,53 +90,12 @@
 		return nil, err
 	}
 
-<<<<<<< HEAD
-	inclusions := metadataOptions(opts)
-	var accesses map[string]ngmodels.ReceiverPermissionSet
-	if inclusions.AccessControl {
-		accesses, err = s.metadata.AccessControlMetadata(ctx, user, res...)
-		if err != nil {
-			return nil, fmt.Errorf("failed to get access control metadata: %w", err)
-		}
-	}
-
-	var metadatas map[string]ngmodels.ReceiverMetadata
-	if inclusions.InUse {
-		metadatas, err = s.metadata.InUseMetadata(ctx, orgId, res...)
-		if err != nil {
-			return nil, fmt.Errorf("failed to get access control metadata: %w", err)
-		}
-	}
-
-	return convertToK8sResources(orgId, res, accesses, metadatas, s.namespacer)
-}
-
-type metadataInclusions struct {
-	InUse         bool
-	AccessControl bool
-}
-
-func metadataOptions(opts *internalversion.ListOptions) metadataInclusions {
-	r := metadataInclusions{}
-	if opts.LabelSelector != nil {
-		labelSelectors, _ := opts.LabelSelector.Requirements()
-		for _, req := range labelSelectors {
-			if req.Key() == AccessControlKey {
-				r.AccessControl = true
-			} else if req.Key() == InUseKey {
-				r.InUse = true
-			}
-		}
-	}
-	return r
-=======
 	accesses, err := s.metadata.Access(ctx, user, res...)
 	if err != nil {
 		return nil, fmt.Errorf("failed to get access control metadata: %w", err)
 	}
 
 	return convertToK8sResources(orgId, res, accesses, s.namespacer, opts.FieldSelector)
->>>>>>> d60a28b3
 }
 
 func (s *legacyStorage) Get(ctx context.Context, uid string, _ *metav1.GetOptions) (runtime.Object, error) {
@@ -177,11 +125,7 @@
 	}
 
 	var access *ngmodels.ReceiverPermissionSet
-<<<<<<< HEAD
-	accesses, err := s.metadata.AccessControlMetadata(ctx, user, r)
-=======
 	accesses, err := s.metadata.Access(ctx, user, r)
->>>>>>> d60a28b3
 	if err == nil {
 		if a, ok := accesses[r.GetUID()]; ok {
 			access = &a
@@ -190,21 +134,7 @@
 		return nil, fmt.Errorf("failed to get access control metadata: %w", err)
 	}
 
-<<<<<<< HEAD
-	var metadata *ngmodels.ReceiverMetadata
-	metadatas, err := s.metadata.InUseMetadata(ctx, info.OrgID, r)
-	if err == nil {
-		if m, ok := metadatas[r.GetUID()]; ok {
-			metadata = &m
-		}
-	} else {
-		return nil, fmt.Errorf("failed to get in-use metadata: %w", err)
-	}
-
-	return convertToK8sResource(info.OrgID, r, access, metadata, s.namespacer)
-=======
 	return convertToK8sResource(info.OrgID, r, access, s.namespacer)
->>>>>>> d60a28b3
 }
 
 func (s *legacyStorage) Create(ctx context.Context,
@@ -242,11 +172,7 @@
 	if err != nil {
 		return nil, err
 	}
-<<<<<<< HEAD
-	return convertToK8sResource(info.OrgID, out, nil, nil, s.namespacer)
-=======
 	return convertToK8sResource(info.OrgID, out, nil, s.namespacer)
->>>>>>> d60a28b3
 }
 
 func (s *legacyStorage) Update(ctx context.Context,
@@ -298,11 +224,7 @@
 		return nil, false, err
 	}
 
-<<<<<<< HEAD
-	r, err := convertToK8sResource(info.OrgID, updated, nil, nil, s.namespacer)
-=======
 	r, err := convertToK8sResource(info.OrgID, updated, nil, s.namespacer)
->>>>>>> d60a28b3
 	return r, false, err
 }
 
