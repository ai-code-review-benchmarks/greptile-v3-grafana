package apiregistry

import (
	"context"

	"github.com/grafana/grafana/pkg/registry"
	"github.com/grafana/grafana/pkg/registry/apis/alertrules"
	"github.com/grafana/grafana/pkg/registry/apis/example"
	"github.com/grafana/grafana/pkg/registry/apis/folders"
	"github.com/grafana/grafana/pkg/registry/apis/playlist"
)

var (
	_ registry.BackgroundService = (*Service)(nil)
)

type Service struct{}

// ProvideRegistryServiceSink is an entry point for each service that will force initialization
// and give each builder the chance to register itself with the main server
func ProvideRegistryServiceSink(
	_ *playlist.PlaylistAPIBuilder,
	_ *example.TestingAPIBuilder,
<<<<<<< HEAD
	_ *alertrules.AlertRulesAPIBuilder,
=======
	_ *folders.FolderAPIBuilder,
>>>>>>> 10bb02e0
) *Service {
	return &Service{}
}

func (s *Service) Run(ctx context.Context) error {
	<-ctx.Done()
	return nil
}<|MERGE_RESOLUTION|>--- conflicted
+++ resolved
@@ -21,11 +21,8 @@
 func ProvideRegistryServiceSink(
 	_ *playlist.PlaylistAPIBuilder,
 	_ *example.TestingAPIBuilder,
-<<<<<<< HEAD
 	_ *alertrules.AlertRulesAPIBuilder,
-=======
 	_ *folders.FolderAPIBuilder,
->>>>>>> 10bb02e0
 ) *Service {
 	return &Service{}
 }
