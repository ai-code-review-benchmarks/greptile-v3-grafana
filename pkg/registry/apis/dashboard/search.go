package dashboard

import (
	"encoding/json"
	"net/http"
	"net/url"
	"slices"
	"sort"
	"strconv"
	"strings"

	"github.com/grafana/grafana/pkg/storage/unified/search"
	"go.opentelemetry.io/otel/trace"
	apierrors "k8s.io/apimachinery/pkg/api/errors"
	v1 "k8s.io/apimachinery/pkg/apis/meta/v1"
	"k8s.io/kube-openapi/pkg/common"
	"k8s.io/kube-openapi/pkg/spec3"
	"k8s.io/kube-openapi/pkg/validation/spec"

	"github.com/grafana/grafana/pkg/apimachinery/identity"
	"github.com/grafana/grafana/pkg/apimachinery/utils"
	dashboardv0alpha1 "github.com/grafana/grafana/pkg/apis/dashboard/v0alpha1"
	"github.com/grafana/grafana/pkg/infra/log"
	"github.com/grafana/grafana/pkg/services/apiserver/builder"
	dashboardsearch "github.com/grafana/grafana/pkg/services/dashboards/service/search"
	"github.com/grafana/grafana/pkg/setting"
	"github.com/grafana/grafana/pkg/storage/unified/resource"
	"github.com/grafana/grafana/pkg/util/errhttp"
)

// The DTO returns everything the UI needs in a single request
type SearchHandler struct {
	log    log.Logger
	client resource.ResourceIndexClient
	tracer trace.Tracer
}

func NewSearchHandler(client resource.ResourceIndexClient, tracer trace.Tracer, cfg *setting.Cfg, legacyDashboardSearcher resource.ResourceIndexClient) *SearchHandler {
	searchClient := resource.NewSearchClient(cfg, setting.UnifiedStorageConfigKeyDashboard, client, legacyDashboardSearcher)
	return &SearchHandler{
		client: searchClient,
		log:    log.New("grafana-apiserver.dashboards.search"),
		tracer: tracer,
	}
}

func (s *SearchHandler) GetAPIRoutes(defs map[string]common.OpenAPIDefinition) *builder.APIRoutes {
	searchResults := defs["github.com/grafana/grafana/pkg/apis/dashboard/v0alpha1.SearchResults"].Schema
	sortableFields := defs["github.com/grafana/grafana/pkg/apis/dashboard/v0alpha1.SortableFields"].Schema

	return &builder.APIRoutes{
		Namespace: []builder.APIRouteHandler{
			{
				Path: "search",
				Spec: &spec3.PathProps{
					Get: &spec3.Operation{
						OperationProps: spec3.OperationProps{
							Tags:        []string{"Search"},
							Description: "Dashboard search",
							Parameters: []*spec3.Parameter{
								{
									ParameterProps: spec3.ParameterProps{
										Name:        "namespace",
										In:          "path",
										Required:    true,
										Example:     "default",
										Description: "workspace",
										Schema:      spec.StringProperty(),
									},
								},
								{
									ParameterProps: spec3.ParameterProps{
										Name:        "query",
										In:          "query",
										Description: "user query string",
										Required:    false,
										Schema:      spec.StringProperty(),
									},
								},
								{
									ParameterProps: spec3.ParameterProps{
										Name:        "folder",
										In:          "query",
										Description: "search/list within a folder (not recursive)",
										Required:    false,
										Schema:      spec.StringProperty(),
									},
								},
								{
									ParameterProps: spec3.ParameterProps{
										Name:        "sort",
										In:          "query",
										Description: "sortable field",
										Example:     "", // not sorted
										Examples: map[string]*spec3.Example{
											"": {
												ExampleProps: spec3.ExampleProps{
													Summary: "default sorting",
													Value:   "",
												},
											},
											"title": {
												ExampleProps: spec3.ExampleProps{
													Summary: "title ascending",
													Value:   "title",
												},
											},
											"-title": {
												ExampleProps: spec3.ExampleProps{
													Summary: "title descending",
													Value:   "-title",
												},
											},
										},
										Required: false,
										Schema:   spec.StringProperty(),
									},
								},
								{
									ParameterProps: spec3.ParameterProps{
										Name:        "deleted",
										In:          "query",
										Description: "search/list deleted dashboards",
										Required:    false,
										Schema:      spec.BooleanProperty(),
									},
								},
								{
									ParameterProps: spec3.ParameterProps{
										Name:        "dashboardIds",
										In:          "query",
										Description: "search/list dashboards by legacy id (deprecated)",
										Required:    false,
										Schema:      spec.StringProperty(),
									},
								},
								{
									ParameterProps: spec3.ParameterProps{
										Name:        "dashboardUIDs",
										In:          "query",
										Description: "search/list dashboards by uid",
										Required:    false,
										Schema:      spec.StringProperty(),
									},
								},
								{
									ParameterProps: spec3.ParameterProps{
										Name:        "folderUIDs",
										In:          "query",
										Description: "search/list dashboards by folder uid",
										Required:    false,
										Schema:      spec.StringProperty(),
									},
								},
							},
							Responses: &spec3.Responses{
								ResponsesProps: spec3.ResponsesProps{
									StatusCodeResponses: map[int]*spec3.Response{
										200: {
											ResponseProps: spec3.ResponseProps{
												Content: map[string]*spec3.MediaType{
													"application/json": {
														MediaTypeProps: spec3.MediaTypeProps{
															Schema: &searchResults,
														},
													},
												},
											},
										},
									},
								},
							},
						},
					},
				},
				Handler: s.DoSearch,
			},
			{
				Path: "search/sortable",
				Spec: &spec3.PathProps{
					Get: &spec3.Operation{
						OperationProps: spec3.OperationProps{
							Tags:        []string{"Search"},
							Description: "Get sortable fields",
							Parameters: []*spec3.Parameter{
								{
									ParameterProps: spec3.ParameterProps{
										Name:        "namespace",
										In:          "path",
										Required:    true,
										Example:     "default",
										Description: "workspace",
										Schema:      spec.StringProperty(),
									},
								},
							},
							Responses: &spec3.Responses{
								ResponsesProps: spec3.ResponsesProps{
									StatusCodeResponses: map[int]*spec3.Response{
										200: {
											ResponseProps: spec3.ResponseProps{
												Content: map[string]*spec3.MediaType{
													"application/json": {
														MediaTypeProps: spec3.MediaTypeProps{
															Schema: &sortableFields,
														},
													},
												},
											},
										},
									},
								},
							},
						},
					},
				},
				Handler: s.DoSortable,
			},
		},
	}
}

func (s *SearchHandler) DoSortable(w http.ResponseWriter, r *http.Request) {
	sortable := &dashboardv0alpha1.SortableFields{
		TypeMeta: v1.TypeMeta{
			APIVersion: dashboardv0alpha1.APIVERSION,
			Kind:       "SortableFields",
		},
		Fields: []dashboardv0alpha1.SortableField{
			{Field: "title", Display: "Title (A-Z)", Type: "string"},
			{Field: "-title", Display: "Title (Z-A)", Type: "string"},
		},
	}
	s.write(w, sortable)
}

const rootFolder = "general"

<<<<<<< HEAD
// nolint:gocyclo
=======
//nolint:gocyclo
>>>>>>> 2e5f0bf7
func (s *SearchHandler) DoSearch(w http.ResponseWriter, r *http.Request) {
	ctx, span := s.tracer.Start(r.Context(), "dashboard.search")
	defer span.End()

	user, err := identity.GetRequester(ctx)
	if err != nil {
		errhttp.Write(ctx, err, w)
		return
	}

	queryParams, err := url.ParseQuery(r.URL.RawQuery)
	if err != nil {
		errhttp.Write(ctx, err, w)
		return
	}

	// get limit and offset from query params
	limit := 50
	offset := 0
	if queryParams.Has("limit") {
		limit, _ = strconv.Atoi(queryParams.Get("limit"))
	}
	if queryParams.Has("offset") {
		offset, _ = strconv.Atoi(queryParams.Get("offset"))
	}

	searchRequest := &resource.ResourceSearchRequest{
		Options:   &resource.ListOptions{},
		Query:     queryParams.Get("query"),
		Limit:     int64(limit),
		Offset:    int64(offset),
		Explain:   queryParams.Has("explain") && queryParams.Get("explain") != "false",
		IsDeleted: queryParams.Has("deleted") && queryParams.Get("deleted") == "true",
	}
	fields := []string{"title", "folder", "tags"}
	if queryParams.Has("field") {
		// add fields to search and exclude duplicates
		for _, f := range queryParams["field"] {
			if f != "" && !slices.Contains(fields, f) {
				fields = append(fields, f)
			}
		}
	}
	searchRequest.Fields = fields

	// Add the folder constraint. Note this does not do recursive search
	folder := queryParams.Get("folder")
	if folder != "" {
		if folder == rootFolder {
			folder = "" // root folder is empty in the search index
		}
		searchRequest.Options.Fields = []*resource.Requirement{{
			Key:      "folder",
			Operator: "=",
			Values:   []string{folder},
		}}
	}

	types := queryParams["type"]
	var federate *resource.ResourceKey
	switch len(types) {
	case 0:
		// When no type specified, search for dashboards
		searchRequest.Options.Key, err = asResourceKey(user.GetNamespace(), "dashboards")
		// Currently a search query is across folders and dashboards
		if searchRequest.Query != "" {
			federate, err = asResourceKey(user.GetNamespace(), "folders")
		}
	case 1:
		searchRequest.Options.Key, err = asResourceKey(user.GetNamespace(), types[0])
	case 2:
		searchRequest.Options.Key, err = asResourceKey(user.GetNamespace(), types[0])
		if err == nil {
			federate, err = asResourceKey(user.GetNamespace(), types[1])
		}
	default:
		err = apierrors.NewBadRequest("too many type requests")
	}
	if err != nil {
		errhttp.Write(ctx, err, w)
		return
	}
	if federate != nil {
		searchRequest.Federated = []*resource.ResourceKey{federate}
	}

	// Add sorting
	if queryParams.Has("sort") {
		for _, sort := range queryParams["sort"] {
			if slices.Contains(search.DashboardFields(), sort) {
				sort = "fields." + sort
			}
			s := &resource.ResourceSearchRequest_Sort{Field: sort}
			if strings.HasPrefix(sort, "-") {
				s.Desc = true
				s.Field = s.Field[1:]
			}
			searchRequest.SortBy = append(searchRequest.SortBy, s)
		}
	}

	// The facet term fields
	facets, ok := queryParams["facet"]
	if ok {
		searchRequest.Facet = make(map[string]*resource.ResourceSearchRequest_Facet)
		for _, v := range facets {
			searchRequest.Facet[v] = &resource.ResourceSearchRequest_Facet{
				Field: v,
				Limit: 50,
			}
		}
	}

	// The tags filter
	tags, ok := queryParams["tag"]
	if ok {
		searchRequest.Options.Fields = []*resource.Requirement{{
			Key:      "tags",
			Operator: "=",
			Values:   tags,
		}}
	}

	// The names filter
	names, ok := queryParams["name"]
	if ok {
		if searchRequest.Options.Fields == nil {
			searchRequest.Options.Fields = []*resource.Requirement{}
		}
		namesFilter := []*resource.Requirement{{
			Key:      "name",
			Operator: "in",
			Values:   names,
		}}
		searchRequest.Options.Fields = append(searchRequest.Options.Fields, namesFilter...)
	}

	dashboardIds, ok := queryParams["dashboardIds"]
	if ok {
		searchRequest.Options.Labels = append(searchRequest.Options.Labels, &resource.Requirement{
			Key:      utils.LabelKeyDeprecatedInternalID, // nolint:staticcheck
			Operator: "in",
			Values:   dashboardIds,
		})
	}

	dashboardUids, ok := queryParams["dashboardUIDs"]
	if ok {
		searchRequest.Options.Fields = []*resource.Requirement{{
			Key:      resource.SEARCH_FIELD_NAME,
			Operator: "in",
			Values:   dashboardUids,
		}}
	}

	folderUids, ok := queryParams["folderUIDs"]
	if ok {
		searchRequest.Options.Fields = []*resource.Requirement{{
			Key:      resource.SEARCH_FIELD_FOLDER,
			Operator: "in",
			Values:   folderUids,
		}}
	}

	// TODO the following params only work in modes 0-2 (legacy):
	// - "deleted": soft delete not implemented yet
	// - "page": paging not implemented yet in bleve.go
	result, err := s.client.Search(ctx, searchRequest)
	if err != nil {
		errhttp.Write(ctx, err, w)
		return
	}

	parsedResults, err := dashboardsearch.ParseResults(result, searchRequest.Offset)
	if err != nil {
		errhttp.Write(ctx, err, w)
		return
	}

	if parsedResults != nil && len(searchRequest.SortBy) == 0 {
		// default sort by resource descending ( folders then dashboards ) then title
		sort.Slice(parsedResults.Hits, func(i, j int) bool {
			return parsedResults.Hits[i].Resource > parsedResults.Hits[j].Resource ||
				(parsedResults.Hits[i].Resource == parsedResults.Hits[j].Resource && strings.ToLower(parsedResults.Hits[i].Title) < strings.ToLower(parsedResults.Hits[j].Title))
		})
	}

	s.write(w, parsedResults)
}

func (s *SearchHandler) write(w http.ResponseWriter, obj any) {
	w.Header().Set("Content-Type", "application/json")
	_ = json.NewEncoder(w).Encode(obj)
}

// Given a namespace and type convert it to a search key
func asResourceKey(ns string, k string) (*resource.ResourceKey, error) {
	key, err := resource.AsResourceKey(ns, k)
	if err != nil {
		return nil, apierrors.NewBadRequest(err.Error())
	}

	return key, nil
}<|MERGE_RESOLUTION|>--- conflicted
+++ resolved
@@ -236,11 +236,7 @@
 
 const rootFolder = "general"
 
-<<<<<<< HEAD
 // nolint:gocyclo
-=======
-//nolint:gocyclo
->>>>>>> 2e5f0bf7
 func (s *SearchHandler) DoSearch(w http.ResponseWriter, r *http.Request) {
 	ctx, span := s.tracer.Start(r.Context(), "dashboard.search")
 	defer span.End()
