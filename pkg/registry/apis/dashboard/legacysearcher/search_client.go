package legacysearcher

import (
	"context"
	"encoding/json"
	"fmt"
	"strconv"
	"strings"

	claims "github.com/grafana/authlib/types"
	"github.com/grafana/grafana/pkg/apimachinery/identity"
	"github.com/grafana/grafana/pkg/apimachinery/utils"
	"github.com/grafana/grafana/pkg/apis/dashboard"
	folderv0alpha1 "github.com/grafana/grafana/pkg/apis/folder/v0alpha1"
	"github.com/grafana/grafana/pkg/services/dashboards"
	"github.com/grafana/grafana/pkg/services/dashboards/dashboardaccess"
	"github.com/grafana/grafana/pkg/services/search"
	"github.com/grafana/grafana/pkg/services/sqlstore/searchstore"
	"github.com/grafana/grafana/pkg/storage/unified/resource"
	"google.golang.org/grpc"
	"k8s.io/apimachinery/pkg/selection"
)

type DashboardSearchClient struct {
	resource.ResourceIndexClient
	dashboardStore dashboards.Store
}

func NewDashboardSearchClient(dashboardStore dashboards.Store) *DashboardSearchClient {
	return &DashboardSearchClient{dashboardStore: dashboardStore}
}

// nolint:gocyclo
func (c *DashboardSearchClient) Search(ctx context.Context, req *resource.ResourceSearchRequest, opts ...grpc.CallOption) (*resource.ResourceSearchResponse, error) {
	user, err := identity.GetRequester(ctx)
	if err != nil {
		return nil, err
	}

	// the "*"s will be added in the k8s handler in dashboard_service.go in order to make search work
	// in modes 3+. These "*"s will break the legacy sql query so we need to remove them here
	if strings.Contains(req.Query, "*") {
		req.Query = strings.ReplaceAll(req.Query, "*", "")
	}

	query := &dashboards.FindPersistedDashboardsQuery{
		Title:        req.Query,
		Limit:        req.Limit,
		Page:         req.Page,
		SignedInUser: user,
		IsDeleted:    req.IsDeleted,
	}

	if req.Permission == int64(dashboardaccess.PERMISSION_EDIT) {
		query.Permission = dashboardaccess.PERMISSION_EDIT
	}

	var queryType string
	if req.Options.Key.Resource == dashboard.DASHBOARD_RESOURCE {
		queryType = searchstore.TypeDashboard
	} else if req.Options.Key.Resource == folderv0alpha1.RESOURCE {
		queryType = searchstore.TypeFolder
	} else {
		return nil, fmt.Errorf("bad type request")
	}

	if len(req.Federated) > 1 {
		return nil, fmt.Errorf("bad type request")
	}

	if len(req.Federated) == 1 &&
		((req.Federated[0].Resource == dashboard.DASHBOARD_RESOURCE && queryType == searchstore.TypeFolder) ||
			(req.Federated[0].Resource == folderv0alpha1.RESOURCE && queryType == searchstore.TypeDashboard)) {
		queryType = "" // makes the legacy store search across both
	}

	if queryType != "" {
		query.Type = queryType
	}

	// technically, there exists the ability to register multiple ways of sorting using the legacy database
	// see RegisterSortOption in pkg/services/search/sorting.go
	// however, it doesn't look like we are taking advantage of that. And since by default the legacy
	// sql will sort by title ascending, we only really need to handle the "alpha-desc" case
	if req.SortBy != nil {
		for _, sort := range req.SortBy {
			if sort.Field == "title" && sort.Desc {
				query.Sort = search.SortAlphaDesc
			}
		}
	}
	// handle deprecated dashboardIds query param
	for _, field := range req.Options.Labels {
		if field.Key == utils.LabelKeyDeprecatedInternalID {
			values := field.GetValues()
			dashboardIds := make([]int64, len(values))
			for i, id := range values {
				if n, err := strconv.ParseInt(id, 10, 64); err == nil {
					dashboardIds[i] = n
				}
			}

			query.DashboardIds = dashboardIds
		}
	}

	for _, field := range req.Options.Fields {
		vals := field.GetValues()

		switch field.Key {
		case resource.SEARCH_FIELD_TAGS:
			query.Tags = field.GetValues()
		case resource.SEARCH_FIELD_NAME:
			query.DashboardUIDs = field.GetValues()
			query.DashboardIds = nil
		case resource.SEARCH_FIELD_FOLDER:
			folders := make([]string, len(vals))

			for i, val := range vals {
				if val == "" {
					folders[i] = "general"
				} else {
					folders[i] = val
				}
			}

			query.FolderUIDs = folders
		case resource.SEARCH_FIELD_REPOSITORY_PATH:
			// only one value is supported in legacy search
			if len(vals) != 1 {
				return nil, fmt.Errorf("only one repo path query is supported")
			}
			query.ProvisionedPath = vals[0]
		case resource.SEARCH_FIELD_REPOSITORY_NAME:
			if field.Operator == string(selection.NotIn) {
				for _, val := range vals {
					name, _ := dashboard.GetProvisionedFileNameFromMeta(val)
					query.ProvisionedReposNotIn = append(query.ProvisionedReposNotIn, name)
				}
				continue
			}

			// only one value is supported in legacy search
			if len(vals) != 1 {
				return nil, fmt.Errorf("only one repo name is supported")
			}

			query.ProvisionedRepo, _ = dashboard.GetProvisionedFileNameFromMeta(vals[0])
		}
	}

	searchFields := resource.StandardSearchFields()
	list := &resource.ResourceSearchResponse{
		Results: &resource.ResourceTable{
			Columns: []*resource.ResourceTableColumnDefinition{
				searchFields.Field(resource.SEARCH_FIELD_TITLE),
				searchFields.Field(resource.SEARCH_FIELD_FOLDER),
				searchFields.Field(resource.SEARCH_FIELD_TAGS),
			},
		},
	}

	// if we are querying for provisioning information, we need to use a different
	// legacy sql query, since legacy search does not support this
	if query.ProvisionedRepo != "" || len(query.ProvisionedReposNotIn) > 0 {
		var dashes []*dashboards.Dashboard
		if query.ProvisionedRepo == dashboard.PluginIDRepoName {
			dashes, err = c.dashboardStore.GetDashboardsByPluginID(ctx, &dashboards.GetDashboardsByPluginIDQuery{
				PluginID: query.ProvisionedPath,
				OrgID:    user.GetOrgID(),
			})
		} else if query.ProvisionedRepo != "" {
			dashes, err = c.dashboardStore.GetProvisionedDashboardsByName(ctx, query.ProvisionedRepo)
		} else if len(query.ProvisionedReposNotIn) > 0 {
			dashes, err = c.dashboardStore.GetOrphanedProvisionedDashboards(ctx, query.ProvisionedReposNotIn)
		}
		if err != nil {
			return nil, err
		}

		for _, dashboard := range dashes {
			list.Results.Rows = append(list.Results.Rows, &resource.ResourceTableRow{
				Key: getResourceKey(&dashboards.DashboardSearchProjection{
					UID: dashboard.UID,
				}, req.Options.Key.Namespace),
				Cells: [][]byte{[]byte(dashboard.Title), []byte(dashboard.FolderUID), []byte{}},
			})
		}

		return list, nil
	}

	res, err := c.dashboardStore.FindDashboards(ctx, query)
	if err != nil {
		return nil, err
	}

<<<<<<< HEAD
	// TODO sort if query.Sort == "" see sortedHits in services/search/service.go
=======
	searchFields := resource.StandardSearchFields()
	list := &resource.ResourceSearchResponse{
		Results: &resource.ResourceTable{
			Columns: []*resource.ResourceTableColumnDefinition{
				searchFields.Field(resource.SEARCH_FIELD_TITLE),
				searchFields.Field(resource.SEARCH_FIELD_FOLDER),
				searchFields.Field(resource.SEARCH_FIELD_TAGS),
			},
		},
	}
>>>>>>> 2bdeb727

	hits := formatQueryResult(res)

	for _, dashboard := range hits {
		tags, err := json.Marshal(dashboard.Tags)
		if err != nil {
			return nil, err
		}

		list.Results.Rows = append(list.Results.Rows, &resource.ResourceTableRow{
			Key:   getResourceKey(dashboard, req.Options.Key.Namespace),
			Cells: [][]byte{[]byte(dashboard.Title), []byte(dashboard.FolderUID), tags},
		})
	}

	return list, nil
}

func getResourceKey(item *dashboards.DashboardSearchProjection, namespace string) *resource.ResourceKey {
	if item.IsFolder {
		return &resource.ResourceKey{
			Namespace: namespace,
			Group:     folderv0alpha1.GROUP,
			Resource:  folderv0alpha1.RESOURCE,
			Name:      item.UID,
		}
	}

	return &resource.ResourceKey{
		Namespace: namespace,
		Group:     dashboard.GROUP,
		Resource:  dashboard.DASHBOARD_RESOURCE,
		Name:      item.UID,
	}
}

func formatQueryResult(res []dashboards.DashboardSearchProjection) []*dashboards.DashboardSearchProjection {
	hitList := make([]*dashboards.DashboardSearchProjection, 0)
	hits := make(map[string]*dashboards.DashboardSearchProjection)

	for _, item := range res {
		key := fmt.Sprintf("%s-%d", item.UID, item.OrgID)
		hit, exists := hits[key]
		if !exists {
			hit = &dashboards.DashboardSearchProjection{
				UID:       item.UID,
				Title:     item.Title,
				FolderUID: item.FolderUID,
				Tags:      []string{},
				IsFolder:  item.IsFolder,
			}
			hitList = append(hitList, hit)
			hits[key] = hit
		}

		if len(item.Term) > 0 {
			hit.Tags = append(hit.Tags, item.Term)
		}
	}

	return hitList
}

func (c *DashboardSearchClient) GetStats(ctx context.Context, req *resource.ResourceStatsRequest, opts ...grpc.CallOption) (*resource.ResourceStatsResponse, error) {
	info, err := claims.ParseNamespace(req.Namespace)
	if err != nil {
		return nil, fmt.Errorf("unable to read namespace")
	}
	if info.OrgID == 0 {
		return nil, fmt.Errorf("invalid OrgID found in namespace")
	}

	if len(req.Kinds) != 1 {
		return nil, fmt.Errorf("only can query for dashboard kind in legacy fallback")
	}

	parts := strings.SplitN(req.Kinds[0], "/", 2)
	if len(parts) != 2 {
		return nil, fmt.Errorf("invalid kind")
	}

	count, err := c.dashboardStore.CountInOrg(ctx, info.OrgID)
	if err != nil {
		return nil, err
	}

	return &resource.ResourceStatsResponse{
		Stats: []*resource.ResourceStatsResponse_Stats{
			{
				Group:    parts[0],
				Resource: parts[1],
				Count:    count,
			},
		},
	}, nil
}<|MERGE_RESOLUTION|>--- conflicted
+++ resolved
@@ -195,21 +195,6 @@
 		return nil, err
 	}
 
-<<<<<<< HEAD
-	// TODO sort if query.Sort == "" see sortedHits in services/search/service.go
-=======
-	searchFields := resource.StandardSearchFields()
-	list := &resource.ResourceSearchResponse{
-		Results: &resource.ResourceTable{
-			Columns: []*resource.ResourceTableColumnDefinition{
-				searchFields.Field(resource.SEARCH_FIELD_TITLE),
-				searchFields.Field(resource.SEARCH_FIELD_FOLDER),
-				searchFields.Field(resource.SEARCH_FIELD_TAGS),
-			},
-		},
-	}
->>>>>>> 2bdeb727
-
 	hits := formatQueryResult(res)
 
 	for _, dashboard := range hits {
