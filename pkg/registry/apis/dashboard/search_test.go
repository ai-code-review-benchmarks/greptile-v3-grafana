package dashboard

import (
	"context"
	"encoding/json"
	"fmt"
	"net/http/httptest"
	"testing"

	"github.com/grafana/grafana/pkg/apimachinery/identity"
	"github.com/grafana/grafana/pkg/apis/dashboard/v0alpha1"
	"github.com/grafana/grafana/pkg/apiserver/rest"
	"github.com/grafana/grafana/pkg/infra/log"
	"github.com/grafana/grafana/pkg/infra/tracing"
	"github.com/grafana/grafana/pkg/services/dashboards"
	"github.com/grafana/grafana/pkg/services/featuremgmt"
	"github.com/grafana/grafana/pkg/services/user"
	"github.com/grafana/grafana/pkg/setting"
	"github.com/grafana/grafana/pkg/storage/unified/resource"
	"github.com/stretchr/testify/assert"
	"github.com/stretchr/testify/require"
	"google.golang.org/grpc"
)

func TestSearchFallback(t *testing.T) {
	t.Run("should hit legacy search handler on mode 0", func(t *testing.T) {
		mockClient := &MockClient{}
		mockUnifiedCtxclient := func(context.Context) resource.ResourceClient { return mockClient }
		mockLegacyClient := &MockClient{}

		cfg := &setting.Cfg{
			UnifiedStorage: map[string]setting.UnifiedStorageConfig{
				"dashboards.dashboard.grafana.app": {DualWriterMode: rest.Mode0},
			},
		}
<<<<<<< HEAD
		searchHandler := NewSearchHandler(mockClient, tracing.NewNoopTracerService(), cfg, mockLegacyClient, nil)
=======
		searchHandler := NewSearchHandler(tracing.NewNoopTracerService(), cfg, mockLegacyClient)
		searchHandler.client = resource.NewSearchClient(cfg, setting.UnifiedStorageConfigKeyDashboard, mockUnifiedCtxclient, mockLegacyClient)
>>>>>>> d199c33d

		rr := httptest.NewRecorder()
		req := httptest.NewRequest("GET", "/search", nil)
		req.Header.Add("content-type", "application/json")
		req = req.WithContext(identity.WithRequester(req.Context(), &user.SignedInUser{Namespace: "test"}))

		searchHandler.DoSearch(rr, req)

		if mockClient.LastSearchRequest != nil {
			t.Fatalf("expected Search NOT to be called, but it was")
		}
		if mockLegacyClient.LastSearchRequest == nil {
			t.Fatalf("expected Search to be called, but it was not")
		}
	})

	t.Run("should hit legacy search handler on mode 1", func(t *testing.T) {
		mockClient := &MockClient{}
		mockUnifiedCtxclient := func(context.Context) resource.ResourceClient { return mockClient }
		mockLegacyClient := &MockClient{}

		cfg := &setting.Cfg{
			UnifiedStorage: map[string]setting.UnifiedStorageConfig{
				"dashboards.dashboard.grafana.app": {DualWriterMode: rest.Mode1},
			},
		}
<<<<<<< HEAD
		searchHandler := NewSearchHandler(mockClient, tracing.NewNoopTracerService(), cfg, mockLegacyClient, nil)
=======
		searchHandler := NewSearchHandler(tracing.NewNoopTracerService(), cfg, mockLegacyClient)
		searchHandler.client = resource.NewSearchClient(cfg, setting.UnifiedStorageConfigKeyDashboard, mockUnifiedCtxclient, mockLegacyClient)
>>>>>>> d199c33d

		rr := httptest.NewRecorder()
		req := httptest.NewRequest("GET", "/search", nil)
		req.Header.Add("content-type", "application/json")
		req = req.WithContext(identity.WithRequester(req.Context(), &user.SignedInUser{Namespace: "test"}))

		searchHandler.DoSearch(rr, req)

		if mockClient.LastSearchRequest != nil {
			t.Fatalf("expected Search NOT to be called, but it was")
		}
		if mockLegacyClient.LastSearchRequest == nil {
			t.Fatalf("expected Search to be called, but it was not")
		}
	})

	t.Run("should hit legacy search handler on mode 2", func(t *testing.T) {
		mockClient := &MockClient{}
		mockUnifiedCtxclient := func(context.Context) resource.ResourceClient { return mockClient }
		mockLegacyClient := &MockClient{}

		cfg := &setting.Cfg{
			UnifiedStorage: map[string]setting.UnifiedStorageConfig{
				"dashboards.dashboard.grafana.app": {DualWriterMode: rest.Mode2},
			},
		}
<<<<<<< HEAD
		searchHandler := NewSearchHandler(mockClient, tracing.NewNoopTracerService(), cfg, mockLegacyClient, nil)
=======
		searchHandler := NewSearchHandler(tracing.NewNoopTracerService(), cfg, mockLegacyClient)
		searchHandler.client = resource.NewSearchClient(cfg, setting.UnifiedStorageConfigKeyDashboard, mockUnifiedCtxclient, mockLegacyClient)
>>>>>>> d199c33d

		rr := httptest.NewRecorder()
		req := httptest.NewRequest("GET", "/search", nil)
		req.Header.Add("content-type", "application/json")
		req = req.WithContext(identity.WithRequester(req.Context(), &user.SignedInUser{Namespace: "test"}))

		searchHandler.DoSearch(rr, req)

		if mockClient.LastSearchRequest != nil {
			t.Fatalf("expected Search NOT to be called, but it was")
		}
		if mockLegacyClient.LastSearchRequest == nil {
			t.Fatalf("expected Search to be called, but it was not")
		}
	})

	t.Run("should hit unified storage search handler on mode 3", func(t *testing.T) {
		mockClient := &MockClient{}
		mockUnifiedCtxclient := func(context.Context) resource.ResourceClient { return mockClient }
		mockLegacyClient := &MockClient{}

		cfg := &setting.Cfg{
			UnifiedStorage: map[string]setting.UnifiedStorageConfig{
				"dashboards.dashboard.grafana.app": {DualWriterMode: rest.Mode3},
			},
		}
<<<<<<< HEAD
		searchHandler := NewSearchHandler(mockClient, tracing.NewNoopTracerService(), cfg, mockLegacyClient, nil)
=======
		searchHandler := NewSearchHandler(tracing.NewNoopTracerService(), cfg, mockLegacyClient)
		searchHandler.client = resource.NewSearchClient(cfg, setting.UnifiedStorageConfigKeyDashboard, mockUnifiedCtxclient, mockLegacyClient)
>>>>>>> d199c33d

		rr := httptest.NewRecorder()
		req := httptest.NewRequest("GET", "/search", nil)
		req.Header.Add("content-type", "application/json")
		req = req.WithContext(identity.WithRequester(req.Context(), &user.SignedInUser{Namespace: "test"}))

		searchHandler.DoSearch(rr, req)

		if mockClient.LastSearchRequest == nil {
			t.Fatalf("expected Search to be called, but it was not")
		}
		if mockLegacyClient.LastSearchRequest != nil {
			t.Fatalf("expected Search NOT to be called, but it was")
		}
	})

	t.Run("should hit unified storage search handler on mode 4", func(t *testing.T) {
		mockClient := &MockClient{}
		mockUnifiedCtxclient := func(context.Context) resource.ResourceClient { return mockClient }
		mockLegacyClient := &MockClient{}

		cfg := &setting.Cfg{
			UnifiedStorage: map[string]setting.UnifiedStorageConfig{
				"dashboards.dashboard.grafana.app": {DualWriterMode: rest.Mode4},
			},
		}
<<<<<<< HEAD
		searchHandler := NewSearchHandler(mockClient, tracing.NewNoopTracerService(), cfg, mockLegacyClient, nil)
=======
		searchHandler := NewSearchHandler(tracing.NewNoopTracerService(), cfg, mockLegacyClient)
		searchHandler.client = resource.NewSearchClient(cfg, setting.UnifiedStorageConfigKeyDashboard, mockUnifiedCtxclient, mockLegacyClient)
>>>>>>> d199c33d

		rr := httptest.NewRecorder()
		req := httptest.NewRequest("GET", "/search", nil)
		req.Header.Add("content-type", "application/json")
		req = req.WithContext(identity.WithRequester(req.Context(), &user.SignedInUser{Namespace: "test"}))

		searchHandler.DoSearch(rr, req)

		if mockClient.LastSearchRequest == nil {
			t.Fatalf("expected Search to be called, but it was not")
		}
		if mockLegacyClient.LastSearchRequest != nil {
			t.Fatalf("expected Search NOT to be called, but it was")
		}
	})

	t.Run("should hit unified storage search handler on mode 5", func(t *testing.T) {
		mockClient := &MockClient{}
		mockUnifiedCtxclient := func(context.Context) resource.ResourceClient { return mockClient }
		mockLegacyClient := &MockClient{}

		cfg := &setting.Cfg{
			UnifiedStorage: map[string]setting.UnifiedStorageConfig{
				"dashboards.dashboard.grafana.app": {DualWriterMode: rest.Mode5},
			},
		}
<<<<<<< HEAD
		searchHandler := NewSearchHandler(mockClient, tracing.NewNoopTracerService(), cfg, mockLegacyClient, nil)
=======
		searchHandler := NewSearchHandler(tracing.NewNoopTracerService(), cfg, mockLegacyClient)
		searchHandler.client = resource.NewSearchClient(cfg, setting.UnifiedStorageConfigKeyDashboard, mockUnifiedCtxclient, mockLegacyClient)
>>>>>>> d199c33d

		rr := httptest.NewRecorder()
		req := httptest.NewRequest("GET", "/search", nil)
		req.Header.Add("content-type", "application/json")
		req = req.WithContext(identity.WithRequester(req.Context(), &user.SignedInUser{Namespace: "test"}))

		searchHandler.DoSearch(rr, req)

		if mockClient.LastSearchRequest == nil {
			t.Fatalf("expected Search to be called, but it was not")
		}
		if mockLegacyClient.LastSearchRequest != nil {
			t.Fatalf("expected Search NOT to be called, but it was")
		}
	})
}

func TestSearchHandler(t *testing.T) {
<<<<<<< HEAD
=======
	// Create a mock client
	mockClient := &MockClient{}

	// Initialize the search handler with the mock client
	searchHandler := SearchHandler{
		log:    log.New("test", "test"),
		client: func(context.Context) resource.ResourceIndexClient { return mockClient },
		tracer: tracing.NewNoopTracerService(),
	}

>>>>>>> d199c33d
	t.Run("Multiple comma separated fields will be appended to default dashboard search fields", func(t *testing.T) {
		// Create a mock client
		mockClient := &MockClient{}

		features := featuremgmt.WithFeatures()
		// Initialize the search handler with the mock client
		searchHandler := SearchHandler{
			log:      log.New("test", "test"),
			client:   mockClient,
			tracer:   tracing.NewNoopTracerService(),
			features: features,
		}

		rr := httptest.NewRecorder()
		req := httptest.NewRequest("GET", "/search?field=field1&field=field2&field=field3", nil)
		req.Header.Add("content-type", "application/json")
		req = req.WithContext(identity.WithRequester(req.Context(), &user.SignedInUser{Namespace: "test"}))

		searchHandler.DoSearch(rr, req)

		if mockClient.LastSearchRequest == nil {
			t.Fatalf("expected Search to be called, but it was not")
		}
		expectedFields := []string{"title", "folder", "tags", "field1", "field2", "field3"}
		if fmt.Sprintf("%v", mockClient.LastSearchRequest.Fields) != fmt.Sprintf("%v", expectedFields) {
			t.Errorf("expected fields %v, got %v", expectedFields, mockClient.LastSearchRequest.Fields)
		}
	})

	t.Run("Single field will be appended to default dashboard search fields", func(t *testing.T) {
		// Create a mock client
		mockClient := &MockClient{}

		features := featuremgmt.WithFeatures()
		// Initialize the search handler with the mock client
		searchHandler := SearchHandler{
			log:      log.New("test", "test"),
			client:   mockClient,
			tracer:   tracing.NewNoopTracerService(),
			features: features,
		}

		rr := httptest.NewRecorder()
		req := httptest.NewRequest("GET", "/search?field=field1", nil)
		req.Header.Add("content-type", "application/json")
		req = req.WithContext(identity.WithRequester(req.Context(), &user.SignedInUser{Namespace: "test"}))

		searchHandler.DoSearch(rr, req)

		if mockClient.LastSearchRequest == nil {
			t.Fatalf("expected Search to be called, but it was not")
		}
		expectedFields := []string{"title", "folder", "tags", "field1"}
		if fmt.Sprintf("%v", mockClient.LastSearchRequest.Fields) != fmt.Sprintf("%v", expectedFields) {
			t.Errorf("expected fields %v, got %v", expectedFields, mockClient.LastSearchRequest.Fields)
		}
	})

	t.Run("Passing no fields will search using default dashboard fields", func(t *testing.T) {
		// Create a mock client
		mockClient := &MockClient{}

		features := featuremgmt.WithFeatures()
		// Initialize the search handler with the mock client
		searchHandler := SearchHandler{
			log:      log.New("test", "test"),
			client:   mockClient,
			tracer:   tracing.NewNoopTracerService(),
			features: features,
		}

		rr := httptest.NewRecorder()
		req := httptest.NewRequest("GET", "/search", nil)
		req.Header.Add("content-type", "application/json")
		req = req.WithContext(identity.WithRequester(req.Context(), &user.SignedInUser{Namespace: "test"}))

		searchHandler.DoSearch(rr, req)

		if mockClient.LastSearchRequest == nil {
			t.Fatalf("expected Search to be called, but it was not")
		}
		expectedFields := []string{"title", "folder", "tags"}
		if fmt.Sprintf("%v", mockClient.LastSearchRequest.Fields) != fmt.Sprintf("%v", expectedFields) {
			t.Errorf("expected fields %v, got %v", expectedFields, mockClient.LastSearchRequest.Fields)
		}
	})

	t.Run("Sort - default sort by resource then title", func(t *testing.T) {
		rows := make([]*resource.ResourceTableRow, len(mockResults))
		for i, r := range mockResults {
			rows[i] = &resource.ResourceTableRow{
				Key: &resource.ResourceKey{
					Name:     r.Name,
					Resource: r.Resource,
				},
				Cells: [][]byte{
					[]byte(r.Value),
				},
			}
		}

		mockResponse := &resource.ResourceSearchResponse{
			Results: &resource.ResourceTable{
				Columns: []*resource.ResourceTableColumnDefinition{
					{Name: resource.SEARCH_FIELD_TITLE},
				},
				Rows: rows,
			},
		}
		// Create a mock client
		mockClient := &MockClient{
			MockResponses: []*resource.ResourceSearchResponse{mockResponse},
		}

		features := featuremgmt.WithFeatures()
		// Initialize the search handler with the mock client
		searchHandler := SearchHandler{
			log:      log.New("test", "test"),
			client:   mockClient,
			tracer:   tracing.NewNoopTracerService(),
			features: features,
		}

		rr := httptest.NewRecorder()
		req := httptest.NewRequest("GET", "/search", nil)
		req.Header.Add("content-type", "application/json")
		req = req.WithContext(identity.WithRequester(req.Context(), &user.SignedInUser{Namespace: "test"}))

		searchHandler.DoSearch(rr, req)

		if mockClient.LastSearchRequest == nil {
			t.Fatalf("expected Search to be called, but it was not")
		}

		resp := rr.Result()
		defer func() {
			if err := resp.Body.Close(); err != nil {
				t.Fatal(err)
			}
		}()

		p := &v0alpha1.SearchResults{}
		err := json.NewDecoder(resp.Body).Decode(p)
		require.NoError(t, err)
		assert.Equal(t, len(mockResults), len(p.Hits))
		assert.Equal(t, mockResults[3].Value, p.Hits[0].Title)
		assert.Equal(t, mockResults[1].Value, p.Hits[3].Title)
	})
}

func TestSearchHandlerSharedDashboards(t *testing.T) {
	t.Run("should bail out if FlagUnifiedStorageSearchPermissionFiltering is not enabled globally", func(t *testing.T) {
		mockClient := &MockClient{}

		features := featuremgmt.WithFeatures()
		searchHandler := SearchHandler{
			log:      log.New("test", "test"),
			client:   mockClient,
			tracer:   tracing.NewNoopTracerService(),
			features: features,
		}
		rr := httptest.NewRecorder()
		req := httptest.NewRequest("GET", "/search?folder=sharedwithme", nil)
		req.Header.Add("content-type", "application/json")
		req = req.WithContext(identity.WithRequester(req.Context(), &user.SignedInUser{Namespace: "test"}))

		searchHandler.DoSearch(rr, req)

		assert.Equal(t, mockClient.CallCount, 1)
	})

	t.Run("should return the dashboards shared with the user", func(t *testing.T) {
		// dashboardSearchRequest
		mockResponse1 := &resource.ResourceSearchResponse{
			Results: &resource.ResourceTable{
				Rows: []*resource.ResourceTableRow{
					{
						Key: &resource.ResourceKey{
							Name:     "dashboardinroot",
							Resource: "dashboard",
						},
						Cells: [][]byte{[]byte("")}, // root folder doesn't have uid
					},
					{
						Key: &resource.ResourceKey{
							Name:     "dashboardinprivatefolder",
							Resource: "dashboard",
						},
						Cells: [][]byte{
							[]byte("privatefolder"), // folder uid
						},
					},
					{
						Key: &resource.ResourceKey{
							Name:     "dashboardinpublicfolder",
							Resource: "dashboard",
						},
						Cells: [][]byte{
							[]byte("publicfolder"), // folder uid
						},
					},
				},
			},
		}

		// folderSearchRequest
		mockResponse2 := &resource.ResourceSearchResponse{
			Results: &resource.ResourceTable{
				Rows: []*resource.ResourceTableRow{
					{
						Key: &resource.ResourceKey{
							Name:     "publicfolder",
							Resource: "folder",
						},
						Cells: [][]byte{
							[]byte(""), // root folder uid
						},
					},
				},
			},
		}

		mockClient := &MockClient{
			MockResponses: []*resource.ResourceSearchResponse{mockResponse1, mockResponse2},
		}

		features := featuremgmt.WithFeatures(featuremgmt.FlagUnifiedStorageSearchPermissionFiltering)
		searchHandler := SearchHandler{
			log:      log.New("test", "test"),
			client:   mockClient,
			tracer:   tracing.NewNoopTracerService(),
			features: features,
		}
		rr := httptest.NewRecorder()
		req := httptest.NewRequest("GET", "/search?folder=sharedwithme", nil)
		req.Header.Add("content-type", "application/json")
		allPermissions := make(map[int64]map[string][]string)
		permissions := make(map[string][]string)
		permissions[dashboards.ActionDashboardsRead] = []string{"dashboards:uid:dashboardinroot", "dashboards:uid:dashboardinprivatefolder", "dashboards:uid:dashboardinpublicfolder"}
		allPermissions[1] = permissions
		req = req.WithContext(identity.WithRequester(req.Context(), &user.SignedInUser{Namespace: "test", OrgID: 1, Permissions: allPermissions}))

		searchHandler.DoSearch(rr, req)

		assert.Equal(t, mockClient.CallCount, 3)

		// first call gets all dashboards user has permission for
		firstCall := mockClient.MockCalls[0]
		assert.Equal(t, firstCall.Options.Fields[0].Values, []string{"dashboardinroot", "dashboardinprivatefolder", "dashboardinpublicfolder"})
		// second call gets folders associated with the previous dashboards
		secondCall := mockClient.MockCalls[1]
		assert.Equal(t, secondCall.Options.Fields[0].Values, []string{"privatefolder", "publicfolder"})
		// lastly, search ONLY for dashboards user has permission to read that are within folders the user does NOT have
		// permission to read
		thirdCall := mockClient.MockCalls[2]
		assert.Equal(t, thirdCall.Options.Fields[0].Values, []string{"dashboardinprivatefolder"})
	})
}

// MockClient implements the ResourceIndexClient interface for testing
type MockClient struct {
	resource.ResourceIndexClient
	resource.ResourceIndex

	// Capture the last SearchRequest for assertions
	LastSearchRequest *resource.ResourceSearchRequest

	MockResponses []*resource.ResourceSearchResponse
	MockCalls     []*resource.ResourceSearchRequest
	CallCount     int
}

type MockResult struct {
	Name     string
	Resource string
	Value    string
}

var mockResults = []MockResult{
	{
		Name:     "d1",
		Resource: "dashboard",
		Value:    "Dashboard 1",
	},
	{
		Name:     "d2",
		Resource: "dashboard",
		Value:    "Dashboard 2",
	},
	{
		Name:     "f2",
		Resource: "folder",
		Value:    "Folder 2",
	},
	{
		Name:     "f1",
		Resource: "folder",
		Value:    "Folder 1",
	},
}

func (m *MockClient) Search(ctx context.Context, in *resource.ResourceSearchRequest, opts ...grpc.CallOption) (*resource.ResourceSearchResponse, error) {
	m.LastSearchRequest = in
	m.MockCalls = append(m.MockCalls, in)

	var response *resource.ResourceSearchResponse
	if m.CallCount < len(m.MockResponses) {
		response = m.MockResponses[m.CallCount]
	}

	m.CallCount = m.CallCount + 1

	return response, nil
}
func (m *MockClient) GetStats(ctx context.Context, in *resource.ResourceStatsRequest, opts ...grpc.CallOption) (*resource.ResourceStatsResponse, error) {
	return nil, nil
}
func (m *MockClient) CountRepositoryObjects(ctx context.Context, in *resource.CountRepositoryObjectsRequest, opts ...grpc.CallOption) (*resource.CountRepositoryObjectsResponse, error) {
	return nil, nil
}
func (m *MockClient) Watch(ctx context.Context, in *resource.WatchRequest, opts ...grpc.CallOption) (resource.ResourceStore_WatchClient, error) {
	return nil, nil
}
func (m *MockClient) Delete(ctx context.Context, in *resource.DeleteRequest, opts ...grpc.CallOption) (*resource.DeleteResponse, error) {
	return nil, nil
}
func (m *MockClient) Create(ctx context.Context, in *resource.CreateRequest, opts ...grpc.CallOption) (*resource.CreateResponse, error) {
	return nil, nil
}
func (m *MockClient) Update(ctx context.Context, in *resource.UpdateRequest, opts ...grpc.CallOption) (*resource.UpdateResponse, error) {
	return nil, nil
}
func (m *MockClient) Read(ctx context.Context, in *resource.ReadRequest, opts ...grpc.CallOption) (*resource.ReadResponse, error) {
	return nil, nil
}
func (m *MockClient) Restore(ctx context.Context, in *resource.RestoreRequest, opts ...grpc.CallOption) (*resource.RestoreResponse, error) {
	return nil, nil
}
func (m *MockClient) GetBlob(ctx context.Context, in *resource.GetBlobRequest, opts ...grpc.CallOption) (*resource.GetBlobResponse, error) {
	return nil, nil
}
func (m *MockClient) PutBlob(ctx context.Context, in *resource.PutBlobRequest, opts ...grpc.CallOption) (*resource.PutBlobResponse, error) {
	return nil, nil
}
func (m *MockClient) List(ctx context.Context, in *resource.ListRequest, opts ...grpc.CallOption) (*resource.ListResponse, error) {
	return nil, nil
}
func (m *MockClient) ListRepositoryObjects(ctx context.Context, in *resource.ListRepositoryObjectsRequest, opts ...grpc.CallOption) (*resource.ListRepositoryObjectsResponse, error) {
	return nil, nil
}
func (m *MockClient) IsHealthy(ctx context.Context, in *resource.HealthCheckRequest, opts ...grpc.CallOption) (*resource.HealthCheckResponse, error) {
	return nil, nil
}
func (m *MockClient) BatchProcess(ctx context.Context, opts ...grpc.CallOption) (resource.BatchStore_BatchProcessClient, error) {
	return nil, nil
}<|MERGE_RESOLUTION|>--- conflicted
+++ resolved
@@ -33,12 +33,8 @@
 				"dashboards.dashboard.grafana.app": {DualWriterMode: rest.Mode0},
 			},
 		}
-<<<<<<< HEAD
-		searchHandler := NewSearchHandler(mockClient, tracing.NewNoopTracerService(), cfg, mockLegacyClient, nil)
-=======
-		searchHandler := NewSearchHandler(tracing.NewNoopTracerService(), cfg, mockLegacyClient)
+		searchHandler := NewSearchHandler(tracing.NewNoopTracerService(), cfg, mockLegacyClient, nil)
 		searchHandler.client = resource.NewSearchClient(cfg, setting.UnifiedStorageConfigKeyDashboard, mockUnifiedCtxclient, mockLegacyClient)
->>>>>>> d199c33d
 
 		rr := httptest.NewRecorder()
 		req := httptest.NewRequest("GET", "/search", nil)
@@ -65,12 +61,8 @@
 				"dashboards.dashboard.grafana.app": {DualWriterMode: rest.Mode1},
 			},
 		}
-<<<<<<< HEAD
-		searchHandler := NewSearchHandler(mockClient, tracing.NewNoopTracerService(), cfg, mockLegacyClient, nil)
-=======
-		searchHandler := NewSearchHandler(tracing.NewNoopTracerService(), cfg, mockLegacyClient)
+		searchHandler := NewSearchHandler(tracing.NewNoopTracerService(), cfg, mockLegacyClient, nil)
 		searchHandler.client = resource.NewSearchClient(cfg, setting.UnifiedStorageConfigKeyDashboard, mockUnifiedCtxclient, mockLegacyClient)
->>>>>>> d199c33d
 
 		rr := httptest.NewRecorder()
 		req := httptest.NewRequest("GET", "/search", nil)
@@ -97,12 +89,8 @@
 				"dashboards.dashboard.grafana.app": {DualWriterMode: rest.Mode2},
 			},
 		}
-<<<<<<< HEAD
-		searchHandler := NewSearchHandler(mockClient, tracing.NewNoopTracerService(), cfg, mockLegacyClient, nil)
-=======
-		searchHandler := NewSearchHandler(tracing.NewNoopTracerService(), cfg, mockLegacyClient)
+		searchHandler := NewSearchHandler(tracing.NewNoopTracerService(), cfg, mockLegacyClient, nil)
 		searchHandler.client = resource.NewSearchClient(cfg, setting.UnifiedStorageConfigKeyDashboard, mockUnifiedCtxclient, mockLegacyClient)
->>>>>>> d199c33d
 
 		rr := httptest.NewRecorder()
 		req := httptest.NewRequest("GET", "/search", nil)
@@ -129,12 +117,8 @@
 				"dashboards.dashboard.grafana.app": {DualWriterMode: rest.Mode3},
 			},
 		}
-<<<<<<< HEAD
-		searchHandler := NewSearchHandler(mockClient, tracing.NewNoopTracerService(), cfg, mockLegacyClient, nil)
-=======
-		searchHandler := NewSearchHandler(tracing.NewNoopTracerService(), cfg, mockLegacyClient)
+		searchHandler := NewSearchHandler(tracing.NewNoopTracerService(), cfg, mockLegacyClient, nil)
 		searchHandler.client = resource.NewSearchClient(cfg, setting.UnifiedStorageConfigKeyDashboard, mockUnifiedCtxclient, mockLegacyClient)
->>>>>>> d199c33d
 
 		rr := httptest.NewRecorder()
 		req := httptest.NewRequest("GET", "/search", nil)
@@ -161,12 +145,8 @@
 				"dashboards.dashboard.grafana.app": {DualWriterMode: rest.Mode4},
 			},
 		}
-<<<<<<< HEAD
-		searchHandler := NewSearchHandler(mockClient, tracing.NewNoopTracerService(), cfg, mockLegacyClient, nil)
-=======
-		searchHandler := NewSearchHandler(tracing.NewNoopTracerService(), cfg, mockLegacyClient)
+		searchHandler := NewSearchHandler(tracing.NewNoopTracerService(), cfg, mockLegacyClient, nil)
 		searchHandler.client = resource.NewSearchClient(cfg, setting.UnifiedStorageConfigKeyDashboard, mockUnifiedCtxclient, mockLegacyClient)
->>>>>>> d199c33d
 
 		rr := httptest.NewRecorder()
 		req := httptest.NewRequest("GET", "/search", nil)
@@ -193,12 +173,8 @@
 				"dashboards.dashboard.grafana.app": {DualWriterMode: rest.Mode5},
 			},
 		}
-<<<<<<< HEAD
-		searchHandler := NewSearchHandler(mockClient, tracing.NewNoopTracerService(), cfg, mockLegacyClient, nil)
-=======
-		searchHandler := NewSearchHandler(tracing.NewNoopTracerService(), cfg, mockLegacyClient)
+		searchHandler := NewSearchHandler(tracing.NewNoopTracerService(), cfg, mockLegacyClient, nil)
 		searchHandler.client = resource.NewSearchClient(cfg, setting.UnifiedStorageConfigKeyDashboard, mockUnifiedCtxclient, mockLegacyClient)
->>>>>>> d199c33d
 
 		rr := httptest.NewRecorder()
 		req := httptest.NewRequest("GET", "/search", nil)
@@ -217,19 +193,6 @@
 }
 
 func TestSearchHandler(t *testing.T) {
-<<<<<<< HEAD
-=======
-	// Create a mock client
-	mockClient := &MockClient{}
-
-	// Initialize the search handler with the mock client
-	searchHandler := SearchHandler{
-		log:    log.New("test", "test"),
-		client: func(context.Context) resource.ResourceIndexClient { return mockClient },
-		tracer: tracing.NewNoopTracerService(),
-	}
-
->>>>>>> d199c33d
 	t.Run("Multiple comma separated fields will be appended to default dashboard search fields", func(t *testing.T) {
 		// Create a mock client
 		mockClient := &MockClient{}
@@ -238,7 +201,7 @@
 		// Initialize the search handler with the mock client
 		searchHandler := SearchHandler{
 			log:      log.New("test", "test"),
-			client:   mockClient,
+			client:   func(context.Context) resource.ResourceIndexClient { return mockClient },
 			tracer:   tracing.NewNoopTracerService(),
 			features: features,
 		}
@@ -267,7 +230,7 @@
 		// Initialize the search handler with the mock client
 		searchHandler := SearchHandler{
 			log:      log.New("test", "test"),
-			client:   mockClient,
+			client:   func(context.Context) resource.ResourceIndexClient { return mockClient },
 			tracer:   tracing.NewNoopTracerService(),
 			features: features,
 		}
@@ -296,7 +259,7 @@
 		// Initialize the search handler with the mock client
 		searchHandler := SearchHandler{
 			log:      log.New("test", "test"),
-			client:   mockClient,
+			client:   func(context.Context) resource.ResourceIndexClient { return mockClient },
 			tracer:   tracing.NewNoopTracerService(),
 			features: features,
 		}
@@ -348,7 +311,7 @@
 		// Initialize the search handler with the mock client
 		searchHandler := SearchHandler{
 			log:      log.New("test", "test"),
-			client:   mockClient,
+			client:   func(context.Context) resource.ResourceIndexClient { return mockClient },
 			tracer:   tracing.NewNoopTracerService(),
 			features: features,
 		}
@@ -387,7 +350,7 @@
 		features := featuremgmt.WithFeatures()
 		searchHandler := SearchHandler{
 			log:      log.New("test", "test"),
-			client:   mockClient,
+			client:   func(context.Context) resource.ResourceIndexClient { return mockClient },
 			tracer:   tracing.NewNoopTracerService(),
 			features: features,
 		}
@@ -459,7 +422,7 @@
 		features := featuremgmt.WithFeatures(featuremgmt.FlagUnifiedStorageSearchPermissionFiltering)
 		searchHandler := SearchHandler{
 			log:      log.New("test", "test"),
-			client:   mockClient,
+			client:   func(context.Context) resource.ResourceIndexClient { return mockClient },
 			tracer:   tracing.NewNoopTracerService(),
 			features: features,
 		}
