package dashboard

import (
	"context"
	"fmt"
	"net/http/httptest"
	"testing"

	"github.com/grafana/grafana/pkg/apimachinery/identity"
	"github.com/grafana/grafana/pkg/infra/log"
	"github.com/grafana/grafana/pkg/infra/tracing"
	"github.com/grafana/grafana/pkg/services/user"
	"github.com/grafana/grafana/pkg/storage/unified/resource"
	"google.golang.org/grpc"
)

<<<<<<< HEAD
/*
Search Fallback was returning both Folders and Dashboards which resulted
in issues with rendering the Folder UI. Also, filters are not implemented
yet. For those reasons, we will be disabling Search Fallback for now

=======
/* Temporarily disabled search fallback while we add functionality
>>>>>>> 6908f914
func TestSearchFallback(t *testing.T) {
	t.Run("should hit legacy search handler on mode 0", func(t *testing.T) {
		mockClient := &MockClient{}
		mockLegacyClient := &MockClient{}

		cfg := &setting.Cfg{
			UnifiedStorage: map[string]setting.UnifiedStorageConfig{
				"dashboards.dashboard.grafana.app": {DualWriterMode: rest.Mode0},
			},
		}
		searchHandler := NewSearchHandler(mockClient, tracing.NewNoopTracerService(), cfg, mockLegacyClient)

		rr := httptest.NewRecorder()
		req := httptest.NewRequest("GET", "/search", nil)
		req.Header.Add("content-type", "application/json")
		req = req.WithContext(identity.WithRequester(req.Context(), &user.SignedInUser{Namespace: "test"}))

		searchHandler.DoSearch(rr, req)

		if mockClient.LastSearchRequest != nil {
			t.Fatalf("expected Search NOT to be called, but it was")
		}
		if mockLegacyClient.LastSearchRequest == nil {
			t.Fatalf("expected Search to be called, but it was not")
		}
	})

	t.Run("should hit legacy search handler on mode 1", func(t *testing.T) {
		mockClient := &MockClient{}
		mockLegacyClient := &MockClient{}

		cfg := &setting.Cfg{
			UnifiedStorage: map[string]setting.UnifiedStorageConfig{
				"dashboards.dashboard.grafana.app": {DualWriterMode: rest.Mode1},
			},
		}
		searchHandler := NewSearchHandler(mockClient, tracing.NewNoopTracerService(), cfg, mockLegacyClient)

		rr := httptest.NewRecorder()
		req := httptest.NewRequest("GET", "/search", nil)
		req.Header.Add("content-type", "application/json")
		req = req.WithContext(identity.WithRequester(req.Context(), &user.SignedInUser{Namespace: "test"}))

		searchHandler.DoSearch(rr, req)

		if mockClient.LastSearchRequest != nil {
			t.Fatalf("expected Search NOT to be called, but it was")
		}
		if mockLegacyClient.LastSearchRequest == nil {
			t.Fatalf("expected Search to be called, but it was not")
		}
	})

	t.Run("should hit legacy search handler on mode 2", func(t *testing.T) {
		mockClient := &MockClient{}
		mockLegacyClient := &MockClient{}

		cfg := &setting.Cfg{
			UnifiedStorage: map[string]setting.UnifiedStorageConfig{
				"dashboards.dashboard.grafana.app": {DualWriterMode: rest.Mode2},
			},
		}
		searchHandler := NewSearchHandler(mockClient, tracing.NewNoopTracerService(), cfg, mockLegacyClient)

		rr := httptest.NewRecorder()
		req := httptest.NewRequest("GET", "/search", nil)
		req.Header.Add("content-type", "application/json")
		req = req.WithContext(identity.WithRequester(req.Context(), &user.SignedInUser{Namespace: "test"}))

		searchHandler.DoSearch(rr, req)

		if mockClient.LastSearchRequest != nil {
			t.Fatalf("expected Search NOT to be called, but it was")
		}
		if mockLegacyClient.LastSearchRequest == nil {
			t.Fatalf("expected Search to be called, but it was not")
		}
	})

	t.Run("should hit unified storage search handler on mode 3", func(t *testing.T) {
		mockClient := &MockClient{}
		mockLegacyClient := &MockClient{}

		cfg := &setting.Cfg{
			UnifiedStorage: map[string]setting.UnifiedStorageConfig{
				"dashboards.dashboard.grafana.app": {DualWriterMode: rest.Mode3},
			},
		}
		searchHandler := NewSearchHandler(mockClient, tracing.NewNoopTracerService(), cfg, mockLegacyClient)

		rr := httptest.NewRecorder()
		req := httptest.NewRequest("GET", "/search", nil)
		req.Header.Add("content-type", "application/json")
		req = req.WithContext(identity.WithRequester(req.Context(), &user.SignedInUser{Namespace: "test"}))

		searchHandler.DoSearch(rr, req)

		if mockClient.LastSearchRequest == nil {
			t.Fatalf("expected Search to be called, but it was not")
		}
		if mockLegacyClient.LastSearchRequest != nil {
			t.Fatalf("expected Search NOT to be called, but it was")
		}
	})

	t.Run("should hit unified storage search handler on mode 4", func(t *testing.T) {
		mockClient := &MockClient{}
		mockLegacyClient := &MockClient{}

		cfg := &setting.Cfg{
			UnifiedStorage: map[string]setting.UnifiedStorageConfig{
				"dashboards.dashboard.grafana.app": {DualWriterMode: rest.Mode4},
			},
		}
		searchHandler := NewSearchHandler(mockClient, tracing.NewNoopTracerService(), cfg, mockLegacyClient)

		rr := httptest.NewRecorder()
		req := httptest.NewRequest("GET", "/search", nil)
		req.Header.Add("content-type", "application/json")
		req = req.WithContext(identity.WithRequester(req.Context(), &user.SignedInUser{Namespace: "test"}))

		searchHandler.DoSearch(rr, req)

		if mockClient.LastSearchRequest == nil {
			t.Fatalf("expected Search to be called, but it was not")
		}
		if mockLegacyClient.LastSearchRequest != nil {
			t.Fatalf("expected Search NOT to be called, but it was")
		}
	})

	t.Run("should hit unified storage search handler on mode 5", func(t *testing.T) {
		mockClient := &MockClient{}
		mockLegacyClient := &MockClient{}

		cfg := &setting.Cfg{
			UnifiedStorage: map[string]setting.UnifiedStorageConfig{
				"dashboards.dashboard.grafana.app": {DualWriterMode: rest.Mode5},
			},
		}
		searchHandler := NewSearchHandler(mockClient, tracing.NewNoopTracerService(), cfg, mockLegacyClient)

		rr := httptest.NewRecorder()
		req := httptest.NewRequest("GET", "/search", nil)
		req.Header.Add("content-type", "application/json")
		req = req.WithContext(identity.WithRequester(req.Context(), &user.SignedInUser{Namespace: "test"}))

		searchHandler.DoSearch(rr, req)

		if mockClient.LastSearchRequest == nil {
			t.Fatalf("expected Search to be called, but it was not")
		}
		if mockLegacyClient.LastSearchRequest != nil {
			t.Fatalf("expected Search NOT to be called, but it was")
		}
	})
<<<<<<< HEAD
}
*/
=======
}*/
>>>>>>> 6908f914

func TestSearchHandlerFields(t *testing.T) {
	// Create a mock client
	mockClient := &MockClient{}

	// Initialize the search handler with the mock client
	searchHandler := SearchHandler{
		log:    log.New("test", "test"),
		client: mockClient,
		tracer: tracing.NewNoopTracerService(),
	}

	t.Run("Multiple comma separated fields will be appended to default dashboard search fields", func(t *testing.T) {
		rr := httptest.NewRecorder()
		req := httptest.NewRequest("GET", "/search?field=field1&field=field2&field=field3", nil)
		req.Header.Add("content-type", "application/json")
		req = req.WithContext(identity.WithRequester(req.Context(), &user.SignedInUser{Namespace: "test"}))

		searchHandler.DoSearch(rr, req)

		if mockClient.LastSearchRequest == nil {
			t.Fatalf("expected Search to be called, but it was not")
		}
		expectedFields := []string{"title", "folder", "tags", "field1", "field2", "field3"}
		if fmt.Sprintf("%v", mockClient.LastSearchRequest.Fields) != fmt.Sprintf("%v", expectedFields) {
			t.Errorf("expected fields %v, got %v", expectedFields, mockClient.LastSearchRequest.Fields)
		}
	})

	t.Run("Single field will be appended to default dashboard search fields", func(t *testing.T) {
		rr := httptest.NewRecorder()
		req := httptest.NewRequest("GET", "/search?field=field1", nil)
		req.Header.Add("content-type", "application/json")
		req = req.WithContext(identity.WithRequester(req.Context(), &user.SignedInUser{Namespace: "test"}))

		searchHandler.DoSearch(rr, req)

		if mockClient.LastSearchRequest == nil {
			t.Fatalf("expected Search to be called, but it was not")
		}
		expectedFields := []string{"title", "folder", "tags", "field1"}
		if fmt.Sprintf("%v", mockClient.LastSearchRequest.Fields) != fmt.Sprintf("%v", expectedFields) {
			t.Errorf("expected fields %v, got %v", expectedFields, mockClient.LastSearchRequest.Fields)
		}
	})

	t.Run("Passing no fields will search using default dashboard fields", func(t *testing.T) {
		rr := httptest.NewRecorder()
		req := httptest.NewRequest("GET", "/search", nil)
		req.Header.Add("content-type", "application/json")
		req = req.WithContext(identity.WithRequester(req.Context(), &user.SignedInUser{Namespace: "test"}))

		searchHandler.DoSearch(rr, req)

		if mockClient.LastSearchRequest == nil {
			t.Fatalf("expected Search to be called, but it was not")
		}
		expectedFields := []string{"title", "folder", "tags"}
		if fmt.Sprintf("%v", mockClient.LastSearchRequest.Fields) != fmt.Sprintf("%v", expectedFields) {
			t.Errorf("expected fields %v, got %v", expectedFields, mockClient.LastSearchRequest.Fields)
		}
	})
}

// MockClient implements the ResourceIndexClient interface for testing
type MockClient struct {
	resource.ResourceIndexClient

	// Capture the last SearchRequest for assertions
	LastSearchRequest *resource.ResourceSearchRequest
}

func (m *MockClient) Search(ctx context.Context, in *resource.ResourceSearchRequest, opts ...grpc.CallOption) (*resource.ResourceSearchResponse, error) {
	m.LastSearchRequest = in

	return &resource.ResourceSearchResponse{}, nil
}

func (m *MockClient) GetStats(ctx context.Context, in *resource.ResourceStatsRequest, opts ...grpc.CallOption) (*resource.ResourceStatsResponse, error) {
	return nil, nil
}<|MERGE_RESOLUTION|>--- conflicted
+++ resolved
@@ -14,15 +14,10 @@
 	"google.golang.org/grpc"
 )
 
-<<<<<<< HEAD
 /*
 Search Fallback was returning both Folders and Dashboards which resulted
 in issues with rendering the Folder UI. Also, filters are not implemented
 yet. For those reasons, we will be disabling Search Fallback for now
-
-=======
-/* Temporarily disabled search fallback while we add functionality
->>>>>>> 6908f914
 func TestSearchFallback(t *testing.T) {
 	t.Run("should hit legacy search handler on mode 0", func(t *testing.T) {
 		mockClient := &MockClient{}
@@ -179,12 +174,8 @@
 			t.Fatalf("expected Search NOT to be called, but it was")
 		}
 	})
-<<<<<<< HEAD
 }
 */
-=======
-}*/
->>>>>>> 6908f914
 
 func TestSearchHandlerFields(t *testing.T) {
 	// Create a mock client
