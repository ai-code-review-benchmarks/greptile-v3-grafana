package legacy

import (
	"context"
	"database/sql"
	"encoding/json"
	"fmt"
	"path/filepath"
	"strconv"
	"sync"
	"time"

	metav1 "k8s.io/apimachinery/pkg/apis/meta/v1"
	"k8s.io/utils/ptr"

	claims "github.com/grafana/authlib/types"
	"github.com/grafana/grafana/pkg/apimachinery/apis/common/v0alpha1"
	"github.com/grafana/grafana/pkg/apimachinery/identity"
	"github.com/grafana/grafana/pkg/apimachinery/utils"
	dashboard "github.com/grafana/grafana/pkg/apis/dashboard"
	"github.com/grafana/grafana/pkg/components/simplejson"
	"github.com/grafana/grafana/pkg/registry/apis/dashboard/legacysearcher"
	"github.com/grafana/grafana/pkg/services/apiserver/endpoints/request"
	gapiutil "github.com/grafana/grafana/pkg/services/apiserver/utils"
	"github.com/grafana/grafana/pkg/services/dashboards"
	"github.com/grafana/grafana/pkg/services/dashboards/service"
	"github.com/grafana/grafana/pkg/services/provisioning"
	"github.com/grafana/grafana/pkg/storage/legacysql"
	"github.com/grafana/grafana/pkg/storage/unified/resource"
	"github.com/grafana/grafana/pkg/storage/unified/sql/sqltemplate"
)

var (
	_ DashboardAccess = (*dashboardSqlAccess)(nil)
)

type dashboardRow struct {
	// The numeric version for this dashboard
	RV int64

	// Dashboard resource
	Dash *dashboard.Dashboard

	// The folder UID (needed for access control checks)
	FolderUID string

	// The token we can use that will start a new connection that includes
	// this same dashboard
	token *continueToken
}

type dashboardSqlAccess struct {
	sql          legacysql.LegacyDatabaseProvider
	namespacer   request.NamespaceMapper
	provisioning provisioning.ProvisioningService

	// Use for writing (not reading)
	dashStore             dashboards.Store
	softDelete            bool
	dashboardSearchClient legacysearcher.DashboardSearchClient

	// Typically one... the server wrapper
	subscribers []chan *resource.WrittenEvent
	mutex       sync.Mutex
}

func NewDashboardAccess(sql legacysql.LegacyDatabaseProvider,
	namespacer request.NamespaceMapper,
	dashStore dashboards.Store,
	provisioning provisioning.ProvisioningService,
	softDelete bool,
) DashboardAccess {
	dashboardSearchClient := legacysearcher.NewDashboardSearchClient(dashStore)
	return &dashboardSqlAccess{
		sql:                   sql,
		namespacer:            namespacer,
		dashStore:             dashStore,
		provisioning:          provisioning,
		softDelete:            softDelete,
		dashboardSearchClient: *dashboardSearchClient,
	}
}

func (a *dashboardSqlAccess) getRows(ctx context.Context, sql *legacysql.LegacyDatabaseHelper, query *DashboardQuery) (*rowsWrapper, error) {
	if len(query.Labels) > 0 {
		return nil, fmt.Errorf("labels not yet supported")
		// if query.Requirements.Folder != nil {
		// 	args = append(args, *query.Requirements.Folder)
		// 	sqlcmd = fmt.Sprintf("%s AND dashboard.folder_uid=?$%d", sqlcmd, len(args))
		// }
	}

	req := newQueryReq(sql, query)

	tmpl := sqlQueryDashboards
	if query.UseHistoryTable() && query.GetTrash {
		return nil, fmt.Errorf("trash not included in history table")
	}

	rawQuery, err := sqltemplate.Execute(tmpl, req)
	if err != nil {
		return nil, fmt.Errorf("execute template %q: %w", tmpl.Name(), err)
	}
	q := rawQuery
	if false {
		pretty := sqltemplate.RemoveEmptyLines(rawQuery)
		fmt.Printf("DASHBOARD QUERY: %s [%+v] // %+v\n", pretty, req.GetArgs(), query)
	}

	rows, err := sql.DB.GetSqlxSession().Query(ctx, q, req.GetArgs()...)
	if err != nil {
		if rows != nil {
			_ = rows.Close()
		}
		rows = nil
	}
	return &rowsWrapper{
		rows:    rows,
		a:       a,
		history: query.GetHistory,
		// This looks up rules from the permissions on a user
		canReadDashboard: func(scopes ...string) bool {
			return true // ???
		},
		// accesscontrol.Checker(user, dashboards.ActionDashboardsRead),
	}, err
}

var _ resource.ListIterator = (*rowsWrapper)(nil)

type rowsWrapper struct {
<<<<<<< HEAD
	a     *dashboardSqlAccess
	rows  *sql.Rows
	count int
=======
	a       *dashboardSqlAccess
	rows    *sql.Rows
	history bool
>>>>>>> 0cef2b9a

	canReadDashboard func(scopes ...string) bool

	// Current
	row *dashboardRow
	err error

	// max 100 rejected?
	rejected []dashboardRow
}

func (a *dashboardSqlAccess) GetResourceStats(ctx context.Context, namespace string, minCount int) ([]resource.ResourceStats, error) {
	return nil, fmt.Errorf("not implemented")
}

func (r *rowsWrapper) Close() error {
	if r.rows == nil {
		return nil
	}
	return r.rows.Close()
}

func (r *rowsWrapper) Next() bool {
	if r.err != nil {
		return false
	}
	var err error

	// breaks after first readable value
	for r.rows.Next() {
<<<<<<< HEAD
		r.count++

		r.row, err = r.a.scanRow(r.rows)
=======
		r.row, err = r.a.scanRow(r.rows, r.history)
>>>>>>> 0cef2b9a
		if err != nil {
			if len(r.rejected) > 1000 || r.row == nil {
				r.err = fmt.Errorf("too many rejected rows (%d) %w", len(r.rejected), err)
				return false
			}
			r.rejected = append(r.rejected, *r.row)
			continue
		}

		if r.row != nil {
			d := r.row

			// Access control checker
			scopes := []string{dashboards.ScopeDashboardsProvider.GetResourceScopeUID(d.Dash.Name)}
			if d.FolderUID != "" { // Copied from searchV2... not sure the logic is right
				scopes = append(scopes, dashboards.ScopeFoldersProvider.GetResourceScopeUID(d.FolderUID))
			}
			if !r.canReadDashboard(scopes...) {
				continue
			}

			// returns the first visible dashboard
			return true
		}
	}
	return false
}

// ContinueToken implements resource.ListIterator.
func (r *rowsWrapper) ContinueToken() string {
	return r.row.token.String()
}

// ContinueTokenWithCurrentRV implements resource.ListIterator.
func (r *rowsWrapper) ContinueTokenWithCurrentRV() string {
	return r.row.token.String()
}

// Error implements resource.ListIterator.
func (r *rowsWrapper) Error() error {
	return r.err
}

// Name implements resource.ListIterator.
func (r *rowsWrapper) Name() string {
	return r.row.Dash.Name
}

// Namespace implements resource.ListIterator.
func (r *rowsWrapper) Namespace() string {
	return r.row.Dash.Namespace
}

// ResourceVersion implements resource.ListIterator.
func (r *rowsWrapper) ResourceVersion() int64 {
	return r.row.RV
}

func (r *rowsWrapper) Folder() string {
	return r.row.FolderUID
}

// Value implements resource.ListIterator.
func (r *rowsWrapper) Value() []byte {
	b, err := json.Marshal(r.row.Dash)
	r.err = err
	return b
}

func (a *dashboardSqlAccess) scanRow(rows *sql.Rows, history bool) (*dashboardRow, error) {
	dash := &dashboard.Dashboard{
		TypeMeta:   dashboard.DashboardResourceInfo.TypeMeta(),
		ObjectMeta: metav1.ObjectMeta{Annotations: make(map[string]string)},
	}
	row := &dashboardRow{Dash: dash}

	var dashboard_id int64
	var orgId int64
	var folder_uid sql.NullString
	var updated time.Time
	var updatedBy sql.NullString
	var updatedByID sql.NullInt64
	var deleted sql.NullTime

	var created time.Time
	var createdBy sql.NullString
	var createdByID sql.NullInt64
	var message sql.NullString

	var plugin_id sql.NullString
	var origin_name sql.NullString
	var origin_path sql.NullString
	var origin_ts sql.NullInt64
	var origin_hash sql.NullString
	var data []byte // the dashboard JSON
	var version int64

	err := rows.Scan(&orgId, &dashboard_id, &dash.Name, &folder_uid,
		&deleted, &plugin_id,
		&origin_name, &origin_path, &origin_hash, &origin_ts,
		&created, &createdBy, &createdByID,
		&updated, &updatedBy, &updatedByID,
		&version, &message, &data,
	)

	row.token = &continueToken{orgId: orgId, id: dashboard_id}
	// when listing from the history table, we want to use the version as the ID to continue from
	if history {
		row.token.id = version
	}
	if err == nil {
		row.RV = version
		dash.ResourceVersion = fmt.Sprintf("%d", row.RV)
		dash.Namespace = a.namespacer(orgId)
		dash.UID = gapiutil.CalculateClusterWideUID(dash)
		dash.SetCreationTimestamp(metav1.NewTime(created))
		meta, err := utils.MetaAccessor(dash)
		if err != nil {
			return nil, err
		}
		meta.SetUpdatedTimestamp(&updated)
		meta.SetCreatedBy(getUserID(createdBy, createdByID))
		meta.SetUpdatedBy(getUserID(updatedBy, updatedByID))
		meta.SetDeprecatedInternalID(dashboard_id) //nolint:staticcheck
		meta.SetGeneration(version)

		if deleted.Valid {
			meta.SetDeletionTimestamp(ptr.To(metav1.NewTime(deleted.Time)))
			meta.SetGeneration(utils.DeletedGeneration)
		}

		if message.String != "" {
			if len(message.String) > 500 {
				message.String = message.String[0:490] + "..."
			}
			meta.SetMessage(message.String)
		}
		if folder_uid.String != "" {
			meta.SetFolder(folder_uid.String)
			row.FolderUID = folder_uid.String
		}

		if origin_name.String != "" {
			ts := time.Unix(origin_ts.Int64, 0)

			repo := &utils.ResourceRepositoryInfo{
				Name:      origin_name.String,
				Hash:      origin_hash.String,
				Timestamp: &ts,
			}
			// if the reader cannot be found, it may be an orphaned provisioned dashboard
			resolvedPath := a.provisioning.GetDashboardProvisionerResolvedPath(origin_name.String)
			if resolvedPath != "" {
				originPath, err := filepath.Rel(
					resolvedPath,
					origin_path.String,
				)
				if err != nil {
					return nil, err
				}
				repo.Path = originPath
			}
			meta.SetRepositoryInfo(repo)
		} else if plugin_id.String != "" {
			meta.SetRepositoryInfo(&utils.ResourceRepositoryInfo{
				Name: "plugin",
				Path: plugin_id.String,
			})
		}

		if len(data) > 0 {
			err = dash.Spec.UnmarshalJSON(data)
			if err != nil {
				return row, fmt.Errorf("JSON unmarshal error for: %s // %w", dash.Name, err)
			}
		}
		dash.Spec.Remove("id")
	}
	return row, err
}

func getUserID(v sql.NullString, id sql.NullInt64) string {
	if v.Valid && v.String != "" {
		return claims.NewTypeID(claims.TypeUser, v.String)
	}
	if id.Valid && id.Int64 == -1 {
		return claims.NewTypeID(claims.TypeProvisioning, "")
	}
	return ""
}

// DeleteDashboard implements DashboardAccess.
func (a *dashboardSqlAccess) DeleteDashboard(ctx context.Context, orgId int64, uid string) (*dashboard.Dashboard, bool, error) {
	dash, _, err := a.GetDashboard(ctx, orgId, uid, 0)
	if err != nil {
		return nil, false, err
	}

	if a.softDelete {
		err = a.dashStore.SoftDeleteDashboard(ctx, orgId, uid)
		if err == nil && dash != nil {
			now := metav1.NewTime(time.Now())
			dash.DeletionTimestamp = &now
			return dash, true, err
		}
		return dash, false, err
	}

	err = a.dashStore.DeleteDashboard(ctx, &dashboards.DeleteDashboardCommand{
		OrgID: orgId,
		UID:   uid,
	})
	if err != nil {
		return nil, false, err
	}
	return dash, true, nil
}

// SaveDashboard implements DashboardAccess.
func (a *dashboardSqlAccess) SaveDashboard(ctx context.Context, orgId int64, dash *dashboard.Dashboard) (*dashboard.Dashboard, bool, error) {
	created := false
	user, ok := claims.AuthInfoFrom(ctx)
	if !ok || user == nil {
		return nil, created, fmt.Errorf("no user found in context")
	}

	if dash.Name != "" {
		dash.Spec.Set("uid", dash.Name)

		// Get the previous version to set the internal ID
		old, _ := a.dashStore.GetDashboard(ctx, &dashboards.GetDashboardQuery{
			OrgID: orgId,
			UID:   dash.Name,
		})
		if old != nil {
			dash.Spec.Set("id", old.ID)
		} else {
			dash.Spec.Remove("id") // existing of "id" makes it an update
			created = true
		}
	} else {
		dash.Spec.Remove("id")
		dash.Spec.Remove("uid")
	}

	var userID int64
	if claims.IsIdentityType(user.GetIdentityType(), claims.TypeUser) {
		var err error
		userID, err = identity.UserIdentifier(user.GetSubject())
		if err != nil {
			return nil, false, err
		}
	}

	meta, err := utils.MetaAccessor(dash)
	if err != nil {
		return nil, false, err
	}
	out, err := a.dashStore.SaveDashboard(ctx, dashboards.SaveDashboardCommand{
		OrgID:     orgId,
		Message:   meta.GetMessage(),
		PluginID:  service.GetPluginIDFromMeta(meta),
		Dashboard: simplejson.NewFromAny(dash.Spec.UnstructuredContent()),
		FolderUID: meta.GetFolder(),
		Overwrite: true, // already passed the revisionVersion checks!
		UserID:    userID,
	})
	if err != nil {
		return nil, false, err
	}
	if out != nil {
		created = (out.Created.Unix() == out.Updated.Unix()) // and now?
	}
	dash, _, err = a.GetDashboard(ctx, orgId, out.UID, 0)
	if err != nil {
		return nil, false, err
	}

	// stash the raw value in context (if requested)
	finalMeta, err := utils.MetaAccessor(dash)
	if err != nil {
		return nil, false, err
	}
	access := GetLegacyAccess(ctx)
	if access != nil {
		access.DashboardID = finalMeta.GetDeprecatedInternalID() // nolint:staticcheck
	}
	return dash, created, err
}

func (a *dashboardSqlAccess) GetLibraryPanels(ctx context.Context, query LibraryPanelQuery) (*dashboard.LibraryPanelList, error) {
	limit := int(query.Limit)
	query.Limit += 1 // for continue
	if query.OrgID == 0 {
		return nil, fmt.Errorf("expected non zero orgID")
	}

	sqlx, err := a.sql(ctx)
	if err != nil {
		return nil, err
	}

	req := newLibraryQueryReq(sqlx, &query)
	rawQuery, err := sqltemplate.Execute(sqlQueryPanels, req)
	if err != nil {
		return nil, fmt.Errorf("execute template %q: %w", sqlQueryPanels.Name(), err)
	}
	q := rawQuery

	res := &dashboard.LibraryPanelList{}
	rows, err := sqlx.DB.GetSqlxSession().Query(ctx, q, req.GetArgs()...)
	defer func() {
		if rows != nil {
			_ = rows.Close()
		}
	}()
	if err != nil {
		return nil, err
	}

	type panel struct {
		ID        int64
		UID       string
		FolderUID sql.NullString

		Created   time.Time
		CreatedBy string

		Updated   time.Time
		UpdatedBy string

		Name        string
		Type        string
		Description string
		Model       []byte
	}

	var lastID int64
	for rows.Next() {
		p := panel{}
		err = rows.Scan(&p.ID, &p.UID, &p.FolderUID,
			&p.Created, &p.CreatedBy,
			&p.Updated, &p.UpdatedBy,
			&p.Name, &p.Type, &p.Description, &p.Model,
		)
		if err != nil {
			return res, err
		}
		lastID = p.ID

		item := dashboard.LibraryPanel{
			TypeMeta: metav1.TypeMeta{
				APIVersion: fmt.Sprintf("%s/%s", dashboard.GROUP, "v0alpha1"),
				Kind:       "LibraryPanel",
			},
			ObjectMeta: metav1.ObjectMeta{
				Name:              p.UID,
				CreationTimestamp: metav1.NewTime(p.Created),
				ResourceVersion:   strconv.FormatInt(p.Updated.UnixMilli(), 10),
			},
			Spec: dashboard.LibraryPanelSpec{},
		}

		status := &dashboard.LibraryPanelStatus{
			Missing: v0alpha1.Unstructured{},
		}
		err = json.Unmarshal(p.Model, &item.Spec)
		if err != nil {
			return nil, err
		}
		err = json.Unmarshal(p.Model, &status.Missing.Object)
		if err != nil {
			return nil, err
		}

		if item.Spec.Title != p.Name {
			status.Warnings = append(status.Warnings, fmt.Sprintf("title mismatch (expected: %s)", p.Name))
		}
		if item.Spec.Description != p.Description {
			status.Warnings = append(status.Warnings, fmt.Sprintf("description mismatch (expected: %s)", p.Description))
		}
		if item.Spec.Type != p.Type {
			status.Warnings = append(status.Warnings, fmt.Sprintf("type mismatch (expected: %s)", p.Type))
		}
		item.Status = status

		// Remove the properties we are already showing
		for _, k := range []string{"type", "pluginVersion", "title", "description", "options", "fieldConfig", "datasource", "targets", "libraryPanel"} {
			delete(status.Missing.Object, k)
		}

		meta, err := utils.MetaAccessor(&item)
		if err != nil {
			return nil, err
		}
		if p.FolderUID.Valid {
			meta.SetFolder(p.FolderUID.String)
		}
		meta.SetCreatedBy(p.CreatedBy)
		meta.SetGeneration(1)
		meta.SetDeprecatedInternalID(p.ID) //nolint:staticcheck

		// Only set updated metadata if it is different
		if p.UpdatedBy != p.CreatedBy || p.Updated.Sub(p.Created) > time.Second {
			meta.SetUpdatedBy(p.UpdatedBy)
			meta.SetUpdatedTimestamp(&p.Updated)
			meta.SetGeneration(2)
		}

		res.Items = append(res.Items, item)
		if len(res.Items) > limit {
			res.Continue = strconv.FormatInt(lastID, 10)
			break
		}
	}
	if query.UID == "" {
		rv, err := sqlx.GetResourceVersion(ctx, "library_element", "updated")
		if err == nil {
			res.ResourceVersion = strconv.FormatInt(rv, 10)
		}
	}
	return res, err
}<|MERGE_RESOLUTION|>--- conflicted
+++ resolved
@@ -129,15 +129,10 @@
 var _ resource.ListIterator = (*rowsWrapper)(nil)
 
 type rowsWrapper struct {
-<<<<<<< HEAD
-	a     *dashboardSqlAccess
-	rows  *sql.Rows
-	count int
-=======
 	a       *dashboardSqlAccess
 	rows    *sql.Rows
 	history bool
->>>>>>> 0cef2b9a
+	count   int
 
 	canReadDashboard func(scopes ...string) bool
 
@@ -168,13 +163,9 @@
 
 	// breaks after first readable value
 	for r.rows.Next() {
-<<<<<<< HEAD
 		r.count++
 
-		r.row, err = r.a.scanRow(r.rows)
-=======
 		r.row, err = r.a.scanRow(r.rows, r.history)
->>>>>>> 0cef2b9a
 		if err != nil {
 			if len(r.rejected) > 1000 || r.row == nil {
 				r.err = fmt.Errorf("too many rejected rows (%d) %w", len(r.rejected), err)
