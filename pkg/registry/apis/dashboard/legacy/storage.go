--- conflicted
+++ resolved
@@ -158,41 +158,22 @@
 }
 
 // List implements AppendingStore.
-<<<<<<< HEAD
 func (a *dashboardSqlAccess) ListIterator(ctx context.Context, req *resource.ListRequest) (int64, resource.ListIterator, error) {
-=======
-func (a *dashboardSqlAccess) PrepareList(ctx context.Context, req *resource.ListRequest) *resource.ListResponse {
-	list := &resource.ListResponse{}
->>>>>>> da65825c
 	opts := req.Options
 	info, err := request.ParseNamespace(opts.Key.Namespace)
 	if err == nil {
 		err = isDashboardKey(opts.Key, false)
 	}
 	if err != nil {
-<<<<<<< HEAD
 		return 0, nil, err
-=======
-		list.Error = resource.AsErrorResult(err)
-		return list
->>>>>>> da65825c
 	}
 
 	token, err := readContinueToken(req.NextPageToken)
 	if err != nil {
-<<<<<<< HEAD
 		return 0, nil, err
 	}
 	if token.orgId > 0 && token.orgId != info.OrgID {
 		return 0, nil, fmt.Errorf("token and orgID mismatch")
-=======
-		list.Error = resource.AsErrorResult(err)
-		return list
-	}
-	if token.orgId > 0 && token.orgId != info.OrgID {
-		list.Error = resource.NewBadRequestError("token and orgID mismatch")
-		return list
->>>>>>> da65825c
 	}
 
 	query := &DashboardQuery{
@@ -203,47 +184,10 @@
 		Labels:   req.Options.Labels,
 	}
 
-<<<<<<< HEAD
 	listRV := int64(0) // TODO?  max
 	rows, err := a.getRows(ctx, query)
 
 	return listRV, rows, err
-=======
-	rows, limit, err := a.getRows(ctx, query)
-	if err != nil {
-		list.Error = resource.AsErrorResult(err)
-		return list
-	}
-	defer func() { _ = rows.Close() }()
-
-	totalSize := 0
-	for {
-		row, err := rows.Next()
-		if err != nil || row == nil {
-			list.Error = resource.AsErrorResult(err)
-			return list
-		}
-
-		totalSize += row.Bytes
-		if len(list.Items) > 0 && (totalSize > query.MaxBytes || len(list.Items) >= limit) {
-			// if query.Requirements.Folder != nil {
-			// 	row.token.folder = *query.Requirements.Folder
-			// }
-			list.NextPageToken = row.token.String() // will skip this one but start here next time
-			return list
-		}
-		// TODO -- make it smaller and stick the body as an annotation...
-		val, err := json.Marshal(row.Dash)
-		if err != nil {
-			list.Error = resource.AsErrorResult(err)
-			return list
-		}
-		list.Items = append(list.Items, &resource.ResourceWrapper{
-			ResourceVersion: row.RV,
-			Value:           val,
-		})
-	}
->>>>>>> da65825c
 }
 
 // Watch implements AppendingStore.
