--- conflicted
+++ resolved
@@ -58,7 +58,6 @@
 			}
 		}
 	case *dashboardV2.Dashboard:
-<<<<<<< HEAD
 		// Temporary fix: The generator fails to properly initialize this property, so we'll do it here
 		// until the generator is fixed.
 		if v.Spec.Layout.GridLayoutKind == nil && v.Spec.Layout.RowsLayoutKind == nil && v.Spec.Layout.AutoGridLayoutKind == nil && v.Spec.Layout.TabsLayoutKind == nil {
@@ -67,9 +66,9 @@
 				Spec: dashboardV2.DashboardGridLayoutSpec{},
 			}
 		}
-=======
+
 		resourceInfo = dashboardV2.DashboardResourceInfo
->>>>>>> 95f04c79
+
 		// Noop for V2
 	default:
 		return fmt.Errorf("mutation error: expected to dashboard, got %T", obj)
