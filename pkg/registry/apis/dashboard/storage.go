--- conflicted
+++ resolved
@@ -16,11 +16,7 @@
 }
 
 func newStorage(scheme *runtime.Scheme) (*storage, error) {
-<<<<<<< HEAD
-	resourceInfo := v0alpha1.DashboardResourceInfo
-=======
 	resourceInfo := dashboard.DashboardResourceInfo
->>>>>>> a9c2c975
 	strategy := grafanaregistry.NewStrategy(scheme, resourceInfo.GroupVersion())
 	store := &genericregistry.Store{
 		NewFunc:                   resourceInfo.NewFunc,
