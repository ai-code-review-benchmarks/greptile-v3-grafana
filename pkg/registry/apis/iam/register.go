--- conflicted
+++ resolved
@@ -57,21 +57,9 @@
 	authorizer := newIAMAuthorizer(accessClient, legacyAccessClient)
 
 	builder := &IdentityAccessManagementAPIBuilder{
-<<<<<<< HEAD
-		store:              store,
-		coreRolesStorage:   coreRolesStorage,
-		rolesStorage:       rolesStorage,
-		sso:                ssoService,
-		authorizer:         authorizer,
-		legacyAccessClient: legacyAccessClient,
-		accessClient:       accessClient,
-		display:            user.NewLegacyDisplayREST(store),
-		reg:                reg,
-		enableAuthZApis:    features.IsEnabledGlobally(featuremgmt.FlagKubernetesAuthzApis),
-		enableDualWriter:   true,
-=======
 		store:               store,
 		coreRolesStorage:    coreRolesStorage,
+		rolesStorage:        rolesStorage,
 		sso:                 ssoService,
 		authorizer:          authorizer,
 		legacyAccessClient:  legacyAccessClient,
@@ -81,7 +69,6 @@
 		enableAuthZApis:     features.IsEnabledGlobally(featuremgmt.FlagKubernetesAuthzApis),
 		enableAuthnMutation: features.IsEnabledGlobally(featuremgmt.FlagKubernetesAuthnMutation),
 		enableDualWriter:    true,
->>>>>>> 15f291aa
 	}
 	apiregistration.RegisterAPI(builder)
 
