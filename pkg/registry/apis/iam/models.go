--- conflicted
+++ resolved
@@ -32,17 +32,11 @@
 // This is used just so wire has something unique to return
 type IdentityAccessManagementAPIBuilder struct {
 	// Stores
-<<<<<<< HEAD
-	store               legacy.LegacyIdentityStore
-	coreRolesStorage    CoreRoleStorageBackend
-	rolesStorage        RoleStorageBackend
-	roleBindingsStorage RoleBindingStorageBackend
-=======
 	store                      legacy.LegacyIdentityStore
 	coreRolesStorage           CoreRoleStorageBackend
 	rolesStorage               RoleStorageBackend
 	resourcePermissionsStorage resource.StorageBackend
->>>>>>> edd59d63
+	roleBindingsStorage        RoleBindingStorageBackend
 
 	// Access Control
 	authorizer authorizer.Authorizer
