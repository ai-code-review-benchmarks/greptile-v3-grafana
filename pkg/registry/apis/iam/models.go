--- conflicted
+++ resolved
@@ -20,28 +20,21 @@
 // Used by wire to identify the storage backend for core roles.
 type CoreRoleStorageBackend interface{ resource.StorageBackend }
 
-<<<<<<< HEAD
 // ResourcePermissionStorageBackend uses the resource.StorageBackend interface to provide storage for resource permissions.
 // Used wire to identify the storage backend for resource permissions.
 type ResourcePermissionStorageBackend interface{ resource.StorageBackend }
-=======
+
 // RoleStorageBackend uses the resource.StorageBackend interface to provide storage for custom roles.
 // Used by wire to identify the storage backend for custom roles.
 type RoleStorageBackend interface{ resource.StorageBackend }
->>>>>>> 1f025fe1
 
 // This is used just so wire has something unique to return
 type IdentityAccessManagementAPIBuilder struct {
 	// Stores
-<<<<<<< HEAD
 	store                      legacy.LegacyIdentityStore
 	coreRolesStorage           CoreRoleStorageBackend
 	resourcePermissionsStorage ResourcePermissionStorageBackend
-=======
-	store            legacy.LegacyIdentityStore
-	coreRolesStorage CoreRoleStorageBackend
-	rolesStorage     RoleStorageBackend
->>>>>>> 1f025fe1
+	rolesStorage               RoleStorageBackend
 
 	// Access Control
 	authorizer authorizer.Authorizer
