--- conflicted
+++ resolved
@@ -18,15 +18,11 @@
 
 	sqlTemplates = template.Must(template.New("sql").ParseFS(sqlTemplatesFS, `queries/*.sql`))
 
-<<<<<<< HEAD
 	resourcePermissionsQueryTplt        = mustTemplate("resource_permission_query.sql")
 	resourcePermissionDeletionQueryTplt = mustTemplate("resource_permission_deletion_query.sql")
-=======
-	roleInsertTplt               = mustTemplate("role_insert.sql")
-	assignmentInsertTplt         = mustTemplate("assignment_insert.sql")
-	permissionInsertTplt         = mustTemplate("permission_insert.sql")
-	resourcePermissionsQueryTplt = mustTemplate("resource_permission_query.sql")
->>>>>>> 801fde02
+	roleInsertTplt                      = mustTemplate("role_insert.sql")
+	assignmentInsertTplt                = mustTemplate("assignment_insert.sql")
+	permissionInsertTplt                = mustTemplate("permission_insert.sql")
 )
 
 func mustTemplate(filename string) *template.Template {
