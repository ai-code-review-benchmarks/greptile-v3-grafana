package legacy

import (
	"context"
	"database/sql/driver"
	"embed"
	"fmt"
	"text/template"
	"time"

	claims "github.com/grafana/authlib/types"
	"github.com/grafana/grafana/pkg/storage/legacysql"
)

// In every case, RBAC should be applied before calling, or before returning results to the requester
type LegacyIdentityStore interface {
	ListDisplay(ctx context.Context, ns claims.NamespaceInfo, query ListDisplayQuery) (*ListUserResult, error)

	GetUserInternalID(ctx context.Context, ns claims.NamespaceInfo, query GetUserInternalIDQuery) (*GetUserInternalIDResult, error)
	ListUsers(ctx context.Context, ns claims.NamespaceInfo, query ListUserQuery) (*ListUserResult, error)
	ListUserTeams(ctx context.Context, ns claims.NamespaceInfo, query ListUserTeamsQuery) (*ListUserTeamsResult, error)
	CreateUser(ctx context.Context, ns claims.NamespaceInfo, cmd CreateUserCommand) (*CreateUserResult, error)
	DeleteUser(ctx context.Context, ns claims.NamespaceInfo, cmd DeleteUserCommand) error

	GetServiceAccountInternalID(ctx context.Context, ns claims.NamespaceInfo, query GetServiceAccountInternalIDQuery) (*GetServiceAccountInternalIDResult, error)
	ListServiceAccounts(ctx context.Context, ns claims.NamespaceInfo, query ListServiceAccountsQuery) (*ListServiceAccountResult, error)
	CreateServiceAccount(ctx context.Context, ns claims.NamespaceInfo, cmd CreateServiceAccountCommand) (*CreateServiceAccountResult, error)
<<<<<<< HEAD
	DeleteServiceAccount(ctx context.Context, ns claims.NamespaceInfo, query DeleteServiceAccountQuery) error
=======
>>>>>>> 7c95d3c8

	ListServiceAccountTokens(ctx context.Context, ns claims.NamespaceInfo, query ListServiceAccountTokenQuery) (*ListServiceAccountTokenResult, error)

	GetTeamInternalID(ctx context.Context, ns claims.NamespaceInfo, query GetTeamInternalIDQuery) (*GetTeamInternalIDResult, error)
	ListTeams(ctx context.Context, ns claims.NamespaceInfo, query ListTeamQuery) (*ListTeamResult, error)
	ListTeamBindings(ctx context.Context, ns claims.NamespaceInfo, query ListTeamBindingsQuery) (*ListTeamBindingsResult, error)
	ListTeamMembers(ctx context.Context, ns claims.NamespaceInfo, query ListTeamMembersQuery) (*ListTeamMembersResult, error)
}

var _ LegacyIdentityStore = (*legacySQLStore)(nil)

func NewLegacySQLStores(sql legacysql.LegacyDatabaseProvider) LegacyIdentityStore {
	return &legacySQLStore{
		sql: sql,
	}
}

type legacySQLStore struct {
	sql legacysql.LegacyDatabaseProvider
}

// Templates setup.
var (
	//go:embed *.sql
	sqlTemplatesFS embed.FS

	sqlTemplates = template.Must(template.New("sql").ParseFS(sqlTemplatesFS, `*.sql`))
)

func mustTemplate(filename string) *template.Template {
	if t := sqlTemplates.Lookup(filename); t != nil {
		return t
	}
	panic(fmt.Sprintf("template file not found: %s", filename))
}

type DBTime struct {
	time.Time
}

func NewDBTime(t time.Time) DBTime {
	return DBTime{Time: t}
}

func (t DBTime) Value() (driver.Value, error) {
<<<<<<< HEAD
=======
	if t.IsZero() {
		return nil, nil
	}

>>>>>>> 7c95d3c8
	return t.Format(time.DateTime), nil
}

func (t *DBTime) Scan(value interface{}) error {
	if value == nil {
		t.Time = time.Time{}
		return nil
	}
<<<<<<< HEAD
	switch v := value.(type) {
	case string:
		parsedTime, err := time.Parse(time.DateTime, v)
		if err != nil {
			return err
		}
		t.Time = parsedTime
		return nil
	default:
		return fmt.Errorf("unsupported type for DBTime scan: %T", value)
	}
=======

	var parsedTime time.Time
	var err error

	switch v := value.(type) {
	case []byte:
		parsedTime, err = time.Parse(time.DateTime, string(v))
	case string:
		parsedTime, err = time.Parse(time.DateTime, v)
	case time.Time:
		parsedTime = v
	default:
		return fmt.Errorf("could not scan type %T into DBTime", value)
	}

	if err != nil {
		return fmt.Errorf("could not parse time: %w", err)
	}

	t.Time = parsedTime
	return nil
>>>>>>> 7c95d3c8
}<|MERGE_RESOLUTION|>--- conflicted
+++ resolved
@@ -25,10 +25,7 @@
 	GetServiceAccountInternalID(ctx context.Context, ns claims.NamespaceInfo, query GetServiceAccountInternalIDQuery) (*GetServiceAccountInternalIDResult, error)
 	ListServiceAccounts(ctx context.Context, ns claims.NamespaceInfo, query ListServiceAccountsQuery) (*ListServiceAccountResult, error)
 	CreateServiceAccount(ctx context.Context, ns claims.NamespaceInfo, cmd CreateServiceAccountCommand) (*CreateServiceAccountResult, error)
-<<<<<<< HEAD
 	DeleteServiceAccount(ctx context.Context, ns claims.NamespaceInfo, query DeleteServiceAccountQuery) error
-=======
->>>>>>> 7c95d3c8
 
 	ListServiceAccountTokens(ctx context.Context, ns claims.NamespaceInfo, query ListServiceAccountTokenQuery) (*ListServiceAccountTokenResult, error)
 
@@ -74,13 +71,10 @@
 }
 
 func (t DBTime) Value() (driver.Value, error) {
-<<<<<<< HEAD
-=======
 	if t.IsZero() {
 		return nil, nil
 	}
 
->>>>>>> 7c95d3c8
 	return t.Format(time.DateTime), nil
 }
 
@@ -89,19 +83,6 @@
 		t.Time = time.Time{}
 		return nil
 	}
-<<<<<<< HEAD
-	switch v := value.(type) {
-	case string:
-		parsedTime, err := time.Parse(time.DateTime, v)
-		if err != nil {
-			return err
-		}
-		t.Time = parsedTime
-		return nil
-	default:
-		return fmt.Errorf("unsupported type for DBTime scan: %T", value)
-	}
-=======
 
 	var parsedTime time.Time
 	var err error
@@ -123,5 +104,4 @@
 
 	t.Time = parsedTime
 	return nil
->>>>>>> 7c95d3c8
 }