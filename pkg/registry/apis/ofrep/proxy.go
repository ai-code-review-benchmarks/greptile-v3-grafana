--- conflicted
+++ resolved
@@ -4,6 +4,7 @@
 	"bytes"
 	"crypto/tls"
 	"crypto/x509"
+	"encoding/json"
 	"fmt"
 	"io"
 	"net/http"
@@ -25,28 +26,6 @@
 		return
 	}
 
-<<<<<<< HEAD
-	//proxy.ModifyResponse = func(resp *http.Response) error {
-	//	if resp.StatusCode == http.StatusOK && !isAuthedUser {
-	//		var result map[string]interface{}
-	//		if err := json.NewDecoder(resp.Body).Decode(&result); err != nil {
-	//			return err
-	//		}
-	//		_ = resp.Body.Close()
-	//
-	//		filtered := make(map[string]any)
-	//		for k, v := range result {
-	//			if isPublicFlag(k) {
-	//				filtered[k] = v
-	//			}
-	//		}
-	//
-	//		writeResponse(http.StatusOK, filtered, b.logger, w)
-	//	}
-	//
-	//	return nil
-	//}
-=======
 	proxy.ModifyResponse = func(resp *http.Response) error {
 		if resp.StatusCode == http.StatusOK && !isAuthedUser {
 			var result goffmodel.OFREPBulkEvaluateSuccessResponse
@@ -78,7 +57,6 @@
 
 		return nil
 	}
->>>>>>> 63237f0b
 
 	proxy.ServeHTTP(w, r)
 }
