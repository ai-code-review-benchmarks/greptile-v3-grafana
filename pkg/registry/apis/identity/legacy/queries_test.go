package legacy

import (
	"testing"
	"text/template"

	"github.com/grafana/grafana/pkg/storage/unified/sql/sqltemplate/mocks"
)

func TestQueries(t *testing.T) {
<<<<<<< HEAD
	t.Parallel()

	userTableValue := "grafana.user"
	teamTableValue := "grafana.team"
	orgUserTableValue := "grafana.org_user"

	// Check each dialect
	dialects := []sqltemplate.Dialect{
		sqltemplate.MySQL,
		sqltemplate.SQLite,
		sqltemplate.PostgreSQL,
	}

	// Each template has one or more test cases, each identified with a
	// descriptive name (e.g. "happy path", "error twiddling the frobb"). Each
	// of them will test that for the same input data they must produce a result
	// that will depend on the Dialect. Expected queries should be defined in
	// separate files in the testdata directory. This improves the testing
	// experience by separating test data from test code, since mixing both
	// tends to make it more difficult to reason about what is being done,
	// especially as we want testing code to scale and make it easy to add
	// tests.
	type (
		testCase = struct {
			Name string

			// Data should be the struct passed to the template.
			Data sqltemplate.SQLTemplateIface
		}
	)

	// Define tests cases. Most templates are trivial and testing that they
	// generate correct code for a single Dialect is fine, since the one thing
	// that always changes is how SQL placeholder arguments are passed (most
	// Dialects use `?` while PostgreSQL uses `$1`, `$2`, etc.), and that is
	// something that should be tested in the Dialect implementation instead of
	// here. We will ask to have at least one test per SQL template, and we will
	// lean to test MySQL. Templates containing branching (conditionals, loops,
	// etc.) should be exercised at least once in each of their branches.
	//
	// NOTE: in the Data field, make sure to have pointers populated to simulate
	// data is set as it would be in a real request. The data being correctly
	// populated in each case should be tested in integration tests, where the
	// data will actually flow to and from a real database. In this tests we
	// only care about producing the correct SQL.
	testCases := map[*template.Template][]*testCase{
		sqlQueryTeams: {
			{
				Name: "teams_uid",
				Data: &sqlQueryListTeams{
					SQLTemplate: new(sqltemplate.SQLTemplate),
					Query: &ListTeamQuery{
						UID: "abc",
=======
	mocks.CheckQuerySnapshots(t, mocks.TemplateTestSetup{
		RootDir: "testdata",
		Templates: map[*template.Template][]mocks.TemplateTestCase{
			sqlQueryTeams: {
				{
					Name: "teams_uid",
					Data: &sqlQueryListTeams{
						SQLTemplate: mocks.NewTestingSQLTemplate(),
						Query: &ListTeamQuery{
							UID: "abc",
						},
					},
				},
				{
					Name: "teams_page_1",
					Data: &sqlQueryListTeams{
						SQLTemplate: mocks.NewTestingSQLTemplate(),
						Query: &ListTeamQuery{
							Limit: 5,
						},
					},
				},
				{
					Name: "teams_page_2",
					Data: &sqlQueryListTeams{
						SQLTemplate: mocks.NewTestingSQLTemplate(),
						Query: &ListTeamQuery{
							ContinueID: 1,
							Limit:      2,
						},
>>>>>>> origin/main
					},
					TeamTable: teamTableValue,
				},
			},
			sqlQueryUsers: {
				{
					Name: "users_uid",
					Data: &sqlQueryListUsers{
						SQLTemplate: mocks.NewTestingSQLTemplate(),
						Query: &ListUserQuery{
							UID: "abc",
						},
					},
				},
				{
					Name: "users_page_1",
					Data: &sqlQueryListUsers{
						SQLTemplate: mocks.NewTestingSQLTemplate(),
						Query: &ListUserQuery{
							Limit: 5,
						},
					},
				},
				{
					Name: "users_page_2",
					Data: &sqlQueryListUsers{
						SQLTemplate: mocks.NewTestingSQLTemplate(),
						Query: &ListUserQuery{
							ContinueID: 1,
							Limit:      2,
						},
					},
					TeamTable: teamTableValue,
				},
			},
			sqlQueryDisplay: {
				{
					Name: "display_uids",
					Data: &sqlQueryGetDisplay{
						SQLTemplate: mocks.NewTestingSQLTemplate(),
						Query: &GetUserDisplayQuery{
							OrgID: 2,
							UIDs:  []string{"a", "b"},
						},
					},
				},
				{
					Name: "display_ids",
					Data: &sqlQueryGetDisplay{
						SQLTemplate: mocks.NewTestingSQLTemplate(),
						Query: &GetUserDisplayQuery{
							OrgID: 2,
							IDs:   []int64{1, 2},
						},
					},
				},
				{
					Name: "display_ids_uids",
					Data: &sqlQueryGetDisplay{
						SQLTemplate: mocks.NewTestingSQLTemplate(),
						Query: &GetUserDisplayQuery{
							OrgID: 2,
							UIDs:  []string{"a", "b"},
							IDs:   []int64{1, 2},
						},
					},
					TeamTable: teamTableValue,
				},
			},
		},
<<<<<<< HEAD
		sqlQueryUsers: {
			{
				Name: "users_uid",
				Data: &sqlQueryListUsers{
					SQLTemplate: new(sqltemplate.SQLTemplate),
					Query: &ListUserQuery{
						UID: "abc",
					},
					UserTable:    userTableValue,
					OrgUserTable: orgUserTableValue,
				},
			},
			{
				Name: "users_page_1",
				Data: &sqlQueryListUsers{
					SQLTemplate: new(sqltemplate.SQLTemplate),
					Query: &ListUserQuery{
						Limit: 5,
					},
					UserTable:    userTableValue,
					OrgUserTable: orgUserTableValue,
				},
			},
			{
				Name: "users_page_2",
				Data: &sqlQueryListUsers{
					SQLTemplate: new(sqltemplate.SQLTemplate),
					Query: &ListUserQuery{
						ContinueID: 1,
						Limit:      2,
					},
					UserTable:    userTableValue,
					OrgUserTable: orgUserTableValue,
				},
			},
		},
		sqlQueryDisplay: {
			{
				Name: "display_uids",
				Data: &sqlQueryGetDisplay{
					SQLTemplate: new(sqltemplate.SQLTemplate),
					Query: &GetUserDisplayQuery{
						OrgID: 2,
						UIDs:  []string{"a", "b"},
					},
					UserTable:    userTableValue,
					OrgUserTable: orgUserTableValue,
				},
			},
			{
				Name: "display_ids",
				Data: &sqlQueryGetDisplay{
					SQLTemplate: new(sqltemplate.SQLTemplate),
					Query: &GetUserDisplayQuery{
						OrgID: 2,
						IDs:   []int64{1, 2},
					},
					UserTable:    userTableValue,
					OrgUserTable: orgUserTableValue,
				},
			},
			{
				Name: "display_ids_uids",
				Data: &sqlQueryGetDisplay{
					SQLTemplate: new(sqltemplate.SQLTemplate),
					Query: &GetUserDisplayQuery{
						OrgID: 2,
						UIDs:  []string{"a", "b"},
						IDs:   []int64{1, 2},
					},
					UserTable:    userTableValue,
					OrgUserTable: orgUserTableValue,
				},
			},
		},
	}

	// Execute test cases
	for tmpl, tcs := range testCases {
		t.Run(tmpl.Name(), func(t *testing.T) {
			t.Parallel()

			for _, tc := range tcs {
				t.Run(tc.Name, func(t *testing.T) {
					t.Parallel()

					for _, dialect := range dialects {
						filename := dialect.DialectName() + "__" + tc.Name + ".sql"
						t.Run(filename, func(t *testing.T) {
							// not parallel because we're sharing tc.Data, not
							// worth it deep cloning

							expectedQuery := string(testdata(t, filename))
							//expectedQuery := sqltemplate.FormatSQL(rawQuery)

							tc.Data.SetDialect(dialect)
							err := tc.Data.Validate()
							require.NoError(t, err)
							got, err := sqltemplate.Execute(tmpl, tc.Data)
							require.NoError(t, err)

							got = sqltemplate.RemoveEmptyLines(got)
							if diff := cmp.Diff(expectedQuery, got); diff != "" {
								writeTestData(filename, got)
								t.Errorf("%s: %s", tc.Name, diff)
							}
						})
					}
				})
			}
		})
	}
=======
	})
>>>>>>> origin/main
}<|MERGE_RESOLUTION|>--- conflicted
+++ resolved
@@ -8,61 +8,10 @@
 )
 
 func TestQueries(t *testing.T) {
-<<<<<<< HEAD
-	t.Parallel()
-
 	userTableValue := "grafana.user"
 	teamTableValue := "grafana.team"
 	orgUserTableValue := "grafana.org_user"
 
-	// Check each dialect
-	dialects := []sqltemplate.Dialect{
-		sqltemplate.MySQL,
-		sqltemplate.SQLite,
-		sqltemplate.PostgreSQL,
-	}
-
-	// Each template has one or more test cases, each identified with a
-	// descriptive name (e.g. "happy path", "error twiddling the frobb"). Each
-	// of them will test that for the same input data they must produce a result
-	// that will depend on the Dialect. Expected queries should be defined in
-	// separate files in the testdata directory. This improves the testing
-	// experience by separating test data from test code, since mixing both
-	// tends to make it more difficult to reason about what is being done,
-	// especially as we want testing code to scale and make it easy to add
-	// tests.
-	type (
-		testCase = struct {
-			Name string
-
-			// Data should be the struct passed to the template.
-			Data sqltemplate.SQLTemplateIface
-		}
-	)
-
-	// Define tests cases. Most templates are trivial and testing that they
-	// generate correct code for a single Dialect is fine, since the one thing
-	// that always changes is how SQL placeholder arguments are passed (most
-	// Dialects use `?` while PostgreSQL uses `$1`, `$2`, etc.), and that is
-	// something that should be tested in the Dialect implementation instead of
-	// here. We will ask to have at least one test per SQL template, and we will
-	// lean to test MySQL. Templates containing branching (conditionals, loops,
-	// etc.) should be exercised at least once in each of their branches.
-	//
-	// NOTE: in the Data field, make sure to have pointers populated to simulate
-	// data is set as it would be in a real request. The data being correctly
-	// populated in each case should be tested in integration tests, where the
-	// data will actually flow to and from a real database. In this tests we
-	// only care about producing the correct SQL.
-	testCases := map[*template.Template][]*testCase{
-		sqlQueryTeams: {
-			{
-				Name: "teams_uid",
-				Data: &sqlQueryListTeams{
-					SQLTemplate: new(sqltemplate.SQLTemplate),
-					Query: &ListTeamQuery{
-						UID: "abc",
-=======
 	mocks.CheckQuerySnapshots(t, mocks.TemplateTestSetup{
 		RootDir: "testdata",
 		Templates: map[*template.Template][]mocks.TemplateTestCase{
@@ -74,6 +23,7 @@
 						Query: &ListTeamQuery{
 							UID: "abc",
 						},
+						TeamTable: teamTableValue,
 					},
 				},
 				{
@@ -83,6 +33,7 @@
 						Query: &ListTeamQuery{
 							Limit: 5,
 						},
+						TeamTable: teamTableValue,
 					},
 				},
 				{
@@ -93,9 +44,8 @@
 							ContinueID: 1,
 							Limit:      2,
 						},
->>>>>>> origin/main
+						TeamTable: teamTableValue,
 					},
-					TeamTable: teamTableValue,
 				},
 			},
 			sqlQueryUsers: {
@@ -106,6 +56,8 @@
 						Query: &ListUserQuery{
 							UID: "abc",
 						},
+						UserTable:    userTableValue,
+						OrgUserTable: orgUserTableValue,
 					},
 				},
 				{
@@ -115,6 +67,8 @@
 						Query: &ListUserQuery{
 							Limit: 5,
 						},
+						UserTable:    userTableValue,
+						OrgUserTable: orgUserTableValue,
 					},
 				},
 				{
@@ -125,8 +79,9 @@
 							ContinueID: 1,
 							Limit:      2,
 						},
+						UserTable:    userTableValue,
+						OrgUserTable: orgUserTableValue,
 					},
-					TeamTable: teamTableValue,
 				},
 			},
 			sqlQueryDisplay: {
@@ -138,6 +93,8 @@
 							OrgID: 2,
 							UIDs:  []string{"a", "b"},
 						},
+						UserTable:    userTableValue,
+						OrgUserTable: orgUserTableValue,
 					},
 				},
 				{
@@ -148,6 +105,8 @@
 							OrgID: 2,
 							IDs:   []int64{1, 2},
 						},
+						UserTable:    userTableValue,
+						OrgUserTable: orgUserTableValue,
 					},
 				},
 				{
@@ -159,125 +118,11 @@
 							UIDs:  []string{"a", "b"},
 							IDs:   []int64{1, 2},
 						},
+						UserTable:    userTableValue,
+						OrgUserTable: orgUserTableValue,
 					},
-					TeamTable: teamTableValue,
 				},
 			},
 		},
-<<<<<<< HEAD
-		sqlQueryUsers: {
-			{
-				Name: "users_uid",
-				Data: &sqlQueryListUsers{
-					SQLTemplate: new(sqltemplate.SQLTemplate),
-					Query: &ListUserQuery{
-						UID: "abc",
-					},
-					UserTable:    userTableValue,
-					OrgUserTable: orgUserTableValue,
-				},
-			},
-			{
-				Name: "users_page_1",
-				Data: &sqlQueryListUsers{
-					SQLTemplate: new(sqltemplate.SQLTemplate),
-					Query: &ListUserQuery{
-						Limit: 5,
-					},
-					UserTable:    userTableValue,
-					OrgUserTable: orgUserTableValue,
-				},
-			},
-			{
-				Name: "users_page_2",
-				Data: &sqlQueryListUsers{
-					SQLTemplate: new(sqltemplate.SQLTemplate),
-					Query: &ListUserQuery{
-						ContinueID: 1,
-						Limit:      2,
-					},
-					UserTable:    userTableValue,
-					OrgUserTable: orgUserTableValue,
-				},
-			},
-		},
-		sqlQueryDisplay: {
-			{
-				Name: "display_uids",
-				Data: &sqlQueryGetDisplay{
-					SQLTemplate: new(sqltemplate.SQLTemplate),
-					Query: &GetUserDisplayQuery{
-						OrgID: 2,
-						UIDs:  []string{"a", "b"},
-					},
-					UserTable:    userTableValue,
-					OrgUserTable: orgUserTableValue,
-				},
-			},
-			{
-				Name: "display_ids",
-				Data: &sqlQueryGetDisplay{
-					SQLTemplate: new(sqltemplate.SQLTemplate),
-					Query: &GetUserDisplayQuery{
-						OrgID: 2,
-						IDs:   []int64{1, 2},
-					},
-					UserTable:    userTableValue,
-					OrgUserTable: orgUserTableValue,
-				},
-			},
-			{
-				Name: "display_ids_uids",
-				Data: &sqlQueryGetDisplay{
-					SQLTemplate: new(sqltemplate.SQLTemplate),
-					Query: &GetUserDisplayQuery{
-						OrgID: 2,
-						UIDs:  []string{"a", "b"},
-						IDs:   []int64{1, 2},
-					},
-					UserTable:    userTableValue,
-					OrgUserTable: orgUserTableValue,
-				},
-			},
-		},
-	}
-
-	// Execute test cases
-	for tmpl, tcs := range testCases {
-		t.Run(tmpl.Name(), func(t *testing.T) {
-			t.Parallel()
-
-			for _, tc := range tcs {
-				t.Run(tc.Name, func(t *testing.T) {
-					t.Parallel()
-
-					for _, dialect := range dialects {
-						filename := dialect.DialectName() + "__" + tc.Name + ".sql"
-						t.Run(filename, func(t *testing.T) {
-							// not parallel because we're sharing tc.Data, not
-							// worth it deep cloning
-
-							expectedQuery := string(testdata(t, filename))
-							//expectedQuery := sqltemplate.FormatSQL(rawQuery)
-
-							tc.Data.SetDialect(dialect)
-							err := tc.Data.Validate()
-							require.NoError(t, err)
-							got, err := sqltemplate.Execute(tmpl, tc.Data)
-							require.NoError(t, err)
-
-							got = sqltemplate.RemoveEmptyLines(got)
-							if diff := cmp.Diff(expectedQuery, got); diff != "" {
-								writeTestData(filename, got)
-								t.Errorf("%s: %s", tc.Name, diff)
-							}
-						})
-					}
-				})
-			}
-		})
-	}
-=======
 	})
->>>>>>> origin/main
 }