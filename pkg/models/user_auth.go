package models

import (
	"time"

	"github.com/grafana/grafana/pkg/services/user"
	"github.com/grafana/grafana/pkg/setting"

	"golang.org/x/oauth2"
)

const (
	AuthModuleLDAP = "ldap"
)

type UserAuth struct {
	Id                int64
	UserId            int64
	AuthModule        string
	AuthId            string
	Created           time.Time
	OAuthAccessToken  string
	OAuthRefreshToken string
	OAuthIdToken      string
	OAuthTokenType    string
	OAuthExpiry       time.Time
}

type ExternalUserInfo struct {
	OAuthToken     *oauth2.Token
	AuthModule     string
	AuthId         string
	UserId         int64
	Email          string
	Login          string
	Name           string
	Groups         []string
	OrgRoles       map[int64]RoleType
	IsGrafanaAdmin *bool // This is a pointer to know if we should sync this or not (nil = ignore sync)
	IsDisabled     bool
}

type LoginInfo struct {
	AuthModule    string
	User          *user.User
	ExternalUser  ExternalUserInfo
	LoginUsername string
	HTTPStatus    int
	Error         error
}

// RequestURIKey is used as key to save request URI in contexts
// (used for the Enterprise auditing feature)
type RequestURIKey struct{}

// ---------------------
// COMMANDS

type UpsertUserCommand struct {
	ReqContext   *ReqContext
	ExternalUser *ExternalUserInfo
	UserLookupParams
<<<<<<< HEAD
	Result        *User
	SignupAllowed bool
=======
	SignupAllowed bool

	Result *user.User
>>>>>>> 82e32447
}

type SetAuthInfoCommand struct {
	AuthModule string
	AuthId     string
	UserId     int64
	OAuthToken *oauth2.Token
}

type UpdateAuthInfoCommand struct {
	AuthModule string
	AuthId     string
	UserId     int64
	OAuthToken *oauth2.Token
}

type DeleteAuthInfoCommand struct {
	UserAuth *UserAuth
}

// ----------------------
// QUERIES

type LoginUserQuery struct {
	ReqContext *ReqContext
	Username   string
	Password   string
	User       *user.User
	IpAddress  string
	AuthModule string
	Cfg        *setting.Cfg
}

type GetUserByAuthInfoQuery struct {
	AuthModule string
	AuthId     string
	UserLookupParams
}

type UserLookupParams struct {
	// Describes lookup order as well
	UserID *int64  // if set, will try to find the user by id
	Email  *string // if set, will try to find the user by email
	Login  *string // if set, will try to find the user by login
}

type GetExternalUserInfoByLoginQuery struct {
	LoginOrEmail string

	Result *ExternalUserInfo
}

type GetAuthInfoQuery struct {
	UserId     int64
	AuthModule string
	AuthId     string

	Result *UserAuth
}

type TeamOrgGroupDTO struct {
	TeamName string `json:"teamName"`
	OrgName  string `json:"orgName"`
	GroupDN  string `json:"groupDN"`
}<|MERGE_RESOLUTION|>--- conflicted
+++ resolved
@@ -60,14 +60,9 @@
 	ReqContext   *ReqContext
 	ExternalUser *ExternalUserInfo
 	UserLookupParams
-<<<<<<< HEAD
-	Result        *User
-	SignupAllowed bool
-=======
 	SignupAllowed bool
 
 	Result *user.User
->>>>>>> 82e32447
 }
 
 type SetAuthInfoCommand struct {
