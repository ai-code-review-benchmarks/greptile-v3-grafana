--- conflicted
+++ resolved
@@ -46,15 +46,10 @@
 
 type GetOrgQuotaByTargetQuery struct {
 	Target           string
-<<<<<<< HEAD
 	TargetConditions string
 	OrgId            int64
 	Default          int64
-=======
-	OrgId            int64
-	Default          int64
 	IsNgAlertEnabled bool
->>>>>>> a5ae8cf3
 	Result           *OrgQuotaDTO
 }
 
@@ -80,13 +75,9 @@
 
 type GetGlobalQuotaByTargetQuery struct {
 	Target           string
-<<<<<<< HEAD
 	TargetConditions string
 	Default          int64
-=======
-	Default          int64
 	IsNgAlertEnabled bool
->>>>>>> a5ae8cf3
 	Result           *GlobalQuotaDTO
 }
 
