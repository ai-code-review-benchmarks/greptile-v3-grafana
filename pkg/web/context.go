// Copyright 2014 The Macaron Authors
//
// Licensed under the Apache License, Version 2.0 (the "License"): you may
// not use this file except in compliance with the License. You may obtain
// a copy of the License at
//
//     http://www.apache.org/licenses/LICENSE-2.0
//
// Unless required by applicable law or agreed to in writing, software
// distributed under the License is distributed on an "AS IS" BASIS, WITHOUT
// WARRANTIES OR CONDITIONS OF ANY KIND, either express or implied. See the
// License for the specific language governing permissions and limitations
// under the License.

package web

import (
	"encoding/json"
<<<<<<< HEAD
	"errors"
=======
	"fmt"
>>>>>>> 4f0d811d
	"html/template"
	"net"
	"net/http"
	"net/url"
	"strconv"
	"strings"
	"syscall"

	"github.com/grafana/grafana/pkg/util/errutil"
	"github.com/grafana/grafana/pkg/util/errutil/errhttp"
)

// Context represents the runtime context of current request of Macaron instance.
// It is the integration of most frequently used middlewares and helper methods.
type Context struct {
	mws []Middleware

	Req      *http.Request
	Resp     ResponseWriter
	template *template.Template
}

var errMissingWrite = errutil.NewBase(errutil.StatusInternal, "web.missingWrite")

func (ctx *Context) run() {
	h := http.Handler(http.HandlerFunc(func(w http.ResponseWriter, r *http.Request) {}))
	for i := len(ctx.mws) - 1; i >= 0; i-- {
		h = ctx.mws[i](h)
	}

	rw := ctx.Resp
	h.ServeHTTP(ctx.Resp, ctx.Req)

	// Prevent the handler chain from not writing anything.
	// This indicates nearly always that a middleware is misbehaving and not calling its next.ServeHTTP().
	// In rare cases where a blank http.StatusOK without any body is wished, explicitly state that using w.WriteStatus(http.StatusOK)
	if !rw.Written() {
		errhttp.Write(
			ctx.Req.Context(),
			errMissingWrite.Errorf("chain did not write HTTP response: %s", ctx.Req.URL.Path),
			rw,
		)
	}
}

// RemoteAddr returns more real IP address.
func (ctx *Context) RemoteAddr() string {
	return RemoteAddr(ctx.Req)
}

func RemoteAddr(req *http.Request) string {
	addr := req.Header.Get("X-Real-IP")

	if len(addr) == 0 {
		// X-Forwarded-For may contain multiple IP addresses, separated by
		// commas.
		addr = strings.TrimSpace(strings.Split(req.Header.Get("X-Forwarded-For"), ",")[0])
	}

	// parse user inputs from headers to prevent log forgery
	if len(addr) > 0 {
		if parsedIP := net.ParseIP(addr); parsedIP == nil {
			// if parsedIP is nil we clean addr and populate with RemoteAddr below
			addr = ""
		}
	}

	if len(addr) == 0 {
		addr = req.RemoteAddr
		if i := strings.LastIndex(addr, ":"); i > -1 {
			addr = addr[:i]
		}
	}

	return addr
}

const (
	headerContentType = "Content-Type"
	contentTypeJSON   = "application/json; charset=UTF-8"
	contentTypeHTML   = "text/html; charset=UTF-8"
)

// HTML renders the HTML with default template set.
func (ctx *Context) HTML(status int, name string, data interface{}) {
	ctx.Resp.Header().Set(headerContentType, contentTypeHTML)
	ctx.Resp.WriteHeader(status)
	if err := ctx.template.ExecuteTemplate(ctx.Resp, name, data); err != nil {
<<<<<<< HEAD
		if errors.Is(err, syscall.EPIPE) { // Client has stopped listening.
			return
		}
		panic("Context.HTML:" + err.Error())
=======
		panic(fmt.Sprintf("Context.HTML - Error rendering template: %s. You may need to build frontend assets \n %s", name, err.Error()))
>>>>>>> 4f0d811d
	}
}

func (ctx *Context) JSON(status int, data interface{}) {
	ctx.Resp.Header().Set(headerContentType, contentTypeJSON)
	ctx.Resp.WriteHeader(status)
	enc := json.NewEncoder(ctx.Resp)
	if Env != PROD {
		enc.SetIndent("", "  ")
	}
	if err := enc.Encode(data); err != nil {
		panic("Context.JSON: " + err.Error())
	}
}

// Redirect sends a redirect response
func (ctx *Context) Redirect(location string, status ...int) {
	code := http.StatusFound
	if len(status) == 1 {
		code = status[0]
	}

	http.Redirect(ctx.Resp, ctx.Req, location, code)
}

// MaxMemory is the maximum amount of memory to use when parsing a multipart form.
// Set this to whatever value you prefer; default is 10 MB.
var MaxMemory = int64(1024 * 1024 * 10)

func (ctx *Context) parseForm() {
	if ctx.Req.Form != nil {
		return
	}

	contentType := ctx.Req.Header.Get(headerContentType)
	if (ctx.Req.Method == "POST" || ctx.Req.Method == "PUT") &&
		len(contentType) > 0 && strings.Contains(contentType, "multipart/form-data") {
		_ = ctx.Req.ParseMultipartForm(MaxMemory)
	} else {
		_ = ctx.Req.ParseForm()
	}
}

// Query querys form parameter.
func (ctx *Context) Query(name string) string {
	ctx.parseForm()
	return ctx.Req.Form.Get(name)
}

// QueryStrings returns a list of results by given query name.
func (ctx *Context) QueryStrings(name string) []string {
	ctx.parseForm()

	vals, ok := ctx.Req.Form[name]
	if !ok {
		return []string{}
	}
	return vals
}

// QueryBool returns query result in bool type.
func (ctx *Context) QueryBool(name string) bool {
	v, _ := strconv.ParseBool(ctx.Query(name))
	return v
}

// QueryInt returns query result in int type.
func (ctx *Context) QueryInt(name string) int {
	n, _ := strconv.Atoi(ctx.Query(name))
	return n
}

// QueryInt64 returns query result in int64 type.
func (ctx *Context) QueryInt64(name string) int64 {
	n, _ := strconv.ParseInt(ctx.Query(name), 10, 64)
	return n
}

// GetCookie returns given cookie value from request header.
func (ctx *Context) GetCookie(name string) string {
	cookie, err := ctx.Req.Cookie(name)
	if err != nil {
		return ""
	}
	val, _ := url.QueryUnescape(cookie.Value)
	return val
}<|MERGE_RESOLUTION|>--- conflicted
+++ resolved
@@ -16,11 +16,8 @@
 
 import (
 	"encoding/json"
-<<<<<<< HEAD
 	"errors"
-=======
 	"fmt"
->>>>>>> 4f0d811d
 	"html/template"
 	"net"
 	"net/http"
@@ -109,14 +106,10 @@
 	ctx.Resp.Header().Set(headerContentType, contentTypeHTML)
 	ctx.Resp.WriteHeader(status)
 	if err := ctx.template.ExecuteTemplate(ctx.Resp, name, data); err != nil {
-<<<<<<< HEAD
 		if errors.Is(err, syscall.EPIPE) { // Client has stopped listening.
 			return
 		}
-		panic("Context.HTML:" + err.Error())
-=======
 		panic(fmt.Sprintf("Context.HTML - Error rendering template: %s. You may need to build frontend assets \n %s", name, err.Error()))
->>>>>>> 4f0d811d
 	}
 }
 
