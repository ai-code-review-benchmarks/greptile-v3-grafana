--- conflicted
+++ resolved
@@ -111,22 +111,13 @@
 	go.uber.org/atomic v1.11.0 // indirect
 	golang.org/x/crypto v0.35.0 // indirect
 	golang.org/x/exp v0.0.0-20240909161429-701f63a606c0 // indirect
-<<<<<<< HEAD
 	golang.org/x/mod v0.23.0 // indirect
-	golang.org/x/net v0.35.0 // indirect
-	golang.org/x/sync v0.11.0 // indirect
-	golang.org/x/sys v0.30.0 // indirect
-	golang.org/x/text v0.22.0 // indirect
-	golang.org/x/tools v0.30.0 // indirect
-=======
-	golang.org/x/mod v0.22.0 // indirect
 	golang.org/x/net v0.35.0 // indirect
 	golang.org/x/oauth2 v0.27.0 // indirect
 	golang.org/x/sync v0.11.0 // indirect
 	golang.org/x/sys v0.30.0 // indirect
 	golang.org/x/text v0.22.0 // indirect
-	golang.org/x/tools v0.29.0 // indirect
->>>>>>> 305f05d8
+	golang.org/x/tools v0.30.0 // indirect
 	golang.org/x/xerrors v0.0.0-20240903120638-7835f813f4da // indirect
 	google.golang.org/api v0.216.0 // indirect
 	google.golang.org/genproto/googleapis/api v0.0.0-20250115164207-1a7da9e5054f // indirect
