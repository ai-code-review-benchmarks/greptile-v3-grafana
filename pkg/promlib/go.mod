--- conflicted
+++ resolved
@@ -112,10 +112,6 @@
 	golang.org/x/exp v0.0.0-20240909161429-701f63a606c0 // indirect
 	golang.org/x/mod v0.24.0 // indirect
 	golang.org/x/net v0.37.0 // indirect
-<<<<<<< HEAD
-	golang.org/x/oauth2 v0.29.0 // indirect
-=======
->>>>>>> 90f82cf1
 	golang.org/x/sync v0.13.0 // indirect
 	golang.org/x/sys v0.31.0 // indirect
 	golang.org/x/text v0.23.0 // indirect
