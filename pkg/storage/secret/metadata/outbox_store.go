--- conflicted
+++ resolved
@@ -8,13 +8,10 @@
 
 	"github.com/grafana/grafana/pkg/storage/secret/metadata/metrics"
 	unifiedsql "github.com/grafana/grafana/pkg/storage/unified/sql"
-<<<<<<< HEAD
 	"github.com/prometheus/client_golang/prometheus"
-=======
 	"go.opentelemetry.io/otel/attribute"
 	"go.opentelemetry.io/otel/codes"
 	"go.opentelemetry.io/otel/trace"
->>>>>>> e2ea8acf
 
 	"github.com/google/uuid"
 	"github.com/grafana/grafana/pkg/registry/apis/secret/assert"
@@ -25,25 +22,20 @@
 type outboxStore struct {
 	db      contracts.Database
 	dialect sqltemplate.Dialect
-<<<<<<< HEAD
 	metrics *metrics.StorageMetrics
-}
-
-func ProvideOutboxQueue(db contracts.Database, reg prometheus.Registerer) contracts.OutboxQueue {
+	tracer  trace.Tracer
+}
+
+func ProvideOutboxQueue(
+	db contracts.Database,
+	tracer trace.Tracer,
+	reg prometheus.Registerer,
+) contracts.OutboxQueue {
 	return &outboxStore{
 		db:      db,
 		dialect: sqltemplate.DialectForDriver(db.DriverName()),
 		metrics: metrics.NewStorageMetrics(reg),
-=======
-	tracer  trace.Tracer
-}
-
-func ProvideOutboxQueue(db contracts.Database, tracer trace.Tracer) contracts.OutboxQueue {
-	return &outboxStore{
-		db:      db,
-		dialect: sqltemplate.DialectForDriver(db.DriverName()),
 		tracer:  tracer,
->>>>>>> e2ea8acf
 	}
 }
 
@@ -82,12 +74,8 @@
 
 	assert.True(input.Type != "", "outboxStore.Append: outbox message type is required")
 
-<<<<<<< HEAD
 	start := time.Now()
-	messageID, err := s.insertMessage(ctx, input)
-=======
 	messageID, err = s.insertMessage(ctx, input)
->>>>>>> e2ea8acf
 	if err != nil {
 		return messageID, fmt.Errorf("inserting message into outbox table: %+w", err)
 	}
