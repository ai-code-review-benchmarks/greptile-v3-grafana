package metadata

import (
	"context"
	"database/sql"
	"fmt"
	"time"

	unifiedsql "github.com/grafana/grafana/pkg/storage/unified/sql"
	"go.opentelemetry.io/otel/attribute"
	"go.opentelemetry.io/otel/codes"
	"go.opentelemetry.io/otel/trace"

	"github.com/google/uuid"
	"github.com/grafana/grafana/pkg/registry/apis/secret/assert"
	"github.com/grafana/grafana/pkg/registry/apis/secret/contracts"
	"github.com/grafana/grafana/pkg/storage/unified/sql/sqltemplate"
)

type outboxStore struct {
	db      contracts.Database
	dialect sqltemplate.Dialect
	tracer  trace.Tracer
}

func ProvideOutboxQueue(db contracts.Database, tracer trace.Tracer) contracts.OutboxQueue {
	return &outboxStore{
		db:      db,
		dialect: sqltemplate.DialectForDriver(db.DriverName()),
		tracer:  tracer,
	}
}

type outboxMessageDB struct {
	RequestID       string
	MessageID       string
	MessageType     contracts.OutboxMessageType
	Name            string
	Namespace       string
	EncryptedSecret sql.NullString
	KeeperName      sql.NullString
	ExternalID      sql.NullString
	ReceiveCount    int
	Created         int64
}

func (s *outboxStore) Append(ctx context.Context, input contracts.AppendOutboxMessage) (messageID string, err error) {
	ctx, span := s.tracer.Start(ctx, "outboxStore.Append", trace.WithAttributes(
		attribute.String("name", input.Name),
		attribute.String("namespace", input.Namespace),
		attribute.String("type", string(input.Type)),
		attribute.String("requestID", input.RequestID),
	))
	defer span.End()

	defer func() {
		if err != nil {
			span.SetStatus(codes.Error, "failed to append outbox message")
			span.RecordError(err)
		}

		if messageID != "" {
			span.SetAttributes(attribute.String("messageID", messageID))
		}
	}()

	assert.True(input.Type != "", "outboxStore.Append: outbox message type is required")

	messageID, err = s.insertMessage(ctx, input)
	if err != nil {
		return messageID, fmt.Errorf("inserting message into outbox table: %+w", err)
	}

	return messageID, nil
}

func (s *outboxStore) insertMessage(ctx context.Context, input contracts.AppendOutboxMessage) (string, error) {
	keeperName := sql.NullString{}
	if input.KeeperName != nil {
		keeperName = sql.NullString{
			Valid:  true,
			String: *input.KeeperName,
		}
	}

	externalID := sql.NullString{}
	if input.ExternalID != nil {
		externalID = sql.NullString{
			Valid:  true,
			String: *input.ExternalID,
		}
	}

	encryptedSecret := sql.NullString{}
	if input.Type == contracts.CreateSecretOutboxMessage || input.Type == contracts.UpdateSecretOutboxMessage {
		encryptedSecret = sql.NullString{
			Valid:  true,
			String: input.EncryptedSecret,
		}
	}

	messageID := uuid.New().String()

	req := appendSecureValueOutbox{
		SQLTemplate: sqltemplate.New(s.dialect),
		Row: &outboxMessageDB{
			RequestID:       input.RequestID,
			MessageID:       messageID,
			MessageType:     input.Type,
			Name:            input.Name,
			Namespace:       input.Namespace,
			EncryptedSecret: encryptedSecret,
			KeeperName:      keeperName,
			ExternalID:      externalID,
			ReceiveCount:    0,
			Created:         time.Now().UTC().UnixMilli(),
		},
	}

	query, err := sqltemplate.Execute(sqlSecureValueOutboxAppend, req)
	if err != nil {
		return messageID, fmt.Errorf("execute template %q: %w", sqlSecureValueOutboxAppend.Name(), err)
	}

	result, err := s.db.ExecContext(ctx, query, req.GetArgs()...)
	if err != nil {
		if unifiedsql.IsRowAlreadyExistsError(err) {
			return messageID, contracts.ErrSecureValueOperationInProgress
		}
		return messageID, fmt.Errorf("inserting message into secure value outbox table: %w", err)
	}

	rowsAffected, err := result.RowsAffected()
	if err != nil {
		return messageID, fmt.Errorf("get rows affected: %w", err)
	}

	if rowsAffected != 1 {
		return messageID, fmt.Errorf("expected to affect 1 row, but affected %d", rowsAffected)
	}

	return messageID, nil
}

func (s *outboxStore) ReceiveN(ctx context.Context, limit uint) ([]contracts.OutboxMessage, error) {
	messageIDs, err := s.fetchMessageIdsInQueue(ctx, limit)
	if err != nil {
		return nil, fmt.Errorf("fetching message ids from queue: %w", err)
	}
	// If queue is empty
	if len(messageIDs) == 0 {
		return nil, nil
	}
	req := receiveNSecureValueOutbox{
		SQLTemplate: sqltemplate.New(s.dialect),
		MessageIDs:  messageIDs,
	}

	query, err := sqltemplate.Execute(sqlSecureValueOutboxReceiveN, req)
	if err != nil {
		return nil, fmt.Errorf("execute template %q: %w", sqlSecureValueOutboxReceiveN.Name(), err)
	}

	rows, err := s.db.QueryContext(ctx, query, req.GetArgs()...)
	if err != nil {
		return nil, fmt.Errorf("fetching rows from secure value outbox table: %w", err)
	}
	defer func() { _ = rows.Close() }()

	messages := make([]contracts.OutboxMessage, 0)

	for rows.Next() {
		var row outboxMessageDB
		if err := rows.Scan(
			&row.RequestID,
			&row.MessageID,
			&row.MessageType,
			&row.Name,
			&row.Namespace,
			&row.EncryptedSecret,
			&row.KeeperName,
			&row.ExternalID,
			&row.ReceiveCount,
			&row.Created,
		); err != nil {
			return nil, fmt.Errorf("scanning row from secure value outbox table: %w", err)
		}

		var keeperName *string
		if row.KeeperName.Valid {
			keeperName = &row.KeeperName.String
		}

		var externalID *string
		if row.ExternalID.Valid {
			externalID = &row.ExternalID.String
		}

		msg := contracts.OutboxMessage{
			RequestID:    row.RequestID,
			Type:         row.MessageType,
			MessageID:    row.MessageID,
			Name:         row.Name,
			Namespace:    row.Namespace,
			KeeperName:   keeperName,
			ExternalID:   externalID,
			ReceiveCount: row.ReceiveCount,
		}

		if row.MessageType != contracts.DeleteSecretOutboxMessage && row.EncryptedSecret.Valid {
			msg.EncryptedSecret = row.EncryptedSecret.String
		}

		messages = append(messages, msg)
	}

	if err := rows.Err(); err != nil {
		return messages, fmt.Errorf("reading rows: %w", err)
	}

	return messages, nil
}

<<<<<<< HEAD
func (s *outboxStore) fetchMessageIdsInQueue(ctx context.Context, limit uint) ([]string, error) {
	req := fetchMessageIDsOutbox{
		SQLTemplate:  sqltemplate.New(s.dialect),
		ReceiveLimit: limit,
	}

	query, err := sqltemplate.Execute(sqlSecureValueOutboxFetchMessageIDs, req)
	if err != nil {
		return nil, fmt.Errorf("execute template %q: %w", sqlSecureValueOutboxFetchMessageIDs.Name(), err)
	}

	rows, err := s.db.QueryContext(ctx, query, req.GetArgs()...)
	if err != nil {
		return nil, fmt.Errorf("fetching rows from secure value outbox table: %w", err)
	}
	defer func() { _ = rows.Close() }()

	messageIDs := make([]string, 0, limit)

	for rows.Next() {
		var s string
		if err := rows.Scan(&s); err != nil {
			return nil, fmt.Errorf("scanning row; %w", err)
		}
		messageIDs = append(messageIDs, s)
	}

	if err := rows.Err(); err != nil {
		return nil, fmt.Errorf("reading rows: %w", err)
	}

	return messageIDs, nil
}

func (s *outboxStore) Delete(ctx context.Context, messageID string) error {
=======
func (s *outboxStore) Delete(ctx context.Context, messageID string) (err error) {
	ctx, span := s.tracer.Start(ctx, "outboxStore.Append", trace.WithAttributes(
		attribute.String("messageID", messageID),
	))
	defer span.End()

	defer func() {
		if err != nil {
			span.SetStatus(codes.Error, "failed to delete message from outbox")
			span.RecordError(err)
		}
	}()

>>>>>>> 1a2a8060
	assert.True(messageID != "", "outboxStore.Delete: messageID is required")

	if err := s.deleteMessage(ctx, messageID); err != nil {
		return fmt.Errorf("deleting message from outbox table %+w", err)
	}

	return nil
}

func (s *outboxStore) deleteMessage(ctx context.Context, messageID string) error {
	req := deleteSecureValueOutbox{
		SQLTemplate: sqltemplate.New(s.dialect),
		MessageID:   messageID,
	}

	query, err := sqltemplate.Execute(sqlSecureValueOutboxDelete, req)
	if err != nil {
		return fmt.Errorf("execute template %q: %w", sqlSecureValueOutboxDelete.Name(), err)
	}

	result, err := s.db.ExecContext(ctx, query, req.GetArgs()...)
	if err != nil {
		return fmt.Errorf("deleting message id=%v from secure value outbox table: %w", messageID, err)
	}

	rowsAffected, err := result.RowsAffected()
	if err != nil {
		return fmt.Errorf("get rows affected: %w", err)
	}

	if rowsAffected > 1 {
		return fmt.Errorf("bug: deleted more than one row from the outbox table, should delete only one at a time: deleted=%v", rowsAffected)
	}

	return nil
}

func (s *outboxStore) IncrementReceiveCount(ctx context.Context, messageIDs []string) error {
	if len(messageIDs) == 0 {
		return nil
	}

	req := incrementReceiveCountOutbox{
		SQLTemplate: sqltemplate.New(s.dialect),
		MessageIDs:  messageIDs,
	}
	query, err := sqltemplate.Execute(sqlSecureValueOutboxUpdateReceiveCount, req)
	if err != nil {
		return fmt.Errorf("execute template %q: %w", sqlSecureValueOutboxUpdateReceiveCount.Name(), err)
	}

	_, err = s.db.ExecContext(ctx, query, req.GetArgs()...)
	if err != nil {
		return fmt.Errorf("updating outbox messages receive count: %w", err)
	}

	return nil
}<|MERGE_RESOLUTION|>--- conflicted
+++ resolved
@@ -221,7 +221,6 @@
 	return messages, nil
 }
 
-<<<<<<< HEAD
 func (s *outboxStore) fetchMessageIdsInQueue(ctx context.Context, limit uint) ([]string, error) {
 	req := fetchMessageIDsOutbox{
 		SQLTemplate:  sqltemplate.New(s.dialect),
@@ -256,8 +255,6 @@
 	return messageIDs, nil
 }
 
-func (s *outboxStore) Delete(ctx context.Context, messageID string) error {
-=======
 func (s *outboxStore) Delete(ctx context.Context, messageID string) (err error) {
 	ctx, span := s.tracer.Start(ctx, "outboxStore.Append", trace.WithAttributes(
 		attribute.String("messageID", messageID),
@@ -271,7 +268,6 @@
 		}
 	}()
 
->>>>>>> 1a2a8060
 	assert.True(messageID != "", "outboxStore.Delete: messageID is required")
 
 	if err := s.deleteMessage(ctx, messageID); err != nil {
