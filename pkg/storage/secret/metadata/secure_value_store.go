--- conflicted
+++ resolved
@@ -12,25 +12,19 @@
 	"github.com/grafana/grafana/pkg/storage/secret/metadata/metrics"
 	"github.com/grafana/grafana/pkg/storage/unified/sql"
 	"github.com/grafana/grafana/pkg/storage/unified/sql/sqltemplate"
-<<<<<<< HEAD
 	"github.com/prometheus/client_golang/prometheus"
-=======
 	"go.opentelemetry.io/otel/attribute"
 	"go.opentelemetry.io/otel/trace"
->>>>>>> e2ea8acf
 )
 
 var _ contracts.SecureValueMetadataStorage = (*secureValueMetadataStorage)(nil)
 
-<<<<<<< HEAD
 func ProvideSecureValueMetadataStorage(
 	db contracts.Database,
+	tracer trace.Tracer,
 	features featuremgmt.FeatureToggles,
 	reg prometheus.Registerer,
 ) (contracts.SecureValueMetadataStorage, error) {
-=======
-func ProvideSecureValueMetadataStorage(db contracts.Database, tracer trace.Tracer, features featuremgmt.FeatureToggles) (contracts.SecureValueMetadataStorage, error) {
->>>>>>> e2ea8acf
 	if !features.IsEnabledGlobally(featuremgmt.FlagGrafanaAPIServerWithExperimentalAPIs) ||
 		!features.IsEnabledGlobally(featuremgmt.FlagSecretsManagementAppPlatform) {
 		return &secureValueMetadataStorage{}, nil
@@ -39,11 +33,8 @@
 	return &secureValueMetadataStorage{
 		db:      db,
 		dialect: sqltemplate.DialectForDriver(db.DriverName()),
-<<<<<<< HEAD
 		metrics: metrics.NewStorageMetrics(reg),
-=======
 		tracer:  tracer,
->>>>>>> e2ea8acf
 	}, nil
 }
 
@@ -51,25 +42,12 @@
 type secureValueMetadataStorage struct {
 	db      contracts.Database
 	dialect sqltemplate.Dialect
-<<<<<<< HEAD
 	metrics *metrics.StorageMetrics
+	tracer  trace.Tracer
 }
 
 func (s *secureValueMetadataStorage) Create(ctx context.Context, sv *secretv0alpha1.SecureValue, actorUID string) (*secretv0alpha1.SecureValue, error) {
 	start := time.Now()
-=======
-	tracer  trace.Tracer
-}
-
-func (s *secureValueMetadataStorage) Create(ctx context.Context, sv *secretv0alpha1.SecureValue, actorUID string) (*secretv0alpha1.SecureValue, error) {
-	ctx, span := s.tracer.Start(ctx, "SecureValueMetadataStorage.Create", trace.WithAttributes(
-		attribute.String("name", sv.GetName()),
-		attribute.String("namespace", sv.GetNamespace()),
-		attribute.String("actorUID", actorUID),
-	))
-	defer span.End()
-
->>>>>>> e2ea8acf
 	sv.Status.Phase = secretv0alpha1.SecureValuePhasePending
 	sv.Status.Message = "Creating secure value"
 
@@ -150,9 +128,7 @@
 }
 
 func (s *secureValueMetadataStorage) Read(ctx context.Context, namespace xkube.Namespace, name string, opts contracts.ReadOpts) (*secretv0alpha1.SecureValue, error) {
-<<<<<<< HEAD
-	start := time.Now()
-=======
+	start := time.Now()
 	ctx, span := s.tracer.Start(ctx, "SecureValueMetadataStorage.Read", trace.WithAttributes(
 		attribute.String("name", name),
 		attribute.String("namespace", namespace.String()),
@@ -160,7 +136,6 @@
 	))
 	defer span.End()
 
->>>>>>> e2ea8acf
 	secureValue, err := s.read(ctx, namespace, name, opts)
 	if err != nil {
 		return nil, err
@@ -178,9 +153,7 @@
 }
 
 func (s *secureValueMetadataStorage) Update(ctx context.Context, newSecureValue *secretv0alpha1.SecureValue, actorUID string) (*secretv0alpha1.SecureValue, error) {
-<<<<<<< HEAD
-	start := time.Now()
-=======
+	start := time.Now()
 	ctx, span := s.tracer.Start(ctx, "SecureValueMetadataStorage.Update", trace.WithAttributes(
 		attribute.String("name", newSecureValue.GetName()),
 		attribute.String("namespace", newSecureValue.GetNamespace()),
@@ -188,7 +161,6 @@
 	))
 	defer span.End()
 
->>>>>>> e2ea8acf
 	var newRow *secureValueDB
 
 	err := s.db.Transaction(ctx, func(ctx context.Context) error {
@@ -275,16 +247,13 @@
 }
 
 func (s *secureValueMetadataStorage) Delete(ctx context.Context, namespace xkube.Namespace, name string) error {
-<<<<<<< HEAD
-	start := time.Now()
-=======
+	start := time.Now()
 	ctx, span := s.tracer.Start(ctx, "SecureValueMetadataStorage.Delete", trace.WithAttributes(
 		attribute.String("name", name),
 		attribute.String("namespace", namespace.String()),
 	))
 	defer span.End()
 
->>>>>>> e2ea8acf
 	req := deleteSecureValue{
 		SQLTemplate: sqltemplate.New(s.dialect),
 		Namespace:   namespace.String(),
@@ -311,11 +280,8 @@
 	return nil
 }
 
-<<<<<<< HEAD
-func (s *secureValueMetadataStorage) List(ctx context.Context, namespace xkube.Namespace) ([]secretv0alpha1.SecureValue, error) {
-	start := time.Now()
-=======
 func (s *secureValueMetadataStorage) List(ctx context.Context, namespace xkube.Namespace) (svList []secretv0alpha1.SecureValue, error error) {
+	start := time.Now()
 	ctx, span := s.tracer.Start(ctx, "SecureValueMetadataStorage.List", trace.WithAttributes(
 		attribute.String("namespace", namespace.String()),
 	))
@@ -325,7 +291,6 @@
 		span.SetAttributes(attribute.Int("returnedList.count", len(svList)))
 	}()
 
->>>>>>> e2ea8acf
 	req := listSecureValue{
 		SQLTemplate: sqltemplate.New(s.dialect),
 		Namespace:   namespace.String(),
@@ -378,9 +343,7 @@
 }
 
 func (s *secureValueMetadataStorage) SetExternalID(ctx context.Context, namespace xkube.Namespace, name string, externalID contracts.ExternalID) error {
-<<<<<<< HEAD
-	start := time.Now()
-=======
+	start := time.Now()
 	ctx, span := s.tracer.Start(ctx, "SecureValueMetadataStorage.SetExternalID", trace.WithAttributes(
 		attribute.String("name", name),
 		attribute.String("namespace", namespace.String()),
@@ -388,7 +351,6 @@
 	))
 	defer span.End()
 
->>>>>>> e2ea8acf
 	req := updateExternalIdSecureValue{
 		SQLTemplate: sqltemplate.New(s.dialect),
 		Namespace:   namespace.String(),
@@ -420,9 +382,7 @@
 }
 
 func (s *secureValueMetadataStorage) SetStatus(ctx context.Context, namespace xkube.Namespace, name string, status secretv0alpha1.SecureValueStatus) error {
-<<<<<<< HEAD
-	start := time.Now()
-=======
+	start := time.Now()
 	ctx, span := s.tracer.Start(ctx, "SecureValueMetadataStorage.SetStatus", trace.WithAttributes(
 		attribute.String("name", name),
 		attribute.String("namespace", namespace.String()),
@@ -432,7 +392,6 @@
 	))
 	defer span.End()
 
->>>>>>> e2ea8acf
 	req := updateStatusSecureValue{
 		SQLTemplate: sqltemplate.New(s.dialect),
 		Namespace:   namespace.String(),
@@ -465,16 +424,13 @@
 }
 
 func (s *secureValueMetadataStorage) ReadForDecrypt(ctx context.Context, namespace xkube.Namespace, name string) (*contracts.DecryptSecureValue, error) {
-<<<<<<< HEAD
-	start := time.Now()
-=======
+	start := time.Now()
 	ctx, span := s.tracer.Start(ctx, "SecureValueMetadataStorage.ReadForDecrypt", trace.WithAttributes(
 		attribute.String("name", name),
 		attribute.String("namespace", namespace.String()),
 	))
 	defer span.End()
 
->>>>>>> e2ea8acf
 	req := readSecureValueForDecrypt{
 		SQLTemplate: sqltemplate.New(s.dialect),
 		Namespace:   namespace.String(),
