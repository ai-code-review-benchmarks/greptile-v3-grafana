package secret

import (
	"encoding/json"
	"fmt"
	"time"

	"github.com/google/uuid"
	"github.com/grafana/grafana/pkg/apimachinery/utils"
	secretv0alpha1 "github.com/grafana/grafana/pkg/apis/secret/v0alpha1"
	"github.com/grafana/grafana/pkg/registry/apis/secret/xkube"
	metav1 "k8s.io/apimachinery/pkg/apis/meta/v1"
	"k8s.io/apimachinery/pkg/types"
)

type secureValueDB struct {
	// Kubernetes Metadata
	GUID        string `xorm:"pk 'guid'"`
	Name        string `xorm:"name"`
	Namespace   string `xorm:"namespace"`
	Annotations string `xorm:"annotations"` // map[string]string
	Labels      string `xorm:"labels"`      // map[string]string
	Created     int64  `xorm:"created"`
	CreatedBy   string `xorm:"created_by"`
	Updated     int64  `xorm:"updated"`
	UpdatedBy   string `xorm:"updated_by"`

	// Spec
<<<<<<< HEAD
	Title      string  `xorm:"title"`
	Keeper     string  `xorm:"keeper"`
	Audiences  string  `xorm:"audiences"`
	Ref        *string `xorm:"ref"`
	ExternalID string  `xorm:"external_id"`
=======
	Title      string `xorm:"title"`
	Keeper     string `xorm:"keeper"`
	Audiences  string `xorm:"audiences"` // TODO rename this since it's a "reserved word" in the authnz world
	ExternalID string `xorm:"external_id"`
>>>>>>> de369ef7
}

func (*secureValueDB) TableName() string {
	return TableNameSecureValue
}

// toKubernetes maps a DB row into a Kubernetes resource (metadata + spec).
func (sv *secureValueDB) toKubernetes() (*secretv0alpha1.SecureValue, error) {
	annotations := make(map[string]string, 0)
	if sv.Annotations != "" {
		if err := json.Unmarshal([]byte(sv.Annotations), &annotations); err != nil {
			return nil, fmt.Errorf("failed to unmarshal annotations: %w", err)
		}
	}

	labels := make(map[string]string, 0)
	if sv.Labels != "" {
		if err := json.Unmarshal([]byte(sv.Labels), &labels); err != nil {
			return nil, fmt.Errorf("failed to unmarshal labels: %w", err)
		}
	}

	audiences := make([]string, 0)
	if sv.Audiences != "" {
		if err := json.Unmarshal([]byte(sv.Audiences), &audiences); err != nil {
			return nil, fmt.Errorf("failed to unmarshal audiences: %w", err)
		}
	}

	resource := &secretv0alpha1.SecureValue{
		Spec: secretv0alpha1.SecureValueSpec{
			Title:     sv.Title,
			Keeper:    sv.Keeper,
			Audiences: audiences,
		},
	}
	if sv.Ref != nil {
		resource.Spec.Ref = *sv.Ref
	}

	// Set all meta fields here for consistency.
	meta, err := utils.MetaAccessor(resource)
	if err != nil {
		return nil, fmt.Errorf("failed to get meta accessor: %w", err)
	}

	updated := time.Unix(sv.Updated, 0).UTC()

	meta.SetUID(types.UID(sv.GUID))
	meta.SetName(sv.Name)
	meta.SetNamespace(sv.Namespace)
	meta.SetAnnotations(annotations)
	meta.SetLabels(labels)
	meta.SetCreatedBy(sv.CreatedBy)
	meta.SetCreationTimestamp(metav1.NewTime(time.Unix(sv.Created, 0).UTC()))
	meta.SetUpdatedBy(sv.UpdatedBy)
	meta.SetUpdatedTimestamp(&updated)
	meta.SetResourceVersionInt64(sv.Updated)

	return resource, nil
}

// toCreateRow maps a Kubernetes resource into a DB row for new resources being created/inserted.
func toCreateRow(sv *secretv0alpha1.SecureValue, actorUID, externalID string) (*secureValueDB, error) {
	row, err := toRow(sv, externalID)
	if err != nil {
		return nil, fmt.Errorf("failed to create: %w", err)
	}

	now := time.Now().UTC().UnixMilli()

	row.GUID = uuid.New().String()
	row.Created = now
	row.CreatedBy = actorUID
	row.Updated = now
	row.UpdatedBy = actorUID

	return row, nil
}

// toUpdateRow maps a Kubernetes resource into a DB row for existing resources being updated.
func toUpdateRow(currentRow *secureValueDB, newSecureValue *secretv0alpha1.SecureValue, actorUID, externalID string) (*secureValueDB, error) {
	row, err := toRow(newSecureValue, externalID)
	if err != nil {
		return nil, fmt.Errorf("failed to create: %w", err)
	}

	now := time.Now().UTC().UnixMilli()

	row.GUID = currentRow.GUID
	row.Created = currentRow.Created
	row.CreatedBy = currentRow.CreatedBy
	row.Updated = now
	row.UpdatedBy = actorUID

	return row, nil
}

// toRow maps a Kubernetes resource into a DB row.
func toRow(sv *secretv0alpha1.SecureValue, externalID string) (*secureValueDB, error) {
	var annotations string
	if len(sv.Annotations) > 0 {
		cleanedAnnotations := xkube.CleanAnnotations(sv.Annotations)
		if len(cleanedAnnotations) > 0 {
			sv.Annotations = make(map[string]string) // Safety: reset to prohibit use of sv.Annotations further.

			encodedAnnotations, err := json.Marshal(cleanedAnnotations)
			if err != nil {
				return nil, fmt.Errorf("failed to encode annotations: %w", err)
			}

			annotations = string(encodedAnnotations)
		}
	}

	var labels string
	if len(sv.Labels) > 0 {
		encodedLabels, err := json.Marshal(sv.Labels)
		if err != nil {
			return nil, fmt.Errorf("failed to encode labels: %w", err)
		}

		labels = string(encodedLabels)
	}

	var audiences string
	if len(sv.Spec.Audiences) > 0 {
		encodedAudiences, err := json.Marshal(sv.Spec.Audiences)
		if err != nil {
			return nil, fmt.Errorf("failed to encode audiences: %w", err)
		}

		audiences = string(encodedAudiences)
	}

	meta, err := utils.MetaAccessor(sv)
	if err != nil {
		return nil, fmt.Errorf("failed to get meta accessor: %w", err)
	}

	if meta.GetFolder() != "" {
		return nil, fmt.Errorf("folders are not supported")
	}

	updatedTimestamp, err := meta.GetResourceVersionInt64()
	if err != nil {
		return nil, fmt.Errorf("failed to get resource version: %w", err)
	}

	var ref *string
	if sv.Spec.Ref != "" {
		ref = &sv.Spec.Ref
	}

	return &secureValueDB{
		GUID:        string(sv.UID),
		Name:        sv.Name,
		Namespace:   sv.Namespace,
		Annotations: annotations,
		Labels:      labels,
		Created:     meta.GetCreationTimestamp().UnixMilli(),
		CreatedBy:   meta.GetCreatedBy(),
		Updated:     updatedTimestamp,
		UpdatedBy:   meta.GetUpdatedBy(),

		Title:      sv.Spec.Title,
		Keeper:     sv.Spec.Keeper,
		Audiences:  audiences,
		Ref:        ref,
		ExternalID: externalID,
	}, nil
}<|MERGE_RESOLUTION|>--- conflicted
+++ resolved
@@ -26,18 +26,11 @@
 	UpdatedBy   string `xorm:"updated_by"`
 
 	// Spec
-<<<<<<< HEAD
 	Title      string  `xorm:"title"`
 	Keeper     string  `xorm:"keeper"`
-	Audiences  string  `xorm:"audiences"`
+	Audiences  string  `xorm:"audiences"` // TODO rename this since it's a "reserved word" in the authnz world
 	Ref        *string `xorm:"ref"`
 	ExternalID string  `xorm:"external_id"`
-=======
-	Title      string `xorm:"title"`
-	Keeper     string `xorm:"keeper"`
-	Audiences  string `xorm:"audiences"` // TODO rename this since it's a "reserved word" in the authnz world
-	ExternalID string `xorm:"external_id"`
->>>>>>> de369ef7
 }
 
 func (*secureValueDB) TableName() string {
