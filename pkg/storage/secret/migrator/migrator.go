--- conflicted
+++ resolved
@@ -122,11 +122,7 @@
 		Name: TableNameSecureValueOutbox,
 		Columns: []*migrator.Column{
 			{Name: "uid", Type: migrator.DB_NVarchar, Length: 36, IsPrimaryKey: true}, // Fixed size of a UUID.
-<<<<<<< HEAD
-			{Name: "message_type", Type: migrator.DB_TinyInt, Nullable: false},
-=======
 			{Name: "message_type", Type: migrator.DB_NVarchar, Length: 16, Nullable: false},
->>>>>>> bcaf2fdf
 			{Name: "name", Type: migrator.DB_NVarchar, Length: 253, Nullable: false},      // Limit enforced by K8s.
 			{Name: "namespace", Type: migrator.DB_NVarchar, Length: 253, Nullable: false}, // Limit enforced by K8s.
 			{Name: "encrypted_secret", Type: migrator.DB_Blob, Nullable: false},
@@ -134,9 +130,6 @@
 			{Name: "external_id", Type: migrator.DB_NVarchar, Length: 36, Nullable: true}, // Fixed size of a UUID.
 			{Name: "created", Type: migrator.DB_BigInt, Nullable: false},
 		},
-<<<<<<< HEAD
-		Indices: []*migrator.Index{},
-=======
 		Indices: []*migrator.Index{
 			// There's only one operation per secret in the queue at all times,
 			// meaning the namespace + name combination should be unique
@@ -144,7 +137,6 @@
 			// Used for sorting
 			{Cols: []string{"created"}, Type: migrator.IndexType},
 		},
->>>>>>> bcaf2fdf
 	})
 
 	// Initialize all tables
