package migrator

import (
	"context"
	"fmt"

	"github.com/grafana/grafana/pkg/infra/db"
	"github.com/grafana/grafana/pkg/registry"
	"github.com/grafana/grafana/pkg/registry/apis/secret/contracts"
	"github.com/grafana/grafana/pkg/services/sqlstore/migrator"
	"github.com/grafana/grafana/pkg/util/xorm"
)

const (
<<<<<<< HEAD
  TableNameKeeper            = "secret_keeper"
=======
	TableNameKeeper            = "secret_keeper"
>>>>>>> 0ae63597
	TableNameSecureValue       = "secret_secure_value"
	TableNameSecureValueOutbox = "secret_secure_value_outbox"
	TableNameDataKey           = "secret_data_key"
	TableNameEncryptedValue    = "secret_encrypted_value"
)

type SecretDB struct {
	engine *xorm.Engine
}

func New() registry.DatabaseMigrator {
	return &SecretDB{}
}

func NewWithEngine(db db.DB) contracts.SecretDBMigrator {
	return &SecretDB{engine: db.GetEngine()}
}

func (db *SecretDB) RunMigrations(ctx context.Context, lockDatabase bool) error {
	mg := migrator.NewScopedMigrator(db.engine, nil, "secret")

	db.AddMigration(mg)

	return mg.RunMigrations(ctx, lockDatabase, 0)
}

func (*SecretDB) AddMigration(mg *migrator.Migrator) {
	mg.AddCreateMigration()

	mg.AddMigration("Initialize secrets tables", &migrator.RawSQLMigration{})

	tables := []migrator.Table{}

	tables = append(tables, migrator.Table{
		Name: TableNameSecureValue,
		Columns: []*migrator.Column{
			// Kubernetes Metadata
			{Name: "guid", Type: migrator.DB_NVarchar, Length: 36, IsPrimaryKey: true},    // Fixed size of a UUID.
			{Name: "name", Type: migrator.DB_NVarchar, Length: 253, Nullable: false},      // Limit enforced by K8s.
			{Name: "namespace", Type: migrator.DB_NVarchar, Length: 253, Nullable: false}, // Limit enforced by K8s.
			{Name: "annotations", Type: migrator.DB_Text, Nullable: true},
			{Name: "labels", Type: migrator.DB_Text, Nullable: true},
			{Name: "created", Type: migrator.DB_BigInt, Nullable: false},
			{Name: "created_by", Type: migrator.DB_Text, Nullable: false},
			{Name: "updated", Type: migrator.DB_BigInt, Nullable: false}, // Used as RV (ResourceVersion)
			{Name: "updated_by", Type: migrator.DB_Text, Nullable: false},

			// Kubernetes Status
			{Name: "status_phase", Type: migrator.DB_Text, Nullable: false},
			{Name: "status_message", Type: migrator.DB_Text, Nullable: true},

			// Spec
			{Name: "description", Type: migrator.DB_NVarchar, Length: 253, Nullable: false}, // Chosen arbitrarily, but should be enough.
			{Name: "keeper", Type: migrator.DB_NVarchar, Length: 253, Nullable: true},       // Keeper name, if not set, use default keeper.
			{Name: "decrypters", Type: migrator.DB_Text, Nullable: true},
			{Name: "ref", Type: migrator.DB_NVarchar, Length: 1024, Nullable: true}, // Reference to third-party storage secret path.Chosen arbitrarily, but should be enough.
			{Name: "external_id", Type: migrator.DB_Text, Nullable: false},
		},
		Indices: []*migrator.Index{
			{Cols: []string{"namespace", "name"}, Type: migrator.UniqueIndex},
		},
	})

	tables = append(tables, migrator.Table{
		Name: TableNameKeeper,
		Columns: []*migrator.Column{
			// Kubernetes Metadata
			{Name: "guid", Type: migrator.DB_NVarchar, Length: 36, IsPrimaryKey: true},    // Fixed size of a UUID.
			{Name: "name", Type: migrator.DB_NVarchar, Length: 253, Nullable: false},      // Limit enforced by K8s.
			{Name: "namespace", Type: migrator.DB_NVarchar, Length: 253, Nullable: false}, // Limit enforced by K8s.
			{Name: "annotations", Type: migrator.DB_Text, Nullable: true},
			{Name: "labels", Type: migrator.DB_Text, Nullable: true},
			{Name: "created", Type: migrator.DB_BigInt, Nullable: false},
			{Name: "created_by", Type: migrator.DB_Text, Nullable: false},
			{Name: "updated", Type: migrator.DB_BigInt, Nullable: false}, // Used as RV (ResourceVersion)
			{Name: "updated_by", Type: migrator.DB_Text, Nullable: false},

			// Spec
			{Name: "description", Type: migrator.DB_NVarchar, Length: 253, Nullable: false}, // Chosen arbitrarily, but should be enough.
			{Name: "type", Type: migrator.DB_Text, Nullable: false},
			// Each keeper has a different payload so we store the whole thing as a blob.
			{Name: "payload", Type: migrator.DB_Text, Nullable: true},
		},
		Indices: []*migrator.Index{
			{Cols: []string{"namespace", "name"}, Type: migrator.UniqueIndex},
		},
	})

	// TODO -- document how the seemingly arbitrary column lengths were chosen
	// The answer for now is that they come from the legacy secrets service, but it would be good to know that they will still work in the new service
	tables = append(tables, migrator.Table{
		Name: TableNameDataKey,
		Columns: []*migrator.Column{
			{Name: "uid", Type: migrator.DB_NVarchar, Length: 100, IsPrimaryKey: true},
			{Name: "namespace", Type: migrator.DB_NVarchar, Length: 253, Nullable: false}, // Limit enforced by K8s.
			{Name: "label", Type: migrator.DB_NVarchar, Length: 100, IsPrimaryKey: false},
			{Name: "active", Type: migrator.DB_Bool, Nullable: false},
			{Name: "provider", Type: migrator.DB_NVarchar, Length: 50, Nullable: false},
			{Name: "encrypted_data", Type: migrator.DB_Blob, Nullable: false},
			{Name: "created", Type: migrator.DB_DateTime, Nullable: false},
			{Name: "updated", Type: migrator.DB_DateTime, Nullable: false},
		},
		Indices: []*migrator.Index{}, // TODO: add indexes based on the queries we make.
	})

	tables = append(tables, migrator.Table{
		Name: TableNameSecureValue,
		Columns: []*migrator.Column{
			// Kubernetes Metadata
			{Name: "guid", Type: migrator.DB_NVarchar, Length: 36, IsPrimaryKey: true},    // Fixed size of a UUID.
			{Name: "name", Type: migrator.DB_NVarchar, Length: 253, Nullable: false},      // Limit enforced by K8s.
			{Name: "namespace", Type: migrator.DB_NVarchar, Length: 253, Nullable: false}, // Limit enforced by K8s.
			{Name: "annotations", Type: migrator.DB_Text, Nullable: true},
			{Name: "labels", Type: migrator.DB_Text, Nullable: true},
			{Name: "created", Type: migrator.DB_BigInt, Nullable: false},
			{Name: "created_by", Type: migrator.DB_Text, Nullable: false},
			{Name: "updated", Type: migrator.DB_BigInt, Nullable: false}, // Used as RV (ResourceVersion)
			{Name: "updated_by", Type: migrator.DB_Text, Nullable: false},

			// Kubernetes Status
			{Name: "status_phase", Type: migrator.DB_Text, Nullable: false},
			{Name: "status_message", Type: migrator.DB_Text, Nullable: true},

			// Spec
			{Name: "description", Type: migrator.DB_NVarchar, Length: 253, Nullable: false}, // Chosen arbitrarily, but should be enough.
			{Name: "keeper", Type: migrator.DB_NVarchar, Length: 253, Nullable: true},       // Keeper name, if not set, use default keeper.
			{Name: "decrypters", Type: migrator.DB_Text, Nullable: true},
			{Name: "ref", Type: migrator.DB_NVarchar, Length: 1024, Nullable: true}, // Reference to third-party storage secret path.Chosen arbitrarily, but should be enough.
			{Name: "external_id", Type: migrator.DB_Text, Nullable: false},
		},
		Indices: []*migrator.Index{
			{Cols: []string{"namespace", "name"}, Type: migrator.UniqueIndex},
		},
	})

	tables = append(tables, migrator.Table{
		Name: TableNameEncryptedValue,
		Columns: []*migrator.Column{
			{Name: "namespace", Type: migrator.DB_NVarchar, Length: 253, Nullable: false}, // Limit enforced by K8s.
			{Name: "uid", Type: migrator.DB_NVarchar, Length: 36, IsPrimaryKey: true},     // Fixed size of a UUID.
			{Name: "encrypted_data", Type: migrator.DB_Blob, Nullable: false},
			{Name: "created", Type: migrator.DB_BigInt, Nullable: false},
			{Name: "updated", Type: migrator.DB_BigInt, Nullable: false},
		},
		Indices: []*migrator.Index{}, // TODO: add indexes based on the queries we make.
	})

	tables = append(tables, migrator.Table{
		Name: TableNameSecureValueOutbox,
		Columns: []*migrator.Column{
			{Name: "request_id", Type: migrator.DB_NVarchar, Length: 253, Nullable: false},
			{Name: "uid", Type: migrator.DB_NVarchar, Length: 36, IsPrimaryKey: true}, // Fixed size of a UUID.
			{Name: "message_type", Type: migrator.DB_NVarchar, Length: 16, Nullable: false},
			{Name: "name", Type: migrator.DB_NVarchar, Length: 253, Nullable: false},      // Limit enforced by K8s.
			{Name: "namespace", Type: migrator.DB_NVarchar, Length: 253, Nullable: false}, // Limit enforced by K8s.
			{Name: "encrypted_secret", Type: migrator.DB_Blob, Nullable: true},
			{Name: "keeper_name", Type: migrator.DB_NVarchar, Length: 253, Nullable: true}, // Keeper name, if not set, use default keeper.
			{Name: "external_id", Type: migrator.DB_NVarchar, Length: 36, Nullable: true},  // Fixed size of a UUID.
			{Name: "receive_count", Type: migrator.DB_SmallInt, Nullable: false},
			{Name: "created", Type: migrator.DB_BigInt, Nullable: false},
		},
		Indices: []*migrator.Index{
			// There's only one operation per secret in the queue at all times,
			// meaning the namespace + name combination should be unique
			{Cols: []string{"namespace", "name"}, Type: migrator.UniqueIndex},
			// Used for sorting
			{Cols: []string{"created"}, Type: migrator.IndexType},
		},
	})

	// Initialize all tables
	for t := range tables {
		mg.AddMigration("drop table "+tables[t].Name, migrator.NewDropTableMigration(tables[t].Name))
		mg.AddMigration("create table "+tables[t].Name, migrator.NewAddTableMigration(tables[t]))
		for i := range tables[t].Indices {
			mg.AddMigration(fmt.Sprintf("create table %s, index: %d", tables[t].Name, i), migrator.NewAddIndexMigration(tables[t], tables[t].Indices[i]))
		}
	}
}<|MERGE_RESOLUTION|>--- conflicted
+++ resolved
@@ -12,11 +12,7 @@
 )
 
 const (
-<<<<<<< HEAD
-  TableNameKeeper            = "secret_keeper"
-=======
 	TableNameKeeper            = "secret_keeper"
->>>>>>> 0ae63597
 	TableNameSecureValue       = "secret_secure_value"
 	TableNameSecureValueOutbox = "secret_secure_value_outbox"
 	TableNameDataKey           = "secret_data_key"
