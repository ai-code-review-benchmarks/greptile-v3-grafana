--- conflicted
+++ resolved
@@ -12,13 +12,9 @@
 )
 
 const (
-<<<<<<< HEAD
 	TableNameKeeper            = "secret_keeper"
 	TableNameSecureValueOutbox = "secret_secure_value_outbox"
-=======
-	TableNameKeeper         = "secret_keeper"
-	TableNameEncryptedValue = "secret_encrypted_value"
->>>>>>> c22b4845
+	TableNameEncryptedValue    = "secret_encrypted_value"
 )
 
 type SecretDB struct {
@@ -74,7 +70,18 @@
 	})
 
 	tables = append(tables, migrator.Table{
-<<<<<<< HEAD
+		Name: TableNameEncryptedValue,
+		Columns: []*migrator.Column{
+			{Name: "namespace", Type: migrator.DB_NVarchar, Length: 253, Nullable: false}, // Limit enforced by K8s.
+			{Name: "uid", Type: migrator.DB_NVarchar, Length: 36, IsPrimaryKey: true},     // Fixed size of a UUID.
+			{Name: "encrypted_data", Type: migrator.DB_Blob, Nullable: false},
+			{Name: "created", Type: migrator.DB_BigInt, Nullable: false},
+			{Name: "updated", Type: migrator.DB_BigInt, Nullable: false},
+		},
+		Indices: []*migrator.Index{}, // TODO: add indexes based on the queries we make.
+	})
+
+	tables = append(tables, migrator.Table{
 		Name: TableNameSecureValueOutbox,
 		Columns: []*migrator.Column{
 			{Name: "request_id", Type: migrator.DB_NVarchar, Length: 253, Nullable: false},
@@ -95,17 +102,6 @@
 			// Used for sorting
 			{Cols: []string{"created"}, Type: migrator.IndexType},
 		},
-=======
-		Name: TableNameEncryptedValue,
-		Columns: []*migrator.Column{
-			{Name: "namespace", Type: migrator.DB_NVarchar, Length: 253, Nullable: false}, // Limit enforced by K8s.
-			{Name: "uid", Type: migrator.DB_NVarchar, Length: 36, IsPrimaryKey: true},     // Fixed size of a UUID.
-			{Name: "encrypted_data", Type: migrator.DB_Blob, Nullable: false},
-			{Name: "created", Type: migrator.DB_BigInt, Nullable: false},
-			{Name: "updated", Type: migrator.DB_BigInt, Nullable: false},
-		},
-		Indices: []*migrator.Index{}, // TODO: add indexes based on the queries we make.
->>>>>>> c22b4845
 	})
 
 	// Initialize all tables
