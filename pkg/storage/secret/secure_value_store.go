package secret

import (
	"context"
	"fmt"

	"github.com/grafana/authlib/claims"
	secretv0alpha1 "github.com/grafana/grafana/pkg/apis/secret/v0alpha1"
	"github.com/grafana/grafana/pkg/infra/db"
	"github.com/grafana/grafana/pkg/registry/apis/secret/contracts"
	"github.com/grafana/grafana/pkg/registry/apis/secret/xkube"
	"github.com/grafana/grafana/pkg/services/featuremgmt"
	"github.com/grafana/grafana/pkg/services/sqlstore"
	"github.com/grafana/grafana/pkg/setting"
	"k8s.io/apimachinery/pkg/apis/meta/internalversion"
	"k8s.io/apimachinery/pkg/labels"
)

func ProvideSecureValueStorage(db db.DB, cfg *setting.Cfg, features featuremgmt.FeatureToggles) (contracts.SecureValueStorage, error) {
	if !features.IsEnabledGlobally(featuremgmt.FlagGrafanaAPIServerWithExperimentalAPIs) ||
		!features.IsEnabledGlobally(featuremgmt.FlagSecretsManagementAppPlatform) {
		return &secureValueStorage{}, nil
	}

	if err := migrateSecretSQL(db.GetEngine(), cfg); err != nil {
		return nil, fmt.Errorf("failed to run migrations: %w", err)
	}

	return &secureValueStorage{db: db}, nil
}

// secureValueStorage is the actual implementation of the secure value (metadata) storage.
type secureValueStorage struct {
	db db.DB
}

func (s *secureValueStorage) Create(ctx context.Context, sv *secretv0alpha1.SecureValue) (*secretv0alpha1.SecureValue, error) {
	authInfo, ok := claims.From(ctx)
	if !ok {
		return nil, fmt.Errorf("missing auth info in context")
	}

<<<<<<< HEAD
	// This should come from the keeper. From this point on, we should not have a need to read value.
	externalID := secret.ExternalID("TODO")
=======
	// This should come from the keeper. From this point on, we should not have a need to read value/ref.
	externalID := "TODO"
>>>>>>> de369ef7
	sv.Spec.Value = ""

	row, err := toCreateRow(sv, authInfo.GetUID(), externalID)
	if err != nil {
		return nil, fmt.Errorf("to create row: %w", err)
	}

	err = s.db.WithTransactionalDbSession(ctx, func(sess *sqlstore.DBSession) error {
		// Validate before inserting that the chosen `keeper` exists.
		keeperRow := &keeperDB{Name: row.Keeper, Namespace: row.Namespace}

		keeperExists, err := sess.Table(keeperRow.TableName()).ForUpdate().Exist(keeperRow)
		if err != nil {
			return fmt.Errorf("check keeper existence: %w", err)
		}

		if !keeperExists {
			return contracts.ErrKeeperNotFound
		}

		if _, err := sess.Insert(row); err != nil {
			return fmt.Errorf("insert row: %w", err)
		}

		return nil
	})
	if err != nil {
		return nil, fmt.Errorf("db failure: %w", err)
	}

	createdSecureValue, err := row.toKubernetes()
	if err != nil {
		return nil, fmt.Errorf("convert to kubernetes object: %w", err)
	}

	return createdSecureValue, nil
}

func (s *secureValueStorage) Read(ctx context.Context, nn xkube.NameNamespace) (*secretv0alpha1.SecureValue, error) {
	row, err := s.readInternal(ctx, nn)
	if err != nil {
		return nil, fmt.Errorf("read internal: %w", err)
	}

	secureValue, err := row.toKubernetes()
	if err != nil {
		return nil, fmt.Errorf("convert to kubernetes object: %w", err)
	}

	return secureValue, nil
}

func (s *secureValueStorage) Update(ctx context.Context, newSecureValue *secretv0alpha1.SecureValue) (*secretv0alpha1.SecureValue, error) {
	authInfo, ok := claims.From(ctx)
	if !ok {
		return nil, fmt.Errorf("missing auth info in context")
	}

	nn := xkube.NameNamespace{
		Name:      newSecureValue.Name,
		Namespace: xkube.Namespace(newSecureValue.Namespace),
	}

	currentRow, err := s.readInternal(ctx, nn)
	if err != nil {
		return nil, fmt.Errorf("read securevalue: %w", err)
	}

	// This should come from the keeper.
	externalID := "TODO2"
	newSecureValue.Spec.Value = ""

	newRow, err := toUpdateRow(currentRow, newSecureValue, authInfo.GetUID(), externalID)
	if err != nil {
		return nil, fmt.Errorf("to update row: %w", err)
	}

	err = s.db.WithTransactionalDbSession(ctx, func(sess *sqlstore.DBSession) error {
		// Validate before updating that the new `keeper` exists.
		keeperRow := &keeperDB{Name: newRow.Keeper, Namespace: newRow.Namespace}

		keeperExists, err := sess.Table(keeperRow.TableName()).ForUpdate().Exist(keeperRow)
		if err != nil {
			return fmt.Errorf("check keeper existence: %w", err)
		}

		if !keeperExists {
			return contracts.ErrKeeperNotFound
		}

		cond := &secureValueDB{Name: nn.Name, Namespace: nn.Namespace.String()}

		if _, err := sess.Update(newRow, cond); err != nil {
			return fmt.Errorf("update row: %w", err)
		}

		return nil
	})
	if err != nil {
		return nil, fmt.Errorf("db failure: %w", err)
	}

	secureValue, err := newRow.toKubernetes()
	if err != nil {
		return nil, fmt.Errorf("convert to kubernetes object: %w", err)
	}

	return secureValue, nil
}

func (s *secureValueStorage) Delete(ctx context.Context, nn xkube.NameNamespace) error {
	_, ok := claims.From(ctx)
	if !ok {
		return fmt.Errorf("missing auth info in context")
	}

	// TODO: delete from the keeper!

	// TODO: do we need to delete by GUID? name+namespace is a unique index. It would avoid doing a fetch.
	row := &secureValueDB{Name: nn.Name, Namespace: nn.Namespace.String()}

	err := s.db.WithDbSession(ctx, func(sess *sqlstore.DBSession) error {
		// TODO: because this is a securevalue, do we care to inform the caller if a row was delete (existed) or not?
		if _, err := sess.Delete(row); err != nil {
			return fmt.Errorf("delete row: %w", err)
		}

		return nil
	})
	if err != nil {
		return fmt.Errorf("db failure: %w", err)
	}

	return nil
}

func (s *secureValueStorage) List(ctx context.Context, namespace xkube.Namespace, options *internalversion.ListOptions) (*secretv0alpha1.SecureValueList, error) {
	_, ok := claims.From(ctx)
	if !ok {
		return nil, fmt.Errorf("missing auth info in context")
	}

	labelSelector := options.LabelSelector
	if labelSelector == nil {
		labelSelector = labels.Everything()
	}

	secureValueRows := make([]*secureValueDB, 0)

	err := s.db.WithDbSession(ctx, func(sess *sqlstore.DBSession) error {
		cond := &secureValueDB{Namespace: namespace.String()}

		if err := sess.Find(&secureValueRows, cond); err != nil {
			return fmt.Errorf("find rows: %w", err)
		}

		return nil
	})
	if err != nil {
		return nil, fmt.Errorf("db failure: %w", err)
	}

	secureValues := make([]secretv0alpha1.SecureValue, 0, len(secureValueRows))

	for _, row := range secureValueRows {
		secureValue, err := row.toKubernetes()
		if err != nil {
			return nil, fmt.Errorf("convert to kubernetes object: %w", err)
		}

		if labelSelector.Matches(labels.Set(secureValue.Labels)) {
			secureValues = append(secureValues, *secureValue)
		}
	}

	return &secretv0alpha1.SecureValueList{
		Items: secureValues,
	}, nil
}

func (s *secureValueStorage) readInternal(ctx context.Context, nn xkube.NameNamespace) (*secureValueDB, error) {
	_, ok := claims.From(ctx)
	if !ok {
		return nil, fmt.Errorf("missing auth info in context")
	}

	row := &secureValueDB{Name: nn.Name, Namespace: nn.Namespace.String()}

	err := s.db.WithDbSession(ctx, func(sess *sqlstore.DBSession) error {
		found, err := sess.Get(row)
		if err != nil {
			return fmt.Errorf("could not get row: %w", err)
		}

		if !found {
			return contracts.ErrSecureValueNotFound
		}

		return nil
	})
	if err != nil {
		return nil, fmt.Errorf("db failure: %w", err)
	}

	return row, nil
}<|MERGE_RESOLUTION|>--- conflicted
+++ resolved
@@ -40,13 +40,8 @@
 		return nil, fmt.Errorf("missing auth info in context")
 	}
 
-<<<<<<< HEAD
 	// This should come from the keeper. From this point on, we should not have a need to read value.
 	externalID := secret.ExternalID("TODO")
-=======
-	// This should come from the keeper. From this point on, we should not have a need to read value/ref.
-	externalID := "TODO"
->>>>>>> de369ef7
 	sv.Spec.Value = ""
 
 	row, err := toCreateRow(sv, authInfo.GetUID(), externalID)
