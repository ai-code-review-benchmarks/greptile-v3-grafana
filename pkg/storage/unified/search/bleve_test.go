package search

import (
	"context"
	"encoding/json"
	"os"
	"path/filepath"
	"testing"

	"github.com/stretchr/testify/assert"
	"github.com/stretchr/testify/require"

	"github.com/grafana/grafana/pkg/apimachinery/utils"
	"github.com/grafana/grafana/pkg/infra/tracing"
	"github.com/grafana/grafana/pkg/services/store/kind/dashboard"
	"github.com/grafana/grafana/pkg/storage/unified/resource"
)

func TestBleveBackend(t *testing.T) {
	dashboardskey := &resource.ResourceKey{
		Namespace: "default",
		Group:     "dashboard.grafana.app",
		Resource:  "dashboards",
	}
	folderKey := &resource.ResourceKey{
		Namespace: dashboardskey.Namespace,
		Group:     "folder.grafana.app",
		Resource:  "folders",
	}
<<<<<<< HEAD
	tmpdir, err := os.MkdirTemp("", "bleve-test")
=======
	tmpdir, err := os.MkdirTemp("", "grafana-bleve-test")
>>>>>>> 58c44f6c
	require.NoError(t, err)

	backend, err := NewBleveBackend(BleveOptions{
		Root:          tmpdir,
		FileThreshold: 5, // with more than 5 items we create a file on disk
	}, tracing.NewNoopTracerService())
	require.NoError(t, err)

	// AVOID NPE in test
	resource.NewIndexMetrics(backend.opts.Root, backend)

	rv := int64(10)
	ctx := context.Background()
	var dashboardsIndex resource.ResourceIndex
	var foldersIndex resource.ResourceIndex

	t.Run("build dashboards", func(t *testing.T) {
		key := dashboardskey
		info, err := DashboardBuilder(func(ctx context.Context, namespace string, blob resource.BlobSupport) (resource.DocumentBuilder, error) {
			return &DashboardDocumentBuilder{
				Namespace:        namespace,
				Blob:             blob,
				Stats:            make(map[string]map[string]int64), // empty stats
				DatasourceLookup: dashboard.CreateDatasourceLookup([]*dashboard.DatasourceQueryResult{{}}),
			}, nil
		})
		require.NoError(t, err)

		index, err := backend.BuildIndex(ctx, resource.NamespacedResource{
			Namespace: key.Namespace,
			Group:     key.Group,
			Resource:  key.Resource,
		}, 2, rv, info.Fields, func(index resource.ResourceIndex) (int64, error) {
			_ = index.Write(&resource.IndexableDocument{
				RV: 1,
				Key: &resource.ResourceKey{
					Name:      "aaa",
					Namespace: "ns",
					Group:     "dashboard.grafana.app",
					Resource:  "dashboards",
				},
				Title:     "aaa (dash)",
				TitleSort: "aaa (dash)",
				Folder:    "xxx",
				Fields: map[string]any{
					DASHBOARD_LEGACY_ID:    12,
					DASHBOARD_PANEL_TYPES:  []string{"timeseries", "table"},
					DASHBOARD_ERRORS_TODAY: 25,
				},
				Tags: []string{"aa", "bb"},
			})
			_ = index.Write(&resource.IndexableDocument{
				RV: 2,
				Key: &resource.ResourceKey{
					Name:      "bbb",
					Namespace: "ns",
					Group:     "dashboard.grafana.app",
					Resource:  "dashboards",
				},
				Title:     "bbb (dash)",
				TitleSort: "bbb (dash)",
				Folder:    "xxx",
				Fields: map[string]any{
					DASHBOARD_LEGACY_ID:    12,
					DASHBOARD_PANEL_TYPES:  []string{"timeseries"},
					DASHBOARD_ERRORS_TODAY: 40,
				},
				Tags: []string{"aa"},
				Labels: map[string]string{
					"region": "east",
				},
			})
			_ = index.Write(&resource.IndexableDocument{
				RV: 3,
				Key: &resource.ResourceKey{
					Name:      "ccc",
					Namespace: "ns",
					Group:     "dashboard.grafana.app",
					Resource:  "dashboards",
				},
				Title:     "ccc (dash)",
				TitleSort: "ccc (dash)",
				Folder:    "zzz",
				RepoInfo: &utils.ResourceRepositoryInfo{
					Name: "r0",
				},
				Fields: map[string]any{
					DASHBOARD_LEGACY_ID: 12,
				},
				Tags: []string{"aa"},
				Labels: map[string]string{
					"region": "west",
				},
			})
			return rv, nil
		})
		require.NoError(t, err)
		require.NotNil(t, index)
		dashboardsIndex = index

		rsp, err := index.Search(ctx, nil, &resource.ResourceSearchRequest{
			Options: &resource.ListOptions{
				Key: key,
			},
			Limit: 100000,
			SortBy: []*resource.ResourceSearchRequest_Sort{
				{Field: resource.SEARCH_FIELD_TITLE, Desc: true}, // ccc,bbb,aaa
			},
			Facet: map[string]*resource.ResourceSearchRequest_Facet{
				"tags": {
					Field: "tags",
					Limit: 100,
				},
			},
		}, nil)
		require.NoError(t, err)
		require.Nil(t, rsp.Error)
		require.NotNil(t, rsp.Results)
		require.NotNil(t, rsp.Facet)

		resource.AssertTableSnapshot(t, filepath.Join("testdata", "manual-dashboard.json"), rsp.Results)

		// Get the tags facets
		facet, ok := rsp.Facet["tags"]
		require.True(t, ok)
		disp, err := json.MarshalIndent(facet, "", "  ")
		require.NoError(t, err)
		//fmt.Printf("%s\n", disp)
		require.JSONEq(t, `{
			"field": "tags",
			"total": 4,
			"terms": [
				{
					"term": "aa",
					"count": 3
				},
				{
					"term": "bb",
					"count": 1
				}
			]
		}`, string(disp))

		count, _ := index.DocCount(ctx, "")
		assert.Equal(t, int64(3), count)

		count, _ = index.DocCount(ctx, "zzz")
		assert.Equal(t, int64(1), count)
	})

	t.Run("build folders", func(t *testing.T) {
		key := folderKey
		var fields resource.SearchableDocumentFields

		index, err := backend.BuildIndex(ctx, resource.NamespacedResource{
			Namespace: key.Namespace,
			Group:     key.Group,
			Resource:  key.Resource,
		}, 2, rv, fields, func(index resource.ResourceIndex) (int64, error) {
			_ = index.Write(&resource.IndexableDocument{
				RV: 1,
				Key: &resource.ResourceKey{
					Name:      "zzz",
					Namespace: "ns",
					Group:     "folder.grafana.app",
					Resource:  "folders",
				},
				Title:     "zzz (folder)",
				TitleSort: "zzz (folder)",
			})
			_ = index.Write(&resource.IndexableDocument{
				RV: 2,
				Key: &resource.ResourceKey{
					Name:      "yyy",
					Namespace: "ns",
					Group:     "folder.grafana.app",
					Resource:  "folders",
				},
				Title:     "yyy (folder)",
				TitleSort: "yyy (folder)",
				Labels: map[string]string{
					"region": "west",
				},
			})
			return rv, nil
		})
		require.NoError(t, err)
		require.NotNil(t, index)
		foldersIndex = index

		rsp, err := index.Search(ctx, nil, &resource.ResourceSearchRequest{
			Options: &resource.ListOptions{
				Key: key,
			},
			Limit: 100000,
		}, nil)
		require.NoError(t, err)
		require.Nil(t, rsp.Error)
		require.NotNil(t, rsp.Results)
		require.Nil(t, rsp.Facet)

		resource.AssertTableSnapshot(t, filepath.Join("testdata", "manual-folder.json"), rsp.Results)
	})

	t.Run("simple federation", func(t *testing.T) {
		// The other tests must run first to build the indexes
		require.NotNil(t, dashboardsIndex)
		require.NotNil(t, foldersIndex)

		// Use a federated query to get both results together, sorted by title
		rsp, err := dashboardsIndex.Search(ctx, nil, &resource.ResourceSearchRequest{
			Options: &resource.ListOptions{
				Key: dashboardskey,
			},
			Fields: []string{
				"title", "_id",
			},
			Federated: []*resource.ResourceKey{
				folderKey, // This will join in the
			},
			Limit: 100000,
			SortBy: []*resource.ResourceSearchRequest_Sort{
				{Field: "title", Desc: false},
			},
			Facet: map[string]*resource.ResourceSearchRequest_Facet{
				"region": {
					Field: "labels.region",
					Limit: 100,
				},
			},
		}, []resource.ResourceIndex{foldersIndex}) // << note the folder index matches the federation request
		require.NoError(t, err)
		require.Nil(t, rsp.Error)
		require.NotNil(t, rsp.Results)
		require.NotNil(t, rsp.Facet)

		// Sorted across two indexes
		sorted := []string{}
		for _, row := range rsp.Results.Rows {
			sorted = append(sorted, string(row.Cells[0]))
		}
		require.Equal(t, []string{
			"aaa (dash)",
			"bbb (dash)",
			"ccc (dash)",
			"yyy (folder)",
			"zzz (folder)",
		}, sorted)

		resource.AssertTableSnapshot(t, filepath.Join("testdata", "manual-federated.json"), rsp.Results)

		facet, ok := rsp.Facet["region"]
		require.True(t, ok)
		disp, err := json.MarshalIndent(facet, "", "  ")
		require.NoError(t, err)
		// fmt.Printf("%s\n", disp)
		// NOTE, the west values come from *both* dashboards and folders
		require.JSONEq(t, `{
			"field": "labels.region",
			"total": 3,
			"missing": 2,
			"terms": [
				{
					"term": "west",
					"count": 2
				},
				{
					"term": "east",
					"count": 1
				}
			]
		}`, string(disp))
	})

	t.Run("filter by folder", func(t *testing.T) {
		// The other tests must run first to build the indexes
		require.NotNil(t, dashboardsIndex)
		require.NotNil(t, foldersIndex)

		// Use a federated query to get both results together, sorted by title
		rsp, err := dashboardsIndex.Search(ctx, nil, &resource.ResourceSearchRequest{
			Options: &resource.ListOptions{
				Key: dashboardskey,
				Fields: []*resource.Requirement{
					{Key: "kind", Operator: "=", Values: []string{"folders"}},
				},
			},
			Fields: []string{
				"title", "_id",
			},
			SortBy: []*resource.ResourceSearchRequest_Sort{
				{Field: "title", Desc: false},
			},
			Federated: []*resource.ResourceKey{
				folderKey, // This will join in the
			},
			Limit: 100000,
		}, []resource.ResourceIndex{foldersIndex}) // << note the folder index matches the federation request
		require.NoError(t, err)
		require.Nil(t, rsp.Error)
		require.NotNil(t, rsp.Results)

		// Sorted across two indexes
		sorted := []string{}
		for _, row := range rsp.Results.Rows {
			sorted = append(sorted, string(row.Cells[0]))
		}
		require.Equal(t, []string{
			"yyy (folder)",
			"zzz (folder)",
		}, sorted)

		resource.AssertTableSnapshot(t, filepath.Join("testdata", "folder-federated.json"), rsp.Results)
	})
}<|MERGE_RESOLUTION|>--- conflicted
+++ resolved
@@ -27,11 +27,7 @@
 		Group:     "folder.grafana.app",
 		Resource:  "folders",
 	}
-<<<<<<< HEAD
-	tmpdir, err := os.MkdirTemp("", "bleve-test")
-=======
 	tmpdir, err := os.MkdirTemp("", "grafana-bleve-test")
->>>>>>> 58c44f6c
 	require.NoError(t, err)
 
 	backend, err := NewBleveBackend(BleveOptions{
