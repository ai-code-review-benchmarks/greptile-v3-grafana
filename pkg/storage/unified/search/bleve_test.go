package search

import (
	"context"
	"encoding/json"
	"fmt"
	"os"
	"path/filepath"
	"slices"
	"testing"
	"time"

	"github.com/stretchr/testify/assert"
	"github.com/stretchr/testify/require"

	"github.com/grafana/grafana/pkg/apimachinery/utils"
	"github.com/grafana/grafana/pkg/infra/tracing"
	"github.com/grafana/grafana/pkg/services/store/kind/dashboard"
	"github.com/grafana/grafana/pkg/storage/unified/resource"
)

func TestBleveBackend(t *testing.T) {
	dashboardskey := &resource.ResourceKey{
		Namespace: "default",
		Group:     "dashboard.grafana.app",
		Resource:  "dashboards",
	}
	folderKey := &resource.ResourceKey{
		Namespace: dashboardskey.Namespace,
		Group:     "folder.grafana.app",
		Resource:  "folders",
	}
	tmpdir, err := os.MkdirTemp("", "grafana-bleve-test")
	require.NoError(t, err)

	backend, err := NewBleveBackend(BleveOptions{
		Root:          tmpdir,
		FileThreshold: 5, // with more than 5 items we create a file on disk
	}, tracing.NewNoopTracerService())
	require.NoError(t, err)

	// AVOID NPE in test
	resource.NewIndexMetrics(backend.opts.Root, backend)

	rv := int64(10)
	ctx := context.Background()
	var dashboardsIndex resource.ResourceIndex
	var foldersIndex resource.ResourceIndex

	t.Run("build dashboards", func(t *testing.T) {
		key := dashboardskey
		info, err := DashboardBuilder(func(ctx context.Context, namespace string, blob resource.BlobSupport) (resource.DocumentBuilder, error) {
			return &DashboardDocumentBuilder{
				Namespace:        namespace,
				Blob:             blob,
				Stats:            make(map[string]map[string]int64), // empty stats
				DatasourceLookup: dashboard.CreateDatasourceLookup([]*dashboard.DatasourceQueryResult{{}}),
			}, nil
		})
		require.NoError(t, err)

		index, err := backend.BuildIndex(ctx, resource.NamespacedResource{
			Namespace: key.Namespace,
			Group:     key.Group,
			Resource:  key.Resource,
		}, 2, rv, info.Fields, func(index resource.ResourceIndex) (int64, error) {
			_ = index.Write(&resource.IndexableDocument{
				RV:   1,
				Name: "aaa",
				Key: &resource.ResourceKey{
					Name:      "aaa",
					Namespace: "ns",
					Group:     "dashboard.grafana.app",
					Resource:  "dashboards",
				},
				Title:     "aaa (dash)",
				TitleSort: "aaa (dash)",
				Folder:    "xxx",
				Fields: map[string]any{
					DASHBOARD_LEGACY_ID:         12,
					DASHBOARD_PANEL_TYPES:       []string{"timeseries", "table"},
					DASHBOARD_ERRORS_TODAY:      25,
					DASHBOARD_VIEWS_LAST_1_DAYS: 50,
				},
				Labels: map[string]string{
					utils.LabelKeyDeprecatedInternalID: "10", // nolint:staticcheck
				},
				Tags: []string{"aa", "bb"},
				RepoInfo: &utils.ResourceRepositoryInfo{
					Name:      "repo-1",
					Path:      "path/to/aaa.json",
					Hash:      "xyz",
					Timestamp: asTimePointer(1609462800000), // 2021
				},
			})
			_ = index.Write(&resource.IndexableDocument{
				RV:   2,
				Name: "bbb",
				Key: &resource.ResourceKey{
					Name:      "bbb",
					Namespace: "ns",
					Group:     "dashboard.grafana.app",
					Resource:  "dashboards",
				},
				Title:     "bbb (dash)",
				TitleSort: "bbb (dash)",
				Folder:    "xxx",
				Fields: map[string]any{
					DASHBOARD_LEGACY_ID:         12,
					DASHBOARD_PANEL_TYPES:       []string{"timeseries"},
					DASHBOARD_ERRORS_TODAY:      40,
					DASHBOARD_VIEWS_LAST_1_DAYS: 100,
				},
				Tags: []string{"aa"},
				Labels: map[string]string{
					"region":                           "east",
					utils.LabelKeyDeprecatedInternalID: "11", // nolint:staticcheck
				},
				RepoInfo: &utils.ResourceRepositoryInfo{
					Name:      "repo-1",
					Path:      "path/to/bbb.json",
					Hash:      "hijk",
					Timestamp: asTimePointer(1640998800000), // 2022
				},
			})
			_ = index.Write(&resource.IndexableDocument{
				RV: 3,
				Key: &resource.ResourceKey{
					Name:      "ccc",
					Namespace: "ns",
					Group:     "dashboard.grafana.app",
					Resource:  "dashboards",
				},
				Name:      "ccc",
				Title:     "ccc (dash)",
				TitleSort: "ccc (dash)",
				Folder:    "zzz",
				RepoInfo: &utils.ResourceRepositoryInfo{
					Name: "repo2",
					Path: "path/in/repo2.yaml",
				},
				Fields: map[string]any{
					DASHBOARD_LEGACY_ID: 12,
				},
				Tags: []string{"aa"},
				Labels: map[string]string{
					"region": "west",
				},
			})
			return rv, nil
		})
		require.NoError(t, err)
		require.NotNil(t, index)
		dashboardsIndex = index

		rsp, err := index.Search(ctx, nil, &resource.ResourceSearchRequest{
			Options: &resource.ListOptions{
				Key: key,
			},
			Limit: 100000,
			SortBy: []*resource.ResourceSearchRequest_Sort{
				{Field: resource.SEARCH_FIELD_TITLE, Desc: true}, // ccc,bbb,aaa
			},
			Facet: map[string]*resource.ResourceSearchRequest_Facet{
				"tags": {
					Field: "tags",
					Limit: 100,
				},
			},
		}, nil)
		require.NoError(t, err)
		require.Nil(t, rsp.Error)
		require.NotNil(t, rsp.Results)
		require.NotNil(t, rsp.Facet)

		resource.AssertTableSnapshot(t, filepath.Join("testdata", "manual-dashboard.json"), rsp.Results)

		// Get the tags facets
		facet, ok := rsp.Facet["tags"]
		require.True(t, ok)
		disp, err := json.MarshalIndent(facet, "", "  ")
		require.NoError(t, err)
		//fmt.Printf("%s\n", disp)
		require.JSONEq(t, `{
			"field": "tags",
			"total": 4,
			"terms": [
				{
					"term": "aa",
					"count": 3
				},
				{
					"term": "bb",
					"count": 1
				}
			]
		}`, string(disp))

		count, _ := index.DocCount(ctx, "")
		assert.Equal(t, int64(3), count)

		count, _ = index.DocCount(ctx, "zzz")
		assert.Equal(t, int64(1), count)

		rsp, err = index.Search(ctx, nil, &resource.ResourceSearchRequest{
			Options: &resource.ListOptions{
				Key: key,
				Labels: []*resource.Requirement{{
					Key:      utils.LabelKeyDeprecatedInternalID, // nolint:staticcheck
					Operator: "in",
					Values:   []string{"10", "11"},
				}},
			},
			Limit: 100000,
		}, nil)
		require.NoError(t, err)
		require.Equal(t, int64(2), rsp.TotalHits)
		require.Equal(t, []string{"aaa", "bbb"}, []string{
			rsp.Results.Rows[0].Key.Name,
			rsp.Results.Rows[1].Key.Name,
		})

<<<<<<< HEAD
		rsp, err = index.Search(ctx, nil, &resource.ResourceSearchRequest{
			Options: &resource.ListOptions{
				Key: key,
			},
			Limit:  100000,
			Fields: []string{DASHBOARD_ERRORS_TODAY, DASHBOARD_VIEWS_LAST_1_DAYS, "fieldThatDoesntExist"},
		}, nil)
		require.NoError(t, err)
		require.Equal(t, 2, len(rsp.Results.Columns))
		require.Equal(t, DASHBOARD_ERRORS_TODAY, rsp.Results.Columns[0].Name)
		require.Equal(t, DASHBOARD_VIEWS_LAST_1_DAYS, rsp.Results.Columns[1].Name)

		val, err := resource.DecodeCell(rsp.Results.Columns[0], 0, rsp.Results.Rows[0].Cells[0])
		require.Equal(t, int64(25), val)
=======
		// Now look for repositories
		found, err := index.ListRepositoryObjects(ctx, &resource.ListRepositoryObjectsRequest{
			Name: "repo-1",
		})
		require.NoError(t, err)
		jj, err := json.MarshalIndent(found, "", "  ")
		require.NoError(t, err)
		fmt.Printf("%s\n", string(jj))
		require.JSONEq(t, `{
			"items": [
				{
					"object": {
						"namespace": "ns",
						"group": "dashboard.grafana.app",
						"resource": "dashboards",
						"name": "aaa"
					},
					"path": "path/to/aaa.json",
					"hash": "xyz",
					"time": 1609462800000,
					"title": "aaa (dash)",
					"folder": "xxx"
				},
				{
					"object": {
						"namespace": "ns",
						"group": "dashboard.grafana.app",
						"resource": "dashboards",
						"name": "bbb"
					},
					"path": "path/to/bbb.json",
					"hash": "hijk",
					"time": 1640998800000,
					"title": "bbb (dash)",
					"folder": "xxx"
				}
			]
		}`, string(jj))

		counts, err := index.CountRepositoryObjects(ctx)
		require.NoError(t, err)
		jj, err = json.MarshalIndent(counts, "", "  ")
		require.NoError(t, err)
		fmt.Printf("%s\n", string(jj))
		require.JSONEq(t, `[
			{
				"repository": "repo-1",
				"group": "dashboard.grafana.app",
				"resource": "dashboards",
				"count": 2
			},
			{
				"repository": "repo2",
				"group": "dashboard.grafana.app",
				"resource": "dashboards",
				"count": 1
			}
		]`, string(jj))
>>>>>>> f7e0710f
	})

	t.Run("build folders", func(t *testing.T) {
		key := folderKey
		var fields resource.SearchableDocumentFields

		index, err := backend.BuildIndex(ctx, resource.NamespacedResource{
			Namespace: key.Namespace,
			Group:     key.Group,
			Resource:  key.Resource,
		}, 2, rv, fields, func(index resource.ResourceIndex) (int64, error) {
			_ = index.Write(&resource.IndexableDocument{
				RV: 1,
				Key: &resource.ResourceKey{
					Name:      "zzz",
					Namespace: "ns",
					Group:     "folder.grafana.app",
					Resource:  "folders",
				},
				Title:     "zzz (folder)",
				TitleSort: "zzz (folder)",
				RepoInfo: &utils.ResourceRepositoryInfo{
					Name:      "repo-1",
					Path:      "path/to/folder.json",
					Hash:      "xxxx",
					Timestamp: asTimePointer(300),
				},
			})
			_ = index.Write(&resource.IndexableDocument{
				RV: 2,
				Key: &resource.ResourceKey{
					Name:      "yyy",
					Namespace: "ns",
					Group:     "folder.grafana.app",
					Resource:  "folders",
				},
				Title:     "yyy (folder)",
				TitleSort: "yyy (folder)",
				Labels: map[string]string{
					"region": "west",
				},
			})
			return rv, nil
		})
		require.NoError(t, err)
		require.NotNil(t, index)
		foldersIndex = index

		rsp, err := index.Search(ctx, nil, &resource.ResourceSearchRequest{
			Options: &resource.ListOptions{
				Key: key,
			},
			Limit: 100000,
		}, nil)
		require.NoError(t, err)
		require.Nil(t, rsp.Error)
		require.NotNil(t, rsp.Results)
		require.Nil(t, rsp.Facet)

		resource.AssertTableSnapshot(t, filepath.Join("testdata", "manual-folder.json"), rsp.Results)
	})

	t.Run("simple federation", func(t *testing.T) {
		// The other tests must run first to build the indexes
		require.NotNil(t, dashboardsIndex)
		require.NotNil(t, foldersIndex)

		// Use a federated query to get both results together, sorted by title
		rsp, err := dashboardsIndex.Search(ctx, nil, &resource.ResourceSearchRequest{
			Options: &resource.ListOptions{
				Key: dashboardskey,
			},
			Fields: []string{
				"title", "_id",
			},
			Federated: []*resource.ResourceKey{
				folderKey, // This will join in the
			},
			Limit: 100000,
			SortBy: []*resource.ResourceSearchRequest_Sort{
				{Field: "title", Desc: false},
			},
			Facet: map[string]*resource.ResourceSearchRequest_Facet{
				"region": {
					Field: "labels.region",
					Limit: 100,
				},
			},
		}, []resource.ResourceIndex{foldersIndex}) // << note the folder index matches the federation request
		require.NoError(t, err)
		require.Nil(t, rsp.Error)
		require.NotNil(t, rsp.Results)
		require.NotNil(t, rsp.Facet)

		// Sorted across two indexes
		sorted := []string{}
		for _, row := range rsp.Results.Rows {
			sorted = append(sorted, string(row.Cells[0]))
		}
		require.Equal(t, []string{
			"aaa (dash)",
			"bbb (dash)",
			"ccc (dash)",
			"yyy (folder)",
			"zzz (folder)",
		}, sorted)

		resource.AssertTableSnapshot(t, filepath.Join("testdata", "manual-federated.json"), rsp.Results)

		facet, ok := rsp.Facet["region"]
		require.True(t, ok)
		disp, err := json.MarshalIndent(facet, "", "  ")
		require.NoError(t, err)
		// fmt.Printf("%s\n", disp)
		// NOTE, the west values come from *both* dashboards and folders
		require.JSONEq(t, `{
			"field": "labels.region",
			"total": 3,
			"missing": 2,
			"terms": [
				{
					"term": "west",
					"count": 2
				},
				{
					"term": "east",
					"count": 1
				}
			]
		}`, string(disp))
	})
}

<<<<<<< HEAD
func TestToBleveSearchRequest(t *testing.T) {
	t.Run("will prepend 'fields.' to all dashboard fields", func(t *testing.T) {
		fields := []string{"title", "name", "folder"}
		fields = append(fields, DashboardFields()...)
		resReq := &resource.ResourceSearchRequest{
			Options: &resource.ListOptions{},
			Fields:  fields,
		}
		bleveReq, err := toBleveSearchRequest(resReq, nil)
		if err != nil {
			t.Fatalf("error creating bleve search request: %v", err)
		}

		require.Equal(t, len(fields), len(bleveReq.Fields))
		for _, field := range DashboardFields() {
			require.True(t, slices.Contains(bleveReq.Fields, "fields."+field))
		}
		require.Contains(t, bleveReq.Fields, "title")
		require.Contains(t, bleveReq.Fields, "name")
		require.Contains(t, bleveReq.Fields, "folder")
	})
=======
func asTimePointer(milli int64) *time.Time {
	if milli > 0 {
		t := time.UnixMilli(milli)
		return &t
	}
	return nil
>>>>>>> f7e0710f
}<|MERGE_RESOLUTION|>--- conflicted
+++ resolved
@@ -220,7 +220,7 @@
 			rsp.Results.Rows[1].Key.Name,
 		})
 
-<<<<<<< HEAD
+		// can get sprinkles fields
 		rsp, err = index.Search(ctx, nil, &resource.ResourceSearchRequest{
 			Options: &resource.ListOptions{
 				Key: key,
@@ -235,7 +235,7 @@
 
 		val, err := resource.DecodeCell(rsp.Results.Columns[0], 0, rsp.Results.Rows[0].Cells[0])
 		require.Equal(t, int64(25), val)
-=======
+
 		// Now look for repositories
 		found, err := index.ListRepositoryObjects(ctx, &resource.ListRepositoryObjectsRequest{
 			Name: "repo-1",
@@ -294,7 +294,6 @@
 				"count": 1
 			}
 		]`, string(jj))
->>>>>>> f7e0710f
 	})
 
 	t.Run("build folders", func(t *testing.T) {
@@ -428,7 +427,6 @@
 	})
 }
 
-<<<<<<< HEAD
 func TestToBleveSearchRequest(t *testing.T) {
 	t.Run("will prepend 'fields.' to all dashboard fields", func(t *testing.T) {
 		fields := []string{"title", "name", "folder"}
@@ -450,12 +448,12 @@
 		require.Contains(t, bleveReq.Fields, "name")
 		require.Contains(t, bleveReq.Fields, "folder")
 	})
-=======
+}
+
 func asTimePointer(milli int64) *time.Time {
 	if milli > 0 {
 		t := time.UnixMilli(milli)
 		return &t
 	}
 	return nil
->>>>>>> f7e0710f
 }