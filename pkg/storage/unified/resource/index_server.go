--- conflicted
+++ resolved
@@ -18,59 +18,7 @@
 	ws    *indexWatchServer
 }
 
-/*
-TODO
-1. Does the client only provide a bleve query string?
-2. What SearchRequest fields do we need to fill in?
-3. What are sensible defaults? Size? Sorting? Fields?
-4. Response items are showing as base64 encoded JSON. Is this expected?
-5. How do we get the tenant?
-*/
 func (is IndexServer) Search(ctx context.Context, req *SearchRequest) (*SearchResponse, error) {
-<<<<<<< HEAD
-	// TODO how do we get tenant?
-	tenantId := "default"
-	tenantIndex := is.index.shards[tenantId].index
-
-	// TODO create search/browse interface and extract Bleve implementation
-	query := bleve.NewBooleanQuery()
-
-	// scope query to specific kind if provided
-	if req.Kind != "" {
-		kindQuery := bleve.NewTermQuery(req.Kind)
-		kindQuery.SetField("Kind")
-		query.AddMust(kindQuery)
-	}
-
-	//query := bleve.NewMatchAllQuery()
-	queryString := bleve.NewQueryStringQuery(req.Query)
-	query.AddMust(queryString)
-
-	searchReq := bleve.SearchRequest{Query: query, Size: 25, Fields: []string{"Kind", "Metadata.Name", "Metadata.CreationTimestamp"}}
-
-	res, err := tenantIndex.Search(&searchReq)
-	if err != nil {
-		return nil, err
-	}
-
-	response := &SearchResponse{}
-	response.SearchSummaries = make([][]byte, len(res.Hits))
-	for i, hit := range res.Hits {
-		// create a summary
-		summary := map[string]interface{}{}
-		summary["Kind"] = hit.Fields["Kind"]
-		summary["CreationTimestamp"] = hit.Fields["Metadata.CreationTimestamp"]
-		summary["Name"] = hit.Fields["Metadata.Name"]
-		// marshal the summary and append it to response results
-		jsonBytes, err := json.Marshal(summary)
-		if err != nil {
-			return nil, err
-		}
-		response.SearchSummaries[i] = jsonBytes
-	}
-
-	return response, nil
-=======
 	results, err := is.index.Search(ctx, req.Tenant, req.Query)
 	if err != nil {
 		return nil, err
@@ -80,7 +28,6 @@
 		res.Items = append(res.Items, &ResourceWrapper{Value: []byte(r)})
 	}
 	return res, nil
->>>>>>> c2fb2dcf
 }
 
 func (is IndexServer) History(ctx context.Context, req *HistoryRequest) (*HistoryResponse, error) {
