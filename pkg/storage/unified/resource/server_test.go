--- conflicted
+++ resolved
@@ -9,21 +9,14 @@
 	"testing"
 	"time"
 
-	"github.com/stretchr/testify/mock"
 	"github.com/stretchr/testify/require"
 	"gocloud.dev/blob/fileblob"
 	"gocloud.dev/blob/memblob"
 	"k8s.io/apimachinery/pkg/apis/meta/v1/unstructured"
 
-<<<<<<< HEAD
-	claims "github.com/grafana/authlib/types"
-	common "github.com/grafana/grafana/pkg/apimachinery/apis/common/v0alpha1"
-=======
 	authlib "github.com/grafana/authlib/types"
->>>>>>> 8fd8c6f4
 	"github.com/grafana/grafana/pkg/apimachinery/identity"
 	"github.com/grafana/grafana/pkg/apimachinery/utils"
-	"github.com/grafana/grafana/pkg/registry/apis/secret"
 	"github.com/grafana/grafana/pkg/storage/unified/resourcepb"
 )
 
@@ -248,67 +241,4 @@
 			ResourceVersion: created.ResourceVersion})
 		require.ErrorIs(t, err, ErrOptimisticLockingFailed)
 	})
-
-	t.Run("secure values support", func(t *testing.T) {
-		key := &resourcepb.ResourceKey{
-			Namespace: "default",
-			Group:     "playlist.grafana.app",
-			Resource:  "rrrr", // from the URL, not the object body
-			Name:      "nnnn",
-		}
-		obj := &unstructured.Unstructured{
-			Object: map[string]any{
-				"apiVersion": key.Group + "/v0alpha1",
-				"kind":       "Playlist",
-				"metadata": map[string]any{
-					"name":      key.Name,
-					"namespace": key.Namespace,
-				},
-				"spec": map[string]any{
-					"title": "hello",
-				},
-				"secure": map[string]any{}, // empty
-			},
-		}
-		m, err := utils.MetaAccessor(obj)
-		require.NoError(t, err)
-		owner := utils.ToObjectReference(m)
-
-		t.Run("check CanReference on create", func(t *testing.T) {
-			obj.Object["secure"] = map[string]any{
-				"A": common.InlineSecureValue{
-					Name: "111",
-				},
-				"B": common.InlineSecureValue{
-					Name: "111", // duplicate reference, but only checked once
-				},
-			}
-			objBytes, err := json.Marshal(obj)
-			require.NoError(t, err)
-			secureMock := secret.NewMockInlineSecureValueSupport(t)
-			secureMock.On("CanReference", mock.Anything, owner, "111").
-				Return(true, nil).Once()
-			server.secure = secureMock
-			evt, errResult := server.newEvent(ctx, testUserA, key, objBytes, nil)
-			require.Nil(t, errResult)
-			require.Equal(t, resourcepb.WatchEvent_ADDED, evt.Type)
-			secureMock.AssertExpectations(t)
-		})
-
-		t.Run("skip CanReference when nothing changed", func(t *testing.T) {
-			obj.Object["secure"] = map[string]any{
-				"A": common.InlineSecureValue{
-					Name: "111",
-				},
-			}
-			objBytes, err := json.Marshal(obj)
-			require.NoError(t, err)
-			secureMock := secret.NewMockInlineSecureValueSupport(t)
-			server.secure = secureMock
-			evt, errResult := server.newEvent(ctx, testUserA, key, objBytes, objBytes)
-			require.Nil(t, errResult)
-			require.Equal(t, resourcepb.WatchEvent_MODIFIED, evt.Type)
-			secureMock.AssertExpectations(t)
-		})
-	})
 }