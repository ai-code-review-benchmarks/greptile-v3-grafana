package resource

import (
	"context"
	"encoding/json"
	"fmt"
	"log/slog"
	"net/http"
	"sync"
	"sync/atomic"
	"time"

	"github.com/google/uuid"
	"github.com/prometheus/client_golang/prometheus"
	"go.opentelemetry.io/otel/trace"
	"go.opentelemetry.io/otel/trace/noop"
	apierrors "k8s.io/apimachinery/pkg/api/errors"
	metav1 "k8s.io/apimachinery/pkg/apis/meta/v1"
	"k8s.io/apimachinery/pkg/apis/meta/v1/unstructured"

	claims "github.com/grafana/authlib/types"
	"github.com/grafana/dskit/backoff"
	"github.com/grafana/grafana/pkg/apimachinery/utils"
	secrets "github.com/grafana/grafana/pkg/registry/apis/secret/contracts"
	"github.com/grafana/grafana/pkg/storage/unified/resourcepb"
	"github.com/grafana/grafana/pkg/util/scheduler"
)

const (
	// DefaultMaxBackoff is the default maximum backoff duration for enqueue operations.
	DefaultMaxBackoff = 1 * time.Second
	// DefaultMinBackoff is the default minimum backoff duration for enqueue operations.
	DefaultMinBackoff = 100 * time.Millisecond
	// DefaultMaxRetries is the default maximum number of retries for enqueue operations.
	DefaultMaxRetries = 3
)

// ResourceServer implements all gRPC services
type ResourceServer interface {
	resourcepb.ResourceStoreServer
	resourcepb.BulkStoreServer
	resourcepb.ResourceIndexServer
	resourcepb.ManagedObjectIndexServer
	resourcepb.BlobStoreServer
	resourcepb.DiagnosticsServer
}

type ListIterator interface {
	// Next advances iterator and returns true if there is next value is available from the iterator.
	// Error() should be checked after every call of Next(), even when Next() returns true.
	Next() bool // sql.Rows

	// Error returns iterator error, if any. This should be checked after any Next() call.
	// (Some iterator implementations return true from Next, but also set the error at the same time).
	Error() error

	// ContinueToken returns the token that can be used to start iterating *after* this item
	ContinueToken() string

	// ResourceVersion of the current item
	ResourceVersion() int64

	// Namespace of the current item
	// Used for fast(er) authz filtering
	Namespace() string

	// Name of the current item
	// Used for fast(er) authz filtering
	Name() string

	// Folder of the current item
	// Used for fast(er) authz filtering
	Folder() string

	// Value for the current item
	Value() []byte
}

type BackendReadResponse struct {
	// Metadata
	Key    *resourcepb.ResourceKey
	Folder string

	// GUID that is used internally
	GUID string
	// The new resource version
	ResourceVersion int64
	// The properties
	Value []byte
	// Error details
	Error *resourcepb.ErrorResult
}

// The StorageBackend is an internal abstraction that supports interacting with
// the underlying raw storage medium.  This interface is never exposed directly,
// it is provided by concrete instances that actually write values.
type StorageBackend interface {
	// Write a Create/Update/Delete,
	// NOTE: the contents of WriteEvent have been validated
	// Return the revisionVersion for this event or error
	WriteEvent(context.Context, WriteEvent) (int64, error)

	// Read a resource from storage optionally at an explicit version
	ReadResource(context.Context, *resourcepb.ReadRequest) *BackendReadResponse

	// When the ResourceServer executes a List request, this iterator will
	// query the backend for potential results.  All results will be
	// checked against the kubernetes requirements before finally returning
	// results.  The list options can be used to improve performance
	// but are the the final answer.
	ListIterator(context.Context, *resourcepb.ListRequest, func(ListIterator) error) (int64, error)

	// ListHistory is like ListIterator, but it returns the history of a resource
	ListHistory(context.Context, *resourcepb.ListRequest, func(ListIterator) error) (int64, error)

	// Get all events from the store
	// For HA setups, this will be more events than the local WriteEvent above!
	WatchWriteEvents(ctx context.Context) (<-chan *WrittenEvent, error)

	// Get resource stats within the storage backend.  When namespace is empty, it will apply to all
	GetResourceStats(ctx context.Context, namespace string, minCount int) ([]ResourceStats, error)
}

type ResourceStats struct {
	NamespacedResource

	Count           int64
	ResourceVersion int64
}

// This interface is not exposed to end users directly
// Access to this interface is already gated by access control
type BlobSupport interface {
	// Indicates if storage layer supports signed urls
	SupportsSignedURLs() bool

	// Get the raw blob bytes and metadata -- limited to protobuf message size
	// For larger payloads, we should use presigned URLs to upload from the client
	PutResourceBlob(context.Context, *resourcepb.PutBlobRequest) (*resourcepb.PutBlobResponse, error)

	// Get blob contents.  When possible, this will return a signed URL
	// For large payloads, signed URLs are required to avoid protobuf message size limits
	GetResourceBlob(ctx context.Context, resource *resourcepb.ResourceKey, info *utils.BlobInfo, mustProxy bool) (*resourcepb.GetBlobResponse, error)

	// TODO? List+Delete?  This is for admin access
}

type QOSEnqueuer interface {
	Enqueue(ctx context.Context, tenantID string, runnable func()) error
}

type BlobConfig struct {
	// The CDK configuration URL
	URL string

	// Directly implemented blob support
	Backend BlobSupport
}

// Passed as input to the constructor
type SearchOptions struct {
	// The raw index backend (eg, bleve, frames, parquet, etc)
	Backend SearchBackend

	// The supported resource types
	Resources DocumentBuilderSupplier

	// How many threads should build indexes
	WorkerThreads int

	// Skip building index on startup for small indexes
	InitMinCount int

	// Build empty index on startup for large indexes so that
	// we don't re-attempt to build the index later.
	InitMaxCount int

	// Channel to watch for index events (for testing)
	IndexEventsChan chan *IndexEvent

	// Interval for periodic index rebuilds (0 disables periodic rebuilds)
	RebuildInterval time.Duration
}

type ResourceServerOptions struct {
	// OTel tracer
	Tracer trace.Tracer

	// Real storage backend
	Backend StorageBackend

	// The blob configuration
	Blob BlobConfig

	// Search options
	Search SearchOptions

	// Diagnostics
	Diagnostics resourcepb.DiagnosticsServer

	// Check if a user has access to write folders
	// When this is nil, no resources can have folders configured
	WriteHooks WriteAccessHooks

	// Link RBAC
	AccessClient claims.AccessClient

	// Manage secure values
	SecureValues secrets.InlineSecureValueSupport

	// Callbacks for startup and shutdown
	Lifecycle LifecycleHooks

	// Get the current time in unix millis
	Now func() int64

	// Registerer to register prometheus Metrics for the Resource server
	Reg prometheus.Registerer

	storageMetrics *StorageMetrics

	IndexMetrics *BleveIndexMetrics

	// MaxPageSizeBytes is the maximum size of a page in bytes.
	MaxPageSizeBytes int

	// QOSQueue is the quality of service queue used to enqueue
	QOSQueue QOSEnqueuer
}

func NewResourceServer(opts ResourceServerOptions) (ResourceServer, error) {
	if opts.Tracer == nil {
		opts.Tracer = noop.NewTracerProvider().Tracer("resource-server")
	}

	if opts.Backend == nil {
		return nil, fmt.Errorf("missing Backend implementation")
	}

	if opts.AccessClient == nil {
		opts.AccessClient = claims.FixedAccessClient(true) // everything OK
	}

	if opts.Diagnostics == nil {
		opts.Diagnostics = &noopService{}
	}

	if opts.Now == nil {
		opts.Now = func() int64 {
			return time.Now().UnixMilli()
		}
	}

	if opts.MaxPageSizeBytes <= 0 {
		// By default, we use 2MB for the page size.
		opts.MaxPageSizeBytes = 1024 * 1024 * 2
	}

	if opts.QOSQueue == nil {
		opts.QOSQueue = scheduler.NewNoopQueue()
	}

	// Initialize the blob storage
	blobstore := opts.Blob.Backend
	if blobstore == nil {
		if opts.Blob.URL != "" {
			ctx := context.Background()
			bucket, err := OpenBlobBucket(ctx, opts.Blob.URL)
			if err != nil {
				return nil, err
			}

			blobstore, err = NewCDKBlobSupport(ctx, CDKBlobSupportOptions{
				Tracer: opts.Tracer,
				Bucket: NewInstrumentedBucket(bucket, opts.Reg, opts.Tracer),
			})
			if err != nil {
				return nil, err
			}
		} else {
			// Check if the backend supports blob storage
			blobstore, _ = opts.Backend.(BlobSupport)
		}
	}

	logger := slog.Default().With("logger", "resource-server")

	// Make this cancelable
	ctx, cancel := context.WithCancel(context.Background())
	s := &server{
		tracer:           opts.Tracer,
		log:              logger,
		backend:          opts.Backend,
		blob:             blobstore,
		diagnostics:      opts.Diagnostics,
		access:           opts.AccessClient,
		secure:           opts.SecureValues,
		writeHooks:       opts.WriteHooks,
		lifecycle:        opts.Lifecycle,
		now:              opts.Now,
		ctx:              ctx,
		cancel:           cancel,
		storageMetrics:   opts.storageMetrics,
		indexMetrics:     opts.IndexMetrics,
		maxPageSizeBytes: opts.MaxPageSizeBytes,
		reg:              opts.Reg,
		queue:            opts.QOSQueue,
	}

	if opts.Search.Resources != nil {
		var err error
		s.search, err = newSearchSupport(opts.Search, s.backend, s.access, s.blob, opts.Tracer, opts.IndexMetrics)
		if err != nil {
			return nil, err
		}
	}

	err := s.Init(ctx)
	if err != nil {
		s.log.Error("resource server init failed", "error", err)
		return nil, err
	}

	return s, nil
}

var _ ResourceServer = &server{}

type server struct {
	tracer         trace.Tracer
	log            *slog.Logger
	backend        StorageBackend
	blob           BlobSupport
	secure         secrets.InlineSecureValueSupport
	search         *searchSupport
	diagnostics    resourcepb.DiagnosticsServer
	access         claims.AccessClient
	writeHooks     WriteAccessHooks
	lifecycle      LifecycleHooks
	now            func() int64
	mostRecentRV   atomic.Int64 // The most recent resource version seen by the server
	storageMetrics *StorageMetrics
	indexMetrics   *BleveIndexMetrics

	// Background watch task -- this has permissions for everything
	ctx         context.Context
	cancel      context.CancelFunc
	broadcaster Broadcaster[*WrittenEvent]

	// init checking
	once    sync.Once
	initErr error

	maxPageSizeBytes int
	reg              prometheus.Registerer
	queue            QOSEnqueuer
}

// Init implements ResourceServer.
func (s *server) Init(ctx context.Context) error {
	s.once.Do(func() {
		// Call lifecycle hooks
		if s.lifecycle != nil {
			err := s.lifecycle.Init(ctx)
			if err != nil {
				s.initErr = fmt.Errorf("initialize Resource Server: %w", err)
			}
		}

		// initialize the search index
		if s.initErr == nil && s.search != nil {
			s.initErr = s.search.init(ctx)
		}

		// Start watching for changes
		if s.initErr == nil {
			s.initErr = s.initWatcher()
		}

		if s.initErr != nil {
			s.log.Error("error running resource server init", "error", s.initErr)
		}
	})
	return s.initErr
}

func (s *server) Stop(ctx context.Context) error {
	s.initErr = fmt.Errorf("service is stopping")

	var stopFailed bool
	if s.lifecycle != nil {
		err := s.lifecycle.Stop(ctx)
		if err != nil {
			stopFailed = true
			s.initErr = fmt.Errorf("service stopeed with error: %w", err)
		}
	}

	// Stops the streaming
	s.cancel()

	// mark the value as done
	if stopFailed {
		return s.initErr
	}
	s.initErr = fmt.Errorf("service is stopped")

	return nil
}

// Old value indicates an update -- otherwise a create
//
//nolint:gocyclo
func (s *server) newEvent(ctx context.Context, user claims.AuthInfo, key *resourcepb.ResourceKey, value, oldValue []byte) (*WriteEvent, *resourcepb.ErrorResult) {
	tmp := &unstructured.Unstructured{}
	err := tmp.UnmarshalJSON(value)
	if err != nil {
		return nil, AsErrorResult(err)
	}
	obj, err := utils.MetaAccessor(tmp)
	if err != nil {
		return nil, AsErrorResult(err)
	}

	if obj.GetUID() == "" {
		// TODO! once https://github.com/grafana/grafana/pull/96086 is deployed everywhere
		// return nil, NewBadRequestError("object is missing UID")
		s.log.Error("object is missing UID", "key", key)
	}

	if obj.GetResourceVersion() != "" {
		s.log.Error("object must not include a resource version", "key", key)
	}

	// Make sure the command labels are not saved
	for k := range obj.GetLabels() {
		if k == utils.LabelKeyGetHistory || k == utils.LabelKeyGetTrash || k == utils.LabelGetFullpath {
			return nil, NewBadRequestError("can not save label: " + k)
		}
	}

	if obj.GetAnnotation(utils.AnnoKeyGrantPermissions) != "" {
		return nil, NewBadRequestError("can not save annotation: " + utils.AnnoKeyGrantPermissions)
	}

	// Verify that this resource can reference secure values
	secure, err := obj.GetSecureValues()
	if err != nil {
		return nil, AsErrorResult(err)
	}
	if len(secure) > 0 {
<<<<<<< HEAD
		if s.secure == nil {
			return nil, AsErrorResult(fmt.Errorf("secure value store not configured"))
		}
		ok, err := s.secure.CanReference(ctx, utils.ToObjectReference(obj), secure)
		if err != nil || !ok {
			return nil, NewBadRequestError("not able to reference secure values")
		}
=======
		// See: https://github.com/grafana/grafana/pull/107803
		return nil, NewBadRequestError("Saving secure values is not yet supported")
>>>>>>> c20067d7
	}

	event := &WriteEvent{
		Value:  value,
		Key:    key,
		Object: obj,
		GUID:   uuid.New().String(),
	}

	if oldValue == nil {
		event.Type = resourcepb.WatchEvent_ADDED
	} else {
		event.Type = resourcepb.WatchEvent_MODIFIED

		temp := &unstructured.Unstructured{}
		err = temp.UnmarshalJSON(oldValue)
		if err != nil {
			return nil, AsErrorResult(err)
		}
		event.ObjectOld, err = utils.MetaAccessor(temp)
		if err != nil {
			return nil, AsErrorResult(err)
		}
	}

	if key.Namespace != obj.GetNamespace() {
		return nil, NewBadRequestError("key/namespace do not match")
	}

	gvk := obj.GetGroupVersionKind()
	if gvk.Kind == "" {
		return nil, NewBadRequestError("expecting resources with a kind in the body")
	}
	if gvk.Version == "" {
		return nil, NewBadRequestError("expecting resources with an apiVersion")
	}
	if gvk.Group != "" && gvk.Group != key.Group {
		return nil, NewBadRequestError(
			fmt.Sprintf("group in key does not match group in the body (%s != %s)", key.Group, gvk.Group),
		)
	}

	// This needs to be a create function
	if key.Name == "" {
		if obj.GetName() == "" {
			return nil, NewBadRequestError("missing name")
		}
		key.Name = obj.GetName()
	} else if key.Name != obj.GetName() {
		return nil, NewBadRequestError(
			fmt.Sprintf("key/name do not match (key: %s, name: %s)", key.Name, obj.GetName()))
	}
	if err := validateName(obj.GetName()); err != nil {
		return nil, err
	}

	// For folder moves, we need to check permissions on both folders
	if s.isFolderMove(event) {
		if err := s.checkFolderMovePermissions(ctx, user, key, event.ObjectOld.GetFolder(), obj.GetFolder()); err != nil {
			return nil, err
		}
	} else {
		// Regular permission check for create/update
		check := claims.CheckRequest{
			Verb:      utils.VerbCreate,
			Group:     key.Group,
			Resource:  key.Resource,
			Namespace: key.Namespace,
		}

		if event.Type == resourcepb.WatchEvent_MODIFIED {
			check.Verb = utils.VerbUpdate
			check.Name = key.Name
		}

		check.Folder = obj.GetFolder()
		a, err := s.access.Check(ctx, user, check)
		if err != nil {
			return nil, AsErrorResult(err)
		}
		if !a.Allowed {
			return nil, &resourcepb.ErrorResult{
				Code: http.StatusForbidden,
			}
		}
	}

	m, ok := obj.GetManagerProperties()
	if ok && m.Kind == utils.ManagerKindRepo {
		err = s.writeHooks.CanWriteValueFromRepository(ctx, user, m.Identity)
		if err != nil {
			return nil, AsErrorResult(err)
		}
	}
	return event, nil
}

// isFolderMove determines if an event represents a resource being moved between folders
func (s *server) isFolderMove(event *WriteEvent) bool {
	return event.Type == resourcepb.WatchEvent_MODIFIED &&
		event.ObjectOld != nil &&
		event.ObjectOld.GetFolder() != event.Object.GetFolder()
}

// checkFolderMovePermissions handles permission checks when a resource is being moved between folders
func (s *server) checkFolderMovePermissions(ctx context.Context, user claims.AuthInfo, key *resourcepb.ResourceKey, oldFolder, newFolder string) *resourcepb.ErrorResult {
	// First check if user can update the resource in the original folder
	updateCheck := claims.CheckRequest{
		Verb:      utils.VerbUpdate,
		Group:     key.Group,
		Resource:  key.Resource,
		Namespace: key.Namespace,
		Name:      key.Name,
		Folder:    oldFolder,
	}

	a, err := s.access.Check(ctx, user, updateCheck)
	if err != nil {
		return AsErrorResult(err)
	}
	if !a.Allowed {
		return &resourcepb.ErrorResult{
			Code:    http.StatusForbidden,
			Message: "not allowed to update resource in the source folder",
		}
	}

	// Then check if user can create the resource in the destination folder
	createCheck := claims.CheckRequest{
		Verb:      utils.VerbCreate,
		Group:     key.Group,
		Resource:  key.Resource,
		Namespace: key.Namespace,
		Folder:    newFolder,
	}

	a, err = s.access.Check(ctx, user, createCheck)
	if err != nil {
		return AsErrorResult(err)
	}
	if !a.Allowed {
		return &resourcepb.ErrorResult{
			Code:    http.StatusForbidden,
			Message: "not allowed to create resource in the destination folder",
		}
	}

	return nil
}

func (s *server) Create(ctx context.Context, req *resourcepb.CreateRequest) (*resourcepb.CreateResponse, error) {
	ctx, span := s.tracer.Start(ctx, "storage_server.Create")
	defer span.End()

	rsp := &resourcepb.CreateResponse{}
	user, ok := claims.AuthInfoFrom(ctx)
	if !ok || user == nil {
		rsp.Error = &resourcepb.ErrorResult{
			Message: "no user found in context",
			Code:    http.StatusUnauthorized,
		}
		return rsp, nil
	}

	var (
		res *resourcepb.CreateResponse
		err error
	)
	runErr := s.runInQueue(ctx, req.Key.Namespace, func() {
		res, err = s.create(ctx, user, req)
	})
	if runErr != nil {
		return HandleQueueError(runErr, func(e *resourcepb.ErrorResult) *resourcepb.CreateResponse {
			return &resourcepb.CreateResponse{Error: e}
		})
	}

	return res, err
}

func (s *server) create(ctx context.Context, user claims.AuthInfo, req *resourcepb.CreateRequest) (*resourcepb.CreateResponse, error) {
	rsp := &resourcepb.CreateResponse{}

	event, e := s.newEvent(ctx, user, req.Key, req.Value, nil)
	if e != nil {
		rsp.Error = e
		return rsp, nil
	}

	// If the resource already exists, the create will return an already exists error that is remapped appropriately by AsErrorResult.
	// This also benefits from ACID behaviours on our databases, so we avoid race conditions.
	var err error
	rsp.ResourceVersion, err = s.backend.WriteEvent(ctx, *event)
	if err != nil {
		rsp.Error = AsErrorResult(err)
	}
	s.log.Debug("server.WriteEvent", "type", event.Type, "rv", rsp.ResourceVersion, "previousRV", event.PreviousRV, "group", event.Key.Group, "namespace", event.Key.Namespace, "name", event.Key.Name, "resource", event.Key.Resource)
	return rsp, nil
}

func (s *server) Update(ctx context.Context, req *resourcepb.UpdateRequest) (*resourcepb.UpdateResponse, error) {
	ctx, span := s.tracer.Start(ctx, "storage_server.Update")
	defer span.End()

	rsp := &resourcepb.UpdateResponse{}
	user, ok := claims.AuthInfoFrom(ctx)
	if !ok || user == nil {
		rsp.Error = &resourcepb.ErrorResult{
			Message: "no user found in context",
			Code:    http.StatusUnauthorized,
		}
		return rsp, nil
	}
	if req.ResourceVersion < 0 {
		rsp.Error = AsErrorResult(apierrors.NewBadRequest("update must include the previous version"))
		return rsp, nil
	}

	var (
		res *resourcepb.UpdateResponse
		err error
	)
	runErr := s.runInQueue(ctx, req.Key.Namespace, func() {
		res, err = s.update(ctx, user, req)
	})
	if runErr != nil {
		return HandleQueueError(runErr, func(e *resourcepb.ErrorResult) *resourcepb.UpdateResponse {
			return &resourcepb.UpdateResponse{Error: e}
		})
	}

	return res, err
}

func (s *server) update(ctx context.Context, user claims.AuthInfo, req *resourcepb.UpdateRequest) (*resourcepb.UpdateResponse, error) {
	rsp := &resourcepb.UpdateResponse{}
	latest := s.backend.ReadResource(ctx, &resourcepb.ReadRequest{
		Key: req.Key,
	})
	if latest.Error != nil {
		return rsp, nil
	}
	if latest.Value == nil {
		rsp.Error = NewBadRequestError("current value does not exist")
		return rsp, nil
	}

	if req.ResourceVersion > 0 && latest.ResourceVersion != req.ResourceVersion {
		return nil, ErrOptimisticLockingFailed
	}

	event, e := s.newEvent(ctx, user, req.Key, req.Value, latest.Value)
	if e != nil {
		rsp.Error = e
		return rsp, nil
	}

	event.Type = resourcepb.WatchEvent_MODIFIED
	event.PreviousRV = latest.ResourceVersion

	var err error
	rsp.ResourceVersion, err = s.backend.WriteEvent(ctx, *event)
	if err != nil {
		rsp.Error = AsErrorResult(err)
	}
	return rsp, nil
}

func (s *server) Delete(ctx context.Context, req *resourcepb.DeleteRequest) (*resourcepb.DeleteResponse, error) {
	ctx, span := s.tracer.Start(ctx, "storage_server.Delete")
	defer span.End()

	rsp := &resourcepb.DeleteResponse{}
	if req.ResourceVersion < 0 {
		return nil, apierrors.NewBadRequest("update must include the previous version")
	}
	user, ok := claims.AuthInfoFrom(ctx)
	if !ok || user == nil {
		rsp.Error = &resourcepb.ErrorResult{
			Message: "no user found in context",
			Code:    http.StatusUnauthorized,
		}
		return rsp, nil
	}

	var (
		res *resourcepb.DeleteResponse
		err error
	)

	runErr := s.runInQueue(ctx, req.Key.Namespace, func() {
		res, err = s.delete(ctx, user, req)
	})
	if runErr != nil {
		return HandleQueueError(runErr, func(e *resourcepb.ErrorResult) *resourcepb.DeleteResponse {
			return &resourcepb.DeleteResponse{Error: e}
		})
	}

	return res, err
}

func (s *server) delete(ctx context.Context, user claims.AuthInfo, req *resourcepb.DeleteRequest) (*resourcepb.DeleteResponse, error) {
	rsp := &resourcepb.DeleteResponse{}
	latest := s.backend.ReadResource(ctx, &resourcepb.ReadRequest{
		Key: req.Key,
	})
	if latest.Error != nil {
		rsp.Error = latest.Error
		return rsp, nil
	}
	if req.ResourceVersion > 0 && latest.ResourceVersion != req.ResourceVersion {
		rsp.Error = AsErrorResult(ErrOptimisticLockingFailed)
		return rsp, nil
	}

	access, err := s.access.Check(ctx, user, claims.CheckRequest{
		Verb:      "delete",
		Group:     req.Key.Group,
		Resource:  req.Key.Resource,
		Namespace: req.Key.Namespace,
		Name:      req.Key.Name,
		Folder:    latest.Folder,
	})
	if err != nil {
		rsp.Error = AsErrorResult(err)
		return rsp, nil
	}
	if !access.Allowed {
		rsp.Error = &resourcepb.ErrorResult{
			Code: http.StatusForbidden,
		}
		return rsp, nil
	}

	now := metav1.NewTime(time.UnixMilli(s.now()))
	event := WriteEvent{
		Key:        req.Key,
		Type:       resourcepb.WatchEvent_DELETED,
		PreviousRV: latest.ResourceVersion,
		GUID:       uuid.New().String(),
	}
	marker := &unstructured.Unstructured{}
	err = json.Unmarshal(latest.Value, marker)
	if err != nil {
		return nil, apierrors.NewBadRequest(
			fmt.Sprintf("unable to read previous object, %v", err))
	}
	oldObj, err := utils.MetaAccessor(marker)
	if err != nil {
		return nil, err
	}

	obj, err := utils.MetaAccessor(marker)
	if err != nil {
		return nil, err
	}
	obj.SetDeletionTimestamp(&now)
	obj.SetUpdatedTimestamp(&now.Time)
	obj.SetManagedFields(nil)
	obj.SetFinalizers(nil)
	obj.SetUpdatedBy(user.GetUID())
	obj.SetGeneration(utils.DeletedGeneration)
	obj.SetAnnotation(utils.AnnoKeyKubectlLastAppliedConfig, "") // clears it
	event.ObjectOld = oldObj
	event.Object = obj
	event.Value, err = marker.MarshalJSON()
	if err != nil {
		return nil, apierrors.NewBadRequest(
			fmt.Sprintf("unable creating deletion marker, %v", err))
	}

	rsp.ResourceVersion, err = s.backend.WriteEvent(ctx, event)
	if err != nil {
		rsp.Error = AsErrorResult(err)
	}
	return rsp, nil
}

func (s *server) Read(ctx context.Context, req *resourcepb.ReadRequest) (*resourcepb.ReadResponse, error) {
	user, ok := claims.AuthInfoFrom(ctx)
	if !ok || user == nil {
		return &resourcepb.ReadResponse{
			Error: &resourcepb.ErrorResult{
				Message: "no user found in context",
				Code:    http.StatusUnauthorized,
			}}, nil
	}

	// if req.Key.Group == "" {
	// 	status, _ := AsErrorResult(apierrors.NewBadRequest("missing group"))
	// 	return &ReadResponse{Status: status}, nil
	// }
	if req.Key.Resource == "" {
		return &resourcepb.ReadResponse{Error: NewBadRequestError("missing resource")}, nil
	}

	var (
		res *resourcepb.ReadResponse
		err error
	)
	runErr := s.runInQueue(ctx, req.Key.Namespace, func() {
		res, err = s.read(ctx, user, req)
	})
	if runErr != nil {
		return HandleQueueError(runErr, func(e *resourcepb.ErrorResult) *resourcepb.ReadResponse {
			return &resourcepb.ReadResponse{Error: e}
		})
	}

	return res, err
}

func (s *server) read(ctx context.Context, user claims.AuthInfo, req *resourcepb.ReadRequest) (*resourcepb.ReadResponse, error) {
	rsp := s.backend.ReadResource(ctx, req)
	if rsp.Error != nil && rsp.Error.Code == http.StatusNotFound {
		return &resourcepb.ReadResponse{Error: rsp.Error}, nil
	}

	a, err := s.access.Check(ctx, user, claims.CheckRequest{
		Verb:      "get",
		Group:     req.Key.Group,
		Resource:  req.Key.Resource,
		Namespace: req.Key.Namespace,
		Name:      req.Key.Name,
		Folder:    rsp.Folder,
	})
	if err != nil {
		return &resourcepb.ReadResponse{Error: AsErrorResult(err)}, nil
	}
	if !a.Allowed {
		return &resourcepb.ReadResponse{
			Error: &resourcepb.ErrorResult{
				Code: http.StatusForbidden,
			}}, nil
	}
	return &resourcepb.ReadResponse{
		ResourceVersion: rsp.ResourceVersion,
		Value:           rsp.Value,
		Error:           rsp.Error,
	}, nil
}

func (s *server) List(ctx context.Context, req *resourcepb.ListRequest) (*resourcepb.ListResponse, error) {
	ctx, span := s.tracer.Start(ctx, "storage_server.List")
	defer span.End()

	// The history + trash queries do not yet support additional filters
	if req.Source != resourcepb.ListRequest_STORE {
		if len(req.Options.Fields) > 0 || len(req.Options.Labels) > 0 {
			return &resourcepb.ListResponse{
				Error: NewBadRequestError("unexpected field/label selector for history query"),
			}, nil
		}
	}

	user, ok := claims.AuthInfoFrom(ctx)
	if !ok || user == nil {
		return &resourcepb.ListResponse{
			Error: &resourcepb.ErrorResult{
				Message: "no user found in context",
				Code:    http.StatusUnauthorized,
			}}, nil
	}

	// Do not allow label query for trash/history
	for _, v := range req.Options.Labels {
		if v.Key == utils.LabelKeyGetHistory || v.Key == utils.LabelKeyGetTrash {
			return &resourcepb.ListResponse{Error: NewBadRequestError("history and trash must be requested as source")}, nil
		}
	}

	if req.Limit < 1 {
		req.Limit = 50 // default max 50 items in a page
	}
	maxPageBytes := s.maxPageSizeBytes
	pageBytes := 0
	rsp := &resourcepb.ListResponse{}

	key := req.Options.Key
	checker, err := s.access.Compile(ctx, user, claims.ListRequest{
		Group:     key.Group,
		Resource:  key.Resource,
		Namespace: key.Namespace,
		Verb:      utils.VerbGet,
	})
	var trashChecker claims.ItemChecker // only for trash
	if req.Source == resourcepb.ListRequest_TRASH {
		trashChecker, err = s.access.Compile(ctx, user, claims.ListRequest{
			Group:     key.Group,
			Resource:  key.Resource,
			Namespace: key.Namespace,
			Verb:      utils.VerbSetPermissions, // Basically Admin
		})
		if err != nil {
			return &resourcepb.ListResponse{Error: AsErrorResult(err)}, nil
		}
	}
	if err != nil {
		return &resourcepb.ListResponse{Error: AsErrorResult(err)}, nil
	}
	if checker == nil {
		return &resourcepb.ListResponse{Error: &resourcepb.ErrorResult{
			Code: http.StatusForbidden,
		}}, nil
	}

	iterFunc := func(iter ListIterator) error {
		for iter.Next() {
			if err := iter.Error(); err != nil {
				return err
			}

			item := &resourcepb.ResourceWrapper{
				ResourceVersion: iter.ResourceVersion(),
				Value:           iter.Value(),
			}
			// Trash is only accessible to admins or the user who deleted the object
			if req.Source == resourcepb.ListRequest_TRASH {
				if !s.isTrashItemAuthorized(ctx, iter, trashChecker) {
					continue
				}
			} else if !checker(iter.Name(), iter.Folder()) {
				continue
			}

			pageBytes += len(item.Value)
			rsp.Items = append(rsp.Items, item)
			if len(rsp.Items) >= int(req.Limit) || pageBytes >= maxPageBytes {
				t := iter.ContinueToken()
				if iter.Next() {
					rsp.NextPageToken = t
				}
				return iter.Error()
			}
		}
		return iter.Error()
	}

	var rv int64
	switch req.Source {
	case resourcepb.ListRequest_STORE:
		rv, err = s.backend.ListIterator(ctx, req, iterFunc)
	case resourcepb.ListRequest_HISTORY, resourcepb.ListRequest_TRASH:
		rv, err = s.backend.ListHistory(ctx, req, iterFunc)
	default:
		return nil, apierrors.NewBadRequest(fmt.Sprintf("invalid list source: %v", req.Source))
	}

	if err != nil {
		rsp.Error = AsErrorResult(err)
		return rsp, nil
	}

	if rv < 1 {
		rsp.Error = &resourcepb.ErrorResult{
			Code:    http.StatusInternalServerError,
			Message: fmt.Sprintf("invalid resource version for list: %v", rv),
		}
		return rsp, nil
	}
	rsp.ResourceVersion = rv
	return rsp, err
}

// isTrashItemAuthorized checks if the user has access to the trash item.
func (s *server) isTrashItemAuthorized(ctx context.Context, iter ListIterator, trashChecker claims.ItemChecker) bool {
	user, ok := claims.AuthInfoFrom(ctx)
	if !ok || user == nil {
		return false
	}

	partial := &metav1.PartialObjectMetadata{}
	err := json.Unmarshal(iter.Value(), partial)
	if err != nil {
		return false
	}

	obj, err := utils.MetaAccessor(partial)
	if err != nil {
		return false
	}

	// Trash is only accessible to admins or the user who deleted the object
	return obj.GetUpdatedBy() == user.GetUID() || trashChecker(iter.Name(), iter.Folder())
}

func (s *server) initWatcher() error {
	var err error
	s.broadcaster, err = NewBroadcaster(s.ctx, func(out chan<- *WrittenEvent) error {
		events, err := s.backend.WatchWriteEvents(s.ctx)
		if err != nil {
			return err
		}
		go func() {
			for v := range events {
				if v == nil {
					s.log.Error("received nil event")
					continue
				}
				// Skip events during batch updates
				if v.PreviousRV < 0 {
					continue
				}

				s.log.Debug("Server. Streaming Event", "type", v.Type, "previousRV", v.PreviousRV, "group", v.Key.Group, "namespace", v.Key.Namespace, "resource", v.Key.Resource, "name", v.Key.Name)
				s.mostRecentRV.Store(v.ResourceVersion)
				out <- v
			}
		}()
		return nil
	})
	return err
}

//nolint:gocyclo
func (s *server) Watch(req *resourcepb.WatchRequest, srv resourcepb.ResourceStore_WatchServer) error {
	ctx := srv.Context()

	user, ok := claims.AuthInfoFrom(ctx)
	if !ok || user == nil {
		return apierrors.NewUnauthorized("no user found in context")
	}

	key := req.Options.Key
	checker, err := s.access.Compile(ctx, user, claims.ListRequest{
		Group:     key.Group,
		Resource:  key.Resource,
		Namespace: key.Namespace,
		Verb:      utils.VerbGet,
	})
	if err != nil {
		return err
	}
	if checker == nil {
		return apierrors.NewUnauthorized("not allowed to list anything") // ?? or a single error?
	}

	// Start listening -- this will buffer any changes that happen while we backfill.
	// If events are generated faster than we can process them, then some events will be dropped.
	// TODO: Think of a way to allow the client to catch up.
	stream, err := s.broadcaster.Subscribe(ctx)
	if err != nil {
		return err
	}
	defer s.broadcaster.Unsubscribe(stream)

	// Determine a safe starting resource-version for the watch.
	// When the client requests SendInitialEvents we will use the resource-version
	// of the last object returned from the initial list (handled below).
	// When the client supplies an explicit `since` we honour that.
	// In the remaining case (SendInitialEvents == false && since == 0) we need
	// a high-water-mark representing the current state of storage so that we
	// donʼt replay events that happened before the watch was established. Using
	// `mostRecentRV` – which is updated asynchronously by the broadcaster – is
	// subject to races because the broadcaster may not yet have observed the
	// latest committed writes. Instead we ask the backend directly for the
	// current resource-version.
	var mostRecentRV int64
	if !req.SendInitialEvents && req.Since == 0 {
		// We only need the current RV. A cheap way to obtain it is to issue a
		// List with a very small limit and read the listRV returned by the
		// iterator. The callback is a no-op so we avoid materialising any
		// items.
		listReq := &resourcepb.ListRequest{
			Options: req.Options,
			// This has right now no effect, as the list request only uses the limit if it lists from history or trash.
			// It might be worth adding it in a subsequent PR. We only list once during setup of the watch, so it's
			// fine for now.
			Limit: 1,
		}

		rv, err := s.backend.ListIterator(ctx, listReq, func(ListIterator) error { return nil })
		if err != nil {
			// Fallback to the broadcasterʼs view if the backend lookup fails.
			// This preserves previous behaviour while still eliminating the
			// common race in the majority of cases.
			s.log.Warn("watch: failed to fetch current RV from backend, falling back to broadcaster", "err", err)
			mostRecentRV = s.mostRecentRV.Load()
		} else {
			mostRecentRV = rv
		}
	} else {
		// For all other code-paths we either already have an explicit RV or we
		// will derive it from the initial list below.
		mostRecentRV = s.mostRecentRV.Load()
	}

	var initialEventsRV int64 // resource version coming from the initial events
	if req.SendInitialEvents {
		// Backfill the stream by adding every existing entities.
		initialEventsRV, err = s.backend.ListIterator(ctx, &resourcepb.ListRequest{Options: req.Options}, func(iter ListIterator) error {
			for iter.Next() {
				if err := iter.Error(); err != nil {
					return err
				}
				if err := srv.Send(&resourcepb.WatchEvent{
					Type: resourcepb.WatchEvent_ADDED,
					Resource: &resourcepb.WatchEvent_Resource{
						Value:   iter.Value(),
						Version: iter.ResourceVersion(),
					},
				}); err != nil {
					return err
				}
			}
			return iter.Error()
		})
		if err != nil {
			return err
		}
	}
	if req.SendInitialEvents && req.AllowWatchBookmarks {
		if err := srv.Send(&resourcepb.WatchEvent{
			Type: resourcepb.WatchEvent_BOOKMARK,
			Resource: &resourcepb.WatchEvent_Resource{
				Version: initialEventsRV,
			},
		}); err != nil {
			return err
		}
	}

	var since int64 // resource version to start watching from
	switch {
	case req.SendInitialEvents:
		since = initialEventsRV
	case req.Since == 0:
		since = mostRecentRV
	default:
		since = req.Since
	}
	for {
		select {
		case <-ctx.Done():
			return nil

		case event, ok := <-stream:
			if !ok {
				s.log.Debug("watch events closed")
				return nil
			}
			s.log.Debug("Server Broadcasting", "type", event.Type, "rv", event.ResourceVersion, "previousRV", event.PreviousRV, "group", event.Key.Group, "namespace", event.Key.Namespace, "resource", event.Key.Resource, "name", event.Key.Name)
			if event.ResourceVersion > since && matchesQueryKey(req.Options.Key, event.Key) {
				if !checker(event.Key.Name, event.Folder) {
					continue
				}

				value := event.Value
				// remove the delete marker stored in the value for deleted objects
				if event.Type == resourcepb.WatchEvent_DELETED {
					value = []byte{}
				}
				resp := &resourcepb.WatchEvent{
					Timestamp: event.Timestamp,
					Type:      event.Type,
					Resource: &resourcepb.WatchEvent_Resource{
						Value:   value,
						Version: event.ResourceVersion,
					},
				}
				if event.PreviousRV > 0 {
					prevObj, err := s.Read(ctx, &resourcepb.ReadRequest{Key: event.Key, ResourceVersion: event.PreviousRV})
					if err != nil {
						// This scenario should never happen, but if it does, we should log it and continue
						// sending the event without the previous object. The client will decide what to do.
						s.log.Error("error reading previous object", "key", event.Key, "resource_version", event.PreviousRV, "error", prevObj.Error)
					} else {
						if prevObj.ResourceVersion != event.PreviousRV {
							s.log.Error("resource version mismatch", "key", event.Key, "resource_version", event.PreviousRV, "actual", prevObj.ResourceVersion)
							return fmt.Errorf("resource version mismatch")
						}
						resp.Previous = &resourcepb.WatchEvent_Resource{
							Value:   prevObj.Value,
							Version: prevObj.ResourceVersion,
						}
					}
				}
				if err := srv.Send(resp); err != nil {
					return err
				}

				if s.storageMetrics != nil {
					// record latency - resource version is a unix timestamp in microseconds so we convert to seconds
					latencySeconds := float64(time.Now().UnixMicro()-event.ResourceVersion) / 1e6
					if latencySeconds > 0 {
						s.storageMetrics.WatchEventLatency.WithLabelValues(event.Key.Resource).Observe(latencySeconds)
					}
				}
			}
		}
	}
}

func (s *server) Search(ctx context.Context, req *resourcepb.ResourceSearchRequest) (*resourcepb.ResourceSearchResponse, error) {
	if s.search == nil {
		return nil, fmt.Errorf("search index not configured")
	}

	return s.search.Search(ctx, req)
}

// GetStats implements ResourceServer.
func (s *server) GetStats(ctx context.Context, req *resourcepb.ResourceStatsRequest) (*resourcepb.ResourceStatsResponse, error) {
	if err := s.Init(ctx); err != nil {
		return nil, err
	}

	if s.search == nil {
		// If the backend implements "GetStats", we can use it
		srv, ok := s.backend.(resourcepb.ResourceIndexServer)
		if ok {
			return srv.GetStats(ctx, req)
		}
		return nil, fmt.Errorf("search index not configured")
	}
	return s.search.GetStats(ctx, req)
}

func (s *server) ListManagedObjects(ctx context.Context, req *resourcepb.ListManagedObjectsRequest) (*resourcepb.ListManagedObjectsResponse, error) {
	return s.search.ListManagedObjects(ctx, req)
}

func (s *server) CountManagedObjects(ctx context.Context, req *resourcepb.CountManagedObjectsRequest) (*resourcepb.CountManagedObjectsResponse, error) {
	return s.search.CountManagedObjects(ctx, req)
}

// IsHealthy implements ResourceServer.
func (s *server) IsHealthy(ctx context.Context, req *resourcepb.HealthCheckRequest) (*resourcepb.HealthCheckResponse, error) {
	return s.diagnostics.IsHealthy(ctx, req)
}

// GetBlob implements BlobStore.
func (s *server) PutBlob(ctx context.Context, req *resourcepb.PutBlobRequest) (*resourcepb.PutBlobResponse, error) {
	if s.blob == nil {
		return &resourcepb.PutBlobResponse{Error: &resourcepb.ErrorResult{
			Message: "blob store not configured",
			Code:    http.StatusNotImplemented,
		}}, nil
	}

	rsp, err := s.blob.PutResourceBlob(ctx, req)
	if err != nil {
		rsp.Error = AsErrorResult(err)
	}
	return rsp, nil
}

func (s *server) getPartialObject(ctx context.Context, key *resourcepb.ResourceKey, rv int64) (utils.GrafanaMetaAccessor, *resourcepb.ErrorResult) {
	if r := verifyRequestKey(key); r != nil {
		return nil, r
	}

	rsp := s.backend.ReadResource(ctx, &resourcepb.ReadRequest{
		Key:             key,
		ResourceVersion: rv,
	})
	if rsp.Error != nil {
		return nil, rsp.Error
	}

	partial := &metav1.PartialObjectMetadata{}
	err := json.Unmarshal(rsp.Value, partial)
	if err != nil {
		return nil, AsErrorResult(err)
	}
	obj, err := utils.MetaAccessor(partial)
	if err != nil {
		return nil, AsErrorResult(err)
	}
	return obj, nil
}

// GetBlob implements BlobStore.
func (s *server) GetBlob(ctx context.Context, req *resourcepb.GetBlobRequest) (*resourcepb.GetBlobResponse, error) {
	if s.blob == nil {
		return &resourcepb.GetBlobResponse{Error: &resourcepb.ErrorResult{
			Message: "blob store not configured",
			Code:    http.StatusNotImplemented,
		}}, nil
	}

	var info *utils.BlobInfo
	if req.Uid == "" {
		// The linked blob is stored in the resource metadata attributes
		obj, status := s.getPartialObject(ctx, req.Resource, req.ResourceVersion)
		if status != nil {
			return &resourcepb.GetBlobResponse{Error: status}, nil
		}

		info = obj.GetBlob()
		if info == nil || info.UID == "" {
			return &resourcepb.GetBlobResponse{Error: &resourcepb.ErrorResult{
				Message: "Resource does not have a linked blob",
				Code:    404,
			}}, nil
		}
	} else {
		info = &utils.BlobInfo{UID: req.Uid}
	}

	rsp, err := s.blob.GetResourceBlob(ctx, req.Resource, info, req.MustProxyBytes)
	if err != nil {
		rsp.Error = AsErrorResult(err)
	}
	return rsp, nil
}

func (s *server) runInQueue(ctx context.Context, tenantID string, runnable func()) error {
	boff := backoff.New(ctx, backoff.Config{
		MinBackoff: DefaultMinBackoff,
		MaxBackoff: DefaultMaxBackoff,
		MaxRetries: DefaultMaxRetries,
	})

	var (
		wg  sync.WaitGroup
		err error
	)
	wg.Add(1)
	wrapped := func() {
		defer wg.Done()
		runnable()
	}
	for boff.Ongoing() {
		err = s.queue.Enqueue(ctx, tenantID, wrapped)
		if err == nil {
			break
		}
		s.log.Warn("failed to enqueue runnable, retrying",
			"maxRetries", DefaultMaxRetries,
			"tenantID", tenantID,
			"error", err)
		boff.Wait()
	}
	if err != nil {
		s.log.Error("failed to enqueue runnable",
			"maxRetries", DefaultMaxRetries,
			"tenantID", tenantID,
			"error", err)
		return fmt.Errorf("failed to enqueue runnable for tenant %s: %w", tenantID, err)
	}
	wg.Wait()
	return nil
}<|MERGE_RESOLUTION|>--- conflicted
+++ resolved
@@ -449,7 +449,18 @@
 		return nil, AsErrorResult(err)
 	}
 	if len(secure) > 0 {
-<<<<<<< HEAD
+		// Make sure the secure values are safe to save (just in case)
+		for _, v := range secure {
+			if !v.Create.IsZero() {
+				return nil, NewBadRequestError("unable to create values in unified storage")
+			}
+			if v.Remove {
+				return nil, NewBadRequestError("unable to save remove command")
+			}
+			if v.Name == "" {
+				return nil, NewBadRequestError("secure value requires name")
+			}
+		}
 		if s.secure == nil {
 			return nil, AsErrorResult(fmt.Errorf("secure value store not configured"))
 		}
@@ -457,10 +468,6 @@
 		if err != nil || !ok {
 			return nil, NewBadRequestError("not able to reference secure values")
 		}
-=======
-		// See: https://github.com/grafana/grafana/pull/107803
-		return nil, NewBadRequestError("Saving secure values is not yet supported")
->>>>>>> c20067d7
 	}
 
 	event := &WriteEvent{
