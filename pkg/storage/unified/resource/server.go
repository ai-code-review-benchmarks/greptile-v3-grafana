package resource

import (
	context "context"
	"encoding/json"
	"fmt"
	"log/slog"
	"net/http"
	"sync"
	"sync/atomic"
	"time"

	"go.opentelemetry.io/otel/trace"
	"go.opentelemetry.io/otel/trace/noop"
	apierrors "k8s.io/apimachinery/pkg/api/errors"
	metav1 "k8s.io/apimachinery/pkg/apis/meta/v1"
	"k8s.io/apimachinery/pkg/apis/meta/v1/unstructured"

	"github.com/grafana/authlib/claims"
	"github.com/grafana/grafana/pkg/apimachinery/identity"
	"github.com/grafana/grafana/pkg/apimachinery/utils"
)

// ResourceServer implements all gRPC services
type ResourceServer interface {
	ResourceStoreServer
	ResourceIndexServer
	DiagnosticsServer
}

type ListIterator interface {
	Next() bool // sql.Rows

	// Iterator error (if exts)
	Error() error

	// The token that can be used to start iterating *after* this item
	ContinueToken() string

	// ResourceVersion of the current item
	ResourceVersion() int64

	// Namespace of the current item
	// Used for fast(er) authz filtering
	Namespace() string

	// Name of the current item
	// Used for fast(er) authz filtering
	Name() string

	// Value for the current item
	Value() []byte
}

// The StorageBackend is an internal abstraction that supports interacting with
// the underlying raw storage medium.  This interface is never exposed directly,
// it is provided by concrete instances that actually write values.
type StorageBackend interface {
	// Write a Create/Update/Delete,
	// NOTE: the contents of WriteEvent have been validated
	// Return the revisionVersion for this event or error
	WriteEvent(context.Context, WriteEvent) (int64, error)

	// Read a resource from storage optionally at an explicit version
	ReadResource(context.Context, *ReadRequest) *ReadResponse

	// When the ResourceServer executes a List request, this iterator will
	// query the backend for potential results.  All results will be
	// checked against the kubernetes requirements before finally returning
	// results.  The list options can be used to improve performance
	// but are the the final answer.
	ListIterator(context.Context, *ListRequest, func(ListIterator) error) (int64, error)

	// Get all events from the store
	// For HA setups, this will be more events than the local WriteEvent above!
	WatchWriteEvents(ctx context.Context) (<-chan *WrittenEvent, error)
}

type ResourceServerOptions struct {
	// OTel tracer
	Tracer trace.Tracer

	// Real storage backend
	Backend StorageBackend

	// Requests based on a search index
	Index ResourceIndexServer

	// Diagnostics
	Diagnostics DiagnosticsServer

	// Check if a user has access to write folders
	// When this is nil, no resources can have folders configured
	WriteAccess WriteAccessHooks

	// Callbacks for startup and shutdown
	Lifecycle LifecycleHooks

	// Get the current time in unix millis
	Now func() int64
}

func NewResourceServer(opts ResourceServerOptions) (ResourceServer, error) {
	if opts.Tracer == nil {
		opts.Tracer = noop.NewTracerProvider().Tracer("resource-server")
	}

	if opts.Backend == nil {
		return nil, fmt.Errorf("missing Backend implementation")
	}

	if opts.Diagnostics == nil {
		opts.Diagnostics = &noopService{}
	}
	if opts.Now == nil {
		opts.Now = func() int64 {
			return time.Now().UnixMilli()
		}
	}

	// Make this cancelable
	ctx, cancel := context.WithCancel(claims.WithClaims(context.Background(),
		&identity.StaticRequester{
			Type:           claims.TypeServiceAccount,
			Login:          "watcher", // admin user for watch
			UserID:         1,
			IsGrafanaAdmin: true,
		}))
	return &server{
		tracer:      opts.Tracer,
		log:         slog.Default().With("logger", "resource-server"),
		backend:     opts.Backend,
		index:       opts.Index,
		diagnostics: opts.Diagnostics,
		access:      opts.WriteAccess,
		lifecycle:   opts.Lifecycle,
		now:         opts.Now,
		ctx:         ctx,
		cancel:      cancel,
	}, nil
}

var _ ResourceServer = &server{}

type server struct {
	tracer       trace.Tracer
	log          *slog.Logger
	backend      StorageBackend
	index        ResourceIndexServer
	diagnostics  DiagnosticsServer
	access       WriteAccessHooks
	lifecycle    LifecycleHooks
	now          func() int64
	mostRecentRV atomic.Int64 // The most recent resource version seen by the server

	// Background watch task -- this has permissions for everything
	ctx         context.Context
	cancel      context.CancelFunc
	broadcaster Broadcaster[*WrittenEvent]

	// init checking
	once    sync.Once
	initErr error
}

// Init implements ResourceServer.
func (s *server) Init(ctx context.Context) error {
	s.once.Do(func() {
		// Call lifecycle hooks
		if s.lifecycle != nil {
			err := s.lifecycle.Init(ctx)
			if err != nil {
				s.initErr = fmt.Errorf("initialize Resource Server: %w", err)
			}
		}

		// Start watching for changes
		if s.initErr == nil {
			s.initErr = s.initWatcher()
		}

		if s.initErr != nil {
			s.log.Error("error initializing resource server", "error", s.initErr)
		}
	})
	return s.initErr
}

func (s *server) Stop(ctx context.Context) error {
	s.initErr = fmt.Errorf("service is stopping")

	var stopFailed bool
	if s.lifecycle != nil {
		err := s.lifecycle.Stop(ctx)
		if err != nil {
			stopFailed = true
			s.initErr = fmt.Errorf("service stopeed with error: %w", err)
		}
	}

	// Stops the streaming
	s.cancel()

	// mark the value as done
	if stopFailed {
		return s.initErr
	}
	s.initErr = fmt.Errorf("service is stopped")

	return nil
}

// Old value indicates an update -- otherwise a create
func (s *server) newEvent(ctx context.Context, user claims.AuthInfo, key *ResourceKey, value, oldValue []byte) (*WriteEvent, *ErrorResult) {
	tmp := &unstructured.Unstructured{}
	err := tmp.UnmarshalJSON(value)
	if err != nil {
		return nil, AsErrorResult(err)
	}
	obj, err := utils.MetaAccessor(tmp)
	if err != nil {
		return nil, AsErrorResult(err)
	}

	event := &WriteEvent{
		Value:  value,
		Key:    key,
		Object: obj,
	}
	if oldValue == nil {
		event.Type = WatchEvent_ADDED
	} else {
		event.Type = WatchEvent_MODIFIED

		temp := &unstructured.Unstructured{}
		err = temp.UnmarshalJSON(oldValue)
		if err != nil {
			return nil, AsErrorResult(err)
		}
		event.ObjectOld, err = utils.MetaAccessor(temp)
		if err != nil {
			return nil, AsErrorResult(err)
		}
	}

	if key.Namespace != obj.GetNamespace() {
		return nil, NewBadRequestError("key/namespace do not match")
	}

	gvk := obj.GetGroupVersionKind()
	if gvk.Kind == "" {
		return nil, NewBadRequestError("expecting resources with a kind in the body")
	}
	if gvk.Version == "" {
		return nil, NewBadRequestError("expecting resources with an apiVersion")
	}
	if gvk.Group != "" && gvk.Group != key.Group {
		return nil, NewBadRequestError(
			fmt.Sprintf("group in key does not match group in the body (%s != %s)", key.Group, gvk.Group),
		)
	}

	// This needs to be a create function
	if key.Name == "" {
		if obj.GetName() == "" {
			return nil, NewBadRequestError("missing name")
		}
		key.Name = obj.GetName()
	} else if key.Name != obj.GetName() {
		return nil, NewBadRequestError(
			fmt.Sprintf("key/name do not match (key: %s, name: %s)", key.Name, obj.GetName()))
	}
	if err := validateName(obj.GetName()); err != nil {
		return nil, err
	}

	folder := obj.GetFolder()
	if folder != "" {
		err = s.access.CanWriteFolder(ctx, user, folder)
		if err != nil {
			return nil, AsErrorResult(err)
		}
	}
	origin, err := obj.GetOriginInfo()
	if err != nil {
		return nil, NewBadRequestError("invalid origin info")
	}
	if origin != nil {
		err = s.access.CanWriteOrigin(ctx, user, origin.Name)
		if err != nil {
			return nil, AsErrorResult(err)
		}
	}
	return event, nil
}

func (s *server) Create(ctx context.Context, req *CreateRequest) (*CreateResponse, error) {
	ctx, span := s.tracer.Start(ctx, "storage_server.Create")
	defer span.End()

	if err := s.Init(ctx); err != nil {
		return nil, err
	}

	rsp := &CreateResponse{}
	user, ok := claims.From(ctx)
	if !ok || user == nil {
		rsp.Error = &ErrorResult{
			Message: "no user found in context",
			Code:    http.StatusUnauthorized,
		}
		return rsp, nil
	}

	found := s.backend.ReadResource(ctx, &ReadRequest{Key: req.Key})
	if found != nil && len(found.Value) > 0 {
		rsp.Error = &ErrorResult{
			Code:    http.StatusConflict,
			Message: "key already exists",
		}
		return rsp, nil
	}

	event, e := s.newEvent(ctx, user, req.Key, req.Value, nil)
	if e != nil {
		rsp.Error = e
		return rsp, nil
	}
	var err error
	rsp.ResourceVersion, err = s.backend.WriteEvent(ctx, *event)
	if err != nil {
		rsp.Error = AsErrorResult(err)
	}
	s.log.Debug("server.WriteEvent", "type", event.Type, "rv", rsp.ResourceVersion, "previousRV", event.PreviousRV, "group", event.Key.Group, "namespace", event.Key.Namespace, "name", event.Key.Name, "resource", event.Key.Resource)
	return rsp, nil
}

func (s *server) Update(ctx context.Context, req *UpdateRequest) (*UpdateResponse, error) {
	ctx, span := s.tracer.Start(ctx, "storage_server.Update")
	defer span.End()

	if err := s.Init(ctx); err != nil {
		return nil, err
	}

	rsp := &UpdateResponse{}
	user, ok := claims.From(ctx)
	if !ok || user == nil {
		rsp.Error = &ErrorResult{
			Message: "no user found in context",
			Code:    http.StatusUnauthorized,
		}
		return rsp, nil
	}
	if req.ResourceVersion < 0 {
		rsp.Error = AsErrorResult(apierrors.NewBadRequest("update must include the previous version"))
		return rsp, nil
	}

	latest := s.backend.ReadResource(ctx, &ReadRequest{
		Key: req.Key,
	})
	if latest.Error != nil {
		return rsp, nil
	}
	if latest.Value == nil {
		rsp.Error = NewBadRequestError("current value does not exist")
		return rsp, nil
	}

	if req.ResourceVersion > 0 && latest.ResourceVersion != req.ResourceVersion {
		return nil, ErrOptimisticLockingFailed
	}

	event, e := s.newEvent(ctx, user, req.Key, req.Value, latest.Value)
	if e != nil {
		rsp.Error = e
		return rsp, nil
	}

	event.Type = WatchEvent_MODIFIED
	event.PreviousRV = latest.ResourceVersion

	var err error
	rsp.ResourceVersion, err = s.backend.WriteEvent(ctx, *event)
	if err != nil {
		rsp.Error = AsErrorResult(err)
	}
	return rsp, nil
}

func (s *server) Delete(ctx context.Context, req *DeleteRequest) (*DeleteResponse, error) {
	ctx, span := s.tracer.Start(ctx, "storage_server.Delete")
	defer span.End()

	if err := s.Init(ctx); err != nil {
		return nil, err
	}

	rsp := &DeleteResponse{}
	if req.ResourceVersion < 0 {
		return nil, apierrors.NewBadRequest("update must include the previous version")
	}

	latest := s.backend.ReadResource(ctx, &ReadRequest{
		Key: req.Key,
	})
	if latest.Error != nil {
		rsp.Error = latest.Error
		return rsp, nil
	}
	if req.ResourceVersion > 0 && latest.ResourceVersion != req.ResourceVersion {
		rsp.Error = AsErrorResult(ErrOptimisticLockingFailed)
		return rsp, nil
	}

	now := metav1.NewTime(time.UnixMilli(s.now()))
	event := WriteEvent{
		Key:        req.Key,
		Type:       WatchEvent_DELETED,
		PreviousRV: latest.ResourceVersion,
	}
	requester, ok := claims.From(ctx)
	if !ok {
		return nil, apierrors.NewBadRequest("unable to get user")
	}
	marker := &DeletedMarker{}
	err := json.Unmarshal(latest.Value, marker)
	if err != nil {
		return nil, apierrors.NewBadRequest(
			fmt.Sprintf("unable to read previous object, %v", err))
	}
	obj, err := utils.MetaAccessor(marker)
	if err != nil {
		return nil, err
	}
	obj.SetDeletionTimestamp(&now)
	obj.SetUpdatedTimestamp(&now.Time)
	obj.SetManagedFields(nil)
	obj.SetFinalizers(nil)
	obj.SetUpdatedBy(requester.GetUID())
	marker.TypeMeta = metav1.TypeMeta{
		Kind:       "DeletedMarker",
		APIVersion: "common.grafana.app/v0alpha1", // ?? or can we stick this in common?
	}
	marker.Annotations["RestoreResourceVersion"] = fmt.Sprintf("%d", event.PreviousRV)
	event.Value, err = json.Marshal(marker)
	if err != nil {
		return nil, apierrors.NewBadRequest(
			fmt.Sprintf("unable creating deletion marker, %v", err))
	}

	rsp.ResourceVersion, err = s.backend.WriteEvent(ctx, event)
	if err != nil {
		rsp.Error = AsErrorResult(err)
	}
	return rsp, nil
}

func (s *server) Read(ctx context.Context, req *ReadRequest) (*ReadResponse, error) {
	if err := s.Init(ctx); err != nil {
		return nil, err
	}

	// if req.Key.Group == "" {
	// 	status, _ := AsErrorResult(apierrors.NewBadRequest("missing group"))
	// 	return &ReadResponse{Status: status}, nil
	// }
	if req.Key.Resource == "" {
		return &ReadResponse{Error: NewBadRequestError("missing resource")}, nil
	}

	rsp := s.backend.ReadResource(ctx, req)
	// TODO, check folder permissions etc
	return rsp, nil
}

func (s *server) List(ctx context.Context, req *ListRequest) (*ListResponse, error) {
	if err := s.Init(ctx); err != nil {
		return nil, err
	}
	if req.Limit < 1 {
		req.Limit = 50 // default max 50 items in a page
	}
	maxPageBytes := 1024 * 1024 * 2 // 2mb/page
	pageBytes := 0
	rsp := &ListResponse{}
	rv, err := s.backend.ListIterator(ctx, req, func(iter ListIterator) error {
		for iter.Next() {
			if err := iter.Error(); err != nil {
				return err
			}

			// TODO: add authz filters

			item := &ResourceWrapper{
				ResourceVersion: iter.ResourceVersion(),
				Value:           iter.Value(),
			}

			pageBytes += len(item.Value)
			rsp.Items = append(rsp.Items, item)
			if len(rsp.Items) >= int(req.Limit) || pageBytes >= maxPageBytes {
				t := iter.ContinueToken()
				if iter.Next() {
					rsp.NextPageToken = t
				}
				break
			}
		}
		return nil
	})
	if err != nil {
		rsp.Error = AsErrorResult(err)
		return rsp, nil
	}

	if rv < 1 {
		rsp.Error = &ErrorResult{
			Code:    http.StatusInternalServerError,
			Message: fmt.Sprintf("invalid resource version for list: %v", rv),
		}
		return rsp, nil
	}
	rsp.ResourceVersion = rv
	return rsp, err
}

func (s *server) initWatcher() error {
	var err error
	s.broadcaster, err = NewBroadcaster(s.ctx, func(out chan<- *WrittenEvent) error {
		events, err := s.backend.WatchWriteEvents(s.ctx)
		if err != nil {
			return err
		}
		go func() {
			for {
				// pipe all events
				v := <-events
				s.log.Debug("Server. Streaming Event", "type", v.Type, "previousRV", v.PreviousRV, "group", v.Key.Group, "namespace", v.Key.Namespace, "resource", v.Key.Resource, "name", v.Key.Name)
				s.mostRecentRV.Store(v.ResourceVersion)
				out <- v
			}
		}()
		return nil
	})
	return err
}

func (s *server) Watch(req *WatchRequest, srv ResourceStore_WatchServer) error {
	ctx := srv.Context()

	if err := s.Init(ctx); err != nil {
		return err
	}

	// Start listening -- this will buffer any changes that happen while we backfill.
	// If events are generated faster than we can process them, then some events will be dropped.
	// TODO: Think of a way to allow the client to catch up.
	stream, err := s.broadcaster.Subscribe(ctx)
	if err != nil {
		return err
	}
	defer s.broadcaster.Unsubscribe(stream)

	if !req.SendInitialEvents && req.Since == 0 {
		// This is a temporary hack only relevant for tests to ensure that the first events are sent.
		// This is required because the SQL backend polls the database every 100ms.
		// TODO: Implement a getLatestResourceVersion method in the backend.
		time.Sleep(10 * time.Millisecond)
	}

	mostRecentRV := s.mostRecentRV.Load() // get the latest resource version
	var initialEventsRV int64             // resource version coming from the initial events
	if req.SendInitialEvents {
		// Backfill the stream by adding every existing entities.
		initialEventsRV, err = s.backend.ListIterator(ctx, &ListRequest{Options: req.Options}, func(iter ListIterator) error {
			for iter.Next() {
				if err := iter.Error(); err != nil {
					return err
				}
				if err := srv.Send(&WatchEvent{
					Type: WatchEvent_ADDED,
					Resource: &WatchEvent_Resource{
						Value:   iter.Value(),
						Version: iter.ResourceVersion(),
					},
				}); err != nil {
					return err
				}
			}
			return nil
		})
		if err != nil {
			return err
		}
	}
	if req.SendInitialEvents && req.AllowWatchBookmarks {
		if err := srv.Send(&WatchEvent{
			Type: WatchEvent_BOOKMARK,
			Resource: &WatchEvent_Resource{
				Version: initialEventsRV,
			},
		}); err != nil {
			return err
		}
	}

	var since int64 // resource version to start watching from
	switch {
	case req.SendInitialEvents:
		since = initialEventsRV
	case req.Since == 0:
		since = mostRecentRV
	default:
		since = req.Since
	}
	for {
		select {
		case <-ctx.Done():
			return nil

		case event, ok := <-stream:
			if !ok {
				s.log.Debug("watch events closed")
				return nil
			}
			s.log.Debug("Server Broadcasting", "type", event.Type, "rv", event.ResourceVersion, "previousRV", event.PreviousRV, "group", event.Key.Group, "namespace", event.Key.Namespace, "resource", event.Key.Resource, "name", event.Key.Name)
			if event.ResourceVersion > since && matchesQueryKey(req.Options.Key, event.Key) {
				value := event.Value
				// remove the delete marker stored in the value for deleted objects
				if event.Type == WatchEvent_DELETED {
					value = []byte{}
				}
				resp := &WatchEvent{
					Timestamp: event.Timestamp,
					Type:      event.Type,
					Resource: &WatchEvent_Resource{
						Value:   value,
						Version: event.ResourceVersion,
					},
				}
				if event.PreviousRV > 0 {
					prevObj, err := s.Read(ctx, &ReadRequest{Key: event.Key, ResourceVersion: event.PreviousRV})
					if err != nil {
						// This scenario should never happen, but if it does, we should log it and continue
						// sending the event without the previous object. The client will decide what to do.
						s.log.Error("error reading previous object", "key", event.Key, "resource_version", event.PreviousRV, "error", prevObj.Error)
					} else {
						if prevObj.ResourceVersion != event.PreviousRV {
							s.log.Error("resource version mismatch", "key", event.Key, "resource_version", event.PreviousRV, "actual", prevObj.ResourceVersion)
							return fmt.Errorf("resource version mismatch")
						}
						resp.Previous = &WatchEvent_Resource{
							Value:   prevObj.Value,
							Version: prevObj.ResourceVersion,
						}
					}
				}
				if err := srv.Send(resp); err != nil {
					return err
				}
			}
		}
	}
}

func (s *server) Search(ctx context.Context, req *SearchRequest) (*SearchResponse, error) {
	if err := s.Init(ctx); err != nil {
		return nil, err
	}
	return s.index.Search(ctx, req)
}

// History implements ResourceServer.
func (s *server) History(ctx context.Context, req *HistoryRequest) (*HistoryResponse, error) {
	if err := s.Init(ctx); err != nil {
		return nil, err
	}
	return s.index.History(ctx, req)
}

// Origin implements ResourceServer.
func (s *server) Origin(ctx context.Context, req *OriginRequest) (*OriginResponse, error) {
	if err := s.Init(ctx); err != nil {
		return nil, err
	}
	return s.index.Origin(ctx, req)
}

<<<<<<< HEAD
func (s *server) Index(ctx context.Context, req *IndexRequest) (*IndexResponse, error) {
	if err := s.Init(ctx); err != nil {
		return nil, err
	}
	indexer, ok := s.index.(ResourceIndexer)
	if !ok {
		return nil, fmt.Errorf("indexer not initializable - doeesn't implement ResourceIndexer interface")
	}
	err := indexer.Init(ctx, s)
	if err != nil {
		return nil, err
	}
	return s.index.Index(ctx, req)
=======
// Index returns the search index. If the index is not initialized, it will be initialized.
func (s *server) Index(ctx context.Context) (*Index, error) {
	index := s.index.(*IndexServer)
	if index.index == nil {
		err := index.Init(ctx, s)
		if err != nil {
			return nil, err
		}

		err = index.Load(ctx)
		if err != nil {
			return nil, err
		}

		err = index.Watch(ctx)
		if err != nil {
			return nil, err
		}
	}
	return index.index, nil
>>>>>>> 52b70ca9
}

// IsHealthy implements ResourceServer.
func (s *server) IsHealthy(ctx context.Context, req *HealthCheckRequest) (*HealthCheckResponse, error) {
	if err := s.Init(ctx); err != nil {
		return nil, err
	}
	return s.diagnostics.IsHealthy(ctx, req)
}<|MERGE_RESOLUTION|>--- conflicted
+++ resolved
@@ -688,21 +688,6 @@
 	return s.index.Origin(ctx, req)
 }
 
-<<<<<<< HEAD
-func (s *server) Index(ctx context.Context, req *IndexRequest) (*IndexResponse, error) {
-	if err := s.Init(ctx); err != nil {
-		return nil, err
-	}
-	indexer, ok := s.index.(ResourceIndexer)
-	if !ok {
-		return nil, fmt.Errorf("indexer not initializable - doeesn't implement ResourceIndexer interface")
-	}
-	err := indexer.Init(ctx, s)
-	if err != nil {
-		return nil, err
-	}
-	return s.index.Index(ctx, req)
-=======
 // Index returns the search index. If the index is not initialized, it will be initialized.
 func (s *server) Index(ctx context.Context) (*Index, error) {
 	index := s.index.(*IndexServer)
@@ -723,7 +708,6 @@
 		}
 	}
 	return index.index, nil
->>>>>>> 52b70ca9
 }
 
 // IsHealthy implements ResourceServer.
