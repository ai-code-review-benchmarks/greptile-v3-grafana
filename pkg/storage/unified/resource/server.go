--- conflicted
+++ resolved
@@ -19,13 +19,7 @@
 	"k8s.io/apimachinery/pkg/apis/meta/v1/unstructured"
 	"k8s.io/apimachinery/pkg/types"
 
-<<<<<<< HEAD
-	"github.com/grafana/authlib/authz"
-	"github.com/grafana/authlib/claims"
-=======
 	claims "github.com/grafana/authlib/types"
-	"github.com/grafana/grafana/pkg/apimachinery/identity"
->>>>>>> 9ce9ad17
 	"github.com/grafana/grafana/pkg/apimachinery/utils"
 )
 
@@ -238,17 +232,7 @@
 	}
 
 	// Make this cancelable
-<<<<<<< HEAD
 	ctx, cancel := context.WithCancel(context.Background())
-=======
-	ctx, cancel := context.WithCancel(claims.WithAuthInfo(context.Background(),
-		&identity.StaticRequester{
-			Type:           claims.TypeServiceAccount,
-			Login:          "watcher", // admin user for watch
-			UserID:         1,
-			IsGrafanaAdmin: true,
-		}))
->>>>>>> 9ce9ad17
 	s := &server{
 		tracer:      opts.Tracer,
 		log:         logger,
