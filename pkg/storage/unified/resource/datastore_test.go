--- conflicted
+++ resolved
@@ -1421,53 +1421,6 @@
 	})
 
 	t.Run("returns error for empty required fields", func(t *testing.T) {
-<<<<<<< HEAD
-		testCases := []struct {
-			name string
-			key  ListRequestKey
-		}{
-			{
-				name: "empty namespace",
-				key: ListRequestKey{
-					Namespace: "",
-					Group:     "test-group",
-					Resource:  "test-resource",
-					Name:      "test-name",
-				},
-			},
-			{
-				name: "empty group",
-				key: ListRequestKey{
-					Namespace: "test-namespace",
-					Group:     "",
-					Resource:  "test-resource",
-					Name:      "test-name",
-				},
-			},
-			{
-				name: "empty resource",
-				key: ListRequestKey{
-					Namespace: "test-namespace",
-					Group:     "test-group",
-					Resource:  "",
-					Name:      "test-name",
-				},
-			},
-			{
-				name: "empty name",
-				key: ListRequestKey{
-					Namespace: "test-namespace",
-					Group:     "test-group",
-					Resource:  "test-resource",
-					Name:      "",
-				},
-			},
-		}
-
-		for _, tc := range testCases {
-			t.Run(tc.name, func(t *testing.T) {
-				_, err := ds.LastResourceVersion(ctx, tc.key)
-=======
 		testCases := map[string]ListRequestKey{
 			"empty namespace": {
 				Namespace: "",
@@ -1498,7 +1451,6 @@
 		for name, key := range testCases {
 			t.Run(name, func(t *testing.T) {
 				_, err := ds.LastResourceVersion(ctx, key)
->>>>>>> 8c5299a8
 				require.Error(t, err)
 			})
 		}
