package resource

import (
	"context"
	"fmt"
	"time"

	"github.com/fullstorydev/grpchan"
	"github.com/fullstorydev/grpchan/inprocgrpc"
	"github.com/go-jose/go-jose/v3"
	"github.com/go-jose/go-jose/v3/jwt"
	authnlib "github.com/grafana/authlib/authn"
	"github.com/grafana/authlib/claims"
	grpcAuth "github.com/grpc-ecosystem/go-grpc-middleware/v2/interceptors/auth"
	"google.golang.org/grpc"

	"github.com/grafana/grafana/pkg/apimachinery/identity"
	"github.com/grafana/grafana/pkg/services/auth"
	"github.com/grafana/grafana/pkg/services/authn/grpcutils"
	grpcUtils "github.com/grafana/grafana/pkg/storage/unified/resource/grpc"
)

type ResourceClient interface {
	ResourceStoreClient
	ResourceIndexClient
	DiagnosticsClient
}

// Internal implementation
type resourceClient struct {
	ResourceStoreClient
	ResourceIndexClient
	DiagnosticsClient
}

func NewResourceClient(channel *grpc.ClientConn) ResourceClient {
	cc := grpchan.InterceptClientConn(channel, grpcUtils.UnaryClientInterceptor, grpcUtils.StreamClientInterceptor)
	return &resourceClient{
		ResourceStoreClient: NewResourceStoreClient(cc),
		ResourceIndexClient: NewResourceIndexClient(cc),
		DiagnosticsClient:   NewDiagnosticsClient(cc),
	}
}

func NewLocalResourceClient(server ResourceStoreServer) ResourceClient {
	// scenario: local in-proc
	channel := &inprocgrpc.Channel{}

<<<<<<< HEAD
	grpcAuthInt := grpcutils.NewInProcGrpcAuthenticator()
	channel.RegisterService(
		grpchan.InterceptServer(
			&ResourceStore_ServiceDesc,
			grpcAuth.UnaryServerInterceptor(grpcAuthInt.Authenticate),
			grpcAuth.StreamServerInterceptor(grpcAuthInt.Authenticate),
		),
		server, // Implements all the things
	)
=======
	auth := &grpcUtils.Authenticator{}
	for _, desc := range []*grpc.ServiceDesc{
		&ResourceStore_ServiceDesc,
		&ResourceIndex_ServiceDesc,
		&Diagnostics_ServiceDesc,
	} {
		channel.RegisterService(
			grpchan.InterceptServer(
				desc,
				grpcAuth.UnaryServerInterceptor(auth.Authenticate),
				grpcAuth.StreamServerInterceptor(auth.Authenticate),
			),
			server,
		)
	}
>>>>>>> 861423a2

	clientInt, _ := authnlib.NewGrpcClientInterceptor(
		&authnlib.GrpcClientConfig{},
		authnlib.WithDisableAccessTokenOption(),
		authnlib.WithIDTokenExtractorOption(idTokenExtractor),
	)

	cc := grpchan.InterceptClientConn(channel, clientInt.UnaryClientInterceptor, clientInt.StreamClientInterceptor)
	return &resourceClient{
		ResourceStoreClient: NewResourceStoreClient(cc),
		ResourceIndexClient: NewResourceIndexClient(cc),
		DiagnosticsClient:   NewDiagnosticsClient(cc),
	}
}

func idTokenExtractor(ctx context.Context) (string, error) {
	authInfo, ok := claims.From(ctx)
	if !ok {
		return "", fmt.Errorf("no claims found")
	}

	extra := authInfo.GetExtra()
	if token, exists := extra["id-token"]; exists && len(token) != 0 && token[0] != "" {
		return token[0], nil
	}

	// If no token is found, create an internal token.
	// This is a workaround for StaticRequester not having a signed ID token.
	if staticRequester, ok := authInfo.(*identity.StaticRequester); ok {
		token, idClaims, err := createInternalToken(staticRequester)
		if err != nil {
			return "", fmt.Errorf("failed to create internal token: %w", err)
		}

		staticRequester.IDToken = token
		staticRequester.IDTokenClaims = idClaims
		return token, nil
	}

	return "", fmt.Errorf("id-token not found")
}

// createInternalToken creates a symmetrically signed token for using in in-proc mode only.
func createInternalToken(authInfo claims.AuthInfo) (string, *authnlib.Claims[authnlib.IDTokenClaims], error) {
	signerOpts := jose.SignerOptions{}
	signerOpts.WithType("jwt") // Should be uppercase, but this is what authlib expects
	signer, err := jose.NewSigner(jose.SigningKey{Algorithm: jose.HS256, Key: []byte("internal key")}, &signerOpts)
	if err != nil {
		return "", nil, err
	}

	identity := authInfo.GetIdentity()
	now := time.Now()
	tokenTTL := 10 * time.Minute
	idClaims := &auth.IDClaims{
		Claims: &jwt.Claims{
			Audience: identity.Audience(),
			Subject:  identity.Subject(),
			Expiry:   jwt.NewNumericDate(now.Add(tokenTTL)),
			IssuedAt: jwt.NewNumericDate(now),
		},
		Rest: authnlib.IDTokenClaims{
			Namespace:  identity.Namespace(),
			Identifier: identity.Identifier(),
			Type:       identity.IdentityType(),
		},
	}

	if claims.IsIdentityType(identity.IdentityType(), claims.TypeUser) {
		idClaims.Rest.Email = identity.Email()
		idClaims.Rest.EmailVerified = identity.EmailVerified()
		idClaims.Rest.AuthenticatedBy = identity.AuthenticatedBy()
		idClaims.Rest.Username = identity.Username()
		idClaims.Rest.DisplayName = identity.DisplayName()
	}

	builder := jwt.Signed(signer).Claims(&idClaims.Rest).Claims(idClaims.Claims)
	token, err := builder.CompactSerialize()
	if err != nil {
		return "", nil, err
	}

	return token, idClaims, nil
}<|MERGE_RESOLUTION|>--- conflicted
+++ resolved
@@ -42,22 +42,10 @@
 	}
 }
 
-func NewLocalResourceClient(server ResourceStoreServer) ResourceClient {
-	// scenario: local in-proc
+func NewLocalResourceClient(server ResourceServer) ResourceClient {
 	channel := &inprocgrpc.Channel{}
 
-<<<<<<< HEAD
 	grpcAuthInt := grpcutils.NewInProcGrpcAuthenticator()
-	channel.RegisterService(
-		grpchan.InterceptServer(
-			&ResourceStore_ServiceDesc,
-			grpcAuth.UnaryServerInterceptor(grpcAuthInt.Authenticate),
-			grpcAuth.StreamServerInterceptor(grpcAuthInt.Authenticate),
-		),
-		server, // Implements all the things
-	)
-=======
-	auth := &grpcUtils.Authenticator{}
 	for _, desc := range []*grpc.ServiceDesc{
 		&ResourceStore_ServiceDesc,
 		&ResourceIndex_ServiceDesc,
@@ -66,13 +54,12 @@
 		channel.RegisterService(
 			grpchan.InterceptServer(
 				desc,
-				grpcAuth.UnaryServerInterceptor(auth.Authenticate),
-				grpcAuth.StreamServerInterceptor(auth.Authenticate),
+				grpcAuth.UnaryServerInterceptor(grpcAuthInt.Authenticate),
+				grpcAuth.StreamServerInterceptor(grpcAuthInt.Authenticate),
 			),
 			server,
 		)
 	}
->>>>>>> 861423a2
 
 	clientInt, _ := authnlib.NewGrpcClientInterceptor(
 		&authnlib.GrpcClientConfig{},
