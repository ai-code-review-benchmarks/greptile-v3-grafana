package test

import (
	"context"
	"testing"

	"github.com/stretchr/testify/require"
	"go.opentelemetry.io/otel/trace/noop"
	"google.golang.org/grpc"
	"google.golang.org/grpc/credentials/insecure"

	"github.com/grafana/dskit/services"
	"github.com/grafana/grafana/pkg/apimachinery/identity"
	infraDB "github.com/grafana/grafana/pkg/infra/db"
	"github.com/grafana/grafana/pkg/services/featuremgmt"
	"github.com/grafana/grafana/pkg/setting"
	"github.com/grafana/grafana/pkg/storage/unified/resource"
	"github.com/grafana/grafana/pkg/storage/unified/sql"
	"github.com/grafana/grafana/pkg/storage/unified/sql/db/dbimpl"
	"github.com/grafana/grafana/pkg/tests/testsuite"
	"github.com/grafana/grafana/pkg/util/testutil"
)

func TestMain(m *testing.M) {
	testsuite.Run(m)
}

func newServer(t *testing.T) (sql.Backend, resource.ResourceServer) {
	t.Helper()

	dbstore := infraDB.InitTestDB(t)
	cfg := setting.NewCfg()
	features := featuremgmt.WithFeatures(featuremgmt.FlagUnifiedStorage)
	tr := noop.NewTracerProvider().Tracer("integrationtests")

	eDB, err := dbimpl.ProvideResourceDB(dbstore, cfg, features, tr)
	require.NoError(t, err)
	require.NotNil(t, eDB)

	ret, err := sql.NewBackend(sql.BackendOptions{
		DBProvider: eDB,
		Tracer:     tr,
	})
	require.NoError(t, err)
	require.NotNil(t, ret)

	err = ret.Init(testutil.NewDefaultTestContext(t))
	require.NoError(t, err)

	server, err := resource.NewResourceServer(resource.ResourceServerOptions{
		Backend:     ret,
		Diagnostics: ret,
		Lifecycle:   ret,
	})
	require.NoError(t, err)
	require.NotNil(t, server)

	return ret, server
}

func TestIntegrationBackendHappyPath(t *testing.T) {
	if testing.Short() {
		t.Skip("skipping integration test")
	}

	ctx := testutil.NewDefaultTestContext(t)
	backend, server := newServer(t)

	stream, err := backend.WatchWriteEvents(ctx)
	require.NoError(t, err)

	t.Run("Add 3 resources", func(t *testing.T) {
		rv, err := writeEvent(ctx, backend, "item1", resource.WatchEvent_ADDED)
		require.NoError(t, err)
		require.Equal(t, int64(1), rv)

		rv, err = writeEvent(ctx, backend, "item2", resource.WatchEvent_ADDED)
		require.NoError(t, err)
		require.Equal(t, int64(2), rv)

		rv, err = writeEvent(ctx, backend, "item3", resource.WatchEvent_ADDED)
		require.NoError(t, err)
		require.Equal(t, int64(3), rv)
	})

	t.Run("Update item2", func(t *testing.T) {
		rv, err := writeEvent(ctx, backend, "item2", resource.WatchEvent_MODIFIED)
		require.NoError(t, err)
		require.Equal(t, int64(4), rv)
	})

	t.Run("Delete item1", func(t *testing.T) {
		rv, err := writeEvent(ctx, backend, "item1", resource.WatchEvent_DELETED)
		require.NoError(t, err)
		require.Equal(t, int64(5), rv)
	})

	t.Run("Read latest item 2", func(t *testing.T) {
<<<<<<< HEAD
		resp, err := backend.Read(ctx, &resource.ReadRequest{Key: resourceKey("item2")})
=======
		resp := store.ReadResource(ctx, &resource.ReadRequest{Key: resourceKey("item2")})
>>>>>>> da65825c
		require.NoError(t, err)
		require.Equal(t, int64(4), resp.ResourceVersion)
		require.Equal(t, "item2 MODIFIED", string(resp.Value))
	})

<<<<<<< HEAD
	t.Run("Read early version of item2", func(t *testing.T) {
		resp, err := backend.Read(ctx, &resource.ReadRequest{
=======
	t.Run("Read early verion of item2", func(t *testing.T) {
		resp := store.ReadResource(ctx, &resource.ReadRequest{
>>>>>>> da65825c
			Key:             resourceKey("item2"),
			ResourceVersion: 3, // item2 was created at rv=2 and updated at rv=4
		})
		require.NoError(t, err)
		require.Equal(t, int64(2), resp.ResourceVersion)
		require.Equal(t, "item2 ADDED", string(resp.Value))
	})

	t.Run("PrepareList latest", func(t *testing.T) {
<<<<<<< HEAD
		resp, err := server.List(ctx, &resource.ListRequest{
=======
		resp := store.PrepareList(ctx, &resource.ListRequest{
>>>>>>> da65825c
			Options: &resource.ListOptions{
				Key: &resource.ResourceKey{
					Namespace: "namespace",
					Group:     "group",
					Resource:  "resource",
				},
			},
		})
		require.NoError(t, err)
		require.Len(t, resp.Items, 2)
		require.Equal(t, "item2 MODIFIED", string(resp.Items[0].Value))
		require.Equal(t, "item3 ADDED", string(resp.Items[1].Value))
		require.Equal(t, int64(5), resp.ResourceVersion)
	})

	t.Run("Watch events", func(t *testing.T) {
		event := <-stream
		require.Equal(t, "item1", event.Key.Name)
		require.Equal(t, int64(1), event.ResourceVersion)
		require.Equal(t, resource.WatchEvent_ADDED, event.Type)
		event = <-stream
		require.Equal(t, "item2", event.Key.Name)
		require.Equal(t, int64(2), event.ResourceVersion)
		require.Equal(t, resource.WatchEvent_ADDED, event.Type)

		event = <-stream
		require.Equal(t, "item3", event.Key.Name)
		require.Equal(t, int64(3), event.ResourceVersion)
		require.Equal(t, resource.WatchEvent_ADDED, event.Type)

		event = <-stream
		require.Equal(t, "item2", event.Key.Name)
		require.Equal(t, int64(4), event.ResourceVersion)
		require.Equal(t, resource.WatchEvent_MODIFIED, event.Type)

		event = <-stream
		require.Equal(t, "item1", event.Key.Name)
		require.Equal(t, int64(5), event.ResourceVersion)
		require.Equal(t, resource.WatchEvent_DELETED, event.Type)
	})
}

func TestIntegrationBackendWatchWriteEventsFromLastest(t *testing.T) {
	if testing.Short() {
		t.Skip("skipping integration test")
	}

	ctx := testutil.NewDefaultTestContext(t)
	backend, _ := newServer(t)

	// Create a few resources before initing the watch
	_, err := writeEvent(ctx, backend, "item1", resource.WatchEvent_ADDED)
	require.NoError(t, err)

	// Start the watch
	stream, err := backend.WatchWriteEvents(ctx)
	require.NoError(t, err)

	// Create one more event
	_, err = writeEvent(ctx, backend, "item2", resource.WatchEvent_ADDED)
	require.NoError(t, err)
	require.Equal(t, "item2", (<-stream).Key.Name)
}

func TestIntegrationBackendPrepareList(t *testing.T) {
	if testing.Short() {
		t.Skip("skipping integration test")
	}

	ctx := testutil.NewDefaultTestContext(t)
	backend, server := newServer(t)

	// Create a few resources before initing the watch
	_, _ = writeEvent(ctx, backend, "item1", resource.WatchEvent_ADDED)    // rv=1
	_, _ = writeEvent(ctx, backend, "item2", resource.WatchEvent_ADDED)    // rv=2 - will be modified at rv=6
	_, _ = writeEvent(ctx, backend, "item3", resource.WatchEvent_ADDED)    // rv=3 - will be deleted at rv=7
	_, _ = writeEvent(ctx, backend, "item4", resource.WatchEvent_ADDED)    // rv=4
	_, _ = writeEvent(ctx, backend, "item5", resource.WatchEvent_ADDED)    // rv=5
	_, _ = writeEvent(ctx, backend, "item2", resource.WatchEvent_MODIFIED) // rv=6
	_, _ = writeEvent(ctx, backend, "item3", resource.WatchEvent_DELETED)  // rv=7
	_, _ = writeEvent(ctx, backend, "item6", resource.WatchEvent_ADDED)    // rv=8
	t.Run("fetch all latest", func(t *testing.T) {
<<<<<<< HEAD
		res, err := server.List(ctx, &resource.ListRequest{
=======
		res := store.PrepareList(ctx, &resource.ListRequest{
>>>>>>> da65825c
			Options: &resource.ListOptions{
				Key: &resource.ResourceKey{
					Group:    "group",
					Resource: "resource",
				},
			},
		})
		require.Nil(t, res.Error)
		require.Len(t, res.Items, 5)
		// should be sorted by resource version DESC
		require.Equal(t, "item6 ADDED", string(res.Items[0].Value))
		require.Equal(t, "item2 MODIFIED", string(res.Items[1].Value))
		require.Equal(t, "item5 ADDED", string(res.Items[2].Value))
		require.Equal(t, "item4 ADDED", string(res.Items[3].Value))
		require.Equal(t, "item1 ADDED", string(res.Items[4].Value))

		require.Empty(t, res.NextPageToken)
	})

	t.Run("list latest first page ", func(t *testing.T) {
<<<<<<< HEAD
		res, err := server.List(ctx, &resource.ListRequest{
=======
		res := store.PrepareList(ctx, &resource.ListRequest{
>>>>>>> da65825c
			Limit: 3,
			Options: &resource.ListOptions{
				Key: &resource.ResourceKey{
					Group:    "group",
					Resource: "resource",
				},
			},
		})
		require.Nil(t, res.Error)
		require.Len(t, res.Items, 3)
		continueToken, err := sql.GetContinueToken(res.NextPageToken)
		require.NoError(t, err)
		require.Equal(t, "item6 ADDED", string(res.Items[0].Value))
		require.Equal(t, "item2 MODIFIED", string(res.Items[1].Value))
		require.Equal(t, "item5 ADDED", string(res.Items[2].Value))
		require.Equal(t, int64(8), continueToken.ResourceVersion)
	})

	t.Run("list at revision", func(t *testing.T) {
<<<<<<< HEAD
		res, err := server.List(ctx, &resource.ListRequest{
=======
		res := store.PrepareList(ctx, &resource.ListRequest{
>>>>>>> da65825c
			ResourceVersion: 4,
			Options: &resource.ListOptions{
				Key: &resource.ResourceKey{
					Group:    "group",
					Resource: "resource",
				},
			},
		})
		require.Nil(t, res.Error)
		require.Len(t, res.Items, 4)
		require.Equal(t, "item4 ADDED", string(res.Items[0].Value))
		require.Equal(t, "item3 ADDED", string(res.Items[1].Value))
		require.Equal(t, "item2 ADDED", string(res.Items[2].Value))
		require.Equal(t, "item1 ADDED", string(res.Items[3].Value))
		require.Empty(t, res.NextPageToken)
	})

	t.Run("fetch first page at revision with limit", func(t *testing.T) {
<<<<<<< HEAD
		res, err := server.List(ctx, &resource.ListRequest{
=======
		res := store.PrepareList(ctx, &resource.ListRequest{
>>>>>>> da65825c
			Limit:           3,
			ResourceVersion: 7,
			Options: &resource.ListOptions{
				Key: &resource.ResourceKey{
					Group:    "group",
					Resource: "resource",
				},
			},
		})
		require.Nil(t, res.Error)
		require.Len(t, res.Items, 3)
		t.Log(res.Items)
		require.Equal(t, "item2 MODIFIED", string(res.Items[0].Value))
		require.Equal(t, "item5 ADDED", string(res.Items[1].Value))
		require.Equal(t, "item4 ADDED", string(res.Items[2].Value))

		continueToken, err := sql.GetContinueToken(res.NextPageToken)
		require.NoError(t, err)
		require.Equal(t, int64(7), continueToken.ResourceVersion)
	})

	t.Run("fetch second page at revision", func(t *testing.T) {
		continueToken := &sql.ContinueToken{
			ResourceVersion: 8,
		}
<<<<<<< HEAD
		res, err := server.List(ctx, &resource.ListRequest{
=======
		res := store.PrepareList(ctx, &resource.ListRequest{
>>>>>>> da65825c
			NextPageToken: continueToken.String(),
			Limit:         2,
			Options: &resource.ListOptions{
				Key: &resource.ResourceKey{
					Group:    "group",
					Resource: "resource",
				},
			},
		})
		require.Nil(t, res.Error)
		require.Len(t, res.Items, 2)
		require.Equal(t, "item5 ADDED", string(res.Items[0].Value))
		require.Equal(t, "item4 ADDED", string(res.Items[1].Value))

		continueToken, err := sql.GetContinueToken(res.NextPageToken)
		require.NoError(t, err)
		require.Equal(t, int64(8), continueToken.ResourceVersion)
	})
}
func TestClientServer(t *testing.T) {
	ctx := context.Background()
	dbstore := infraDB.InitTestDB(t)

	cfg := setting.NewCfg()
	cfg.GRPCServerAddress = "localhost:0"
	cfg.GRPCServerNetwork = "tcp"

	features := featuremgmt.WithFeatures(featuremgmt.FlagUnifiedStorage)

	svc, err := sql.ProvideService(cfg, features, dbstore, nil)
	require.NoError(t, err)
	var client resource.ResourceStoreClient

	// Test with an admin identity
	clientCtx := identity.WithRequester(context.Background(), &identity.StaticRequester{
		Type:           identity.TypeUser,
		Login:          "testuser",
		UserID:         123,
		UserUID:        "u123",
		OrgRole:        identity.RoleAdmin,
		IsGrafanaAdmin: true, // can do anything
	})

	t.Run("Start and stop service", func(t *testing.T) {
		err = services.StartAndAwaitRunning(ctx, svc)
		require.NoError(t, err)
		require.NotEmpty(t, svc.GetAddress())
	})

	t.Run("Create a client", func(t *testing.T) {
		conn, err := grpc.NewClient(svc.GetAddress(), grpc.WithTransportCredentials(insecure.NewCredentials()))
		require.NoError(t, err)
		client = resource.NewResourceStoreClientGRPC(conn)
	})

	t.Run("Create a resource", func(t *testing.T) {
		raw := []byte(`{
			"apiVersion": "group/v0alpha1",
			"kind": "resource",
			"metadata": {
				"name": "item1",
				"namespace": "namespace"
			},
			"spec": {}
		}`)
		resp, err := client.Create(clientCtx, &resource.CreateRequest{
			Key:   resourceKey("item1"),
			Value: raw,
		})
		require.NoError(t, err)
		require.Empty(t, resp.Error)
		require.Greater(t, resp.ResourceVersion, int64(0))
	})

	t.Run("Read the resource", func(t *testing.T) {
		resp, err := client.Read(clientCtx, &resource.ReadRequest{
			Key: resourceKey("item1"),
		})
		require.NoError(t, err)
		require.Empty(t, resp.Error)
		require.Greater(t, resp.ResourceVersion, int64(0))
	})

	t.Run("Stop the service", func(t *testing.T) {
		err = services.StopAndAwaitTerminated(ctx, svc)
		require.NoError(t, err)
	})
}

func writeEvent(ctx context.Context, store sql.Backend, name string, action resource.WatchEvent_Type) (int64, error) {
	return store.WriteEvent(ctx, resource.WriteEvent{
		Type:  action,
		Value: []byte(name + " " + resource.WatchEvent_Type_name[int32(action)]),
		Key: &resource.ResourceKey{
			Namespace: "namespace",
			Group:     "group",
			Resource:  "resource",
			Name:      name,
		},
	})
}

func resourceKey(name string) *resource.ResourceKey {
	return &resource.ResourceKey{
		Namespace: "namespace",
		Group:     "group",
		Resource:  "resource",
		Name:      name,
	}
}<|MERGE_RESOLUTION|>--- conflicted
+++ resolved
@@ -96,37 +96,24 @@
 	})
 
 	t.Run("Read latest item 2", func(t *testing.T) {
-<<<<<<< HEAD
-		resp, err := backend.Read(ctx, &resource.ReadRequest{Key: resourceKey("item2")})
-=======
-		resp := store.ReadResource(ctx, &resource.ReadRequest{Key: resourceKey("item2")})
->>>>>>> da65825c
-		require.NoError(t, err)
+		resp := backend.ReadResource(ctx, &resource.ReadRequest{Key: resourceKey("item2")})
+		require.Nil(t, resp.Error)
 		require.Equal(t, int64(4), resp.ResourceVersion)
 		require.Equal(t, "item2 MODIFIED", string(resp.Value))
 	})
 
-<<<<<<< HEAD
 	t.Run("Read early version of item2", func(t *testing.T) {
-		resp, err := backend.Read(ctx, &resource.ReadRequest{
-=======
-	t.Run("Read early verion of item2", func(t *testing.T) {
-		resp := store.ReadResource(ctx, &resource.ReadRequest{
->>>>>>> da65825c
+		resp := backend.ReadResource(ctx, &resource.ReadRequest{
 			Key:             resourceKey("item2"),
 			ResourceVersion: 3, // item2 was created at rv=2 and updated at rv=4
 		})
-		require.NoError(t, err)
+		require.Nil(t, resp.Error)
 		require.Equal(t, int64(2), resp.ResourceVersion)
 		require.Equal(t, "item2 ADDED", string(resp.Value))
 	})
 
 	t.Run("PrepareList latest", func(t *testing.T) {
-<<<<<<< HEAD
 		resp, err := server.List(ctx, &resource.ListRequest{
-=======
-		resp := store.PrepareList(ctx, &resource.ListRequest{
->>>>>>> da65825c
 			Options: &resource.ListOptions{
 				Key: &resource.ResourceKey{
 					Namespace: "namespace",
@@ -136,6 +123,7 @@
 			},
 		})
 		require.NoError(t, err)
+		require.Nil(t, resp.Error)
 		require.Len(t, resp.Items, 2)
 		require.Equal(t, "item2 MODIFIED", string(resp.Items[0].Value))
 		require.Equal(t, "item3 ADDED", string(resp.Items[1].Value))
@@ -209,11 +197,7 @@
 	_, _ = writeEvent(ctx, backend, "item3", resource.WatchEvent_DELETED)  // rv=7
 	_, _ = writeEvent(ctx, backend, "item6", resource.WatchEvent_ADDED)    // rv=8
 	t.Run("fetch all latest", func(t *testing.T) {
-<<<<<<< HEAD
 		res, err := server.List(ctx, &resource.ListRequest{
-=======
-		res := store.PrepareList(ctx, &resource.ListRequest{
->>>>>>> da65825c
 			Options: &resource.ListOptions{
 				Key: &resource.ResourceKey{
 					Group:    "group",
@@ -221,6 +205,7 @@
 				},
 			},
 		})
+		require.NoError(t, err)
 		require.Nil(t, res.Error)
 		require.Len(t, res.Items, 5)
 		// should be sorted by resource version DESC
@@ -234,11 +219,7 @@
 	})
 
 	t.Run("list latest first page ", func(t *testing.T) {
-<<<<<<< HEAD
 		res, err := server.List(ctx, &resource.ListRequest{
-=======
-		res := store.PrepareList(ctx, &resource.ListRequest{
->>>>>>> da65825c
 			Limit: 3,
 			Options: &resource.ListOptions{
 				Key: &resource.ResourceKey{
@@ -247,6 +228,7 @@
 				},
 			},
 		})
+		require.NoError(t, err)
 		require.Nil(t, res.Error)
 		require.Len(t, res.Items, 3)
 		continueToken, err := sql.GetContinueToken(res.NextPageToken)
@@ -258,11 +240,7 @@
 	})
 
 	t.Run("list at revision", func(t *testing.T) {
-<<<<<<< HEAD
 		res, err := server.List(ctx, &resource.ListRequest{
-=======
-		res := store.PrepareList(ctx, &resource.ListRequest{
->>>>>>> da65825c
 			ResourceVersion: 4,
 			Options: &resource.ListOptions{
 				Key: &resource.ResourceKey{
@@ -271,6 +249,7 @@
 				},
 			},
 		})
+		require.NoError(t, err)
 		require.Nil(t, res.Error)
 		require.Len(t, res.Items, 4)
 		require.Equal(t, "item4 ADDED", string(res.Items[0].Value))
@@ -281,11 +260,7 @@
 	})
 
 	t.Run("fetch first page at revision with limit", func(t *testing.T) {
-<<<<<<< HEAD
 		res, err := server.List(ctx, &resource.ListRequest{
-=======
-		res := store.PrepareList(ctx, &resource.ListRequest{
->>>>>>> da65825c
 			Limit:           3,
 			ResourceVersion: 7,
 			Options: &resource.ListOptions{
@@ -295,6 +270,8 @@
 				},
 			},
 		})
+		require.NoError(t, err)
+		require.NoError(t, err)
 		require.Nil(t, res.Error)
 		require.Len(t, res.Items, 3)
 		t.Log(res.Items)
@@ -311,11 +288,7 @@
 		continueToken := &sql.ContinueToken{
 			ResourceVersion: 8,
 		}
-<<<<<<< HEAD
 		res, err := server.List(ctx, &resource.ListRequest{
-=======
-		res := store.PrepareList(ctx, &resource.ListRequest{
->>>>>>> da65825c
 			NextPageToken: continueToken.String(),
 			Limit:         2,
 			Options: &resource.ListOptions{
@@ -325,12 +298,13 @@
 				},
 			},
 		})
+		require.NoError(t, err)
 		require.Nil(t, res.Error)
 		require.Len(t, res.Items, 2)
 		require.Equal(t, "item5 ADDED", string(res.Items[0].Value))
 		require.Equal(t, "item4 ADDED", string(res.Items[1].Value))
 
-		continueToken, err := sql.GetContinueToken(res.NextPageToken)
+		continueToken, err = sql.GetContinueToken(res.NextPageToken)
 		require.NoError(t, err)
 		require.Equal(t, int64(8), continueToken.ResourceVersion)
 	})
