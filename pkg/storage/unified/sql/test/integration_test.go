--- conflicted
+++ resolved
@@ -88,17 +88,10 @@
 	})
 
 	t.Run("Read latest item 2", func(t *testing.T) {
-<<<<<<< HEAD
 		resp := store.Read(ctx, &resource.ReadRequest{Key: resourceKey("item2")})
-		assert.Nil(t, resp.Error)
-		assert.Equal(t, int64(4), resp.ResourceVersion)
-		assert.Equal(t, "item2 MODIFIED", string(resp.Value))
-=======
-		resp, err := store.Read(ctx, &resource.ReadRequest{Key: resourceKey("item2")})
 		require.NoError(t, err)
 		require.Equal(t, int64(4), resp.ResourceVersion)
 		require.Equal(t, "item2 MODIFIED", string(resp.Value))
->>>>>>> 728150bd
 	})
 
 	t.Run("Read early verion of item2", func(t *testing.T) {
@@ -106,15 +99,9 @@
 			Key:             resourceKey("item2"),
 			ResourceVersion: 3, // item2 was created at rv=2 and updated at rv=4
 		})
-<<<<<<< HEAD
-		assert.Nil(t, resp.Error)
-		assert.Equal(t, int64(2), resp.ResourceVersion)
-		assert.Equal(t, "item2 ADDED", string(resp.Value))
-=======
 		require.NoError(t, err)
 		require.Equal(t, int64(2), resp.ResourceVersion)
 		require.Equal(t, "item2 ADDED", string(resp.Value))
->>>>>>> 728150bd
 	})
 
 	t.Run("PrepareList latest", func(t *testing.T) {
@@ -127,19 +114,11 @@
 				},
 			},
 		})
-<<<<<<< HEAD
-		assert.Nil(t, resp.Error)
-		assert.Len(t, resp.Items, 2)
-		assert.Equal(t, "item2 MODIFIED", string(resp.Items[0].Value))
-		assert.Equal(t, "item3 ADDED", string(resp.Items[1].Value))
-		assert.Equal(t, int64(5), resp.ResourceVersion)
-=======
 		require.NoError(t, err)
 		require.Len(t, resp.Items, 2)
 		require.Equal(t, "item2 MODIFIED", string(resp.Items[0].Value))
 		require.Equal(t, "item3 ADDED", string(resp.Items[1].Value))
 		require.Equal(t, int64(5), resp.ResourceVersion)
->>>>>>> 728150bd
 	})
 
 	t.Run("Watch events", func(t *testing.T) {
@@ -217,12 +196,7 @@
 				},
 			},
 		})
-<<<<<<< HEAD
-		assert.Nil(t, res.Error)
-		assert.Len(t, res.Items, 5)
-		assert.Empty(t, res.NextPageToken)
-=======
-		require.NoError(t, err)
+		require.Nil(t, res.Error)
 		require.Len(t, res.Items, 5)
 		// should be sorted by resource version DESC
 		require.Equal(t, "item6 ADDED", string(res.Items[0].Value))
@@ -232,7 +206,6 @@
 		require.Equal(t, "item1 ADDED", string(res.Items[4].Value))
 
 		require.Empty(t, res.NextPageToken)
->>>>>>> 728150bd
 	})
 
 	t.Run("list latest first page ", func(t *testing.T) {
@@ -245,13 +218,8 @@
 				},
 			},
 		})
-<<<<<<< HEAD
-		assert.Nil(t, res.Error)
-		assert.Len(t, res.Items, 3)
-=======
-		require.NoError(t, err)
+		require.Nil(t, res.Error)
 		require.Len(t, res.Items, 3)
->>>>>>> 728150bd
 		continueToken, err := sql.GetContinueToken(res.NextPageToken)
 		require.NoError(t, err)
 		require.Equal(t, "item6 ADDED", string(res.Items[0].Value))
@@ -271,23 +239,13 @@
 				},
 			},
 		})
-<<<<<<< HEAD
-		assert.Nil(t, res.Error)
-		assert.Len(t, res.Items, 4)
-		assert.Equal(t, "item1 ADDED", string(res.Items[0].Value))
-		assert.Equal(t, "item2 ADDED", string(res.Items[1].Value))
-		assert.Equal(t, "item3 ADDED", string(res.Items[2].Value))
-		assert.Equal(t, "item4 ADDED", string(res.Items[3].Value))
-		assert.Empty(t, res.NextPageToken)
-=======
-		require.NoError(t, err)
+		require.Nil(t, res.Error)
 		require.Len(t, res.Items, 4)
 		require.Equal(t, "item4 ADDED", string(res.Items[0].Value))
 		require.Equal(t, "item3 ADDED", string(res.Items[1].Value))
 		require.Equal(t, "item2 ADDED", string(res.Items[2].Value))
 		require.Equal(t, "item1 ADDED", string(res.Items[3].Value))
 		require.Empty(t, res.NextPageToken)
->>>>>>> 728150bd
 	})
 
 	t.Run("fetch first page at revision with limit", func(t *testing.T) {
@@ -301,20 +259,12 @@
 				},
 			},
 		})
-<<<<<<< HEAD
-		assert.Nil(t, res.Error)
-		assert.Len(t, res.Items, 3)
-		assert.Equal(t, "item1 ADDED", string(res.Items[0].Value))
-		assert.Equal(t, "item4 ADDED", string(res.Items[1].Value))
-		assert.Equal(t, "item5 ADDED", string(res.Items[2].Value))
-=======
-		require.NoError(t, err)
+		require.Nil(t, res.Error)
 		require.Len(t, res.Items, 3)
 		t.Log(res.Items)
 		require.Equal(t, "item2 MODIFIED", string(res.Items[0].Value))
 		require.Equal(t, "item5 ADDED", string(res.Items[1].Value))
 		require.Equal(t, "item4 ADDED", string(res.Items[2].Value))
->>>>>>> 728150bd
 
 		continueToken, err := sql.GetContinueToken(res.NextPageToken)
 		require.NoError(t, err)
@@ -337,27 +287,15 @@
 				},
 			},
 		})
-<<<<<<< HEAD
-		assert.Nil(t, res.Error)
-		assert.Len(t, res.Items, 2)
-		assert.Equal(t, "item5 ADDED", string(res.Items[0].Value))
-		assert.Equal(t, "item2 MODIFIED", string(res.Items[1].Value))
-
-		continueToken, err := sql.GetContinueToken(res.NextPageToken)
-		assert.NoError(t, err)
-		assert.Equal(t, int64(8), continueToken.ResourceVersion)
-		assert.Equal(t, int64(4), continueToken.StartOffset)
-=======
-		require.NoError(t, err)
+		require.Nil(t, res.Error)
 		require.Len(t, res.Items, 2)
 		require.Equal(t, "item5 ADDED", string(res.Items[0].Value))
 		require.Equal(t, "item4 ADDED", string(res.Items[1].Value))
 
-		continueToken, err = sql.GetContinueToken(res.NextPageToken)
+		continueToken, err := sql.GetContinueToken(res.NextPageToken)
 		require.NoError(t, err)
 		require.Equal(t, int64(8), continueToken.ResourceVersion)
 		require.Equal(t, int64(4), continueToken.StartOffset)
->>>>>>> 728150bd
 	})
 }
 func TestClientServer(t *testing.T) {
