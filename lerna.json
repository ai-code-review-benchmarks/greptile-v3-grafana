--- conflicted
+++ resolved
@@ -1,12 +1,6 @@
 {
   "npmClient": "yarn",
   "useWorkspaces": true,
-  "packages": [
-    "packages/*"
-  ],
-<<<<<<< HEAD
-  "version": "9.0.0"
-=======
+  "packages": ["packages/*"],
   "version": "9.0.1"
->>>>>>> 14e988bd
 }