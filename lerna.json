--- conflicted
+++ resolved
@@ -1,13 +1,6 @@
 {
   "npmClient": "yarn",
   "useWorkspaces": true,
-<<<<<<< HEAD
   "packages": ["packages/*"],
-  "version": "9.0.7"
-=======
-  "packages": [
-    "packages/*"
-  ],
   "version": "9.1.0"
->>>>>>> 82e32447
 }