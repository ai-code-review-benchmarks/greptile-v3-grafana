--- conflicted
+++ resolved
@@ -58,13 +58,7 @@
     access: proxy
     database: telegraf
     user: grafana
-<<<<<<< HEAD
-    url: http://telegraf:8086
-=======
     url: http://influxdb:8086
-    jsonData:
-      timeInterval: "10s"
->>>>>>> 56bc9a5d
     secureJsonData:
       password: grafana
 
