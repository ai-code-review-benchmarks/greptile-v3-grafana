apiVersion: 1

deleteDatasources:
<<<<<<< HEAD
  - name: gdev-loki-0.3
  - name: gdev-loki-0.4
=======
  - name: gdev-influxdb
  - name: gdev-influxdb-telegraf
  - name: gdev-influxdb2
  - name: gdev-influxdb2-influxql
>>>>>>> 024b6b57

datasources:
  - name: gdev-graphite
    type: graphite
    access: proxy
    url: http://localhost:8180
    jsonData:
      graphiteVersion: "1.1"

  - name: gdev-graphite-1.0
    type: graphite
    access: proxy
    url: http://localhost:8280
    jsonData:
      graphiteVersion: "1.0"

  - name: gdev-graphite-0.9
    type: graphite
    access: proxy
    url: http://localhost:8380
    jsonData:
      graphiteVersion: "0.9"

  - name: gdev-prometheus
    type: prometheus
    access: proxy
    url: http://localhost:9090

  - name: gdev-slow-prometheus
    type: prometheus
    access: proxy
    url: http://localhost:3011

  - name: gdev-testdata
    isDefault: true
    type: testdata

  - name: gdev-influxdb1-influxql
    type: influxdb
    access: proxy
    database: site
    user: grafana
    url: http://localhost:8087
    secureJsonData:
      password: grafana

  - name: gdev-influxdb-flux
    type: influxdb
    access: proxy
    url: http://localhost:8086
    user: grafana
    secureJsonData:
      token: mytoken
      password: grafana12345
    jsonData:
      version: Flux
      organization: myorg
      defaultBucket: mybucket

  - name: gdev-influxdb-influxql
    type: influxdb
    access: proxy
    database: mybucket
    url: http://localhost:8086
    jsonData:
      httpHeaderName1: "Authorization"
    secureJsonData:
      httpHeaderValue1: "Token mytoken"

  - name: gdev-opentsdb
    type: opentsdb
    access: proxy
    url: http://localhost:4242
    jsonData:
      tsdbResolution: 1
      tsdbVersion: 1

  - name: gdev-elasticsearch-v2-metrics
    type: elasticsearch
    access: proxy
    database: "[metrics-]YYYY.MM.DD"
    url: http://localhost:9200
    jsonData:
      interval: Daily
      timeField: "@timestamp"
      esVersion: 2

  - name: gdev-elasticsearch-v2-logs
    type: elasticsearch
    access: proxy
    database: "[logs-]YYYY.MM.DD"
    url: http://localhost:9200
    jsonData:
      interval: Daily
      timeField: "@timestamp"
      esVersion: 2

  - name: gdev-elasticsearch-v5-metrics
    type: elasticsearch
    access: proxy
    database: "[metrics-]YYYY.MM.DD"
    url: http://localhost:10200
    jsonData:
      interval: Daily
      timeField: "@timestamp"
      esVersion: 5

  - name: gdev-elasticsearch-v5-logs
    type: elasticsearch
    access: proxy
    database: "[logs-]YYYY.MM.DD"
    url: http://localhost:10200
    jsonData:
      interval: Daily
      timeField: "@timestamp"
      esVersion: 5

  - name: gdev-elasticsearch-v6-metrics
    type: elasticsearch
    access: proxy
    database: "[metrics-]YYYY.MM.DD"
    url: http://localhost:11200
    jsonData:
      interval: Daily
      timeField: "@timestamp"
      esVersion: 60

  - name: gdev-elasticsearch-v6-logs
    type: elasticsearch
    access: proxy
    database: "[logs-]YYYY.MM.DD"
    url: http://localhost:11200
    jsonData:
      interval: Daily
      timeField: "@timestamp"
      esVersion: 60

  - name: gdev-elasticsearch-v6-filebeat
    type: elasticsearch
    access: proxy
    database: "[filebeat-]YYYY.MM.DD"
    url: http://localhost:11200
    jsonData:
      interval: Daily
      timeField: "@timestamp"
      esVersion: 60

  - name: gdev-elasticsearch-v7-metrics
    type: elasticsearch
    access: proxy
    database: "[metrics-]YYYY.MM.DD"
    url: http://localhost:12200
    jsonData:
      timeInterval: 10s
      interval: Daily
      timeField: "@timestamp"
      esVersion: 70

  - name: gdev-elasticsearch-v7-logs
    type: elasticsearch
    access: proxy
    database: "[logs-]YYYY.MM.DD"
    url: http://localhost:12200
    jsonData:
      interval: Daily
      timeField: "@timestamp"
      esVersion: 70

  - name: gdev-elasticsearch-v7-filebeat
    type: elasticsearch
    access: proxy
    database: "[filebeat-]YYYY.MM.DD"
    url: http://localhost:12200
    jsonData:
      interval: Daily
      timeField: "@timestamp"
      esVersion: 70
      timeInterval: "10s"
      logMessageField: message
      logLevelField: fields.level

  - name: gdev-elasticsearch-v7-metricbeat
    type: elasticsearch
    access: proxy
    database: "[metricbeat-]YYYY.MM.DD"
    url: http://localhost:12200
    jsonData:
      interval: Daily
      timeField: "@timestamp"
      esVersion: 70
      timeInterval: "10s"

  - name: gdev-mysql
    type: mysql
    url: localhost:3306
    database: grafana
    user: grafana
    secureJsonData:
      password: password

  - name: gdev-mysql-ds-tests
    type: mysql
    url: localhost:3306
    database: grafana_ds_tests
    user: grafana
    secureJsonData:
      password: password

  - name: gdev-mssql
    type: mssql
    url: localhost:1433
    database: grafana
    user: grafana
    secureJsonData:
      password: Password!

  - name: gdev-mssql-ds-tests
    type: mssql
    url: localhost:1433
    database: grafanatest
    user: grafana
    secureJsonData:
      password: Password!

  - name: gdev-postgres
    type: postgres
    url: localhost:5432
    database: grafana
    user: grafana
    secureJsonData:
      password: password
    jsonData:
      sslmode: "disable"

  - name: gdev-postgres-ds-tests
    type: postgres
    url: localhost:5432
    database: grafanadstest
    user: grafanatest
    secureJsonData:
      password: grafanatest
    jsonData:
      sslmode: "disable"

  - name: gdev-cloudwatch
    type: cloudwatch
    editable: true
    jsonData:
      authType: credentials
      defaultRegion: eu-west-2
      customMetricsNamespaces: "CWAgent"

  - name: gdev-loki
    type: loki
    access: proxy
    url: http://localhost:3100
    editable: false
    jsonData:
      derivedFields:
        - name: "traceID"
          matcherRegex: "traceID=(\\w+)"
          url: "$${__value.raw}"
          datasourceUid: gdev-jaeger
        - name: "traceID"
          matcherRegex: "traceID=(\\w+)"
          url: "$${__value.raw}"
          datasourceUid: gdev-zipkin

  - name: gdev-jaeger
    type: jaeger
    uid: gdev-jaeger
    access: proxy
    url: http://localhost:16686
    editable: false

  - name: gdev-zipkin
    type: zipkin
    uid: gdev-zipkin
    access: proxy
    url: http://localhost:9411
    editable: false

  - name: gdev-tempo
    type: tempo
    uid: gdev-tempo
    access: proxy
    url: http://localhost:3101
    editable: false<|MERGE_RESOLUTION|>--- conflicted
+++ resolved
@@ -1,15 +1,12 @@
 apiVersion: 1
 
 deleteDatasources:
-<<<<<<< HEAD
-  - name: gdev-loki-0.3
-  - name: gdev-loki-0.4
-=======
   - name: gdev-influxdb
   - name: gdev-influxdb-telegraf
   - name: gdev-influxdb2
   - name: gdev-influxdb2-influxql
->>>>>>> 024b6b57
+  - name: gdev-loki-0.3
+  - name: gdev-loki-0.4
 
 datasources:
   - name: gdev-graphite
