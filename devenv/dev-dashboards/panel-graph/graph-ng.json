{
  "annotations": {
    "list": [
      {
        "builtIn": 1,
        "datasource": "-- Grafana --",
        "enable": true,
        "hide": true,
        "iconColor": "rgba(0, 211, 255, 1)",
        "name": "Annotations & Alerts",
        "type": "dashboard"
      }
    ]
  },
  "editable": true,
  "gnetId": null,
  "graphTooltip": 0,
  "links": [],
  "panels": [
    {
      "datasource": null,
      "gridPos": {
        "h": 1,
        "w": 24,
        "x": 0,
        "y": 0
      },
      "id": 50,
      "title": "Lines",
      "type": "row"
    },
    {
      "datasource": null,
      "fieldConfig": {
        "defaults": {
          "color": {
            "mode": "palette-classic"
          },
          "custom": {
            "axis": {
              "grid": true,
              "label": "",
              "side": 3,
              "width": 60
            },
            "axisLabel": "",
            "axisPlacement": "auto",
            "bars": {
              "show": false
            },
            "drawStyle": "line",
            "fill": {
              "alpha": 0.1
            },
            "fillGradient": {
              "label": "None"
            },
            "fillOpacity": 0,
            "hideFrom": {
              "graph": false,
              "legend": false,
              "tooltip": false
            },
            "line": {
              "show": true,
              "width": 1
            },
            "lineInterpolation": "linear",
            "lineWidth": 1,
            "nullValues": "null",
            "pointSize": 5,
            "points": {
              "radius": 4,
              "show": false
            },
            "scaleDistribution": {
              "type": "linear"
            },
            "showPoints": "auto",
            "spanNulls": false
          },
          "mappings": [],
          "thresholds": {
            "mode": "absolute",
            "steps": [
              {
                "color": "green",
                "value": null
              },
              {
                "color": "red",
                "value": 80
              }
            ]
          }
        },
        "overrides": []
      },
      "gridPos": {
        "h": 8,
        "w": 6,
        "x": 0,
        "y": 1
      },
      "id": 47,
      "maxDataPoints": 500,
      "options": {
        "graph": {
          "realTimeUpdates": false
        },
        "legend": {
          "asTable": false,
          "displayMode": "hidden",
          "isVisible": true,
          "placement": "bottom"
        },
        "tooltipOptions": {
          "mode": "single"
        }
      },
      "pluginVersion": "7.3.0-pre",
      "targets": [
        {
          "alias": "",
          "csvWave": {
            "timeStep": 60,
            "valuesCSV": "0,0,2,2,1,1"
          },
          "lines": 10,
          "points": [],
          "pulseWave": {
            "offCount": 3,
            "offValue": 1,
            "onCount": 3,
            "onValue": 2,
            "timeStep": 60
          },
          "refId": "A",
          "scenarioId": "random_walk",
          "seriesCount": 1,
          "stream": {
            "bands": 1,
            "noise": 2.2,
            "speed": 250,
            "spread": 3.5,
            "type": "signal"
          },
          "stringInput": ""
        }
      ],
      "timeFrom": null,
      "timeShift": null,
      "title": "Lines 500 data points",
      "type": "timeseries"
    },
    {
      "datasource": null,
      "fieldConfig": {
        "defaults": {
          "color": {
            "mode": "palette-classic"
          },
          "custom": {
            "axis": {
              "grid": true,
              "label": "",
              "side": 3,
              "width": 60
            },
            "axisLabel": "",
            "axisPlacement": "auto",
            "bars": {
              "show": false
            },
            "drawStyle": "line",
            "fill": {
              "alpha": 0.1
            },
            "fillGradient": {
              "label": "None"
            },
            "fillOpacity": 0,
            "hideFrom": {
              "graph": false,
              "legend": false,
              "tooltip": false
            },
            "line": {
              "show": true,
              "width": 1
            },
            "lineInterpolation": "linear",
            "lineWidth": 1,
            "nullValues": "null",
            "pointSize": 8,
            "points": {
              "radius": 4,
              "show": false
            },
            "scaleDistribution": {
              "type": "linear"
            },
            "showPoints": "auto",
            "spanNulls": false
          },
          "mappings": [],
          "thresholds": {
            "mode": "absolute",
            "steps": [
              {
                "color": "green",
                "value": null
              },
              {
                "color": "red",
                "value": 80
              }
            ]
          }
        },
        "overrides": []
      },
      "gridPos": {
        "h": 8,
        "w": 6,
        "x": 6,
        "y": 1
      },
      "id": 48,
      "maxDataPoints": 20,
      "options": {
        "graph": {
          "realTimeUpdates": false
        },
        "legend": {
          "asTable": false,
          "displayMode": "hidden",
          "isVisible": true,
          "placement": "bottom"
        },
        "tooltipOptions": {
          "mode": "single"
        }
      },
      "pluginVersion": "7.3.0-pre",
      "targets": [
        {
          "alias": "",
          "csvWave": {
            "timeStep": 60,
            "valuesCSV": "0,0,2,2,1,1"
          },
          "lines": 10,
          "points": [],
          "pulseWave": {
            "offCount": 3,
            "offValue": 1,
            "onCount": 3,
            "onValue": 2,
            "timeStep": 60
          },
          "refId": "A",
          "scenarioId": "csv_metric_values",
          "seriesCount": 1,
          "stream": {
            "bands": 1,
            "noise": 2.2,
            "speed": 250,
            "spread": 3.5,
            "type": "signal"
          },
          "stringInput": "1,20,50,30,5,0,20,40,90,50"
        }
      ],
      "timeFrom": null,
      "timeShift": null,
      "title": "10 data points, points auto",
      "type": "timeseries"
    },
    {
      "datasource": null,
      "fieldConfig": {
        "defaults": {
          "color": {
            "mode": "palette-classic"
          },
          "custom": {
            "axis": {
              "grid": true,
              "label": "",
              "side": 3,
              "width": 60
            },
            "axisLabel": "",
            "axisPlacement": "auto",
            "bars": {
              "show": false
            },
            "drawStyle": "line",
            "fill": {
              "alpha": 0.1
            },
            "fillGradient": {
              "label": "None"
            },
            "fillOpacity": 0,
            "hideFrom": {
              "graph": false,
              "legend": false,
              "tooltip": false
            },
            "line": {
              "show": true,
              "width": 1
            },
            "lineInterpolation": "linear",
            "lineWidth": 1,
            "nullValues": "null",
            "pointSize": 5,
            "points": {
              "radius": 4,
              "show": false
            },
            "scaleDistribution": {
              "type": "linear"
            },
            "showPoints": "never",
            "spanNulls": false
          },
          "mappings": [],
          "thresholds": {
            "mode": "absolute",
            "steps": [
              {
                "color": "green",
                "value": null
              },
              {
                "color": "red",
                "value": 80
              }
            ]
          }
        },
        "overrides": []
      },
      "gridPos": {
        "h": 8,
        "w": 6,
        "x": 12,
        "y": 1
      },
      "id": 55,
      "maxDataPoints": 20,
      "options": {
        "graph": {
          "realTimeUpdates": false
        },
        "legend": {
          "asTable": false,
          "displayMode": "hidden",
          "isVisible": true,
          "placement": "bottom"
        },
        "tooltipOptions": {
          "mode": "single"
        }
      },
      "pluginVersion": "7.3.0-pre",
      "targets": [
        {
          "alias": "",
          "csvWave": {
            "timeStep": 60,
            "valuesCSV": "0,0,2,2,1,1"
          },
          "lines": 10,
          "points": [],
          "pulseWave": {
            "offCount": 3,
            "offValue": 1,
            "onCount": 3,
            "onValue": 2,
            "timeStep": 60
          },
          "refId": "A",
          "scenarioId": "csv_metric_values",
          "seriesCount": 1,
          "stream": {
            "bands": 1,
            "noise": 2.2,
            "speed": 250,
            "spread": 3.5,
            "type": "signal"
          },
          "stringInput": "1,20,50,30,5,0,20,40,90,50"
        }
      ],
      "timeFrom": null,
      "timeShift": null,
      "title": "20 data points, points never",
      "type": "timeseries"
    },
    {
      "datasource": null,
      "fieldConfig": {
        "defaults": {
          "color": {
            "mode": "palette-classic"
          },
          "custom": {
            "axis": {
              "grid": true,
              "label": "",
              "side": 3,
              "width": 60
            },
            "axisLabel": "",
            "axisPlacement": "auto",
            "bars": {
              "show": false
            },
            "drawStyle": "line",
            "fill": {
              "alpha": 0.1
            },
            "fillGradient": {
              "label": "None"
            },
            "fillOpacity": 0,
            "hideFrom": {
              "graph": false,
              "legend": false,
              "tooltip": false
            },
            "line": {
              "show": true,
              "width": 1
            },
            "lineInterpolation": "linear",
            "lineWidth": 1,
            "nullValues": "null",
            "pointSize": 5,
            "points": {
              "radius": 4,
              "show": false
            },
            "scaleDistribution": {
              "type": "linear"
            },
            "showPoints": "always",
            "spanNulls": false
          },
          "mappings": [],
          "thresholds": {
            "mode": "absolute",
            "steps": [
              {
                "color": "green",
                "value": null
              },
              {
                "color": "red",
                "value": 80
              }
            ]
          }
        },
        "overrides": []
      },
      "gridPos": {
        "h": 8,
        "w": 6,
        "x": 18,
        "y": 1
      },
      "id": 56,
      "maxDataPoints": 90,
      "options": {
        "graph": {
          "realTimeUpdates": false
        },
        "legend": {
          "asTable": false,
          "displayMode": "hidden",
          "isVisible": true,
          "placement": "bottom"
        },
        "tooltipOptions": {
          "mode": "single"
        }
      },
      "pluginVersion": "7.3.0-pre",
      "targets": [
        {
          "alias": "",
          "csvWave": {
            "timeStep": 60,
            "valuesCSV": "0,0,2,2,1,1"
          },
          "lines": 10,
          "points": [],
          "pulseWave": {
            "offCount": 3,
            "offValue": 1,
            "onCount": 3,
            "onValue": 2,
            "timeStep": 60
          },
          "refId": "A",
          "scenarioId": "random_walk",
          "seriesCount": 1,
          "stream": {
            "bands": 1,
            "noise": 2.2,
            "speed": 250,
            "spread": 3.5,
            "type": "signal"
          },
          "stringInput": "1,20,50,30,5,0,20,40,90,50"
        }
      ],
      "timeFrom": null,
      "timeShift": null,
      "title": "20 data points, points always",
      "type": "timeseries"
    },
    {
      "datasource": null,
      "fieldConfig": {
        "defaults": {
          "color": {
            "mode": "palette-classic"
          },
          "custom": {
            "axis": {
              "grid": true,
              "label": "",
              "side": 3,
              "width": 60
            },
            "axisLabel": "",
            "axisPlacement": "auto",
            "bars": {
              "show": false
            },
            "drawStyle": "line",
            "fill": {
              "alpha": 0.1
            },
            "fillGradient": {
              "label": "None"
            },
            "fillOpacity": 0,
            "hideFrom": {
              "graph": false,
              "legend": false,
              "tooltip": false
            },
            "line": {
              "show": true,
              "width": 1
            },
            "lineInterpolation": "linear",
            "lineWidth": 1,
            "nullValues": "null",
            "pointSize": 5,
            "points": {
              "radius": 4,
              "show": false
            },
            "scaleDistribution": {
              "type": "linear"
            },
            "showPoints": "auto",
            "spanNulls": false
          },
          "mappings": [],
          "thresholds": {
            "mode": "absolute",
            "steps": [
              {
                "color": "green",
                "value": null
              },
              {
                "color": "red",
                "value": 80
              }
            ]
          }
        },
        "overrides": []
      },
      "gridPos": {
        "h": 8,
        "w": 6,
        "x": 0,
        "y": 9
      },
      "id": 52,
      "maxDataPoints": 10,
      "options": {
        "graph": {
          "realTimeUpdates": false
        },
        "legend": {
          "asTable": false,
          "displayMode": "hidden",
          "isVisible": true,
          "placement": "bottom"
        },
        "tooltipOptions": {
          "mode": "single"
        }
      },
      "pluginVersion": "7.3.0-pre",
      "targets": [
        {
          "alias": "",
          "csvWave": {
            "timeStep": 60,
            "valuesCSV": "0,0,2,2,1,1"
          },
          "lines": 10,
          "points": [],
          "pulseWave": {
            "offCount": 3,
            "offValue": 1,
            "onCount": 3,
            "onValue": 2,
            "timeStep": 60
          },
          "refId": "A",
          "scenarioId": "csv_metric_values",
          "seriesCount": 1,
          "stream": {
            "bands": 1,
            "noise": 2.2,
            "speed": 250,
            "spread": 3.5,
            "type": "signal"
          },
          "stringInput": "1,20,50,30,5,0,20,40,90,50"
        }
      ],
      "timeFrom": null,
      "timeShift": null,
      "title": "Interpolation: linear",
      "type": "timeseries"
    },
    {
      "datasource": null,
      "fieldConfig": {
        "defaults": {
          "color": {
            "mode": "palette-classic"
          },
          "custom": {
            "axis": {
              "grid": true,
              "label": "",
              "side": 3,
              "width": 60
            },
            "axisLabel": "",
            "axisPlacement": "auto",
            "bars": {
              "show": false
            },
            "drawStyle": "line",
            "fill": {
              "alpha": 0.1
            },
            "fillGradient": {
              "label": "None"
            },
            "fillOpacity": 0,
            "hideFrom": {
              "graph": false,
              "legend": false,
              "tooltip": false
            },
            "line": {
              "show": true,
              "width": 1
            },
            "lineInterpolation": "smooth",
            "lineWidth": 1,
            "nullValues": "null",
            "pointSize": 5,
            "points": {
              "radius": 4,
              "show": false
            },
            "scaleDistribution": {
              "type": "linear"
            },
            "showPoints": "auto",
            "spanNulls": false
          },
          "mappings": [],
          "thresholds": {
            "mode": "absolute",
            "steps": [
              {
                "color": "green",
                "value": null
              },
              {
                "color": "red",
                "value": 80
              }
            ]
          }
        },
        "overrides": []
      },
      "gridPos": {
        "h": 8,
        "w": 6,
        "x": 6,
        "y": 9
      },
      "id": 53,
      "maxDataPoints": 10,
      "options": {
        "graph": {
          "realTimeUpdates": false
        },
        "legend": {
          "asTable": false,
          "displayMode": "hidden",
          "isVisible": true,
          "placement": "bottom"
        },
        "tooltipOptions": {
          "mode": "single"
        }
      },
      "pluginVersion": "7.3.0-pre",
      "targets": [
        {
          "alias": "",
          "csvWave": {
            "timeStep": 60,
            "valuesCSV": "0,0,2,2,1,1"
          },
          "lines": 10,
          "points": [],
          "pulseWave": {
            "offCount": 3,
            "offValue": 1,
            "onCount": 3,
            "onValue": 2,
            "timeStep": 60
          },
          "refId": "A",
          "scenarioId": "csv_metric_values",
          "seriesCount": 1,
          "stream": {
            "bands": 1,
            "noise": 2.2,
            "speed": 250,
            "spread": 3.5,
            "type": "signal"
          },
          "stringInput": "1,20,50,30,5,0,20,40,90,50"
        }
      ],
      "timeFrom": null,
      "timeShift": null,
      "title": "Interpolation: Smooth",
      "type": "timeseries"
    },
    {
      "datasource": null,
      "fieldConfig": {
        "defaults": {
          "color": {
            "mode": "palette-classic"
          },
          "custom": {
            "axis": {
              "grid": true,
              "label": "",
              "side": 3,
              "width": 60
            },
            "axisLabel": "",
            "axisPlacement": "auto",
            "bars": {
              "show": false
            },
            "drawStyle": "line",
            "fill": {
              "alpha": 0.1
            },
            "fillGradient": {
              "label": "None"
            },
            "fillOpacity": 0,
            "hideFrom": {
              "graph": false,
              "legend": false,
              "tooltip": false
            },
            "line": {
              "show": true,
              "width": 1
            },
            "lineInterpolation": "stepBefore",
            "lineWidth": 1,
            "nullValues": "null",
            "pointSize": 5,
            "points": {
              "radius": 4,
              "show": false
            },
            "scaleDistribution": {
              "type": "linear"
            },
            "showPoints": "auto",
            "spanNulls": false
          },
          "mappings": [],
          "thresholds": {
            "mode": "absolute",
            "steps": [
              {
                "color": "green",
                "value": null
              },
              {
                "color": "red",
                "value": 80
              }
            ]
          }
        },
        "overrides": []
      },
      "gridPos": {
        "h": 8,
        "w": 6,
        "x": 12,
        "y": 9
      },
      "id": 54,
      "maxDataPoints": 10,
      "options": {
        "graph": {
          "realTimeUpdates": false
        },
        "legend": {
          "asTable": false,
          "displayMode": "hidden",
          "isVisible": true,
          "placement": "bottom"
        },
        "tooltipOptions": {
          "mode": "single"
        }
      },
      "pluginVersion": "7.3.0-pre",
      "targets": [
        {
          "alias": "",
          "csvWave": {
            "timeStep": 60,
            "valuesCSV": "0,0,2,2,1,1"
          },
          "lines": 10,
          "points": [],
          "pulseWave": {
            "offCount": 3,
            "offValue": 1,
            "onCount": 3,
            "onValue": 2,
            "timeStep": 60
          },
          "refId": "A",
          "scenarioId": "csv_metric_values",
          "seriesCount": 1,
          "stream": {
            "bands": 1,
            "noise": 2.2,
            "speed": 250,
            "spread": 3.5,
            "type": "signal"
          },
          "stringInput": "1,20,50,30,5,0,20,40,90,50"
        }
      ],
      "timeFrom": null,
      "timeShift": null,
      "title": "Interpolation: Step before",
      "type": "timeseries"
    },
    {
      "datasource": null,
      "fieldConfig": {
        "defaults": {
          "color": {
            "mode": "palette-classic"
          },
          "custom": {
            "axis": {
              "grid": true,
              "label": "",
              "side": 3,
              "width": 60
            },
            "axisLabel": "",
            "axisPlacement": "auto",
            "bars": {
              "show": false
            },
            "drawStyle": "line",
            "fill": {
              "alpha": 0.1
            },
            "fillGradient": {
              "label": "None"
            },
            "fillOpacity": 0,
            "hideFrom": {
              "graph": false,
              "legend": false,
              "tooltip": false
            },
            "line": {
              "show": true,
              "width": 1
            },
            "lineInterpolation": "stepAfter",
            "lineWidth": 1,
            "nullValues": "null",
            "pointSize": 5,
            "points": {
              "radius": 4,
              "show": false
            },
            "scaleDistribution": {
              "type": "linear"
            },
            "showPoints": "auto",
            "spanNulls": false
          },
          "mappings": [],
          "thresholds": {
            "mode": "absolute",
            "steps": [
              {
                "color": "green",
                "value": null
              },
              {
                "color": "red",
                "value": 80
              }
            ]
          }
        },
        "overrides": []
      },
      "gridPos": {
        "h": 8,
        "w": 6,
        "x": 18,
        "y": 9
      },
      "id": 57,
      "maxDataPoints": 10,
      "options": {
        "graph": {
          "realTimeUpdates": false
        },
        "legend": {
          "asTable": false,
          "displayMode": "hidden",
          "isVisible": true,
          "placement": "bottom"
        },
        "tooltipOptions": {
          "mode": "single"
        }
      },
      "pluginVersion": "7.3.0-pre",
      "targets": [
        {
          "alias": "",
          "csvWave": {
            "timeStep": 60,
            "valuesCSV": "0,0,2,2,1,1"
          },
          "lines": 10,
          "points": [],
          "pulseWave": {
            "offCount": 3,
            "offValue": 1,
            "onCount": 3,
            "onValue": 2,
            "timeStep": 60
          },
          "refId": "A",
          "scenarioId": "csv_metric_values",
          "seriesCount": 1,
          "stream": {
            "bands": 1,
            "noise": 2.2,
            "speed": 250,
            "spread": 3.5,
            "type": "signal"
          },
          "stringInput": "1,20,50,30,5,0,20,40,90,50"
        }
      ],
      "timeFrom": null,
      "timeShift": null,
<<<<<<< HEAD
      "title": "Interpolation: Step before",
      "type": "timeseries"
=======
      "title": "Interpolation: Step after",
      "type": "graph3"
>>>>>>> ae1d2fb5
    },
    {
      "collapsed": false,
      "datasource": null,
      "gridPos": {
        "h": 1,
        "w": 24,
        "x": 0,
        "y": 17
      },
      "id": 34,
      "panels": [],
      "title": "Legend rendering",
      "type": "row"
    },
    {
      "datasource": "gdev-testdata",
      "fieldConfig": {
        "defaults": {
          "color": {
            "mode": "palette-classic"
          },
          "custom": {
            "align": null,
            "axis": {
              "grid": true,
              "label": "",
              "side": 3,
              "width": 40
            },
            "axisLabel": "",
            "axisPlacement": "auto",
            "bars": {
              "show": false
            },
            "drawStyle": "line",
            "fill": {
              "alpha": 0.2
            },
            "fillGradient": {
              "label": "None"
            },
            "fillOpacity": 10,
            "hideFrom": {
              "graph": false,
              "legend": false,
              "tooltip": false
            },
            "line": {
              "show": true,
              "width": 1
            },
            "lineInterpolation": "linear",
            "lineWidth": 1,
            "nullValues": "null",
            "pointSize": 5,
            "points": {
              "radius": 5,
              "show": false
            },
            "scaleDistribution": {
              "type": "linear"
            },
            "showPoints": "auto",
            "spanNulls": false
          },
          "decimals": 2,
          "mappings": [],
          "thresholds": {
            "mode": "absolute",
            "steps": [
              {
                "color": "green",
                "value": null
              },
              {
                "color": "red",
                "value": 80
              }
            ]
          },
          "unit": "celsius"
        },
        "overrides": [
          {
            "matcher": {
              "id": "byName",
              "options": "B-series"
            },
            "properties": [
              {
                "id": "unit",
                "value": "fahrenheit"
              },
              {
                "id": "custom.axis.side",
                "value": 1
              },
              {
                "id": "custom.line.show",
                "value": true
              },
              {
                "id": "custom.axis.width",
                "value": 40
              }
            ]
          }
        ]
      },
      "gridPos": {
        "h": 8,
        "w": 6,
        "x": 0,
        "y": 18
      },
      "id": 32,
      "maxDataPoints": 100,
      "options": {
        "graph": {
          "realTimeUpdates": false
        },
        "legend": {
          "asTable": false,
          "displayMode": "list",
          "isVisible": true,
          "placement": "bottom"
        },
        "tooltipOptions": {
          "mode": "single"
        }
      },
      "pluginVersion": "7.2.0-pre",
      "targets": [
        {
          "hide": false,
          "refId": "A",
          "scenarioId": "random_walk"
        },
        {
          "hide": false,
          "refId": "B",
          "scenarioId": "random_walk"
        },
        {
          "refId": "C",
          "scenarioId": "random_walk"
        }
      ],
      "timeFrom": null,
      "timeShift": null,
      "title": "List",
      "transformations": [],
      "type": "timeseries"
    },
    {
      "datasource": "gdev-testdata",
      "fieldConfig": {
        "defaults": {
          "color": {
            "mode": "palette-classic"
          },
          "custom": {
            "align": null,
            "axis": {
              "grid": true,
              "label": "",
              "side": 3,
              "width": 40
            },
            "axisLabel": "",
            "axisPlacement": "auto",
            "bars": {
              "show": false
            },
            "drawStyle": "line",
            "fill": {
              "alpha": 0.2
            },
            "fillGradient": {
              "label": "None"
            },
            "fillOpacity": 10,
            "hideFrom": {
              "graph": false,
              "legend": false,
              "tooltip": false
            },
            "line": {
              "show": true,
              "width": 1
            },
            "lineInterpolation": "linear",
            "lineWidth": 1,
            "nullValues": "null",
            "pointSize": 5,
            "points": {
              "radius": 5,
              "show": false
            },
            "scaleDistribution": {
              "type": "linear"
            },
            "showPoints": "auto",
            "spanNulls": false
          },
          "decimals": 2,
          "mappings": [],
          "thresholds": {
            "mode": "absolute",
            "steps": [
              {
                "color": "green",
                "value": null
              },
              {
                "color": "red",
                "value": 80
              }
            ]
          },
          "unit": "celsius"
        },
        "overrides": [
          {
            "matcher": {
              "id": "byName",
              "options": "B-series"
            },
            "properties": [
              {
                "id": "unit",
                "value": "fahrenheit"
              },
              {
                "id": "custom.axis.side",
                "value": 1
              },
              {
                "id": "custom.line.show",
                "value": true
              },
              {
                "id": "custom.axis.width",
                "value": 40
              }
            ]
          }
        ]
      },
      "gridPos": {
        "h": 8,
        "w": 6,
        "x": 6,
        "y": 18
      },
      "id": 35,
      "maxDataPoints": 100,
      "options": {
        "graph": {
          "realTimeUpdates": false
        },
        "legend": {
          "asTable": false,
          "displayMode": "list",
          "isVisible": false,
          "placement": "right"
        },
        "tooltipOptions": {
          "mode": "single"
        }
      },
      "pluginVersion": "7.2.0-pre",
      "targets": [
        {
          "alias": "",
          "csvWave": {
            "timeStep": 60,
            "valuesCSV": "0,0,2,2,1,1"
          },
          "hide": false,
          "lines": 10,
          "points": [],
          "pulseWave": {
            "offCount": 3,
            "offValue": 1,
            "onCount": 3,
            "onValue": 2,
            "timeStep": 60
          },
          "refId": "A",
          "scenarioId": "random_walk",
          "seriesCount": 3,
          "stream": {
            "bands": 1,
            "noise": 2.2,
            "speed": 250,
            "spread": 3.5,
            "type": "signal"
          },
          "stringInput": ""
        }
      ],
      "timeFrom": null,
      "timeShift": null,
      "title": "List legend to the right ",
      "transformations": [],
      "type": "timeseries"
    },
    {
      "datasource": "gdev-testdata",
      "fieldConfig": {
        "defaults": {
          "color": {
            "mode": "palette-classic"
          },
          "custom": {
            "align": null,
            "axis": {
              "grid": true,
              "label": "",
              "side": 3,
              "width": 40
            },
            "axisLabel": "",
            "axisPlacement": "auto",
            "bars": {
              "show": false
            },
            "drawStyle": "line",
            "fill": {
              "alpha": 0.2
            },
            "fillGradient": {
              "label": "None"
            },
            "fillOpacity": 0,
            "hideFrom": {
              "graph": false,
              "legend": false,
              "tooltip": false
            },
            "line": {
              "show": true,
              "width": 1
            },
            "lineInterpolation": "linear",
            "lineWidth": 1,
            "nullValues": "null",
            "pointSize": 5,
            "points": {
              "radius": 5,
              "show": false
            },
            "scaleDistribution": {
              "type": "linear"
            },
            "showPoints": "auto",
            "spanNulls": false
          },
          "decimals": 2,
          "mappings": [],
          "thresholds": {
            "mode": "absolute",
            "steps": [
              {
                "color": "green",
                "value": null
              },
              {
                "color": "red",
                "value": 80
              }
            ]
          },
          "unit": "celsius"
        },
        "overrides": [
          {
            "matcher": {
              "id": "byName",
              "options": "B-series"
            },
            "properties": [
              {
                "id": "unit",
                "value": "fahrenheit"
              },
              {
                "id": "custom.axis.side",
                "value": 1
              },
              {
                "id": "custom.line.show",
                "value": true
              },
              {
                "id": "custom.axis.width",
                "value": 40
              }
            ]
          }
        ]
      },
      "gridPos": {
        "h": 8,
        "w": 6,
        "x": 12,
        "y": 18
      },
      "id": 31,
      "maxDataPoints": 200,
      "options": {
        "graph": {
          "realTimeUpdates": false
        },
        "legend": {
          "asTable": true,
          "displayMode": "table",
          "isVisible": true,
          "placement": "bottom"
        },
        "tooltipOptions": {
          "mode": "single"
        }
      },
      "pluginVersion": "7.2.0-pre",
      "targets": [
        {
          "alias": "",
          "csvWave": {
            "timeStep": 60,
            "valuesCSV": "0,0,2,2,1,1"
          },
          "lines": 10,
          "points": [],
          "pulseWave": {
            "offCount": 3,
            "offValue": 1,
            "onCount": 3,
            "onValue": 2,
            "timeStep": 60
          },
          "refId": "A",
          "scenarioId": "random_walk",
          "seriesCount": 8,
          "stream": {
            "bands": 1,
            "noise": 2.2,
            "speed": 250,
            "spread": 3.5,
            "type": "signal"
          },
          "stringInput": ""
        }
      ],
      "timeFrom": null,
      "timeShift": null,
      "title": "Table",
      "transformations": [],
      "type": "timeseries"
    },
    {
      "datasource": "gdev-testdata",
      "fieldConfig": {
        "defaults": {
          "color": {
            "mode": "palette-classic"
          },
          "custom": {
            "align": null,
            "axis": {
              "grid": true,
              "label": "",
              "side": 3,
              "width": 40
            },
            "axisLabel": "",
            "axisPlacement": "auto",
            "bars": {
              "show": false
            },
            "drawStyle": "line",
            "fill": {
              "alpha": 0.2
            },
            "fillGradient": {
              "label": "None"
            },
            "fillOpacity": 0,
            "hideFrom": {
              "graph": false,
              "legend": false,
              "tooltip": false
            },
            "line": {
              "show": true,
              "width": 1
            },
            "lineInterpolation": "linear",
            "lineWidth": 1,
            "nullValues": "null",
            "pointSize": 5,
            "points": {
              "radius": 5,
              "show": false
            },
            "scaleDistribution": {
              "type": "linear"
            },
            "showPoints": "auto",
            "spanNulls": false
          },
          "decimals": 2,
          "mappings": [],
          "thresholds": {
            "mode": "absolute",
            "steps": [
              {
                "color": "green",
                "value": null
              },
              {
                "color": "red",
                "value": 80
              }
            ]
          },
          "unit": "celsius"
        },
        "overrides": [
          {
            "matcher": {
              "id": "byName",
              "options": "B-series"
            },
            "properties": [
              {
                "id": "unit",
                "value": "fahrenheit"
              },
              {
                "id": "custom.axis.side",
                "value": 1
              },
              {
                "id": "custom.line.show",
                "value": true
              },
              {
                "id": "custom.axis.width",
                "value": 40
              }
            ]
          }
        ]
      },
      "gridPos": {
        "h": 8,
        "w": 6,
        "x": 18,
        "y": 18
      },
      "id": 51,
      "maxDataPoints": 200,
      "options": {
        "graph": {
          "realTimeUpdates": false
        },
        "legend": {
          "asTable": true,
          "displayMode": "table",
          "isVisible": true,
          "placement": "right"
        },
        "tooltipOptions": {
          "mode": "single"
        }
      },
      "pluginVersion": "7.2.0-pre",
      "targets": [
        {
          "alias": "",
          "csvWave": {
            "timeStep": 60,
            "valuesCSV": "0,0,2,2,1,1"
          },
          "lines": 10,
          "points": [],
          "pulseWave": {
            "offCount": 3,
            "offValue": 1,
            "onCount": 3,
            "onValue": 2,
            "timeStep": 60
          },
          "refId": "A",
          "scenarioId": "random_walk",
          "seriesCount": 8,
          "stream": {
            "bands": 1,
            "noise": 2.2,
            "speed": 250,
            "spread": 3.5,
            "type": "signal"
          },
          "stringInput": ""
        }
      ],
      "timeFrom": null,
      "timeShift": null,
      "title": "Table to the right",
      "transformations": [],
      "type": "timeseries"
    },
    {
      "collapsed": false,
      "datasource": null,
      "gridPos": {
        "h": 1,
        "w": 24,
        "x": 0,
        "y": 26
      },
      "id": 17,
      "panels": [],
      "title": "Tooltip",
      "type": "row"
    },
    {
      "datasource": null,
      "fieldConfig": {
        "defaults": {
          "color": {
            "mode": "palette-classic"
          },
          "custom": {
            "align": null,
            "axis": {
              "grid": true,
              "label": "",
              "side": 3,
              "width": 60
            },
            "axisLabel": "",
            "axisPlacement": "auto",
            "bars": {
              "show": false
            },
            "drawStyle": "line",
            "fill": {
              "alpha": 0
            },
            "fillGradient": {
              "label": "None"
            },
            "fillOpacity": 10,
            "hideFrom": {
              "graph": false,
              "legend": false,
              "tooltip": false
            },
            "line": {
              "color": {
                "mode": "palette-classic"
              },
              "show": true,
              "width": 1
            },
            "lineInterpolation": "linear",
            "lineWidth": 1,
            "nullValues": "null",
            "pointSize": 5,
            "points": {
              "radius": 5,
              "show": false
            },
            "scaleDistribution": {
              "type": "linear"
            },
            "showPoints": "auto",
            "spanNulls": false
          },
          "mappings": [],
          "thresholds": {
            "mode": "absolute",
            "steps": [
              {
                "color": "green",
                "value": null
              },
              {
                "color": "red",
                "value": 80
              }
            ]
          }
        },
        "overrides": []
      },
      "gridPos": {
        "h": 7,
        "w": 6,
        "x": 0,
        "y": 27
      },
      "id": 19,
      "options": {
        "graph": {
          "realTimeUpdates": false
        },
        "legend": {
          "asTable": false,
          "displayMode": "hidden",
          "isVisible": true,
          "placement": "bottom"
        },
        "tooltipOptions": {
          "mode": "single"
        }
      },
      "pluginVersion": "7.2.0-pre",
      "targets": [
        {
          "refId": "A",
          "scenarioId": "random_walk"
        },
        {
          "refId": "B",
          "scenarioId": "random_walk"
        }
      ],
      "timeFrom": null,
      "timeShift": null,
      "title": "Single mode",
      "type": "timeseries"
    },
    {
      "datasource": null,
      "fieldConfig": {
        "defaults": {
          "color": {
            "mode": "palette-classic"
          },
          "custom": {
            "align": null,
            "axis": {
              "grid": true,
              "label": "",
              "side": 3,
              "width": 60
            },
            "axisLabel": "",
            "axisPlacement": "auto",
            "bars": {
              "show": false
            },
            "drawStyle": "line",
            "fill": {
              "alpha": 0
            },
            "fillGradient": {
              "label": "None"
            },
            "fillOpacity": 10,
            "hideFrom": {
              "graph": false,
              "legend": false,
              "tooltip": false
            },
            "line": {
              "color": {
                "mode": "palette-classic"
              },
              "show": true,
              "width": 1
            },
            "lineInterpolation": "linear",
            "lineWidth": 1,
            "nullValues": "null",
            "pointSize": 5,
            "points": {
              "radius": 5,
              "show": false
            },
            "scaleDistribution": {
              "type": "linear"
            },
            "showPoints": "auto",
            "spanNulls": false
          },
          "mappings": [],
          "thresholds": {
            "mode": "absolute",
            "steps": [
              {
                "color": "green",
                "value": null
              },
              {
                "color": "red",
                "value": 80
              }
            ]
          }
        },
        "overrides": []
      },
      "gridPos": {
        "h": 7,
        "w": 6,
        "x": 6,
        "y": 27
      },
      "id": 20,
      "options": {
        "graph": {
          "realTimeUpdates": false
        },
        "legend": {
          "asTable": false,
          "displayMode": "hidden",
          "isVisible": true,
          "placement": "bottom"
        },
        "tooltipOptions": {
          "mode": "multi"
        }
      },
      "pluginVersion": "7.2.0-pre",
      "targets": [
        {
          "refId": "A",
          "scenarioId": "random_walk"
        },
        {
          "refId": "B",
          "scenarioId": "random_walk"
        }
      ],
      "timeFrom": null,
      "timeShift": null,
      "title": "Multi mode",
      "type": "timeseries"
    },
    {
      "datasource": null,
      "fieldConfig": {
        "defaults": {
          "color": {
            "mode": "palette-classic"
          },
          "custom": {
            "axis": {
              "grid": true,
              "label": "",
              "side": 3,
              "width": 60
            },
            "axisLabel": "",
            "axisPlacement": "auto",
            "bars": {
              "show": false
            },
            "drawStyle": "line",
            "fill": {
              "alpha": 0
            },
            "fillGradient": {
              "label": "None"
            },
            "fillOpacity": 10,
            "hideFrom": {
              "graph": false,
              "legend": false,
              "tooltip": false
            },
            "line": {
              "color": {
                "mode": "palette-classic"
              },
              "show": true,
              "width": 1
            },
            "lineInterpolation": "linear",
            "lineWidth": 1,
            "nullValues": "null",
            "pointSize": 5,
            "points": {
              "radius": 5,
              "show": false
            },
            "scaleDistribution": {
              "type": "linear"
            },
            "showPoints": "auto",
            "spanNulls": false
          },
          "mappings": [],
          "thresholds": {
            "mode": "absolute",
            "steps": [
              {
                "color": "green",
                "value": null
              },
              {
                "color": "red",
                "value": 80
              }
            ]
          }
        },
        "overrides": []
      },
      "gridPos": {
        "h": 7,
        "w": 6,
        "x": 12,
        "y": 27
      },
      "id": 21,
      "options": {
        "graph": {
          "realTimeUpdates": false
        },
        "legend": {
          "asTable": false,
          "displayMode": "hidden",
          "isVisible": true,
          "placement": "bottom"
        },
        "tooltipOptions": {
          "mode": "none"
        }
      },
      "pluginVersion": "7.2.0-pre",
      "targets": [
        {
          "refId": "A",
          "scenarioId": "random_walk"
        },
        {
          "refId": "B",
          "scenarioId": "random_walk"
        }
      ],
      "timeFrom": null,
      "timeShift": null,
      "title": "No tooltip",
      "type": "timeseries"
    },
    {
      "datasource": "gdev-testdata",
      "fieldConfig": {
        "defaults": {
          "color": {
            "mode": "palette-classic"
          },
          "custom": {
            "axis": {
              "grid": true,
              "label": "Temperature",
              "side": 3,
              "width": 60
            },
            "axisLabel": "",
            "axisPlacement": "auto",
            "bars": {
              "show": false
            },
            "drawStyle": "line",
            "fill": {
              "alpha": 0
            },
            "fillGradient": {
              "label": "None"
            },
            "fillOpacity": 10,
            "hideFrom": {
              "graph": false,
              "legend": false,
              "tooltip": false
            },
            "line": {
              "color": {
                "mode": "palette-classic"
              },
              "show": true,
              "width": 1
            },
            "lineInterpolation": "linear",
            "lineWidth": 1,
            "nullValues": "null",
            "pointSize": 5,
            "points": {
              "radius": 8,
              "show": true
            },
            "scaleDistribution": {
              "type": "linear"
            },
            "showPoints": "auto",
            "spanNulls": false
          },
          "mappings": [],
          "thresholds": {
            "mode": "absolute",
            "steps": [
              {
                "color": "green",
                "value": null
              },
              {
                "color": "red",
                "value": 80
              }
            ]
          },
          "unit": "celsius"
        },
        "overrides": []
      },
      "gridPos": {
        "h": 7,
        "w": 6,
        "x": 18,
        "y": 27
      },
      "id": 9,
      "options": {
        "graph": {
          "realTimeUpdates": false
        },
        "legend": {
          "asTable": false,
          "displayMode": "hidden",
          "isVisible": true,
          "placement": "bottom"
        },
        "tooltipOptions": {
          "mode": "multi"
        }
      },
      "pluginVersion": "7.2.0-pre",
      "targets": [
        {
          "refId": "C",
          "scenarioId": "csv_metric_values",
          "stringInput": "1,20,90,30,5,0"
        },
        {
          "refId": "A",
          "scenarioId": "csv_metric_values",
          "stringInput": "10,25,40"
        }
      ],
      "timeFrom": null,
      "timeShift": null,
      "title": "Diff number of datapoints and multi series tooltip",
      "transformations": [],
      "type": "timeseries"
    },
    {
      "collapsed": false,
      "datasource": null,
      "gridPos": {
        "h": 1,
        "w": 24,
        "x": 0,
        "y": 34
      },
      "id": 11,
      "panels": [
        {
          "datasource": "gdev-testdata",
          "fieldConfig": {
            "defaults": {
              "color": {
                "mode": "palette-classic"
              },
              "custom": {
                "axis": {
                  "grid": true,
                  "label": "Temperature",
                  "side": 3,
                  "width": 60
                },
                "axisLabel": "",
                "axisPlacement": "auto",
                "bars": {
                  "show": false
                },
                "drawStyle": "line",
                "fill": {
                  "alpha": 0
                },
                "fillGradient": {
                  "label": "None"
                },
                "fillOpacity": 10,
                "hideFrom": {
                  "graph": false,
                  "legend": false,
                  "tooltip": false
                },
                "line": {
                  "color": {
                    "mode": "palette-classic"
                  },
                  "show": true,
                  "width": 1
                },
                "lineInterpolation": "linear",
                "lineWidth": 1,
                "nullValues": "null",
                "pointSize": 5,
                "points": {
                  "radius": 8,
                  "show": true
                },
                "scaleDistribution": {
                  "type": "linear"
                },
                "showPoints": "auto",
                "spanNulls": false
              },
              "mappings": [],
              "thresholds": {
                "mode": "absolute",
                "steps": [
                  {
                    "color": "green",
                    "value": null
                  },
                  {
                    "color": "red",
                    "value": 80
                  }
                ]
              },
              "unit": "celsius"
            },
            "overrides": []
          },
          "gridPos": {
            "h": 8,
            "w": 6,
            "x": 0,
            "y": 35
          },
          "id": 43,
          "options": {
            "graph": {
              "realTimeUpdates": false
            },
            "legend": {
              "asTable": false,
              "displayMode": "hidden",
              "isVisible": true,
              "placement": "bottom"
            },
            "tooltipOptions": {
              "mode": "single"
            }
          },
          "pluginVersion": "7.2.0-pre",
          "targets": [
            {
              "refId": "C",
              "scenarioId": "csv_metric_values",
              "stringInput": "1,20,90,30,5,0"
            },
            {
              "refId": "A",
              "scenarioId": "csv_metric_values",
              "stringInput": "10,25,40"
            }
          ],
          "timeFrom": null,
          "timeShift": null,
          "title": "Diff num datapoints & show gaps",
          "transformations": [],
          "type": "timeseries"
        },
        {
          "datasource": "gdev-testdata",
          "fieldConfig": {
            "defaults": {
              "color": {
                "mode": "palette-classic"
              },
              "custom": {
                "axis": {
                  "grid": true,
                  "label": "Temperature",
                  "side": 3,
                  "width": 60
                },
                "axisLabel": "",
                "axisPlacement": "auto",
                "bars": {
                  "show": false
                },
                "drawStyle": "line",
                "fill": {
                  "alpha": 0
                },
                "fillGradient": {
                  "label": "None"
                },
                "fillOpacity": 10,
                "hideFrom": {
                  "graph": false,
                  "legend": false,
                  "tooltip": false
                },
                "line": {
                  "color": {
                    "mode": "palette-classic"
                  },
                  "show": true,
                  "width": 1
                },
                "lineInterpolation": "linear",
                "lineWidth": 1,
                "nullValues": "null",
                "pointSize": 5,
                "points": {
                  "radius": 8,
                  "show": true
                },
                "scaleDistribution": {
                  "type": "linear"
                },
                "showPoints": "auto",
                "spanNulls": false
              },
              "mappings": [],
              "thresholds": {
                "mode": "absolute",
                "steps": [
                  {
                    "color": "green",
                    "value": null
                  },
                  {
                    "color": "red",
                    "value": 80
                  }
                ]
              },
              "unit": "celsius"
            },
            "overrides": []
          },
          "gridPos": {
            "h": 8,
            "w": 6,
            "x": 6,
            "y": 35
          },
          "id": 8,
          "options": {
            "graph": {
              "realTimeUpdates": false
            },
            "legend": {
              "asTable": false,
              "displayMode": "hidden",
              "isVisible": true,
              "placement": "bottom"
            },
            "tooltipOptions": {
              "mode": "single"
            }
          },
          "pluginVersion": "7.2.0-pre",
          "targets": [
            {
              "refId": "C",
              "scenarioId": "csv_metric_values",
              "stringInput": "1,20,90,30,5,0"
            },
            {
              "refId": "A",
              "scenarioId": "csv_metric_values",
              "stringInput": "10,25,null,null,50,10"
            }
          ],
          "timeFrom": null,
          "timeShift": null,
          "title": "Null values & show gaps",
          "transformations": [],
          "type": "timeseries"
        },
        {
          "datasource": "gdev-testdata",
          "fieldConfig": {
            "defaults": {
              "color": {
                "mode": "palette-classic"
              },
              "custom": {
                "axis": {
                  "grid": true,
                  "label": "Temperature",
                  "side": 3,
                  "width": 60
                },
                "axisLabel": "",
                "axisPlacement": "auto",
                "bars": {
                  "show": false
                },
                "drawStyle": "line",
                "fill": {
                  "alpha": 0
                },
                "fillGradient": {
                  "label": "None"
                },
                "fillOpacity": 10,
                "hideFrom": {
                  "graph": false,
                  "legend": false,
                  "tooltip": false
                },
                "line": {
                  "color": {
                    "mode": "palette-classic"
                  },
                  "show": true,
                  "width": 1
                },
                "lineInterpolation": "linear",
                "lineWidth": 1,
                "nullValues": "null",
                "pointSize": 5,
                "points": {
                  "radius": 8,
                  "show": true
                },
                "scaleDistribution": {
                  "type": "linear"
                },
                "showPoints": "auto",
                "spanNulls": false
              },
              "mappings": [],
              "thresholds": {
                "mode": "absolute",
                "steps": [
                  {
                    "color": "green",
                    "value": null
                  },
                  {
                    "color": "red",
                    "value": 80
                  }
                ]
              },
              "unit": "celsius"
            },
            "overrides": []
          },
          "gridPos": {
            "h": 8,
            "w": 6,
            "x": 12,
            "y": 35
          },
          "id": 58,
          "options": {
            "graph": {
              "realTimeUpdates": false
            },
            "legend": {
              "asTable": false,
              "displayMode": "hidden",
              "isVisible": true,
              "placement": "bottom"
            },
            "tooltipOptions": {
              "mode": "single"
            }
          },
          "pluginVersion": "7.2.0-pre",
          "targets": [
            {
              "refId": "A",
              "scenarioId": "csv_metric_values",
              "stringInput": "10,25,null,null,50,10"
            },
            {
              "refId": "C",
              "scenarioId": "csv_metric_values",
              "stringInput": "1,20,90,30,5,0"
            }
          ],
          "timeFrom": null,
          "timeShift": null,
          "title": "Null values & show gaps 2",
          "transformations": [],
          "type": "timeseries"
        },
        {
          "datasource": "gdev-testdata",
          "fieldConfig": {
            "defaults": {
              "color": {
                "mode": "palette-classic"
              },
              "custom": {
                "axis": {
                  "grid": true,
                  "label": "",
                  "side": 3,
                  "width": 60
                },
                "axisLabel": "",
                "axisPlacement": "auto",
                "bars": {
                  "show": false
                },
                "custom": {
                  "axis": {
                    "grid": true,
                    "label": "Temperature",
                    "side": 3
                  },
                  "bars": {
                    "show": false
                  },
                  "line": {
                    "show": true
                  },
                  "points": {
                    "radius": 8,
                    "show": true
                  }
                },
                "drawStyle": "line",
                "fill": {
                  "alpha": 0
                },
                "fillGradient": {
                  "label": "None"
                },
                "fillOpacity": 10,
                "hideFrom": {
                  "graph": false,
                  "legend": false,
                  "tooltip": false
                },
                "line": {
                  "color": {
                    "mode": "palette-classic"
                  },
                  "show": true,
                  "width": 1
                },
                "lineInterpolation": "linear",
                "lineWidth": 1,
                "nullValues": "asZero",
                "pointSize": 5,
                "points": {
                  "radius": 5,
                  "show": false
                },
                "scaleDistribution": {
                  "type": "linear"
                },
                "showPoints": "auto",
                "spanNulls": true
              },
              "mappings": [],
              "thresholds": {
                "mode": "absolute",
                "steps": [
                  {
                    "color": "green",
                    "value": null
                  },
                  {
                    "color": "red",
                    "value": 80
                  }
                ]
              },
              "unit": "celsius"
            },
            "overrides": []
          },
          "gridPos": {
            "h": 8,
            "w": 6,
            "x": 18,
            "y": 35
          },
          "id": 13,
          "options": {
            "graph": {
              "realTimeUpdates": false
            },
            "legend": {
              "asTable": false,
              "displayMode": "hidden",
              "isVisible": true,
              "placement": "bottom"
            },
            "tooltipOptions": {
              "mode": "single"
            }
          },
          "pluginVersion": "7.2.0-pre",
          "targets": [
            {
              "refId": "C",
              "scenarioId": "csv_metric_values",
              "stringInput": "1,20,90,30,5,0"
            },
            {
              "refId": "A",
              "scenarioId": "csv_metric_values",
              "stringInput": "10,25,null,null,50,10"
            }
          ],
          "timeFrom": null,
          "timeShift": null,
          "title": "Null values & show connected",
          "transformations": [],
          "type": "timeseries"
        }
      ],
      "title": "Show gaps & Connected",
      "type": "row"
    },
    {
      "collapsed": false,
      "datasource": null,
      "gridPos": {
        "h": 1,
        "w": 24,
        "x": 0,
        "y": 35
      },
      "id": 62,
      "panels": [],
      "title": "Line Styles",
      "type": "row"
    },
    {
      "datasource": null,
      "fieldConfig": {
        "defaults": {
          "color": {
            "mode": "palette-classic"
          },
          "custom": {
            "align": null,
            "axis": {
              "grid": true,
              "label": "",
              "side": 3,
              "width": 60
            },
            "axisLabel": "",
            "axisPlacement": "auto",
            "bars": {
              "show": false
            },
            "drawStyle": "line",
            "fill": {
              "alpha": 0
            },
            "fillGradient": {
              "label": "None"
            },
            "fillOpacity": 0,
            "hideFrom": {
              "graph": false,
              "legend": false,
              "tooltip": false
            },
            "line": {
              "color": {
                "mode": "palette-classic"
              },
              "show": true,
              "width": 1
            },
            "lineInterpolation": "linear",
            "lineStyle": {
              "dash": [10, 10],
              "fill": "dash"
            },
            "lineWidth": 2,
            "nullValues": "null",
            "pointSize": 5,
            "points": {
              "radius": 5,
              "show": false
            },
            "scaleDistribution": {
              "type": "linear"
            },
            "showPoints": "auto",
            "spanNulls": false
          },
          "mappings": [],
          "thresholds": {
            "mode": "absolute",
            "steps": [
              {
                "color": "green",
                "value": null
              },
              {
                "color": "red",
                "value": 80
              }
            ]
          }
        },
        "overrides": [
          {
            "matcher": {
              "id": "byName",
              "options": "B-series"
            },
            "properties": [
              {
                "id": "custom.lineStyle",
                "value": {
                  "dash": [10, 20],
                  "fill": "dash"
                }
              }
            ]
          },
          {
            "matcher": {
              "id": "byName",
              "options": "C-series"
            },
            "properties": [
              {
                "id": "custom.lineStyle",
                "value": {
                  "dash": [10, 30],
                  "fill": "dash"
                }
              }
            ]
          },
          {
            "matcher": {
              "id": "byName",
              "options": "D-series"
            },
            "properties": [
              {
                "id": "custom.lineStyle",
                "value": {
                  "dash": [30, 3, 3],
                  "fill": "dash"
                }
              }
            ]
          },
          {
            "matcher": {
              "id": "byName",
              "options": "E-series"
            },
            "properties": [
              {
                "id": "custom.lineStyle"
              }
            ]
          }
        ]
      },
      "gridPos": {
        "h": 7,
        "w": 6,
        "x": 0,
        "y": 36
      },
      "id": 60,
      "options": {
        "graph": {
          "realTimeUpdates": false
        },
        "legend": {
          "asTable": false,
          "displayMode": "hidden",
          "isVisible": true,
          "placement": "bottom"
        },
        "tooltipOptions": {
          "mode": "single"
        }
      },
      "pluginVersion": "7.2.0-pre",
      "targets": [
        {
          "alias": "",
          "csvWave": {
            "timeStep": 60,
            "valuesCSV": "0,0,2,2,1,1"
          },
          "lines": 10,
          "points": [],
          "pulseWave": {
            "offCount": 3,
            "offValue": 1,
            "onCount": 3,
            "onValue": 2,
            "timeStep": 60
          },
          "refId": "A",
          "scenarioId": "csv_metric_values",
          "stream": {
            "bands": 1,
            "noise": 2.2,
            "speed": 250,
            "spread": 3.5,
            "type": "signal"
          },
          "stringInput": "10,10"
        },
        {
          "alias": "",
          "csvWave": {
            "timeStep": 60,
            "valuesCSV": "0,0,2,2,1,1"
          },
          "lines": 10,
          "points": [],
          "pulseWave": {
            "offCount": 3,
            "offValue": 1,
            "onCount": 3,
            "onValue": 2,
            "timeStep": 60
          },
          "refId": "B",
          "scenarioId": "csv_metric_values",
          "stream": {
            "bands": 1,
            "noise": 2.2,
            "speed": 250,
            "spread": 3.5,
            "type": "signal"
          },
          "stringInput": "9,9"
        },
        {
          "alias": "",
          "csvWave": {
            "timeStep": 60,
            "valuesCSV": "0,0,2,2,1,1"
          },
          "lines": 10,
          "points": [],
          "pulseWave": {
            "offCount": 3,
            "offValue": 1,
            "onCount": 3,
            "onValue": 2,
            "timeStep": 60
          },
          "refId": "C",
          "scenarioId": "csv_metric_values",
          "stream": {
            "bands": 1,
            "noise": 2.2,
            "speed": 250,
            "spread": 3.5,
            "type": "signal"
          },
          "stringInput": "8,8"
        },
        {
          "alias": "",
          "csvWave": {
            "timeStep": 60,
            "valuesCSV": "0,0,2,2,1,1"
          },
          "lines": 10,
          "points": [],
          "pulseWave": {
            "offCount": 3,
            "offValue": 1,
            "onCount": 3,
            "onValue": 2,
            "timeStep": 60
          },
          "refId": "D",
          "scenarioId": "csv_metric_values",
          "stream": {
            "bands": 1,
            "noise": 2.2,
            "speed": 250,
            "spread": 3.5,
            "type": "signal"
          },
          "stringInput": "7,7"
        },
        {
          "alias": "",
          "csvWave": {
            "timeStep": 60,
            "valuesCSV": "0,0,2,2,1,1"
          },
          "lines": 10,
          "points": [],
          "pulseWave": {
            "offCount": 3,
            "offValue": 1,
            "onCount": 3,
            "onValue": 2,
            "timeStep": 60
          },
          "refId": "E",
          "scenarioId": "csv_metric_values",
          "stream": {
            "bands": 1,
            "noise": 2.2,
            "speed": 250,
            "spread": 3.5,
            "type": "signal"
          },
          "stringInput": "6,6"
        }
      ],
      "timeFrom": null,
      "timeShift": null,
      "title": "Dashed lines",
      "type": "timeseries"
    },
    {
      "collapsed": false,
      "datasource": null,
      "gridPos": {
        "h": 1,
        "w": 24,
        "x": 0,
        "y": 43
      },
      "id": 45,
      "panels": [],
      "title": "Annotations",
      "type": "row"
    },
    {
      "datasource": null,
      "fieldConfig": {
        "defaults": {
          "color": {
            "mode": "palette-classic"
          },
          "custom": {
            "axis": {
              "grid": true,
              "label": "",
              "side": 3,
              "width": 60
            },
            "axisLabel": "",
            "axisPlacement": "auto",
            "bars": {
              "show": false
            },
            "drawStyle": "line",
            "fill": {
              "alpha": 0.1
            },
            "fillGradient": {
              "label": "None"
            },
            "fillOpacity": 10,
            "hideFrom": {
              "graph": false,
              "legend": false,
              "tooltip": false
            },
            "line": {
              "color": {
                "mode": "palette-classic"
              },
              "show": true,
              "width": 1
            },
            "lineInterpolation": "linear",
            "lineWidth": 1,
            "nullValues": "null",
            "pointSize": 5,
            "points": {
              "radius": 4,
              "show": false
            },
            "scaleDistribution": {
              "type": "linear"
            },
            "showPoints": "auto",
            "spanNulls": false
          },
          "mappings": [],
          "thresholds": {
            "mode": "absolute",
            "steps": [
              {
                "color": "green",
                "value": null
              },
              {
                "color": "red",
                "value": 80
              }
            ]
          }
        },
        "overrides": []
      },
      "gridPos": {
        "h": 11,
        "w": 12,
        "x": 0,
        "y": 44
      },
      "id": 46,
      "options": {
        "graph": {
          "realTimeUpdates": false
        },
        "legend": {
          "asTable": false,
          "displayMode": "list",
          "isVisible": true,
          "placement": "bottom"
        },
        "tooltipOptions": {
          "mode": "single"
        }
      },
      "pluginVersion": "7.3.0-pre",
      "targets": [
        {
          "refId": "A",
          "scenarioId": "random_walk"
        },
        {
          "refId": "B",
          "scenarioId": "random_walk"
        },
        {
          "refId": "C",
          "scenarioId": "random_walk"
        },
        {
          "refId": "D",
          "scenarioId": "random_walk"
        },
        {
          "refId": "E",
          "scenarioId": "random_walk"
        },
        {
          "refId": "F",
          "scenarioId": "annotations",
          "stringInput": ""
        }
      ],
      "timeFrom": null,
      "timeShift": null,
      "title": "React NG graph",
      "type": "timeseries"
    }
  ],
  "refresh": false,
  "schemaVersion": 27,
  "style": "dark",
  "tags": ["gdev", "panel-tests"],
  "templating": {
    "list": []
  },
  "time": {
    "from": "now-30m",
    "to": "now"
  },
  "timepicker": {
    "refresh_intervals": ["5s", "10s", "30s", "1m", "5m", "15m", "30m", "1h", "2h", "1d"]
  },
  "timezone": "",
  "title": "Panel Tests - Graph NG",
  "uid": "TkZXxlNG3",
  "version": 1
}<|MERGE_RESOLUTION|>--- conflicted
+++ resolved
@@ -1018,13 +1018,8 @@
       ],
       "timeFrom": null,
       "timeShift": null,
-<<<<<<< HEAD
-      "title": "Interpolation: Step before",
+      "title": "Interpolation: Step after",
       "type": "timeseries"
-=======
-      "title": "Interpolation: Step after",
-      "type": "graph3"
->>>>>>> ae1d2fb5
     },
     {
       "collapsed": false,
