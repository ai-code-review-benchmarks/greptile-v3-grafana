--- conflicted
+++ resolved
@@ -19,10 +19,8 @@
     ]
   },
   "editable": true,
-  "fiscalYearStartMonth": 0,
   "graphTooltip": 0,
   "links": [],
-  "liveNow": false,
   "panels": [
     {
       "fieldConfig": {
@@ -67,7 +65,6 @@
       },
       "id": 9,
       "options": {
-        "barRadius": 0,
         "barWidth": 1,
         "groupWidth": 0.82,
         "legend": {
@@ -82,16 +79,9 @@
         "stacking": "none",
         "text": {},
         "tooltip": {
-<<<<<<< HEAD
-          "mode": "single"
-        },
-        "xTickLabelRotation": 0,
-        "xTickLabelSpacing": 0
-=======
           "mode": "single",
           "sort": "none"
         }
->>>>>>> 5e7804f4
       },
       "targets": [
         {
@@ -101,87 +91,6 @@
         }
       ],
       "title": "Auto  sizing & auto show values",
-      "type": "barchart"
-    },
-    {
-      "description": "Should be smaller given the longer value",
-      "fieldConfig": {
-        "defaults": {
-          "color": {
-            "mode": "palette-classic"
-          },
-          "custom": {
-            "axisLabel": "",
-            "axisPlacement": "auto",
-            "axisSoftMin": 0,
-            "fillOpacity": 80,
-            "gradientMode": "none",
-            "hideFrom": {
-              "legend": false,
-              "tooltip": false,
-              "viz": false
-            },
-            "lineWidth": 0
-          },
-          "decimals": 2,
-          "mappings": [],
-          "thresholds": {
-            "mode": "absolute",
-            "steps": [
-              {
-                "color": "green"
-              },
-              {
-                "color": "red",
-                "value": 80
-              }
-            ]
-          }
-        },
-        "overrides": []
-      },
-      "gridPos": {
-        "h": 10,
-        "w": 8,
-        "x": 7,
-        "y": 0
-      },
-      "id": 15,
-      "options": {
-        "barRadius": 0,
-        "barWidth": 1,
-        "groupWidth": 0.82,
-        "legend": {
-          "calcs": [
-            "max"
-          ],
-          "displayMode": "list",
-          "placement": "right"
-        },
-        "orientation": "auto",
-        "showValue": "auto",
-        "stacking": "none",
-        "text": {},
-        "tooltip": {
-<<<<<<< HEAD
-          "mode": "single"
-        },
-        "xTickLabelRotation": 0,
-        "xTickLabelSpacing": 0
-=======
-          "mode": "single",
-          "sort": "none"
-        }
->>>>>>> 5e7804f4
-      },
-      "targets": [
-        {
-          "csvContent": "Name,Stat1,Stat2\nStockholm, 10, 15\nNew York, 19, 5\nLondon, 10, 1\nNegative, 15, -5\nLong value, 15,10",
-          "refId": "A",
-          "scenarioId": "csv_content"
-        }
-      ],
-      "title": "Auto sizing & auto show values",
       "type": "barchart"
     },
     {
@@ -293,6 +202,79 @@
       "type": "barchart"
     },
     {
+      "description": "Should be smaller given the longer value",
+      "fieldConfig": {
+        "defaults": {
+          "color": {
+            "mode": "palette-classic"
+          },
+          "custom": {
+            "axisLabel": "",
+            "axisPlacement": "auto",
+            "axisSoftMin": 0,
+            "fillOpacity": 80,
+            "gradientMode": "none",
+            "hideFrom": {
+              "legend": false,
+              "tooltip": false,
+              "viz": false
+            },
+            "lineWidth": 0
+          },
+          "decimals": 2,
+          "mappings": [],
+          "thresholds": {
+            "mode": "absolute",
+            "steps": [
+              {
+                "color": "green"
+              },
+              {
+                "color": "red",
+                "value": 80
+              }
+            ]
+          }
+        },
+        "overrides": []
+      },
+      "gridPos": {
+        "h": 10,        
+        "w": 8,
+        "x": 7,
+        "y": 0
+      },
+      "id": 15,
+      "options": {
+        "barWidth": 1,
+        "groupWidth": 0.82,
+        "legend": {
+          "calcs": [
+            "max"
+          ],
+          "displayMode": "list",
+          "placement": "right"
+        },
+        "orientation": "auto",
+        "showValue": "auto",
+        "stacking": "none",
+        "text": {},
+        "tooltip": {
+          "mode": "single",
+          "sort": "none"
+        }
+      },
+      "targets": [
+        {
+          "csvContent": "Name,Stat1,Stat2\nStockholm, 10, 15\nNew York, 19, 5\nLondon, 10, 1\nNegative, 15, -5\nLong value, 15,10",
+          "refId": "A",
+          "scenarioId": "csv_content"
+        }
+      ],
+      "title": "Auto sizing & auto show values",
+      "type": "barchart"
+    },
+    {
       "fieldConfig": {
         "defaults": {
           "color": {
@@ -335,7 +317,6 @@
       },
       "id": 16,
       "options": {
-        "barRadius": 0,
         "barWidth": 1,
         "groupWidth": 0.89,
         "legend": {
@@ -350,16 +331,9 @@
         "stacking": "none",
         "text": {},
         "tooltip": {
-<<<<<<< HEAD
-          "mode": "single"
-        },
-        "xTickLabelRotation": 0,
-        "xTickLabelSpacing": 0
-=======
           "mode": "single",
           "sort": "none"
         }
->>>>>>> 5e7804f4
       },
       "targets": [
         {
@@ -414,7 +388,6 @@
       },
       "id": 17,
       "options": {
-        "barRadius": 0,
         "barWidth": 1,
         "groupWidth": 0.89,
         "legend": {
@@ -429,16 +402,9 @@
         "stacking": "none",
         "text": {},
         "tooltip": {
-<<<<<<< HEAD
-          "mode": "single"
-        },
-        "xTickLabelRotation": 0,
-        "xTickLabelSpacing": 0
-=======
           "mode": "single",
           "sort": "none"
         }
->>>>>>> 5e7804f4
       },
       "targets": [
         {
@@ -494,7 +460,6 @@
       },
       "id": 10,
       "options": {
-        "barRadius": 0,
         "barWidth": 1,
         "groupWidth": 1,
         "legend": {
@@ -510,16 +475,9 @@
           "valueSize": 25
         },
         "tooltip": {
-<<<<<<< HEAD
-          "mode": "single"
-        },
-        "xTickLabelRotation": 0,
-        "xTickLabelSpacing": 0
-=======
           "mode": "single",
           "sort": "none"
         }
->>>>>>> 5e7804f4
       },
       "targets": [
         {
@@ -574,7 +532,6 @@
       },
       "id": 18,
       "options": {
-        "barRadius": 0,
         "barWidth": 1,
         "groupWidth": 0.82,
         "legend": {
@@ -589,16 +546,9 @@
         "stacking": "none",
         "text": {},
         "tooltip": {
-<<<<<<< HEAD
-          "mode": "single"
-        },
-        "xTickLabelRotation": 0,
-        "xTickLabelSpacing": 0
-=======
           "mode": "single",
           "sort": "none"
         }
->>>>>>> 5e7804f4
       },
       "targets": [
         {
@@ -654,7 +604,6 @@
       },
       "id": 19,
       "options": {
-        "barRadius": 0,
         "barWidth": 1,
         "groupWidth": 0.89,
         "legend": {
@@ -669,16 +618,9 @@
         "stacking": "none",
         "text": {},
         "tooltip": {
-<<<<<<< HEAD
-          "mode": "single"
-        },
-        "xTickLabelRotation": 0,
-        "xTickLabelSpacing": 0
-=======
           "mode": "single",
           "sort": "none"
         }
->>>>>>> 5e7804f4
       },
       "targets": [
         {
@@ -692,7 +634,7 @@
     }
   ],
   "refresh": "",
-  "schemaVersion": 34,
+  "schemaVersion": 30,
   "style": "dark",
   "tags": [
     "gdev",
@@ -711,6 +653,5 @@
   "timezone": "",
   "title": "BarChart - Panel Tests - Value sizing",
   "uid": "WFlOM-jM1",
-  "version": 1,
-  "weekStart": ""
+  "version": 9
 }