{
  "annotations": {
    "list": [
      {
        "builtIn": 1,
        "datasource": {
          "type": "grafana",
          "uid": "-- Grafana --"
        },
        "enable": true,
        "hide": true,
        "iconColor": "rgba(0, 211, 255, 1)",
        "name": "Annotations & Alerts",
        "type": "dashboard"
      }
    ]
  },
  "editable": true,
  "fiscalYearStartMonth": 0,
  "graphTooltip": 0,
  "id": 21409,
  "links": [],
  "panels": [
    {
      "datasource": {
        "type": "grafana-testdata-datasource"
      },
      "fieldConfig": {
        "defaults": {
          "color": {
            "mode": "thresholds"
          },
          "custom": {
            "align": "auto",
            "cellOptions": {
              "type": "auto",
              "wrapText": false
            },
            "filterable": true,
            "inspect": false,
            "wrapHeaderText": false
          },
          "fieldMinMax": true,
          "links": [],
          "mappings": [],
          "thresholds": {
            "mode": "absolute",
            "steps": [
              {
                "color": "green",
                "value": 0
              },
              {
                "color": "red",
                "value": 80
              }
            ]
          }
        },
        "overrides": [
          {
            "matcher": {
              "id": "byName",
              "options": "A"
            },
            "properties": [
              {
                "id": "custom.cellOptions",
                "value": {
                  "mode": "lcd",
                  "type": "gauge"
                }
              },
              {
                "id": "min",
                "value": 0
              },
              {
                "id": "max",
                "value": 100
              },
              {
                "id": "custom.inspect",
                "value": true
              }
            ]
          },
          {
            "matcher": {
              "id": "byName",
              "options": "Info"
            },
            "properties": [
              {
                "id": "links",
                "value": [
                  {
                    "targetBlank": true,
                    "title": "Google this term",
                    "url": "https://google.com/search?q=${__value:percentencode}"
                  }
                ]
              },
              {
                "id": "actions",
                "value": [
                  {
                    "fetch": {
                      "body": "{}",
                      "headers": [["Content-Type", "application/json"]],
                      "method": "GET",
                      "queryParams": [],
                      "url": "https://grafana.com"
                    },
                    "title": "My action",
                    "type": "fetch"
                  }
                ]
              }
            ]
          },
          {
            "matcher": {
              "id": "byName",
              "options": "Min"
            },
            "properties": []
          },
          {
            "matcher": {
              "id": "byName",
              "options": "Max"
            },
            "properties": []
          },
          {
            "matcher": {
              "id": "byName",
              "options": "State"
            },
            "properties": []
          },
          {
            "matcher": {
              "id": "byName",
              "options": "Time"
            },
            "properties": [
              {
                "id": "custom.cellOptions",
                "value": {
                  "type": "auto"
                }
              },
              {
                "id": "unit",
                "value": "dateTimeFromNow"
              }
            ]
          },
          {
            "matcher": {
              "id": "byRegexp",
              "options": "/Image/"
            },
            "properties": [
              {
                "id": "custom.cellOptions",
                "value": {
                  "alt": "Grafana icon",
                  "type": "image"
                }
              }
            ]
          },
          {
            "matcher": {
              "id": "byRegexp",
              "options": "/(Time|Min|Max|Info|State|Image)/"
            },
            "properties": [
              {
                "id": "custom.width",
                "value": 110
              }
            ]
          },
          {
            "matcher": {
              "id": "byName",
              "options": "Info"
            },
            "properties": [
              {
                "id": "custom.cellOptions",
                "value": {
                  "type": "color-text"
                }
              },
              {
                "id": "mappings",
                "value": [
                  {
                    "options": {
                      "pattern": "up",
                      "result": {
                        "color": "green",
                        "index": 0
                      }
                    },
                    "type": "regex"
                  },
                  {
                    "options": {
                      "pattern": "down",
                      "result": {
                        "color": "red",
                        "index": 1
                      }
                    },
                    "type": "regex"
                  }
                ]
              }
            ]
          },
          {
            "matcher": {
              "id": "byName",
              "options": "Min"
            },
            "properties": [
              {
                "id": "custom.cellOptions",
                "value": {
                  "mode": "basic",
                  "type": "color-background"
                }
              },
              {
                "id": "color",
                "value": {
                  "fixedColor": "blue",
                  "mode": "continuous-YlRd"
                }
              }
            ]
          },
          {
            "matcher": {
              "id": "byName",
              "options": "Max"
            },
            "properties": [
              {
                "id": "custom.cellOptions",
                "value": {
                  "mode": "gradient",
                  "type": "color-background"
                }
              },
              {
                "id": "color",
                "value": {
                  "mode": "continuous-purples"
                }
              }
            ]
          },
          {
            "matcher": {
              "id": "byName",
              "options": "State"
            },
            "properties": [
              {
                "id": "displayName",
                "value": "State"
              },
              {
                "id": "custom.hidden",
                "value": true
              }
            ]
          },
          {
            "matcher": {
              "id": "byName",
              "options": "Long Text"
            },
            "properties": [
              {
                "id": "custom.cellOptions",
                "value": {
                  "type": "auto",
                  "wrapText": true
                }
              },
              {
                "id": "custom.width",
                "value": 255
              }
            ]
          },
          {
            "matcher": {
              "id": "byName",
              "options": "Pills"
            },
            "properties": [
              {
                "id": "custom.cellOptions",
                "value": {
                  "type": "pill",
                  "wrapText": true
                }
              },
              {
                "id": "custom.width",
                "value": 120
              }
            ]
          },
          {
            "matcher": {
              "id": "byName",
              "options": "Data Link"
            },
            "properties": [
              {
                "id": "custom.cellOptions",
                "value": {
                  "type": "data-links",
                  "wrapText": true
                }
              },
              {
                "id": "links",
                "value": [
                  {
                    "targetBlank": true,
                    "title": "Product",
                    "url": "${__value.text}"
                  },
                  {
                    "targetBlank": true,
                    "title": "Grafana",
                    "url": "https://grafana.com"
                  }
                ]
              },
              {
                "id": "custom.width",
                "value": 139
              }
            ]
          },
          {
            "matcher": {
              "id": "byName",
              "options": "Gauge"
            },
            "properties": []
          },
          {
            "matcher": {
              "id": "byName",
              "options": "Action"
            },
            "properties": [
              {
                "id": "custom.cellOptions",
                "value": {
                  "type": "actions"
                }
              },
              {
                "id": "actions",
                "value": [
                  {
                    "confirmation": "",
                    "fetch": {
                      "body": "{}",
                      "headers": [["Content-Type", "application/json"]],
                      "method": "GET",
                      "queryParams": [],
                      "url": "/api/health"
                    },
                    "title": "Get instance health",
                    "type": "fetch"
                  }
                ]
              },
              {
                "id": "custom.width",
                "value": 142
              }
            ]
          },
          {
            "matcher": {
              "id": "byName",
              "options": "Image w/ Link"
            },
            "properties": [
              {
                "id": "links",
                "value": [
                  {
                    "targetBlank": true,
                    "title": "Grafana Cloud Products",
                    "url": "https://grafana.com/products/cloud/"
                  }
                ]
              }
            ]
          }
        ]
      },
      "gridPos": {
        "h": 12,
        "w": 16,
        "x": 0,
        "y": 0
      },
      "id": 1,
      "options": {
        "cellHeight": "sm",
        "frozenColumns": {
          "left": 1
        },
        "footer": {
          "countRows": false,
          "enablePagination": false,
          "fields": ["Min", "Max"],
          "reducer": ["max"],
          "show": true
        },
        "frameIndex": 0,
        "showHeader": true,
        "sortBy": [
          {
            "desc": false,
            "displayName": "Long Text"
          }
        ]
      },
      "pluginVersion": "12.2.0-pre",
      "targets": [
        {
          "datasource": {
            "type": "grafana-testdata-datasource"
          },
          "refId": "A",
          "scenarioId": "random_walk_table"
        },
        {
          "csvContent": "Info,Image,Image w/ Link,Pills,Data Link,Long Text\ndown,https://grafana.com/media/menus/products/grafana-menu-icon.svg,https://grafana.com/media/menus/products/grafana-menu-icon.svg,hello,https://grafana.com,\"Lorem ipsum dolor sit amet, consectetur adipiscing elit. Suspendisse tempus et augue et lacinia. Interdum et malesuada fames ac ante ipsum primis in faucibus.\"\nup,https://grafana.com/media/menus/products/grafana-menu-icon-logs.svg,https://grafana.com/media/menus/products/grafana-menu-icon-logs.svg,\"[1,2,3,\"\"foo\"\",\"\"bar\"\"]\",https://grafana.com/solutions/kubernetes/,\"Sed imperdiet eget diam sit amet fringilla. Curabitur quis lacus blandit, mollis diam non, accumsan tortor.\"\nup fast,https://grafana.com/media/menus/products/grafana-menu-icon-traces.svg,https://grafana.com/media/menus/products/grafana-menu-icon-traces.svg,\"foo,1,4,beep\",https://k6.io/,\"Proin ac libero vulputate ex vulputate pharetra ut vel lacus. Phasellus quis dolor sed leo finibus scelerisque. Ut vel finibus leo, sed viverra ipsum.\"\ndown fast,https://grafana.com/media/menus/products/grafana-menu-icon-metrics.svg,https://grafana.com/media/menus/products/grafana-menu-icon-metrics.svg,\"foo,bar,baz,a longer one,bim\",https://grafana.com/products/cloud/,\"Nullam in pulvinar justo. Nunc dictum arcu ac pellentesque bibendum. Sed in erat turpis. Vestibulum eu orci ac ligula lobortis tempus.\"",
          "datasource": {
            "type": "grafana-testdata-datasource"
          },
          "refId": "B",
          "scenarioId": "csv_content"
        }
      ],
      "title": "Table - Kitchen Sink",
      "transformations": [
        {
          "id": "joinByField",
          "options": {
            "byField": "Info",
            "mode": "outerTabular"
          }
        },
        {
          "id": "calculateField",
          "options": {
            "alias": "Action",
            "binary": {
              "left": {
                "matcher": {
                  "id": "byName",
                  "options": "Image"
                }
              },
              "right": {
                "matcher": {
                  "id": "byName",
                  "options": "$Filters"
                }
              }
            },
            "mode": "index",
            "reduce": {
              "reducer": "sum"
            }
          }
        },
        {
          "id": "organize",
          "options": {
            "excludeByName": {
              "A": false
            },
            "includeByName": {},
            "indexByName": {
              "A": 11,
              "Action": 7,
              "Data Link": 10,
              "Image": 5,
              "Image w/ Link": 6,
              "Info": 1,
              "Long Text": 9,
              "Max A": 3,
              "Min A": 2,
              "Pills": 8,
              "State A": 4,
              "Time A": 0
            },
            "orderBy": [],
            "orderByMode": "manual",
            "renameByName": {
              "A": "Gauge",
              "Info": "",
              "Max A": "Max",
              "Min A": "Min",
              "State A": "State",
              "Time": "Some really long title that requires wrapping",
              "Time A": "Time",
              "img_url": "Cat"
            }
          }
        }
      ],
      "type": "table"
    },
    {
      "datasource": {
        "type": "grafana-testdata-datasource"
      },
      "fieldConfig": {
        "defaults": {
          "color": {
            "mode": "thresholds"
          },
          "custom": {
            "align": "auto",
            "cellOptions": {
              "type": "color-background"
            },
            "filterable": true,
            "inspect": true,
            "wrapHeaderText": false
          },
          "fieldMinMax": true,
          "links": [],
          "mappings": [],
          "thresholds": {
            "mode": "absolute",
            "steps": [
              {
                "color": "green",
                "value": 0
              },
              {
                "color": "red",
                "value": 80
              }
            ]
          }
        },
        "overrides": []
      },
      "gridPos": {
        "h": 12,
        "w": 8,
        "x": 16,
        "y": 0
      },
      "id": 4,
      "maxDataPoints": 100,
      "options": {
        "cellHeight": "sm",
        "footer": {
          "countRows": false,
          "enablePagination": false,
          "fields": "",
          "reducer": ["max"],
          "show": false
        },
        "showHeader": true,
        "sortBy": [
          {
            "desc": true,
            "displayName": "State"
          }
        ]
      },
      "pluginVersion": "12.2.0-pre",
      "targets": [
        {
          "datasource": {
            "type": "grafana-testdata-datasource"
          },
          "refId": "A",
          "scenarioId": "random_walk_table"
        }
      ],
      "title": "Nested tables",
      "transformations": [
        {
          "id": "organize",
          "options": {
            "excludeByName": {
              "A": false
            },
            "includeByName": {},
            "indexByName": {
              "A": 5,
              "Info": 2,
              "Max": 4,
              "Min": 3,
              "State": 1,
              "Time": 0
            },
            "renameByName": {}
          }
        },
        {
          "id": "groupToNestedTable",
          "options": {
            "fields": {
              "State": {
                "aggregations": [],
                "operation": "groupby"
              }
            },
            "showSubframeHeaders": true
          }
        }
      ],
      "type": "table"
    },
    {
      "datasource": {
        "type": "grafana-testdata-datasource"
      },
      "fieldConfig": {
        "defaults": {
          "color": {
            "mode": "thresholds"
          },
          "custom": {
            "align": "auto",
            "cellOptions": {
              "type": "auto"
            },
            "inspect": false,
            "minWidth": 50,
            "wrapHeaderText": false
          },
          "mappings": [],
          "thresholds": {
            "mode": "absolute",
            "steps": [
              {
                "color": "green",
                "value": 0
              },
              {
                "color": "red",
                "value": 3
              }
            ]
          }
        },
        "overrides": [
          {
            "matcher": {
              "id": "byRegexp",
              "options": "/\\b(bg|color)\\b/"
            },
            "properties": [
              {
                "id": "mappings",
                "value": [
                  {
                    "options": {
                      "a": {
                        "color": "dark-red",
                        "index": 0
                      },
                      "b": {
                        "color": "super-light-orange",
                        "index": 1
                      },
                      "c": {
                        "color": "green",
                        "index": 2
                      },
                      "d": {
                        "color": "super-light-blue",
                        "index": 3
                      }
                    },
                    "type": "value"
                  }
                ]
              }
            ]
          },
          {
            "matcher": {
              "id": "byRegexp",
              "options": "/\\bcolor\\b/"
            },
            "properties": [
              {
                "id": "custom.cellOptions",
                "value": {
                  "type": "color-text"
                }
              }
            ]
          },
          {
            "matcher": {
              "id": "byRegexp",
              "options": "/\\bbg\\b/"
            },
            "properties": [
              {
                "id": "custom.cellOptions",
                "value": {
                  "type": "color-background"
                }
              }
            ]
          },
          {
            "matcher": {
              "id": "byRegexp",
              "options": "/\\blink\\b/"
            },
            "properties": [
              {
                "id": "links",
                "value": [
                  {
                    "targetBlank": true,
                    "title": "goto foo",
                    "url": "https://foo"
                  }
                ]
              }
            ]
          },
          {
            "matcher": {
              "id": "byRegexp",
              "options": "/\\blinks\\b/"
            },
            "properties": [
              {
                "id": "links",
                "value": [
                  {
                    "targetBlank": true,
                    "title": "goto foo",
                    "url": "https://foo"
                  },
                  {
                    "targetBlank": true,
                    "title": "goto bar",
                    "url": "https://bar"
                  }
                ]
              }
            ]
          },
          {
            "matcher": {
              "id": "byName",
              "options": "links-cellType"
            },
            "properties": [
              {
                "id": "custom.cellOptions",
                "value": {
                  "type": "data-links"
                }
              }
            ]
          }
        ]
      },
      "gridPos": {
        "h": 7,
        "w": 24,
        "x": 0,
        "y": 12
      },
      "id": 2,
      "options": {
        "cellHeight": "sm",
        "footer": {
          "countRows": false,
          "fields": "",
          "reducer": ["sum"],
          "show": false
        },
        "showHeader": true,
        "sortBy": []
      },
      "pluginVersion": "12.2.0-pre",
      "targets": [
        {
          "csvContent": "auto,link,links,bg,bg-link,bg-links,color,color-link,color-links,bg-row,bg-row-link,bg-row-links,color-row,color-row-link,color-row-links,links-cellType\na,a,a,a,a,a,a,a,a,1,1,1,1,1,1,1\nb,b,b,b,b,b,b,b,b,2,2,2,2,2,2,2\nc,c,c,c,c,c,c,c,c,3,3,3,3,3,3,3\nd,d,d,d,d,d,d,d,d,4,4,4,4,4,4,4",
          "datasource": {
            "type": "grafana-testdata-datasource"
          },
          "refId": "A",
          "scenarioId": "csv_content"
        }
      ],
      "title": "Colors and Links",
      "type": "table"
    },
    {
      "datasource": {
        "type": "grafana-testdata-datasource"
      },
      "fieldConfig": {
        "defaults": {
          "color": {
            "mode": "thresholds"
          },
          "custom": {
            "align": "auto",
            "cellOptions": {
              "type": "auto"
            },
            "inspect": false,
            "wrapHeaderText": false
          },
          "fieldMinMax": true,
          "mappings": [],
          "thresholds": {
            "mode": "absolute",
            "steps": [
              {
                "color": "green",
                "value": 0
              },
              {
                "color": "red",
                "value": 80
              }
            ]
          }
        },
        "overrides": [
          {
            "matcher": {
              "id": "byName",
              "options": "A"
            },
            "properties": [
              {
                "id": "custom.cellOptions",
                "value": {
                  "applyToRow": true,
                  "mode": "basic",
                  "type": "color-background"
                }
              },
              {
                "id": "color",
                "value": {
                  "mode": "continuous-greens"
                }
              },
              {
                "id": "custom.width",
                "value": 50
              }
            ]
          },
          {
            "matcher": {
              "id": "byRegexp",
              "options": "/(Min|Max)/"
            },
            "properties": [
              {
                "id": "custom.hidden",
                "value": true
              }
            ]
          },
          {
            "matcher": {
              "id": "byName",
              "options": "Info"
            },
            "properties": [
              {
                "id": "links",
                "value": [
                  {
                    "targetBlank": true,
                    "title": "Google this term",
                    "url": "https://google.com/search?q=${__value.raw}"
                  }
                ]
              },
              {
                "id": "custom.width",
                "value": 79
              }
            ]
          },
          {
            "matcher": {
              "id": "byName",
              "options": "Time"
            },
            "properties": [
              {
                "id": "custom.width",
                "value": 156
              }
            ]
          },
          {
            "matcher": {
              "id": "byName",
              "options": "State"
            },
            "properties": [
              {
                "id": "custom.width",
                "value": 99
              }
            ]
          }
        ]
      },
      "gridPos": {
        "h": 7,
        "w": 4,
        "x": 0,
        "y": 19
      },
      "id": 6,
      "maxDataPoints": 10,
      "options": {
        "cellHeight": "sm",
        "footer": {
          "countRows": false,
          "fields": "",
          "reducer": ["sum"],
          "show": false
        },
        "showHeader": true
      },
      "pluginVersion": "12.2.0-pre",
      "targets": [
        {
          "rawFrameContent": "[\n  {\n    \"schema\": {\n      \"refId\": \"A\",\n      \"name\": \"A\",\n      \"fields\": [\n        {\n          \"name\": \"Time\",\n          \"type\": \"time\",\n          \"typeInfo\": {\n            \"frame\": \"time.Time\",\n            \"nullable\": true\n          },\n          \"config\": {}\n        },\n        {\n          \"name\": \"Value\",\n          \"type\": \"number\",\n          \"typeInfo\": {\n            \"frame\": \"float64\",\n            \"nullable\": true\n          },\n          \"config\": {}\n        },\n        {\n          \"name\": \"Min\",\n          \"type\": \"number\",\n          \"typeInfo\": {\n            \"frame\": \"float64\",\n            \"nullable\": true\n          },\n          \"config\": {}\n        },\n        {\n          \"name\": \"Max\",\n          \"type\": \"number\",\n          \"typeInfo\": {\n            \"frame\": \"float64\",\n            \"nullable\": true\n          },\n          \"config\": {}\n        },\n        {\n          \"name\": \"Info\",\n          \"type\": \"string\",\n          \"typeInfo\": {\n            \"frame\": \"string\",\n            \"nullable\": true\n          },\n          \"config\": {}\n        },\n        {\n          \"name\": \"State\",\n          \"type\": \"enum\",\n          \"typeInfo\": {\n            \"frame\": \"enum\"\n          },\n          \"config\": {\n            \"type\": {\n              \"enum\": {\n                \"text\": [\n                  \"Unknown\",\n                  \"Up\",\n                  \"Down\"\n                ]\n              }\n            }\n          }\n        }\n      ]\n    },\n    \"data\": {\n      \"values\": [\n        [\n          1754578636810,\n          1754580436810,\n          1754582236810,\n          1754584036810,\n          1754585836810,\n          1754587636810,\n          1754589436810,\n          1754591236810,\n          1754593036810,\n          1754594836810\n        ],\n        [\n          68.67815082171406,\n          68.21038738705283,\n          67.85748579518524,\n          67.48088827530566,\n          67.36362085363314,\n          67.75399477824531,\n          67.9006935145112,\n          68.2893033558627,\n          68.20547872017494,\n          67.96251158324088\n        ],\n        [\n          67.52655915076163,\n          68.03367017865995,\n          65.44308825471086,\n          66.94142900198796,\n          66.33531057489242,\n          66.97007154625013,\n          67.88134129373145,\n          65.92102089546943,\n          65.7896781452792,\n          67.77680599320166\n        ],\n        [\n          68.78026730954913,\n          68.46495903270079,\n          68.29118217530531,\n          67.90561937677037,\n          68.05316512901861,\n          70.26033810424696,\n          68.05691975265877,\n          68.76874724839202,\n          70.02772232081647,\n          70.38628221361253\n        ],\n        [\n          \"up\",\n          \"down fast\",\n          \"down\",\n          \"down\",\n          \"down\",\n          \"up\",\n          \"up\",\n          \"up\",\n          \"down\",\n          \"down\"\n        ],\n        [\n          1,\n          2,\n          2,\n          2,\n          2,\n          1,\n          1,\n          1,\n          2,\n          2\n        ]\n      ]\n    }\n  }\n]",
          "refId": "A",
          "scenarioId": "raw_frame"
        }
      ],
      "title": "Apply to row - basic",
      "type": "table"
    },
    {
      "datasource": {
        "type": "grafana-testdata-datasource"
      },
      "fieldConfig": {
        "defaults": {
          "color": {
            "mode": "thresholds"
          },
          "custom": {
            "align": "auto",
            "cellOptions": {
              "type": "auto"
            },
            "inspect": false,
            "wrapHeaderText": false
          },
          "fieldMinMax": true,
          "mappings": [],
          "thresholds": {
            "mode": "absolute",
            "steps": [
              {
                "color": "green",
                "value": 0
              },
              {
                "color": "red",
                "value": 80
              }
            ]
          }
        },
        "overrides": [
          {
            "matcher": {
              "id": "byName",
              "options": "A"
            },
            "properties": [
              {
                "id": "custom.cellOptions",
                "value": {
                  "applyToRow": true,
                  "type": "color-background"
                }
              },
              {
                "id": "color",
                "value": {
                  "mode": "continuous-blues"
                }
              },
              {
                "id": "custom.width",
                "value": 50
              }
            ]
          },
          {
            "matcher": {
              "id": "byRegexp",
              "options": "/(Min|Max)/"
            },
            "properties": [
              {
                "id": "custom.hidden",
                "value": true
              }
            ]
          },
          {
            "matcher": {
              "id": "byName",
              "options": "Info"
            },
            "properties": [
              {
                "id": "links",
                "value": [
                  {
                    "targetBlank": true,
                    "title": "Google this term",
                    "url": "https://google.com/search?q=${__value.raw}"
                  }
                ]
              },
              {
                "id": "custom.width",
                "value": 59
              }
            ]
          },
          {
            "matcher": {
              "id": "byName",
              "options": "Time"
            },
            "properties": [
              {
                "id": "custom.width",
                "value": 161
              }
            ]
          },
          {
            "matcher": {
              "id": "byName",
              "options": "State"
            },
            "properties": [
              {
                "id": "custom.width",
                "value": 114
              }
            ]
          }
        ]
      },
      "gridPos": {
        "h": 7,
        "w": 4,
        "x": 4,
        "y": 19
      },
      "id": 5,
      "maxDataPoints": 10,
      "options": {
        "cellHeight": "sm",
        "footer": {
          "countRows": false,
          "fields": "",
          "reducer": ["sum"],
          "show": false
        },
        "showHeader": true
      },
      "pluginVersion": "12.2.0-pre",
      "targets": [
        {
          "rawFrameContent": "[\n  {\n    \"schema\": {\n      \"refId\": \"A\",\n      \"name\": \"A\",\n      \"fields\": [\n        {\n          \"name\": \"Time\",\n          \"type\": \"time\",\n          \"typeInfo\": {\n            \"frame\": \"time.Time\",\n            \"nullable\": true\n          },\n          \"config\": {}\n        },\n        {\n          \"name\": \"Value\",\n          \"type\": \"number\",\n          \"typeInfo\": {\n            \"frame\": \"float64\",\n            \"nullable\": true\n          },\n          \"config\": {}\n        },\n        {\n          \"name\": \"Min\",\n          \"type\": \"number\",\n          \"typeInfo\": {\n            \"frame\": \"float64\",\n            \"nullable\": true\n          },\n          \"config\": {}\n        },\n        {\n          \"name\": \"Max\",\n          \"type\": \"number\",\n          \"typeInfo\": {\n            \"frame\": \"float64\",\n            \"nullable\": true\n          },\n          \"config\": {}\n        },\n        {\n          \"name\": \"Info\",\n          \"type\": \"string\",\n          \"typeInfo\": {\n            \"frame\": \"string\",\n            \"nullable\": true\n          },\n          \"config\": {}\n        },\n        {\n          \"name\": \"State\",\n          \"type\": \"enum\",\n          \"typeInfo\": {\n            \"frame\": \"enum\"\n          },\n          \"config\": {\n            \"type\": {\n              \"enum\": {\n                \"text\": [\n                  \"Unknown\",\n                  \"Up\",\n                  \"Down\"\n                ]\n              }\n            }\n          }\n        }\n      ]\n    },\n    \"data\": {\n      \"values\": [\n        [\n          1754579008785,\n          1754580808785,\n          1754582608785,\n          1754584408785,\n          1754586208785,\n          1754588008785,\n          1754589808785,\n          1754591608785,\n          1754593408785,\n          1754595208785\n        ],\n        [\n          89.82213040422468,\n          89.53763263564208,\n          90.03103064454615,\n          90.51535567776907,\n          90.88960652895187,\n          91.30921636258488,\n          91.12427953645643,\n          91.1507153149385,\n          90.81021008780039,\n          91.11327042147582\n        ],\n        [\n          87.33191559754641,\n          88.46410173314496,\n          88.06920794235972,\n          88.98473401700574,\n          90.60349141857057,\n          90.5858441719162,\n          90.42154517148411,\n          90.32413455176213,\n          90.72055904641739,\n          88.74774424339796\n        ],\n        [\n          90.58845140604446,\n          90.08173133413374,\n          90.58230197880795,\n          92.55531809442493,\n          93.09165646181742,\n          93.38354884838586,\n          92.68544239576967,\n          92.15770413350477,\n          92.77335012158814,\n          92.52115072193222\n        ],\n        [\n          \"down\",\n          \"down\",\n          \"up fast\",\n          \"up fast\",\n          \"up\",\n          \"up fast\",\n          \"down\",\n          \"up\",\n          \"down\",\n          \"up\"\n        ],\n        [\n          2,\n          2,\n          1,\n          1,\n          1,\n          1,\n          2,\n          1,\n          2,\n          1\n        ]\n      ]\n    }\n  }\n]",
          "refId": "A",
          "scenarioId": "raw_frame"
        }
      ],
      "title": "Apply to row - gradient",
      "type": "table"
    },
    {
      "datasource": {
        "type": "grafana-testdata-datasource"
      },
      "fieldConfig": {
        "defaults": {
          "color": {
            "mode": "thresholds"
          },
          "custom": {
            "align": "auto",
            "cellOptions": {
              "type": "auto"
            },
            "inspect": false,
            "wrapHeaderText": false
          },
          "fieldMinMax": true,
          "mappings": [],
          "thresholds": {
            "mode": "absolute",
            "steps": [
              {
                "color": "green",
                "value": 0
              },
              {
                "color": "red",
                "value": 80
              }
            ]
          }
        },
        "overrides": [
          {
            "matcher": {
              "id": "byName",
              "options": "A"
            },
            "properties": [
              {
                "id": "custom.cellOptions",
                "value": {
                  "applyToRow": true,
                  "type": "color-background"
                }
              },
              {
                "id": "color",
                "value": {
                  "mode": "thresholds"
                }
              },
              {
                "id": "custom.width",
                "value": 50
              }
            ]
          },
          {
            "matcher": {
              "id": "byRegexp",
              "options": "/(Min|Max)/"
            },
            "properties": [
              {
                "id": "custom.hidden",
                "value": true
              }
            ]
          },
          {
            "matcher": {
              "id": "byName",
              "options": "Info"
            },
            "properties": [
              {
                "id": "links",
                "value": [
                  {
                    "targetBlank": true,
                    "title": "Google this term",
                    "url": "https://google.com/search?q=${__value.raw}"
                  }
                ]
              },
              {
                "id": "custom.width",
                "value": 79
              }
            ]
          },
          {
            "matcher": {
              "id": "byName",
              "options": "Time"
            },
            "properties": [
              {
                "id": "custom.width",
                "value": 158
              }
            ]
          },
          {
            "matcher": {
              "id": "byName",
              "options": "State"
            },
            "properties": [
              {
                "id": "custom.width",
                "value": 97
              }
            ]
          }
        ]
      },
      "gridPos": {
        "h": 7,
        "w": 4,
        "x": 8,
        "y": 19
      },
      "id": 7,
      "maxDataPoints": 10,
      "options": {
        "cellHeight": "sm",
        "footer": {
          "countRows": false,
          "fields": "",
          "reducer": ["sum"],
          "show": false
        },
        "showHeader": true
      },
      "pluginVersion": "12.2.0-pre",
      "targets": [
        {
          "rawFrameContent": "[\n  {\n    \"schema\": {\n      \"refId\": \"A\",\n      \"name\": \"A\",\n      \"fields\": [\n        {\n          \"name\": \"Time\",\n          \"type\": \"time\",\n          \"typeInfo\": {\n            \"frame\": \"time.Time\",\n            \"nullable\": true\n          },\n          \"config\": {}\n        },\n        {\n          \"name\": \"Value\",\n          \"type\": \"number\",\n          \"typeInfo\": {\n            \"frame\": \"float64\",\n            \"nullable\": true\n          },\n          \"config\": {}\n        },\n        {\n          \"name\": \"Min\",\n          \"type\": \"number\",\n          \"typeInfo\": {\n            \"frame\": \"float64\",\n            \"nullable\": true\n          },\n          \"config\": {}\n        },\n        {\n          \"name\": \"Max\",\n          \"type\": \"number\",\n          \"typeInfo\": {\n            \"frame\": \"float64\",\n            \"nullable\": true\n          },\n          \"config\": {}\n        },\n        {\n          \"name\": \"Info\",\n          \"type\": \"string\",\n          \"typeInfo\": {\n            \"frame\": \"string\",\n            \"nullable\": true\n          },\n          \"config\": {}\n        },\n        {\n          \"name\": \"State\",\n          \"type\": \"enum\",\n          \"typeInfo\": {\n            \"frame\": \"enum\"\n          },\n          \"config\": {\n            \"type\": {\n              \"enum\": {\n                \"text\": [\n                  \"Unknown\",\n                  \"Up\",\n                  \"Down\"\n                ]\n              }\n            }\n          }\n        }\n      ]\n    },\n    \"data\": {\n      \"values\": [\n        [\n          1754579078813,\n          1754580878813,\n          1754582678813,\n          1754584478813,\n          1754586278813,\n          1754588078813,\n          1754589878813,\n          1754591678813,\n          1754593478813,\n          1754595278813\n        ],\n        [\n          77.30289281564126,\n          87.14357945690202,\n          76.67466266903213,\n          76.27969352662608,\n          95.80292639037513,\n          75.68396049965999,\n          75.76117912054544,\n          76.05073308839697,\n          75.93744737071192,\n          75.82930696129104\n        ],\n        [\n          76.58900057075734,\n          76.01493865596112,\n          75.25501274661029,\n          75.52871130918913,\n          73.53324017648568,\n          74.74670600818675,\n          73.4627470190636,\n          75.38455781635166,\n          74.04318166296315,\n          74.79620005730261\n        ],\n        [\n          77.58417866514938,\n          77.9390885538468,\n          78.37258492198521,\n          76.82242506518101,\n          75.81423643776408,\n          75.86349731305505,\n          76.79031910137064,\n          77.71934637974913,\n          76.11981207380533,\n          77.29746416618009\n        ],\n        [\n          \"down fast\",\n          \"down\",\n          \"down fast\",\n          \"down\",\n          \"down fast\",\n          \"down\",\n          \"up\",\n          \"up\",\n          \"down\",\n          \"down\"\n        ],\n        [\n          2,\n          2,\n          2,\n          2,\n          2,\n          2,\n          1,\n          1,\n          2,\n          2\n        ]\n      ]\n    }\n  }\n]",
          "refId": "A",
          "scenarioId": "raw_frame"
        }
      ],
      "title": "Apply to row - thresholds",
      "type": "table"
    },
    {
      "datasource": {
        "type": "grafana-testdata-datasource"
      },
      "fieldConfig": {
        "defaults": {
          "color": {
            "mode": "thresholds"
          },
          "custom": {
            "align": "auto",
            "cellOptions": {
              "type": "auto"
            },
            "inspect": false,
            "wrapHeaderText": false
          },
          "fieldMinMax": true,
          "mappings": [],
          "thresholds": {
            "mode": "absolute",
            "steps": [
              {
                "color": "green",
                "value": 0
              },
              {
                "color": "red",
                "value": 80
              }
            ]
          }
        },
        "overrides": [
          {
            "matcher": {
              "id": "byName",
              "options": "A"
            },
            "properties": [
              {
                "id": "custom.width",
                "value": 50
              }
            ]
          },
          {
            "matcher": {
              "id": "byRegexp",
              "options": "/(Min|Max)/"
            },
            "properties": [
              {
                "id": "custom.hidden",
                "value": true
              }
            ]
          },
          {
            "matcher": {
              "id": "byName",
              "options": "Info"
            },
            "properties": [
              {
                "id": "links",
                "value": [
                  {
                    "targetBlank": true,
                    "title": "Google this term",
                    "url": "https://google.com/search?q=${__value.raw}"
                  }
                ]
              },
              {
                "id": "custom.width",
                "value": 79
              }
            ]
          },
          {
            "matcher": {
              "id": "byName",
              "options": "Time"
            },
            "properties": [
              {
                "id": "custom.width",
                "value": 158
              }
            ]
          },
          {
            "matcher": {
              "id": "byName",
              "options": "State"
            },
            "properties": [
              {
                "id": "custom.cellOptions",
                "value": {
                  "applyToRow": true,
                  "type": "color-background"
                }
              },
              {
                "id": "custom.width",
                "value": 97
              }
            ]
          }
        ]
      },
      "gridPos": {
        "h": 7,
        "w": 4,
        "x": 12,
        "y": 19
      },
      "id": 8,
      "maxDataPoints": 10,
      "options": {
        "cellHeight": "sm",
        "footer": {
          "countRows": false,
          "fields": "",
          "reducer": ["sum"],
          "show": false
        },
        "showHeader": true,
        "sortBy": [
          {
            "desc": false,
            "displayName": "A"
          }
        ]
      },
      "pluginVersion": "12.2.0-pre",
      "targets": [
        {
          "rawFrameContent": "[\n  {\n    \"schema\": {\n      \"refId\": \"A\",\n      \"name\": \"A\",\n      \"fields\": [\n        {\n          \"name\": \"Time\",\n          \"type\": \"time\",\n          \"typeInfo\": {\n            \"frame\": \"time.Time\",\n            \"nullable\": true\n          },\n          \"config\": {}\n        },\n        {\n          \"name\": \"Value\",\n          \"type\": \"number\",\n          \"typeInfo\": {\n            \"frame\": \"float64\",\n            \"nullable\": true\n          },\n          \"config\": {}\n        },\n        {\n          \"name\": \"Min\",\n          \"type\": \"number\",\n          \"typeInfo\": {\n            \"frame\": \"float64\",\n            \"nullable\": true\n          },\n          \"config\": {}\n        },\n        {\n          \"name\": \"Max\",\n          \"type\": \"number\",\n          \"typeInfo\": {\n            \"frame\": \"float64\",\n            \"nullable\": true\n          },\n          \"config\": {}\n        },\n        {\n          \"name\": \"Info\",\n          \"type\": \"string\",\n          \"typeInfo\": {\n            \"frame\": \"string\",\n            \"nullable\": true\n          },\n          \"config\": {}\n        },\n        {\n          \"name\": \"State\",\n          \"type\": \"enum\",\n          \"typeInfo\": {\n            \"frame\": \"enum\"\n          },\n          \"config\": {\n            \"type\": {\n              \"enum\": {\n                \"text\": [\n                  \"Unknown\",\n                  \"Up\",\n                  \"Down\"\n                ]\n              }\n            }\n          }\n        }\n      ]\n    },\n    \"data\": {\n      \"values\": [\n        [\n          1754579078813,\n          1754580878813,\n          1754582678813,\n          1754584478813,\n          1754586278813,\n          1754588078813,\n          1754589878813,\n          1754591678813,\n          1754593478813,\n          1754595278813\n        ],\n        [\n          77.30289281564126,\n          87.14357945690202,\n          76.67466266903213,\n          76.27969352662608,\n          95.80292639037513,\n          75.68396049965999,\n          75.76117912054544,\n          76.05073308839697,\n          75.93744737071192,\n          75.82930696129104\n        ],\n        [\n          76.58900057075734,\n          76.01493865596112,\n          75.25501274661029,\n          75.52871130918913,\n          73.53324017648568,\n          74.74670600818675,\n          73.4627470190636,\n          75.38455781635166,\n          74.04318166296315,\n          74.79620005730261\n        ],\n        [\n          77.58417866514938,\n          77.9390885538468,\n          78.37258492198521,\n          76.82242506518101,\n          75.81423643776408,\n          75.86349731305505,\n          76.79031910137064,\n          77.71934637974913,\n          76.11981207380533,\n          77.29746416618009\n        ],\n        [\n          \"down fast\",\n          \"down\",\n          \"down fast\",\n          \"down\",\n          \"down fast\",\n          \"down\",\n          \"up\",\n          \"up\",\n          \"down\",\n          \"down\"\n        ],\n        [\n          2,\n          2,\n          2,\n          2,\n          2,\n          2,\n          1,\n          1,\n          2,\n          2\n        ]\n      ]\n    }\n  }\n]",
          "refId": "A",
          "scenarioId": "raw_frame"
        }
      ],
      "title": "Apply to row - enum",
      "type": "table"
    },
    {
      "datasource": {
        "type": "grafana-testdata-datasource"
      },
      "fieldConfig": {
        "defaults": {
          "color": {
            "mode": "thresholds"
          },
          "custom": {
            "align": "auto",
            "cellOptions": {
              "type": "auto"
            },
            "inspect": false,
            "wrapHeaderText": false
          },
          "fieldMinMax": true,
          "mappings": [],
          "thresholds": {
            "mode": "absolute",
            "steps": [
              {
                "color": "green",
                "value": 0
              },
              {
                "color": "red",
                "value": 80
              }
            ]
          }
        },
        "overrides": [
          {
            "matcher": {
              "id": "byName",
              "options": "A"
            },
            "properties": [
              {
                "id": "color",
                "value": {
                  "mode": "palette-classic"
                }
              },
              {
                "id": "custom.width",
                "value": 50
              }
            ]
          },
          {
            "matcher": {
              "id": "byRegexp",
              "options": "/(Min|Max)/"
            },
            "properties": [
              {
                "id": "custom.hidden",
                "value": true
              }
            ]
          },
          {
            "matcher": {
              "id": "byName",
              "options": "Info"
            },
            "properties": [
              {
                "id": "links",
                "value": [
                  {
                    "targetBlank": true,
                    "title": "Google this term",
                    "url": "https://google.com/search?q=${__value.raw}"
                  }
                ]
              },
              {
                "id": "custom.width",
                "value": 79
              }
            ]
          },
          {
            "matcher": {
              "id": "byName",
              "options": "Time"
            },
            "properties": [
              {
                "id": "custom.width",
                "value": 158
              }
            ]
          },
          {
            "matcher": {
              "id": "byName",
              "options": "A"
            },
            "properties": [
              {
                "id": "mappings",
                "value": [
                  {
                    "options": {
                      "from": 0,
                      "result": {
                        "color": "purple",
                        "index": 0
                      },
                      "to": 76.999
                    },
                    "type": "range"
                  },
                  {
                    "options": {
                      "from": 77,
                      "result": {
                        "color": "orange",
                        "index": 1
                      }
                    },
                    "type": "range"
                  }
                ]
              },
              {
                "id": "custom.cellOptions",
                "value": {
                  "applyToRow": true,
                  "type": "color-background"
                }
              }
            ]
          },
          {
            "matcher": {
              "id": "byName",
              "options": "State"
            },
            "properties": [
              {
                "id": "custom.width",
                "value": 97
              }
            ]
          }
        ]
      },
      "gridPos": {
        "h": 7,
        "w": 4,
        "x": 16,
        "y": 19
      },
      "id": 9,
      "maxDataPoints": 10,
      "options": {
        "cellHeight": "sm",
        "footer": {
          "countRows": false,
          "fields": "",
          "reducer": ["sum"],
          "show": false
        },
        "showHeader": true,
        "sortBy": []
      },
      "pluginVersion": "12.2.0-pre",
      "targets": [
        {
          "rawFrameContent": "[\n  {\n    \"schema\": {\n      \"refId\": \"A\",\n      \"name\": \"A\",\n      \"fields\": [\n        {\n          \"name\": \"Time\",\n          \"type\": \"time\",\n          \"typeInfo\": {\n            \"frame\": \"time.Time\",\n            \"nullable\": true\n          },\n          \"config\": {}\n        },\n        {\n          \"name\": \"Value\",\n          \"type\": \"number\",\n          \"typeInfo\": {\n            \"frame\": \"float64\",\n            \"nullable\": true\n          },\n          \"config\": {}\n        },\n        {\n          \"name\": \"Min\",\n          \"type\": \"number\",\n          \"typeInfo\": {\n            \"frame\": \"float64\",\n            \"nullable\": true\n          },\n          \"config\": {}\n        },\n        {\n          \"name\": \"Max\",\n          \"type\": \"number\",\n          \"typeInfo\": {\n            \"frame\": \"float64\",\n            \"nullable\": true\n          },\n          \"config\": {}\n        },\n        {\n          \"name\": \"Info\",\n          \"type\": \"string\",\n          \"typeInfo\": {\n            \"frame\": \"string\",\n            \"nullable\": true\n          },\n          \"config\": {}\n        },\n        {\n          \"name\": \"State\",\n          \"type\": \"enum\",\n          \"typeInfo\": {\n            \"frame\": \"enum\"\n          },\n          \"config\": {\n            \"type\": {\n              \"enum\": {\n                \"text\": [\n                  \"Unknown\",\n                  \"Up\",\n                  \"Down\"\n                ]\n              }\n            }\n          }\n        }\n      ]\n    },\n    \"data\": {\n      \"values\": [\n        [\n          1754579078813,\n          1754580878813,\n          1754582678813,\n          1754584478813,\n          1754586278813,\n          1754588078813,\n          1754589878813,\n          1754591678813,\n          1754593478813,\n          1754595278813\n        ],\n        [\n          77.30289281564126,\n          87.14357945690202,\n          76.67466266903213,\n          76.27969352662608,\n          95.80292639037513,\n          75.68396049965999,\n          75.76117912054544,\n          76.05073308839697,\n          75.93744737071192,\n          75.82930696129104\n        ],\n        [\n          76.58900057075734,\n          76.01493865596112,\n          75.25501274661029,\n          75.52871130918913,\n          73.53324017648568,\n          74.74670600818675,\n          73.4627470190636,\n          75.38455781635166,\n          74.04318166296315,\n          74.79620005730261\n        ],\n        [\n          77.58417866514938,\n          77.9390885538468,\n          78.37258492198521,\n          76.82242506518101,\n          75.81423643776408,\n          75.86349731305505,\n          76.79031910137064,\n          77.71934637974913,\n          76.11981207380533,\n          77.29746416618009\n        ],\n        [\n          \"down fast\",\n          \"down\",\n          \"down fast\",\n          \"down\",\n          \"down fast\",\n          \"down\",\n          \"up\",\n          \"up\",\n          \"down\",\n          \"down\"\n        ],\n        [\n          2,\n          2,\n          2,\n          2,\n          2,\n          2,\n          1,\n          1,\n          2,\n          2\n        ]\n      ]\n    }\n  }\n]",
          "refId": "A",
          "scenarioId": "raw_frame"
        }
      ],
      "title": "Apply to row - mappings",
      "type": "table"
    },
    {
      "datasource": {
        "type": "grafana-testdata-datasource"
      },
      "fieldConfig": {
        "defaults": {
          "color": {
            "mode": "thresholds"
          },
          "custom": {
            "align": "auto",
            "cellOptions": {
              "type": "auto"
            },
            "inspect": false,
            "wrapHeaderText": false
          },
          "mappings": [],
          "thresholds": {
            "mode": "absolute",
            "steps": [
              {
                "color": "green",
                "value": 0
              },
              {
                "color": "red",
                "value": 80
              }
            ]
          }
        },
        "overrides": []
      },
      "gridPos": {
        "h": 7,
        "w": 4,
        "x": 20,
        "y": 19
      },
      "id": 3,
      "options": {
        "cellHeight": "sm",
        "footer": {
          "countRows": false,
          "fields": "",
          "reducer": ["sum"],
          "show": false
        },
        "showHeader": true
      },
      "pluginVersion": "12.2.0-pre",
      "targets": [
        {
          "csvContent": "a,b,c",
          "refId": "A",
          "scenarioId": "csv_content"
        }
      ],
      "title": "Empty Table Panel",
      "type": "table"
    }
  ],
  "preload": false,
  "schemaVersion": 41,
  "tags": [],
  "templating": {
    "list": [
      {
        "baseFilters": [],
        "datasource": {
          "type": "grafana-testdata-datasource"
        },
        "filters": [],
        "name": "Filters",
        "type": "adhoc"
      }
    ]
  },
  "time": {
    "from": "now-6h",
    "to": "now"
  },
  "timepicker": {},
  "timezone": "",
  "title": "Panel Tests - Table - Kitchen Sink",
  "uid": "dcb9f5e9-8066-4397-889e-864b99555dbb",
<<<<<<< HEAD
  "version": 3
=======
  "version": 8
>>>>>>> 904bf6b8
}<|MERGE_RESOLUTION|>--- conflicted
+++ resolved
@@ -1689,9 +1689,5 @@
   "timezone": "",
   "title": "Panel Tests - Table - Kitchen Sink",
   "uid": "dcb9f5e9-8066-4397-889e-864b99555dbb",
-<<<<<<< HEAD
-  "version": 3
-=======
-  "version": 8
->>>>>>> 904bf6b8
+  "version": 9
 }