{
<<<<<<< HEAD
  "annotations": {
    "list": [
      {
        "builtIn": 1,
        "datasource": {
          "type": "datasource",
          "uid": "grafana"
        },
        "enable": true,
        "hide": true,
        "iconColor": "rgba(0, 211, 255, 1)",
        "name": "Annotations & Alerts",
        "target": {
          "limit": 100,
          "matchAny": false,
          "tags": [],
          "type": "dashboard"
        },
        "type": "dashboard"
      }
    ]
  },
  "editable": true,
  "fiscalYearStartMonth": 0,
  "graphTooltip": 0,
  "id": 141,
  "links": [],
  "liveNow": false,
  "panels": [
    {
      "datasource": {
        "type": "testdata",
        "uid": "PD8C576611E62080A"
      },
      "gridPos": {
        "h": 1,
        "w": 24,
        "x": 0,
        "y": 0
      },
      "id": 7,
      "targets": [
        {
          "datasource": {
            "type": "testdata",
            "uid": "PD8C576611E62080A"
          },
          "refId": "A"
        }
      ],
      "title": "Cell styles",
      "type": "row"
    },
    {
      "datasource": {
        "type": "testdata",
        "uid": "PD8C576611E62080A"
      },
      "fieldConfig": {
        "defaults": {
          "color": {
            "mode": "thresholds"
          },
          "custom": {
            "align": "center",
            "cellOptions": {
              "mode": "gradient",
              "type": "color-background"
            },
            "filterable": false,
            "inspect": false
          },
          "mappings": [],
          "thresholds": {
            "mode": "percentage",
            "steps": [
              {
                "color": "green"
              },
              {
                "color": "blue",
                "value": 20
              },
              {
                "color": "orange",
                "value": 60
              },
              {
                "color": "red",
                "value": 70
              }
            ]
          },
          "unit": "degree"
        },
        "overrides": [
          {
            "matcher": {
              "id": "byName",
              "options": "Max"
            },
            "properties": [
              {
                "id": "custom.width",
                "value": 84
              }
            ]
          },
          {
            "matcher": {
              "id": "byName",
              "options": "Last"
            },
            "properties": [
              {
                "id": "custom.width",
                "value": 78
              }
            ]
          },
          {
            "matcher": {
              "id": "byName",
              "options": "Mean"
            },
            "properties": [
              {
                "id": "custom.width",
                "value": 74
              }
            ]
          },
          {
            "matcher": {
              "id": "byName",
              "options": "Field"
            },
            "properties": [
              {
                "id": "custom.align",
                "value": "left"
              }
            ]
          }
        ]
      },
      "gridPos": {
        "h": 16,
        "w": 7,
        "x": 0,
        "y": 1
      },
      "id": 4,
      "options": {
        "footer": {
          "countRows": false,
          "fields": "",
          "reducer": [
            "sum"
          ],
          "show": false
        },
        "showHeader": true,
        "sortBy": [
          {
            "desc": true,
            "displayName": "Last"
          }
        ]
      },
      "pluginVersion": "9.4.0-pre",
      "targets": [
        {
          "datasource": {
            "type": "testdata",
            "uid": "PD8C576611E62080A"
          },
          "refId": "A",
          "scenarioId": "random_walk",
          "seriesCount": 15,
          "stringInput": ""
        }
      ],
      "title": "Colored background",
      "transformations": [
        {
          "id": "reduce",
          "options": {
            "reducers": [
              "max",
              "mean",
              "last"
            ]
          }
        }
      ],
      "type": "table"
    },
    {
      "datasource": {
        "type": "testdata",
        "uid": "PD8C576611E62080A"
      },
      "fieldConfig": {
        "defaults": {
          "color": {
            "mode": "thresholds"
          },
          "custom": {
            "align": "center",
            "cellOptions": {
              "type": "auto"
            },
            "filterable": false,
            "inspect": false
          },
          "mappings": [],
          "thresholds": {
            "mode": "percentage",
            "steps": [
              {
                "color": "orange"
              },
              {
                "color": "red",
                "value": 50
              }
            ]
          }
        },
        "overrides": [
          {
            "matcher": {
              "id": "byName",
              "options": "Basic "
            },
            "properties": [
              {
                "id": "custom.cellOptions",
                "value": {
                  "mode": "basic",
                  "type": "gauge"
                }
              },
              {
                "id": "custom.inspect",
                "value": false
              }
            ]
          },
          {
            "matcher": {
              "id": "byName",
              "options": "Gradient text color value"
            },
            "properties": [
              {
                "id": "custom.cellOptions",
                "value": {
                  "mode": "gradient",
                  "type": "gauge",
                  "valueMode": "text"
                }
              }
            ]
          },
          {
            "matcher": {
              "id": "byName",
              "options": "LCD hidden value"
            },
            "properties": [
              {
                "id": "custom.cellOptions",
                "value": {
                  "mode": "lcd",
                  "type": "gauge",
                  "valueMode": "hidden"
                }
              }
            ]
          }
        ]
      },
      "gridPos": {
        "h": 16,
        "w": 14,
        "x": 7,
        "y": 1
      },
      "id": 2,
      "options": {
        "footer": {
          "countRows": false,
          "fields": "",
          "reducer": [
            "sum"
          ],
          "show": false
        },
        "showHeader": true,
        "sortBy": [
          {
            "desc": false,
            "displayName": "Min"
          }
        ]
      },
      "pluginVersion": "9.4.0-pre",
      "targets": [
        {
          "datasource": {
            "type": "testdata",
            "uid": "PD8C576611E62080A"
          },
          "refId": "A",
          "scenarioId": "random_walk_table",
          "stringInput": ""
        }
      ],
      "title": "Bar gauge cells",
      "transformations": [
        {
          "id": "organize",
          "options": {
            "excludeByName": {
              "Info": true,
              "Time": true
            },
            "indexByName": {
              "Info": 1,
              "Max": 3,
              "Min": 2,
              "Time": 0,
              "Value": 4
            },
            "renameByName": {
              "A": "LCD hidden value",
              "Max": "Gradient text color value",
              "Min": "Basic "
            }
          }
        }
      ],
      "type": "table"
    },
    {
      "collapsed": false,
      "datasource": {
        "type": "testdata",
        "uid": "PD8C576611E62080A"
      },
      "gridPos": {
        "h": 1,
        "w": 24,
        "x": 0,
        "y": 17
      },
      "id": 9,
      "panels": [],
      "title": "Data links",
      "type": "row"
    },
    {
      "datasource": {
        "type": "testdata",
        "uid": "PD8C576611E62080A"
      },
      "fieldConfig": {
        "defaults": {
          "color": {
            "mode": "thresholds"
          },
          "custom": {
            "align": "center",
            "cellOptions": {
              "type": "color-text"
            },
            "filterable": false,
            "inspect": false
          },
          "decimals": 2,
          "mappings": [],
          "thresholds": {
            "mode": "percentage",
            "steps": [
              {
                "color": "green"
              },
              {
                "color": "blue",
                "value": 20
              },
              {
                "color": "orange",
                "value": 50
              },
              {
                "color": "red",
                "value": 70
              }
            ]
          },
          "unit": "percent"
        },
        "overrides": [
          {
            "matcher": {
              "id": "byName",
              "options": "Time"
            },
            "properties": [
              {
                "id": "custom.align"
              }
            ]
          },
          {
            "matcher": {
              "id": "byName",
              "options": "{name=\"S1\", server=\"A\"}"
            },
            "properties": [
              {
                "id": "links",
                "value": [
                  {
                    "title": "Details",
                    "url": "http://detail?serverLabel=${__field.labels.server}&valueNumeric=${__value.numeric}"
                  }
                ]
              }
            ]
          }
        ]
      },
      "gridPos": {
        "h": 8,
        "w": 21,
        "x": 0,
        "y": 18
      },
      "id": 3,
      "maxDataPoints": 10,
      "options": {
        "footer": {
          "countRows": false,
          "fields": "",
          "reducer": [
            "sum"
          ],
          "show": false
        },
        "showHeader": true
      },
      "pluginVersion": "9.4.0-pre",
      "targets": [
        {
          "alias": "S1",
          "datasource": {
            "type": "testdata",
            "uid": "PD8C576611E62080A"
          },
          "labels": "server=A",
          "refId": "A",
          "scenarioId": "random_walk",
          "seriesCount": 1,
          "stringInput": ""
        },
        {
          "alias": "S2",
          "datasource": {
            "type": "testdata",
            "uid": "PD8C576611E62080A"
          },
          "labels": "server=B",
          "refId": "B",
          "scenarioId": "random_walk",
          "seriesCount": 1,
          "stringInput": ""
        },
        {
          "alias": "S3",
          "datasource": {
            "type": "testdata",
            "uid": "PD8C576611E62080A"
          },
          "labels": "server=C",
          "refId": "C",
          "scenarioId": "random_walk",
          "seriesCount": 1,
          "stringInput": ""
        }
      ],
      "title": "Data link with labels and numeric value",
      "transformations": [
=======
    "annotations": {
        "list": [
            {
                "builtIn": 1,
                "datasource": {
                    "type": "datasource",
                    "uid": "grafana"
                },
                "enable": true,
                "hide": true,
                "iconColor": "rgba(0, 211, 255, 1)",
                "name": "Annotations & Alerts",
                "type": "dashboard"
            }
        ]
    },
    "editable": true,
    "fiscalYearStartMonth": 0,
    "graphTooltip": 0,
    "links": [],
    "liveNow": false,
    "panels": [
        {
            "datasource": {
                "type": "datasource",
                "uid": "grafana"
            },
            "gridPos": {
                "h": 1,
                "w": 24,
                "x": 0,
                "y": 0
            },
            "id": 7,
            "targets": [
                {
                    "datasource": {
                        "type": "datasource",
                        "uid": "grafana"
                    },
                    "refId": "A"
                }
            ],
            "title": "Cell styles",
            "type": "row"
        },
        {
            "datasource": {
                "type": "testdata",
                "uid": "gdev-testdata"
            },
            "fieldConfig": {
                "defaults": {
                    "color": {
                        "mode": "thresholds"
                    },
                    "custom": {
                        "align": "center",
                        "cellOptions": {
                            "mode": "gradient",
                            "type": "color-background"
                        },
                        "filterable": false,
                        "inspect": false
                    },
                    "mappings": [],
                    "thresholds": {
                        "mode": "percentage",
                        "steps": [
                            {
                                "color": "green"
                            },
                            {
                                "color": "blue",
                                "value": 20
                            },
                            {
                                "color": "orange",
                                "value": 60
                            },
                            {
                                "color": "red",
                                "value": 70
                            }
                        ]
                    },
                    "unit": "degree"
                },
                "overrides": [
                    {
                        "matcher": {
                            "id": "byName",
                            "options": "Max"
                        },
                        "properties": [
                            {
                                "id": "custom.width",
                                "value": 84
                            }
                        ]
                    },
                    {
                        "matcher": {
                            "id": "byName",
                            "options": "Last"
                        },
                        "properties": [
                            {
                                "id": "custom.width",
                                "value": 78
                            }
                        ]
                    },
                    {
                        "matcher": {
                            "id": "byName",
                            "options": "Mean"
                        },
                        "properties": [
                            {
                                "id": "custom.width",
                                "value": 74
                            }
                        ]
                    },
                    {
                        "matcher": {
                            "id": "byName",
                            "options": "Field"
                        },
                        "properties": [
                            {
                                "id": "custom.align",
                                "value": "left"
                            }
                        ]
                    }
                ]
            },
            "gridPos": {
                "h": 16,
                "w": 7,
                "x": 0,
                "y": 1
            },
            "id": 4,
            "options": {
                "cellHeight": "md",
                "footer": {
                    "countRows": false,
                    "fields": "",
                    "reducer": [
                        "sum"
                    ],
                    "show": false
                },
                "showHeader": true,
                "showRowNums": false,
                "sortBy": [
                    {
                        "desc": true,
                        "displayName": "Last"
                    }
                ]
            },
            "pluginVersion": "9.5.0-pre",
            "targets": [
                {
                    "datasource": {
                        "type": "testdata",
                        "uid": "gdev-testdata"
                    },
                    "refId": "A",
                    "scenarioId": "random_walk",
                    "seriesCount": 15,
                    "stringInput": ""
                }
            ],
            "title": "Colored background",
            "transformations": [
                {
                    "id": "reduce",
                    "options": {
                        "reducers": [
                            "max",
                            "mean",
                            "last"
                        ]
                    }
                }
            ],
            "type": "table"
        },
        {
            "datasource": {
                "type": "testdata",
                "uid": "gdev-testdata"
            },
            "fieldConfig": {
                "defaults": {
                    "color": {
                        "mode": "thresholds"
                    },
                    "custom": {
                        "align": "auto",
                        "cellOptions": {
                            "type": "auto"
                        },
                        "filterable": false,
                        "inspect": false
                    },
                    "mappings": [],
                    "thresholds": {
                        "mode": "percentage",
                        "steps": [
                            {
                                "color": "orange"
                            },
                            {
                                "color": "red",
                                "value": 50
                            }
                        ]
                    }
                },
                "overrides": [
                    {
                        "matcher": {
                            "id": "byName",
                            "options": "A"
                        },
                        "properties": [
                            {
                                "id": "custom.cellOptions",
                                "value": {
                                    "mode": "gradient",
                                    "type": "gauge"
                                }
                            }
                        ]
                    },
                    {
                        "matcher": {
                            "id": "byName",
                            "options": "Info"
                        },
                        "properties": [
                            {
                                "id": "custom.width",
                                "value": 92
                            }
                        ]
                    },
                    {
                        "matcher": {
                            "id": "byName",
                            "options": "Min"
                        },
                        "properties": [
                            {
                                "id": "custom.width",
                                "value": 76
                            }
                        ]
                    },
                    {
                        "matcher": {
                            "id": "byName",
                            "options": "Max"
                        },
                        "properties": [
                            {
                                "id": "custom.width",
                                "value": 89
                            }
                        ]
                    },
                    {
                        "matcher": {
                            "id": "byName",
                            "options": "Time"
                        },
                        "properties": [
                            {
                                "id": "custom.width",
                                "value": 165
                            }
                        ]
                    }
                ]
            },
            "gridPos": {
                "h": 16,
                "w": 8,
                "x": 7,
                "y": 1
            },
            "id": 2,
            "options": {
                "cellHeight": "md",
                "footer": {
                    "countRows": false,
                    "fields": "",
                    "reducer": [
                        "sum"
                    ],
                    "show": false
                },
                "showHeader": true,
                "showRowNums": false,
                "sortBy": [
                    {
                        "desc": false,
                        "displayName": "Min"
                    }
                ]
            },
            "pluginVersion": "9.5.0-pre",
            "targets": [
                {
                    "datasource": {
                        "type": "testdata",
                        "uid": "gdev-testdata"
                    },
                    "refId": "A",
                    "scenarioId": "random_walk_table",
                    "stringInput": ""
                }
            ],
            "title": "Bar gauge cells",
            "transformations": [
                {
                    "id": "organize",
                    "options": {
                        "excludeByName": {
                            "Time": true
                        },
                        "indexByName": {
                            "Info": 1,
                            "Max": 3,
                            "Min": 2,
                            "Time": 0,
                            "Value": 4
                        },
                        "renameByName": {}
                    }
                }
            ],
            "type": "table"
        },
        {
            "datasource": {
                "type": "testdata",
                "uid": "gdev-testdata"
            },
            "description": "",
            "fieldConfig": {
                "defaults": {
                    "color": {
                        "mode": "thresholds"
                    },
                    "custom": {
                        "align": "auto",
                        "cellOptions": {
                            "type": "auto"
                        },
                        "filterable": false,
                        "inspect": false
                    },
                    "mappings": [],
                    "thresholds": {
                        "mode": "percentage",
                        "steps": [
                            {
                                "color": "blue"
                            },
                            {
                                "color": "green",
                                "value": 50
                            }
                        ]
                    }
                },
                "overrides": [
                    {
                        "matcher": {
                            "id": "byName",
                            "options": "A"
                        },
                        "properties": [
                            {
                                "id": "custom.cellOptions",
                                "value": {
                                    "mode": "lcd",
                                    "type": "gauge"
                                }
                            },
                            {
                                "id": "custom.align",
                                "value": "center"
                            }
                        ]
                    }
                ]
            },
            "gridPos": {
                "h": 16,
                "w": 9,
                "x": 15,
                "y": 1
            },
            "id": 5,
            "options": {
                "cellHeight": "md",
                "footer": {
                    "countRows": false,
                    "fields": "",
                    "reducer": [
                        "sum"
                    ],
                    "show": false
                },
                "showHeader": true,
                "showRowNums": false,
                "sortBy": []
            },
            "pluginVersion": "9.5.0-pre",
            "targets": [
                {
                    "datasource": {
                        "type": "testdata",
                        "uid": "gdev-testdata"
                    },
                    "refId": "A",
                    "scenarioId": "random_walk_table",
                    "stringInput": ""
                }
            ],
            "title": "Retro LCD cell",
            "transformations": [
                {
                    "id": "organize",
                    "options": {
                        "excludeByName": {
                            "Info": false,
                            "Max": true,
                            "Min": true,
                            "Time": false
                        },
                        "indexByName": {
                            "Info": 1,
                            "Max": 3,
                            "Min": 2,
                            "Time": 0,
                            "Value": 4
                        },
                        "renameByName": {}
                    }
                }
            ],
            "type": "table"
        },
        {
            "datasource": {
                "type": "testdata",
                "uid": "gdev-testdata"
            },
            "fieldConfig": {
                "defaults": {
                    "color": {
                        "mode": "thresholds"
                    },
                    "custom": {
                        "align": "auto",
                        "cellOptions": {
                            "type": "auto"
                        },
                        "inspect": false
                    },
                    "mappings": [],
                    "thresholds": {
                        "mode": "absolute",
                        "steps": [
                            {
                                "color": "green"
                            },
                            {
                                "color": "red",
                                "value": 80
                            }
                        ]
                    }
                },
                "overrides": [
                    {
                        "matcher": {
                            "id": "byName",
                            "options": "rate"
                        },
                        "properties": [
                            {
                                "id": "custom.cellOptions",
                                "value": {
                                    "type": "sparkline"
                                }
                            },
                            {
                                "id": "color",
                                "value": {
                                    "mode": "continuous-GrYlRd"
                                }
                            }
                        ]
                    }
                ]
            },
            "gridPos": {
                "h": 8,
                "w": 9,
                "x": 0,
                "y": 17
            },
            "id": 14,
            "options": {
                "cellHeight": "md",
                "footer": {
                    "countRows": false,
                    "fields": "",
                    "reducer": [
                        "sum"
                    ],
                    "show": false
                },
                "showHeader": true,
                "showRowNums": false
            },
            "pluginVersion": "9.5.0-pre",
            "targets": [
                {
                    "datasource": {
                        "type": "testdata",
                        "uid": "gdev-testdata"
                    },
                    "labels": "cluster=eu,service=checkout",
                    "min": 0.1,
                    "refId": "A",
                    "scenarioId": "random_walk",
                    "seriesCount": 3
                }
            ],
            "title": "Sparkline cell",
            "transformations": [
                {
                    "id": "timeSeriesTable",
                    "options": {}
                },
                {
                    "id": "organize",
                    "options": {
                        "excludeByName": {},
                        "indexByName": {},
                        "renameByName": {
                            "Trend": "rate"
                        }
                    }
                }
            ],
            "type": "table"
        },
        {
            "datasource": {
                "type": "testdata",
                "uid": "gdev-testdata"
            },
            "fieldConfig": {
                "defaults": {
                    "color": {
                        "mode": "thresholds"
                    },
                    "custom": {
                        "align": "auto",
                        "cellOptions": {
                            "type": "auto"
                        },
                        "inspect": false
                    },
                    "mappings": [],
                    "thresholds": {
                        "mode": "absolute",
                        "steps": [
                            {
                                "color": "green"
                            },
                            {
                                "color": "red",
                                "value": 80
                            }
                        ]
                    }
                },
                "overrides": [
                    {
                        "matcher": {
                            "id": "byName",
                            "options": "rate"
                        },
                        "properties": [
                            {
                                "id": "custom.cellOptions",
                                "value": {
                                    "drawStyle": "bars",
                                    "fillOpacity": 40,
                                    "gradientMode": "opacity",
                                    "lineWidth": 1,
                                    "showPoints": "auto",
                                    "type": "sparkline"
                                }
                            },
                            {
                                "id": "color",
                                "value": {
                                    "mode": "continuous-GrYlRd"
                                }
                            }
                        ]
                    },
                    {
                        "matcher": {
                            "id": "byName",
                            "options": "latency"
                        },
                        "properties": [
                            {
                                "id": "custom.cellOptions",
                                "value": {
                                    "fillOpacity": 40,
                                    "gradientMode": "hue",
                                    "type": "sparkline"
                                }
                            },
                            {
                                "id": "color",
                                "value": {
                                    "fixedColor": "orange",
                                    "mode": "fixed"
                                }
                            }
                        ]
                    }
                ]
            },
            "gridPos": {
                "h": 8,
                "w": 9,
                "x": 9,
                "y": 17
            },
            "id": 15,
            "maxDataPoints": 100,
            "options": {
                "cellHeight": "md",
                "footer": {
                    "countRows": false,
                    "fields": "",
                    "reducer": [
                        "sum"
                    ],
                    "show": false
                },
                "showHeader": true,
                "showRowNums": false
            },
            "pluginVersion": "9.5.0-pre",
            "targets": [
                {
                    "datasource": {
                        "type": "testdata",
                        "uid": "gdev-testdata"
                    },
                    "labels": "cluster=eu,service=checkout",
                    "min": 0.1,
                    "refId": "A",
                    "scenarioId": "random_walk",
                    "seriesCount": 3
                },
                {
                    "datasource": {
                        "type": "testdata",
                        "uid": "gdev-testdata"
                    },
                    "hide": false,
                    "labels": "cluster=eu,service=checkout",
                    "min": 0.1,
                    "refId": "B",
                    "scenarioId": "random_walk",
                    "seriesCount": 3
                }
            ],
            "title": "Multiple sparkline cells per row",
            "transformations": [
                {
                    "id": "timeSeriesTable",
                    "options": {}
                },
                {
                    "id": "joinByField",
                    "options": {
                        "byField": "service",
                        "mode": "outer"
                    }
                },
                {
                    "id": "organize",
                    "options": {
                        "excludeByName": {
                            "cluster 2": true
                        },
                        "indexByName": {},
                        "renameByName": {
                            "Trend": "rate",
                            "Trend #A": "rate",
                            "Trend #B": "latency",
                            "cluster 1": "cluster"
                        }
                    }
                }
            ],
            "type": "table"
        },
        {
            "datasource": {
                "type": "testdata",
                "uid": "gdev-testdata"
            },
            "gridPos": {
                "h": 1,
                "w": 24,
                "x": 0,
                "y": 25
            },
            "id": 9,
            "targets": [
                {
                    "datasource": {
                        "type": "testdata",
                        "uid": "gdev-testdata"
                    },
                    "refId": "A"
                }
            ],
            "title": "Data links",
            "type": "row"
        },
        {
            "datasource": {
                "type": "testdata",
                "uid": "gdev-testdata"
            },
            "fieldConfig": {
                "defaults": {
                    "color": {
                        "mode": "thresholds"
                    },
                    "custom": {
                        "align": "center",
                        "cellOptions": {
                            "type": "color-text"
                        },
                        "filterable": false,
                        "inspect": false
                    },
                    "decimals": 2,
                    "mappings": [],
                    "thresholds": {
                        "mode": "percentage",
                        "steps": [
                            {
                                "color": "green"
                            },
                            {
                                "color": "blue",
                                "value": 20
                            },
                            {
                                "color": "orange",
                                "value": 50
                            },
                            {
                                "color": "red",
                                "value": 70
                            }
                        ]
                    },
                    "unit": "percent"
                },
                "overrides": [
                    {
                        "matcher": {
                            "id": "byName",
                            "options": "Time"
                        },
                        "properties": [
                            {
                                "id": "custom.align"
                            }
                        ]
                    },
                    {
                        "matcher": {
                            "id": "byName",
                            "options": "{name=\"S1\", server=\"A\"}"
                        },
                        "properties": [
                            {
                                "id": "links",
                                "value": [
                                    {
                                        "title": "Details",
                                        "url": "http://detail?serverLabel=${__field.labels.server}&valueNumeric=${__value.numeric}"
                                    }
                                ]
                            }
                        ]
                    }
                ]
            },
            "gridPos": {
                "h": 8,
                "w": 12,
                "x": 0,
                "y": 26
            },
            "id": 3,
            "options": {
                "cellHeight": "md",
                "footer": {
                    "countRows": false,
                    "fields": "",
                    "reducer": [
                        "sum"
                    ],
                    "show": false
                },
                "showHeader": true,
                "showRowNums": false
            },
            "pluginVersion": "9.5.0-pre",
            "targets": [
                {
                    "alias": "S1",
                    "datasource": {
                        "type": "testdata",
                        "uid": "gdev-testdata"
                    },
                    "labels": "server=A",
                    "refId": "A",
                    "scenarioId": "random_walk",
                    "seriesCount": 1,
                    "stringInput": ""
                },
                {
                    "alias": "S2",
                    "datasource": {
                        "type": "testdata",
                        "uid": "gdev-testdata"
                    },
                    "labels": "server=B",
                    "refId": "B",
                    "scenarioId": "random_walk",
                    "seriesCount": 1,
                    "stringInput": ""
                },
                {
                    "alias": "S3",
                    "datasource": {
                        "type": "testdata",
                        "uid": "gdev-testdata"
                    },
                    "labels": "server=C",
                    "refId": "C",
                    "scenarioId": "random_walk",
                    "seriesCount": 1,
                    "stringInput": ""
                }
            ],
            "title": "Data link with labels and numeric value",
            "transformations": [
                {
                    "id": "seriesToColumns",
                    "options": {}
                }
            ],
            "type": "table"
        },
        {
            "datasource": {
                "type": "testdata",
                "uid": "gdev-testdata"
            },
            "fieldConfig": {
                "defaults": {
                    "color": {
                        "mode": "thresholds"
                    },
                    "custom": {
                        "align": "center",
                        "cellOptions": {
                            "type": "auto"
                        },
                        "filterable": false,
                        "inspect": false
                    },
                    "mappings": [],
                    "thresholds": {
                        "mode": "percentage",
                        "steps": [
                            {
                                "color": "green"
                            },
                            {
                                "color": "blue",
                                "value": 20
                            },
                            {
                                "color": "orange",
                                "value": 60
                            },
                            {
                                "color": "red",
                                "value": 70
                            }
                        ]
                    },
                    "unit": "degree"
                },
                "overrides": []
            },
            "gridPos": {
                "h": 8,
                "w": 5,
                "x": 12,
                "y": 26
            },
            "id": 10,
            "options": {
                "cellHeight": "md",
                "footer": {
                    "countRows": false,
                    "fields": "",
                    "reducer": [
                        "sum"
                    ],
                    "show": false
                },
                "showHeader": false,
                "showRowNums": false,
                "sortBy": [
                    {
                        "desc": true,
                        "displayName": "Last"
                    }
                ]
            },
            "pluginVersion": "9.5.0-pre",
            "targets": [
                {
                    "datasource": {
                        "type": "testdata",
                        "uid": "gdev-testdata"
                    },
                    "refId": "A",
                    "scenarioId": "random_walk_table",
                    "seriesCount": 5,
                    "stringInput": ""
                }
            ],
            "title": "No header",
            "transformations": [
                {
                    "id": "organize",
                    "options": {
                        "excludeByName": {
                            "Min": true,
                            "Time": true,
                            "Value": true
                        },
                        "indexByName": {
                            "Info": 2,
                            "Max": 4,
                            "Min": 3,
                            "Time": 0,
                            "Value": 1
                        },
                        "renameByName": {}
                    }
                }
            ],
            "type": "table"
        },
>>>>>>> 548a5054
        {
            "datasource": {
                "type": "testdata",
                "uid": "gdev-testdata"
            },
            "fieldConfig": {
                "defaults": {
                    "color": {
                        "mode": "thresholds"
                    },
                    "custom": {
                        "align": "auto",
                        "cellOptions": {
                            "type": "auto"
                        },
                        "inspect": false
                    },
                    "mappings": [],
                    "thresholds": {
                        "mode": "absolute",
                        "steps": [
                            {
                                "color": "green"
                            },
                            {
                                "color": "red",
                                "value": 80
                            }
                        ]
                    }
                },
                "overrides": []
            },
            "gridPos": {
                "h": 8,
                "w": 12,
                "x": 0,
                "y": 34
            },
            "id": 12,
            "options": {
                "cellHeight": "md",
                "footer": {
                    "countRows": false,
                    "fields": "",
                    "reducer": [
                        "sum"
                    ],
                    "show": true
                },
                "showHeader": true
            },
            "pluginVersion": "9.4.0-pre",
            "targets": [
                {
                    "datasource": {
                        "type": "testdata",
                        "uid": "gdev-testdata"
                    },
                    "refId": "A"
                }
            ],
            "title": "Footer",
            "type": "table"
        }
    ],
    "refresh": "",
    "revision": 1,
    "schemaVersion": 38,
    "style": "dark",
    "tags": [
        "gdev",
        "panel-tests"
    ],
    "templating": {
        "list": []
    },
<<<<<<< HEAD
    {
      "datasource": {
        "type": "testdata",
        "uid": "PD8C576611E62080A"
      },
      "fieldConfig": {
        "defaults": {
          "color": {
            "mode": "thresholds"
          },
          "custom": {
            "align": "auto",
            "cellOptions": {
              "type": "auto"
            },
            "inspect": false
          },
          "mappings": [],
          "thresholds": {
            "mode": "absolute",
            "steps": [
              {
                "color": "green"
              },
              {
                "color": "red",
                "value": 80
              }
            ]
          }
        },
        "overrides": []
      },
      "gridPos": {
        "h": 8,
        "w": 10,
        "x": 0,
        "y": 26
      },
      "id": 12,
      "options": {
        "footer": {
          "countRows": false,
          "fields": "",
          "reducer": [
            "sum"
          ],
          "show": true
        },
        "showHeader": true
      },
      "pluginVersion": "9.4.0-pre",
      "targets": [
        {
          "datasource": {
            "type": "testdata",
            "uid": "PD8C576611E62080A"
          },
          "refId": "A"
        }
      ],
      "title": "Footer",
      "type": "table"
    },
    {
      "datasource": {
        "type": "testdata",
        "uid": "PD8C576611E62080A"
      },
      "fieldConfig": {
        "defaults": {
          "color": {
            "mode": "thresholds"
          },
          "custom": {
            "align": "center",
            "cellOptions": {
              "type": "auto"
            },
            "filterable": false,
            "inspect": false
          },
          "mappings": [],
          "thresholds": {
            "mode": "percentage",
            "steps": [
              {
                "color": "green"
              },
              {
                "color": "blue",
                "value": 20
              },
              {
                "color": "orange",
                "value": 60
              },
              {
                "color": "red",
                "value": 70
              }
            ]
          },
          "unit": "degree"
        },
        "overrides": []
      },
      "gridPos": {
        "h": 8,
        "w": 11,
        "x": 10,
        "y": 26
      },
      "id": 10,
      "options": {
        "footer": {
          "countRows": false,
          "fields": "",
          "reducer": [
            "sum"
          ],
          "show": false
        },
        "showHeader": false,
        "sortBy": [
          {
            "desc": true,
            "displayName": "Last"
          }
        ]
      },
      "pluginVersion": "9.4.0-pre",
      "targets": [
        {
          "datasource": {
            "type": "testdata",
            "uid": "PD8C576611E62080A"
          },
          "refId": "A",
          "scenarioId": "random_walk_table",
          "seriesCount": 5,
          "stringInput": ""
        }
      ],
      "title": "No header",
      "transformations": [
        {
          "id": "organize",
          "options": {
            "excludeByName": {
              "Min": true,
              "Time": true,
              "Value": true
            },
            "indexByName": {
              "Info": 2,
              "Max": 4,
              "Min": 3,
              "Time": 0,
              "Value": 1
            },
            "renameByName": {}
          }
        }
      ],
      "type": "table"
    }
  ],
  "revision": 1,
  "schemaVersion": 38,
  "style": "dark",
  "tags": [],
  "templating": {
    "list": []
  },
  "time": {
    "from": "now-6h",
    "to": "now"
  },
  "timepicker": {
    "refresh_intervals": [
      "10s",
      "30s",
      "1m",
      "5m",
      "15m",
      "30m",
      "1h",
      "2h",
      "1d"
    ]
  },
  "timezone": "",
  "title": "Panel Tests - React Table",
  "uid": "U_bZIMRMk",
  "version": 6,
  "weekStart": ""
=======
    "time": {
        "from": "now-6h",
        "to": "now"
    },
    "timepicker": {
        "refresh_intervals": [
            "10s",
            "30s",
            "1m",
            "5m",
            "15m",
            "30m",
            "1h",
            "2h",
            "1d"
        ]
    },
    "timezone": "",
    "title": "Panel Tests - React Table",
    "uid": "U_bZIMRMk",
    "version": 33,
    "weekStart": ""
>>>>>>> 548a5054
}<|MERGE_RESOLUTION|>--- conflicted
+++ resolved
@@ -1,5 +1,4 @@
 {
-<<<<<<< HEAD
   "annotations": {
     "list": [
       {
@@ -12,12 +11,6 @@
         "hide": true,
         "iconColor": "rgba(0, 211, 255, 1)",
         "name": "Annotations & Alerts",
-        "target": {
-          "limit": 100,
-          "matchAny": false,
-          "tags": [],
-          "type": "dashboard"
-        },
         "type": "dashboard"
       }
     ]
@@ -25,14 +18,13 @@
   "editable": true,
   "fiscalYearStartMonth": 0,
   "graphTooltip": 0,
-  "id": 141,
   "links": [],
   "liveNow": false,
   "panels": [
     {
       "datasource": {
-        "type": "testdata",
-        "uid": "PD8C576611E62080A"
+        "type": "datasource",
+        "uid": "grafana"
       },
       "gridPos": {
         "h": 1,
@@ -44,8 +36,8 @@
       "targets": [
         {
           "datasource": {
-            "type": "testdata",
-            "uid": "PD8C576611E62080A"
+            "type": "datasource",
+            "uid": "grafana"
           },
           "refId": "A"
         }
@@ -56,7 +48,7 @@
     {
       "datasource": {
         "type": "testdata",
-        "uid": "PD8C576611E62080A"
+        "uid": "gdev-testdata"
       },
       "fieldConfig": {
         "defaults": {
@@ -77,7 +69,7 @@
             "mode": "percentage",
             "steps": [
               {
-                "color": "green"
+                "color": "green"                
               },
               {
                 "color": "blue",
@@ -154,6 +146,7 @@
       },
       "id": 4,
       "options": {
+        "cellHeight": "md",
         "footer": {
           "countRows": false,
           "fields": "",
@@ -163,6 +156,7 @@
           "show": false
         },
         "showHeader": true,
+        "showRowNums": false,
         "sortBy": [
           {
             "desc": true,
@@ -170,12 +164,12 @@
           }
         ]
       },
-      "pluginVersion": "9.4.0-pre",
+      "pluginVersion": "9.5.0-pre",
       "targets": [
         {
           "datasource": {
             "type": "testdata",
-            "uid": "PD8C576611E62080A"
+            "uid": "gdev-testdata"
           },
           "refId": "A",
           "scenarioId": "random_walk",
@@ -301,6 +295,7 @@
           "show": false
         },
         "showHeader": true,
+        "showRowNums": false,
         "sortBy": [
           {
             "desc": false,
@@ -308,7 +303,7 @@
           }
         ]
       },
-      "pluginVersion": "9.4.0-pre",
+      "pluginVersion": "9.5.0-pre",
       "targets": [
         {
           "datasource": {
@@ -347,26 +342,300 @@
       "type": "table"
     },
     {
-      "collapsed": false,
       "datasource": {
         "type": "testdata",
-        "uid": "PD8C576611E62080A"
+        "uid": "gdev-testdata"
+      },
+      "fieldConfig": {
+        "defaults": {
+          "color": {
+            "mode": "thresholds"
+          },
+          "custom": {
+            "align": "auto",
+            "cellOptions": {
+              "type": "auto"
+            },
+            "inspect": false
+          },
+          "mappings": [],
+          "thresholds": {
+            "mode": "absolute",
+            "steps": [
+              {
+                "color": "green"                
+              },
+              {
+                "color": "red",
+                "value": 80
+              }
+            ]
+          }
+        },
+        "overrides": [
+          {
+            "matcher": {
+              "id": "byName",
+              "options": "rate"
+            },
+            "properties": [
+              {
+                "id": "custom.cellOptions",
+                "value": {
+                  "type": "sparkline"
+                }
+              },
+              {
+                "id": "color",
+                "value": {
+                  "mode": "continuous-GrYlRd"
+                }
+              }
+            ]
+          }
+        ]
+      },
+      "gridPos": {
+        "h": 8,
+        "w": 9,
+        "x": 0,
+        "y": 17
+      },
+      "id": 14,
+      "options": {
+        "cellHeight": "md",
+        "footer": {
+          "countRows": false,
+          "fields": "",
+          "reducer": [
+            "sum"
+          ],
+          "show": false
+        },
+        "showHeader": true,
+        "showRowNums": false
+      },
+      "pluginVersion": "9.5.0-pre",
+      "targets": [
+        {
+          "datasource": {
+            "type": "testdata",
+            "uid": "gdev-testdata"
+          },
+          "labels": "cluster=eu,service=checkout",
+          "min": 0.1,
+          "refId": "A",
+          "scenarioId": "random_walk",
+          "seriesCount": 3
+        }
+      ],
+      "title": "Sparkline cell",
+      "transformations": [
+        {
+          "id": "timeSeriesTable",
+          "options": {}
+        },
+        {
+          "id": "organize",
+          "options": {
+            "excludeByName": {},
+            "indexByName": {},
+            "renameByName": {
+              "Trend": "rate"
+            }
+          }
+        }
+      ],
+      "type": "table"
+    },
+    {
+      "datasource": {
+        "type": "testdata",
+        "uid": "gdev-testdata"
+      },
+      "fieldConfig": {
+        "defaults": {
+          "color": {
+            "mode": "thresholds"
+          },
+          "custom": {
+            "align": "auto",
+            "cellOptions": {
+              "type": "auto"
+            },
+            "inspect": false
+          },
+          "mappings": [],
+          "thresholds": {
+            "mode": "absolute",
+            "steps": [
+              {
+                "color": "green"
+              },
+              {
+                "color": "red",
+                "value": 80
+              }
+            ]
+          }
+        },
+        "overrides": [
+          {
+            "matcher": {
+              "id": "byName",
+              "options": "rate"
+            },
+            "properties": [
+              {
+                "id": "custom.cellOptions",
+                "value": {
+                  "drawStyle": "bars",
+                  "fillOpacity": 40,
+                  "gradientMode": "opacity",
+                  "lineWidth": 1,
+                  "showPoints": "auto",
+                  "type": "sparkline"
+                }
+              },
+              {
+                "id": "color",
+                "value": {
+                  "mode": "continuous-GrYlRd"
+                }
+              }
+            ]
+          },
+          {
+            "matcher": {
+              "id": "byName",
+              "options": "latency"
+            },
+            "properties": [
+              {
+                "id": "custom.cellOptions",
+                "value": {
+                  "fillOpacity": 40,
+                  "gradientMode": "hue",
+                  "type": "sparkline"
+                }
+              },
+              {
+                "id": "color",
+                "value": {
+                  "fixedColor": "orange",
+                  "mode": "fixed"
+                }
+              }
+            ]
+          }
+        ]
+      },
+      "gridPos": {
+        "h": 8,
+        "w": 9,
+        "x": 9,
+        "y": 17
+      },
+      "id": 15,
+      "maxDataPoints": 100,
+      "options": {
+        "cellHeight": "md",
+        "footer": {
+          "countRows": false,
+          "fields": "",
+          "reducer": [
+            "sum"
+          ],
+          "show": false
+        },
+        "showHeader": true,
+        "showRowNums": false
+      },
+      "pluginVersion": "9.5.0-pre",
+      "targets": [
+        {
+          "datasource": {
+            "type": "testdata",
+            "uid": "gdev-testdata"
+          },
+          "labels": "cluster=eu,service=checkout",
+          "min": 0.1,
+          "refId": "A",
+          "scenarioId": "random_walk",
+          "seriesCount": 3
+        },
+        {
+          "datasource": {
+            "type": "testdata",
+            "uid": "gdev-testdata"
+          },
+          "hide": false,
+          "labels": "cluster=eu,service=checkout",
+          "min": 0.1,
+          "refId": "B",
+          "scenarioId": "random_walk",
+          "seriesCount": 3
+        }
+      ],
+      "title": "Multiple sparkline cells per row",
+      "transformations": [
+        {
+          "id": "timeSeriesTable",
+          "options": {}
+        },
+        {
+          "id": "joinByField",
+          "options": {
+            "byField": "service",
+            "mode": "outer"
+          }
+        },
+        {
+          "id": "organize",
+          "options": {
+            "excludeByName": {
+              "cluster 2": true
+            },
+            "indexByName": {},
+            "renameByName": {
+              "Trend": "rate",
+              "Trend #A": "rate",
+              "Trend #B": "latency",
+              "cluster 1": "cluster"
+            }
+          }
+        }
+      ],
+      "type": "table"
+    },
+    {
+      "datasource": {
+        "type": "testdata",
+        "uid": "gdev-testdata"
       },
       "gridPos": {
         "h": 1,
         "w": 24,
         "x": 0,
-        "y": 17
+        "y": 25
       },
       "id": 9,
-      "panels": [],
+      "targets": [
+        {
+          "datasource": {
+            "type": "testdata",
+            "uid": "gdev-testdata"
+          },
+          "refId": "A"
+        }
+      ],
       "title": "Data links",
       "type": "row"
     },
     {
       "datasource": {
         "type": "testdata",
-        "uid": "PD8C576611E62080A"
+        "uid": "gdev-testdata"
       },
       "fieldConfig": {
         "defaults": {
@@ -438,13 +707,13 @@
       },
       "gridPos": {
         "h": 8,
-        "w": 21,
+        "w": 12,
         "x": 0,
-        "y": 18
+        "y": 26
       },
       "id": 3,
-      "maxDataPoints": 10,
       "options": {
+        "cellHeight": "md",
         "footer": {
           "countRows": false,
           "fields": "",
@@ -453,15 +722,16 @@
           ],
           "show": false
         },
-        "showHeader": true
-      },
-      "pluginVersion": "9.4.0-pre",
+        "showHeader": true,
+        "showRowNums": false
+      },
+      "pluginVersion": "9.5.0-pre",
       "targets": [
         {
           "alias": "S1",
           "datasource": {
             "type": "testdata",
-            "uid": "PD8C576611E62080A"
+            "uid": "gdev-testdata"
           },
           "labels": "server=A",
           "refId": "A",
@@ -473,7 +743,7 @@
           "alias": "S2",
           "datasource": {
             "type": "testdata",
-            "uid": "PD8C576611E62080A"
+            "uid": "gdev-testdata"
           },
           "labels": "server=B",
           "refId": "B",
@@ -485,7 +755,7 @@
           "alias": "S3",
           "datasource": {
             "type": "testdata",
-            "uid": "PD8C576611E62080A"
+            "uid": "gdev-testdata"
           },
           "labels": "server=C",
           "refId": "C",
@@ -496,1089 +766,17 @@
       ],
       "title": "Data link with labels and numeric value",
       "transformations": [
-=======
-    "annotations": {
-        "list": [
-            {
-                "builtIn": 1,
-                "datasource": {
-                    "type": "datasource",
-                    "uid": "grafana"
-                },
-                "enable": true,
-                "hide": true,
-                "iconColor": "rgba(0, 211, 255, 1)",
-                "name": "Annotations & Alerts",
-                "type": "dashboard"
-            }
-        ]
+        {
+          "id": "seriesToColumns",
+          "options": {}
+        }
+      ],
+      "type": "table"
     },
-    "editable": true,
-    "fiscalYearStartMonth": 0,
-    "graphTooltip": 0,
-    "links": [],
-    "liveNow": false,
-    "panels": [
-        {
-            "datasource": {
-                "type": "datasource",
-                "uid": "grafana"
-            },
-            "gridPos": {
-                "h": 1,
-                "w": 24,
-                "x": 0,
-                "y": 0
-            },
-            "id": 7,
-            "targets": [
-                {
-                    "datasource": {
-                        "type": "datasource",
-                        "uid": "grafana"
-                    },
-                    "refId": "A"
-                }
-            ],
-            "title": "Cell styles",
-            "type": "row"
-        },
-        {
-            "datasource": {
-                "type": "testdata",
-                "uid": "gdev-testdata"
-            },
-            "fieldConfig": {
-                "defaults": {
-                    "color": {
-                        "mode": "thresholds"
-                    },
-                    "custom": {
-                        "align": "center",
-                        "cellOptions": {
-                            "mode": "gradient",
-                            "type": "color-background"
-                        },
-                        "filterable": false,
-                        "inspect": false
-                    },
-                    "mappings": [],
-                    "thresholds": {
-                        "mode": "percentage",
-                        "steps": [
-                            {
-                                "color": "green"
-                            },
-                            {
-                                "color": "blue",
-                                "value": 20
-                            },
-                            {
-                                "color": "orange",
-                                "value": 60
-                            },
-                            {
-                                "color": "red",
-                                "value": 70
-                            }
-                        ]
-                    },
-                    "unit": "degree"
-                },
-                "overrides": [
-                    {
-                        "matcher": {
-                            "id": "byName",
-                            "options": "Max"
-                        },
-                        "properties": [
-                            {
-                                "id": "custom.width",
-                                "value": 84
-                            }
-                        ]
-                    },
-                    {
-                        "matcher": {
-                            "id": "byName",
-                            "options": "Last"
-                        },
-                        "properties": [
-                            {
-                                "id": "custom.width",
-                                "value": 78
-                            }
-                        ]
-                    },
-                    {
-                        "matcher": {
-                            "id": "byName",
-                            "options": "Mean"
-                        },
-                        "properties": [
-                            {
-                                "id": "custom.width",
-                                "value": 74
-                            }
-                        ]
-                    },
-                    {
-                        "matcher": {
-                            "id": "byName",
-                            "options": "Field"
-                        },
-                        "properties": [
-                            {
-                                "id": "custom.align",
-                                "value": "left"
-                            }
-                        ]
-                    }
-                ]
-            },
-            "gridPos": {
-                "h": 16,
-                "w": 7,
-                "x": 0,
-                "y": 1
-            },
-            "id": 4,
-            "options": {
-                "cellHeight": "md",
-                "footer": {
-                    "countRows": false,
-                    "fields": "",
-                    "reducer": [
-                        "sum"
-                    ],
-                    "show": false
-                },
-                "showHeader": true,
-                "showRowNums": false,
-                "sortBy": [
-                    {
-                        "desc": true,
-                        "displayName": "Last"
-                    }
-                ]
-            },
-            "pluginVersion": "9.5.0-pre",
-            "targets": [
-                {
-                    "datasource": {
-                        "type": "testdata",
-                        "uid": "gdev-testdata"
-                    },
-                    "refId": "A",
-                    "scenarioId": "random_walk",
-                    "seriesCount": 15,
-                    "stringInput": ""
-                }
-            ],
-            "title": "Colored background",
-            "transformations": [
-                {
-                    "id": "reduce",
-                    "options": {
-                        "reducers": [
-                            "max",
-                            "mean",
-                            "last"
-                        ]
-                    }
-                }
-            ],
-            "type": "table"
-        },
-        {
-            "datasource": {
-                "type": "testdata",
-                "uid": "gdev-testdata"
-            },
-            "fieldConfig": {
-                "defaults": {
-                    "color": {
-                        "mode": "thresholds"
-                    },
-                    "custom": {
-                        "align": "auto",
-                        "cellOptions": {
-                            "type": "auto"
-                        },
-                        "filterable": false,
-                        "inspect": false
-                    },
-                    "mappings": [],
-                    "thresholds": {
-                        "mode": "percentage",
-                        "steps": [
-                            {
-                                "color": "orange"
-                            },
-                            {
-                                "color": "red",
-                                "value": 50
-                            }
-                        ]
-                    }
-                },
-                "overrides": [
-                    {
-                        "matcher": {
-                            "id": "byName",
-                            "options": "A"
-                        },
-                        "properties": [
-                            {
-                                "id": "custom.cellOptions",
-                                "value": {
-                                    "mode": "gradient",
-                                    "type": "gauge"
-                                }
-                            }
-                        ]
-                    },
-                    {
-                        "matcher": {
-                            "id": "byName",
-                            "options": "Info"
-                        },
-                        "properties": [
-                            {
-                                "id": "custom.width",
-                                "value": 92
-                            }
-                        ]
-                    },
-                    {
-                        "matcher": {
-                            "id": "byName",
-                            "options": "Min"
-                        },
-                        "properties": [
-                            {
-                                "id": "custom.width",
-                                "value": 76
-                            }
-                        ]
-                    },
-                    {
-                        "matcher": {
-                            "id": "byName",
-                            "options": "Max"
-                        },
-                        "properties": [
-                            {
-                                "id": "custom.width",
-                                "value": 89
-                            }
-                        ]
-                    },
-                    {
-                        "matcher": {
-                            "id": "byName",
-                            "options": "Time"
-                        },
-                        "properties": [
-                            {
-                                "id": "custom.width",
-                                "value": 165
-                            }
-                        ]
-                    }
-                ]
-            },
-            "gridPos": {
-                "h": 16,
-                "w": 8,
-                "x": 7,
-                "y": 1
-            },
-            "id": 2,
-            "options": {
-                "cellHeight": "md",
-                "footer": {
-                    "countRows": false,
-                    "fields": "",
-                    "reducer": [
-                        "sum"
-                    ],
-                    "show": false
-                },
-                "showHeader": true,
-                "showRowNums": false,
-                "sortBy": [
-                    {
-                        "desc": false,
-                        "displayName": "Min"
-                    }
-                ]
-            },
-            "pluginVersion": "9.5.0-pre",
-            "targets": [
-                {
-                    "datasource": {
-                        "type": "testdata",
-                        "uid": "gdev-testdata"
-                    },
-                    "refId": "A",
-                    "scenarioId": "random_walk_table",
-                    "stringInput": ""
-                }
-            ],
-            "title": "Bar gauge cells",
-            "transformations": [
-                {
-                    "id": "organize",
-                    "options": {
-                        "excludeByName": {
-                            "Time": true
-                        },
-                        "indexByName": {
-                            "Info": 1,
-                            "Max": 3,
-                            "Min": 2,
-                            "Time": 0,
-                            "Value": 4
-                        },
-                        "renameByName": {}
-                    }
-                }
-            ],
-            "type": "table"
-        },
-        {
-            "datasource": {
-                "type": "testdata",
-                "uid": "gdev-testdata"
-            },
-            "description": "",
-            "fieldConfig": {
-                "defaults": {
-                    "color": {
-                        "mode": "thresholds"
-                    },
-                    "custom": {
-                        "align": "auto",
-                        "cellOptions": {
-                            "type": "auto"
-                        },
-                        "filterable": false,
-                        "inspect": false
-                    },
-                    "mappings": [],
-                    "thresholds": {
-                        "mode": "percentage",
-                        "steps": [
-                            {
-                                "color": "blue"
-                            },
-                            {
-                                "color": "green",
-                                "value": 50
-                            }
-                        ]
-                    }
-                },
-                "overrides": [
-                    {
-                        "matcher": {
-                            "id": "byName",
-                            "options": "A"
-                        },
-                        "properties": [
-                            {
-                                "id": "custom.cellOptions",
-                                "value": {
-                                    "mode": "lcd",
-                                    "type": "gauge"
-                                }
-                            },
-                            {
-                                "id": "custom.align",
-                                "value": "center"
-                            }
-                        ]
-                    }
-                ]
-            },
-            "gridPos": {
-                "h": 16,
-                "w": 9,
-                "x": 15,
-                "y": 1
-            },
-            "id": 5,
-            "options": {
-                "cellHeight": "md",
-                "footer": {
-                    "countRows": false,
-                    "fields": "",
-                    "reducer": [
-                        "sum"
-                    ],
-                    "show": false
-                },
-                "showHeader": true,
-                "showRowNums": false,
-                "sortBy": []
-            },
-            "pluginVersion": "9.5.0-pre",
-            "targets": [
-                {
-                    "datasource": {
-                        "type": "testdata",
-                        "uid": "gdev-testdata"
-                    },
-                    "refId": "A",
-                    "scenarioId": "random_walk_table",
-                    "stringInput": ""
-                }
-            ],
-            "title": "Retro LCD cell",
-            "transformations": [
-                {
-                    "id": "organize",
-                    "options": {
-                        "excludeByName": {
-                            "Info": false,
-                            "Max": true,
-                            "Min": true,
-                            "Time": false
-                        },
-                        "indexByName": {
-                            "Info": 1,
-                            "Max": 3,
-                            "Min": 2,
-                            "Time": 0,
-                            "Value": 4
-                        },
-                        "renameByName": {}
-                    }
-                }
-            ],
-            "type": "table"
-        },
-        {
-            "datasource": {
-                "type": "testdata",
-                "uid": "gdev-testdata"
-            },
-            "fieldConfig": {
-                "defaults": {
-                    "color": {
-                        "mode": "thresholds"
-                    },
-                    "custom": {
-                        "align": "auto",
-                        "cellOptions": {
-                            "type": "auto"
-                        },
-                        "inspect": false
-                    },
-                    "mappings": [],
-                    "thresholds": {
-                        "mode": "absolute",
-                        "steps": [
-                            {
-                                "color": "green"
-                            },
-                            {
-                                "color": "red",
-                                "value": 80
-                            }
-                        ]
-                    }
-                },
-                "overrides": [
-                    {
-                        "matcher": {
-                            "id": "byName",
-                            "options": "rate"
-                        },
-                        "properties": [
-                            {
-                                "id": "custom.cellOptions",
-                                "value": {
-                                    "type": "sparkline"
-                                }
-                            },
-                            {
-                                "id": "color",
-                                "value": {
-                                    "mode": "continuous-GrYlRd"
-                                }
-                            }
-                        ]
-                    }
-                ]
-            },
-            "gridPos": {
-                "h": 8,
-                "w": 9,
-                "x": 0,
-                "y": 17
-            },
-            "id": 14,
-            "options": {
-                "cellHeight": "md",
-                "footer": {
-                    "countRows": false,
-                    "fields": "",
-                    "reducer": [
-                        "sum"
-                    ],
-                    "show": false
-                },
-                "showHeader": true,
-                "showRowNums": false
-            },
-            "pluginVersion": "9.5.0-pre",
-            "targets": [
-                {
-                    "datasource": {
-                        "type": "testdata",
-                        "uid": "gdev-testdata"
-                    },
-                    "labels": "cluster=eu,service=checkout",
-                    "min": 0.1,
-                    "refId": "A",
-                    "scenarioId": "random_walk",
-                    "seriesCount": 3
-                }
-            ],
-            "title": "Sparkline cell",
-            "transformations": [
-                {
-                    "id": "timeSeriesTable",
-                    "options": {}
-                },
-                {
-                    "id": "organize",
-                    "options": {
-                        "excludeByName": {},
-                        "indexByName": {},
-                        "renameByName": {
-                            "Trend": "rate"
-                        }
-                    }
-                }
-            ],
-            "type": "table"
-        },
-        {
-            "datasource": {
-                "type": "testdata",
-                "uid": "gdev-testdata"
-            },
-            "fieldConfig": {
-                "defaults": {
-                    "color": {
-                        "mode": "thresholds"
-                    },
-                    "custom": {
-                        "align": "auto",
-                        "cellOptions": {
-                            "type": "auto"
-                        },
-                        "inspect": false
-                    },
-                    "mappings": [],
-                    "thresholds": {
-                        "mode": "absolute",
-                        "steps": [
-                            {
-                                "color": "green"
-                            },
-                            {
-                                "color": "red",
-                                "value": 80
-                            }
-                        ]
-                    }
-                },
-                "overrides": [
-                    {
-                        "matcher": {
-                            "id": "byName",
-                            "options": "rate"
-                        },
-                        "properties": [
-                            {
-                                "id": "custom.cellOptions",
-                                "value": {
-                                    "drawStyle": "bars",
-                                    "fillOpacity": 40,
-                                    "gradientMode": "opacity",
-                                    "lineWidth": 1,
-                                    "showPoints": "auto",
-                                    "type": "sparkline"
-                                }
-                            },
-                            {
-                                "id": "color",
-                                "value": {
-                                    "mode": "continuous-GrYlRd"
-                                }
-                            }
-                        ]
-                    },
-                    {
-                        "matcher": {
-                            "id": "byName",
-                            "options": "latency"
-                        },
-                        "properties": [
-                            {
-                                "id": "custom.cellOptions",
-                                "value": {
-                                    "fillOpacity": 40,
-                                    "gradientMode": "hue",
-                                    "type": "sparkline"
-                                }
-                            },
-                            {
-                                "id": "color",
-                                "value": {
-                                    "fixedColor": "orange",
-                                    "mode": "fixed"
-                                }
-                            }
-                        ]
-                    }
-                ]
-            },
-            "gridPos": {
-                "h": 8,
-                "w": 9,
-                "x": 9,
-                "y": 17
-            },
-            "id": 15,
-            "maxDataPoints": 100,
-            "options": {
-                "cellHeight": "md",
-                "footer": {
-                    "countRows": false,
-                    "fields": "",
-                    "reducer": [
-                        "sum"
-                    ],
-                    "show": false
-                },
-                "showHeader": true,
-                "showRowNums": false
-            },
-            "pluginVersion": "9.5.0-pre",
-            "targets": [
-                {
-                    "datasource": {
-                        "type": "testdata",
-                        "uid": "gdev-testdata"
-                    },
-                    "labels": "cluster=eu,service=checkout",
-                    "min": 0.1,
-                    "refId": "A",
-                    "scenarioId": "random_walk",
-                    "seriesCount": 3
-                },
-                {
-                    "datasource": {
-                        "type": "testdata",
-                        "uid": "gdev-testdata"
-                    },
-                    "hide": false,
-                    "labels": "cluster=eu,service=checkout",
-                    "min": 0.1,
-                    "refId": "B",
-                    "scenarioId": "random_walk",
-                    "seriesCount": 3
-                }
-            ],
-            "title": "Multiple sparkline cells per row",
-            "transformations": [
-                {
-                    "id": "timeSeriesTable",
-                    "options": {}
-                },
-                {
-                    "id": "joinByField",
-                    "options": {
-                        "byField": "service",
-                        "mode": "outer"
-                    }
-                },
-                {
-                    "id": "organize",
-                    "options": {
-                        "excludeByName": {
-                            "cluster 2": true
-                        },
-                        "indexByName": {},
-                        "renameByName": {
-                            "Trend": "rate",
-                            "Trend #A": "rate",
-                            "Trend #B": "latency",
-                            "cluster 1": "cluster"
-                        }
-                    }
-                }
-            ],
-            "type": "table"
-        },
-        {
-            "datasource": {
-                "type": "testdata",
-                "uid": "gdev-testdata"
-            },
-            "gridPos": {
-                "h": 1,
-                "w": 24,
-                "x": 0,
-                "y": 25
-            },
-            "id": 9,
-            "targets": [
-                {
-                    "datasource": {
-                        "type": "testdata",
-                        "uid": "gdev-testdata"
-                    },
-                    "refId": "A"
-                }
-            ],
-            "title": "Data links",
-            "type": "row"
-        },
-        {
-            "datasource": {
-                "type": "testdata",
-                "uid": "gdev-testdata"
-            },
-            "fieldConfig": {
-                "defaults": {
-                    "color": {
-                        "mode": "thresholds"
-                    },
-                    "custom": {
-                        "align": "center",
-                        "cellOptions": {
-                            "type": "color-text"
-                        },
-                        "filterable": false,
-                        "inspect": false
-                    },
-                    "decimals": 2,
-                    "mappings": [],
-                    "thresholds": {
-                        "mode": "percentage",
-                        "steps": [
-                            {
-                                "color": "green"
-                            },
-                            {
-                                "color": "blue",
-                                "value": 20
-                            },
-                            {
-                                "color": "orange",
-                                "value": 50
-                            },
-                            {
-                                "color": "red",
-                                "value": 70
-                            }
-                        ]
-                    },
-                    "unit": "percent"
-                },
-                "overrides": [
-                    {
-                        "matcher": {
-                            "id": "byName",
-                            "options": "Time"
-                        },
-                        "properties": [
-                            {
-                                "id": "custom.align"
-                            }
-                        ]
-                    },
-                    {
-                        "matcher": {
-                            "id": "byName",
-                            "options": "{name=\"S1\", server=\"A\"}"
-                        },
-                        "properties": [
-                            {
-                                "id": "links",
-                                "value": [
-                                    {
-                                        "title": "Details",
-                                        "url": "http://detail?serverLabel=${__field.labels.server}&valueNumeric=${__value.numeric}"
-                                    }
-                                ]
-                            }
-                        ]
-                    }
-                ]
-            },
-            "gridPos": {
-                "h": 8,
-                "w": 12,
-                "x": 0,
-                "y": 26
-            },
-            "id": 3,
-            "options": {
-                "cellHeight": "md",
-                "footer": {
-                    "countRows": false,
-                    "fields": "",
-                    "reducer": [
-                        "sum"
-                    ],
-                    "show": false
-                },
-                "showHeader": true,
-                "showRowNums": false
-            },
-            "pluginVersion": "9.5.0-pre",
-            "targets": [
-                {
-                    "alias": "S1",
-                    "datasource": {
-                        "type": "testdata",
-                        "uid": "gdev-testdata"
-                    },
-                    "labels": "server=A",
-                    "refId": "A",
-                    "scenarioId": "random_walk",
-                    "seriesCount": 1,
-                    "stringInput": ""
-                },
-                {
-                    "alias": "S2",
-                    "datasource": {
-                        "type": "testdata",
-                        "uid": "gdev-testdata"
-                    },
-                    "labels": "server=B",
-                    "refId": "B",
-                    "scenarioId": "random_walk",
-                    "seriesCount": 1,
-                    "stringInput": ""
-                },
-                {
-                    "alias": "S3",
-                    "datasource": {
-                        "type": "testdata",
-                        "uid": "gdev-testdata"
-                    },
-                    "labels": "server=C",
-                    "refId": "C",
-                    "scenarioId": "random_walk",
-                    "seriesCount": 1,
-                    "stringInput": ""
-                }
-            ],
-            "title": "Data link with labels and numeric value",
-            "transformations": [
-                {
-                    "id": "seriesToColumns",
-                    "options": {}
-                }
-            ],
-            "type": "table"
-        },
-        {
-            "datasource": {
-                "type": "testdata",
-                "uid": "gdev-testdata"
-            },
-            "fieldConfig": {
-                "defaults": {
-                    "color": {
-                        "mode": "thresholds"
-                    },
-                    "custom": {
-                        "align": "center",
-                        "cellOptions": {
-                            "type": "auto"
-                        },
-                        "filterable": false,
-                        "inspect": false
-                    },
-                    "mappings": [],
-                    "thresholds": {
-                        "mode": "percentage",
-                        "steps": [
-                            {
-                                "color": "green"
-                            },
-                            {
-                                "color": "blue",
-                                "value": 20
-                            },
-                            {
-                                "color": "orange",
-                                "value": 60
-                            },
-                            {
-                                "color": "red",
-                                "value": 70
-                            }
-                        ]
-                    },
-                    "unit": "degree"
-                },
-                "overrides": []
-            },
-            "gridPos": {
-                "h": 8,
-                "w": 5,
-                "x": 12,
-                "y": 26
-            },
-            "id": 10,
-            "options": {
-                "cellHeight": "md",
-                "footer": {
-                    "countRows": false,
-                    "fields": "",
-                    "reducer": [
-                        "sum"
-                    ],
-                    "show": false
-                },
-                "showHeader": false,
-                "showRowNums": false,
-                "sortBy": [
-                    {
-                        "desc": true,
-                        "displayName": "Last"
-                    }
-                ]
-            },
-            "pluginVersion": "9.5.0-pre",
-            "targets": [
-                {
-                    "datasource": {
-                        "type": "testdata",
-                        "uid": "gdev-testdata"
-                    },
-                    "refId": "A",
-                    "scenarioId": "random_walk_table",
-                    "seriesCount": 5,
-                    "stringInput": ""
-                }
-            ],
-            "title": "No header",
-            "transformations": [
-                {
-                    "id": "organize",
-                    "options": {
-                        "excludeByName": {
-                            "Min": true,
-                            "Time": true,
-                            "Value": true
-                        },
-                        "indexByName": {
-                            "Info": 2,
-                            "Max": 4,
-                            "Min": 3,
-                            "Time": 0,
-                            "Value": 1
-                        },
-                        "renameByName": {}
-                    }
-                }
-            ],
-            "type": "table"
-        },
->>>>>>> 548a5054
-        {
-            "datasource": {
-                "type": "testdata",
-                "uid": "gdev-testdata"
-            },
-            "fieldConfig": {
-                "defaults": {
-                    "color": {
-                        "mode": "thresholds"
-                    },
-                    "custom": {
-                        "align": "auto",
-                        "cellOptions": {
-                            "type": "auto"
-                        },
-                        "inspect": false
-                    },
-                    "mappings": [],
-                    "thresholds": {
-                        "mode": "absolute",
-                        "steps": [
-                            {
-                                "color": "green"
-                            },
-                            {
-                                "color": "red",
-                                "value": 80
-                            }
-                        ]
-                    }
-                },
-                "overrides": []
-            },
-            "gridPos": {
-                "h": 8,
-                "w": 12,
-                "x": 0,
-                "y": 34
-            },
-            "id": 12,
-            "options": {
-                "cellHeight": "md",
-                "footer": {
-                    "countRows": false,
-                    "fields": "",
-                    "reducer": [
-                        "sum"
-                    ],
-                    "show": true
-                },
-                "showHeader": true
-            },
-            "pluginVersion": "9.4.0-pre",
-            "targets": [
-                {
-                    "datasource": {
-                        "type": "testdata",
-                        "uid": "gdev-testdata"
-                    },
-                    "refId": "A"
-                }
-            ],
-            "title": "Footer",
-            "type": "table"
-        }
-    ],
-    "refresh": "",
-    "revision": 1,
-    "schemaVersion": 38,
-    "style": "dark",
-    "tags": [
-        "gdev",
-        "panel-tests"
-    ],
-    "templating": {
-        "list": []
-    },
-<<<<<<< HEAD
     {
       "datasource": {
         "type": "testdata",
-        "uid": "PD8C576611E62080A"
+        "uid": "gdev-testdata"
       },
       "fieldConfig": {
         "defaults": {
@@ -1586,6 +784,111 @@
             "mode": "thresholds"
           },
           "custom": {
+            "align": "center",
+            "cellOptions": {
+              "type": "auto"
+            },
+            "filterable": false,
+            "inspect": false
+          },
+          "mappings": [],
+          "thresholds": {
+            "mode": "percentage",
+            "steps": [
+              {
+                "color": "green"
+              },
+              {
+                "color": "blue",
+                "value": 20
+              },
+              {
+                "color": "orange",
+                "value": 60
+              },
+              {
+                "color": "red",
+                "value": 70
+              }
+            ]
+          },
+          "unit": "degree"
+        },
+        "overrides": []
+      },
+      "gridPos": {
+        "h": 8,
+        "w": 5,
+        "x": 12,
+        "y": 26
+      },
+      "id": 10,
+      "options": {
+        "cellHeight": "md",
+        "footer": {
+          "countRows": false,
+          "fields": "",
+          "reducer": [
+            "sum"
+          ],
+          "show": false
+        },
+        "showHeader": false,
+        "showRowNums": false,
+        "sortBy": [
+          {
+            "desc": true,
+            "displayName": "Last"
+          }
+        ]
+      },
+      "pluginVersion": "9.5.0-pre",
+      "targets": [
+        {
+          "datasource": {
+            "type": "testdata",
+            "uid": "gdev-testdata"
+          },
+          "refId": "A",
+          "scenarioId": "random_walk_table",
+          "seriesCount": 5,
+          "stringInput": ""
+        }
+      ],
+      "title": "No header",
+      "transformations": [
+        {
+          "id": "organize",
+          "options": {
+            "excludeByName": {
+              "Min": true,
+              "Time": true,
+              "Value": true
+            },
+            "indexByName": {
+              "Info": 2,
+              "Max": 4,
+              "Min": 3,
+              "Time": 0,
+              "Value": 1
+            },
+            "renameByName": {}
+          }
+        }
+      ],
+      "type": "table"
+    },
+    {
+      "datasource": {
+        "type": "testdata",
+        "uid": "gdev-testdata"
+      },
+      "fieldConfig": {
+        "defaults": {
+          "color": {
+            "mode": "thresholds"
+          },
+          "custom": {
             "align": "auto",
             "cellOptions": {
               "type": "auto"
@@ -1597,7 +900,7 @@
             "mode": "absolute",
             "steps": [
               {
-                "color": "green"
+                "color": "green"                
               },
               {
                 "color": "red",
@@ -1610,12 +913,13 @@
       },
       "gridPos": {
         "h": 8,
-        "w": 10,
+        "w": 12,
         "x": 0,
-        "y": 26
+        "y": 34
       },
       "id": 12,
       "options": {
+        "cellHeight": "md",
         "footer": {
           "countRows": false,
           "fields": "",
@@ -1624,129 +928,31 @@
           ],
           "show": true
         },
-        "showHeader": true
-      },
-      "pluginVersion": "9.4.0-pre",
+        "showHeader": true,
+        "showRowNums": false
+      },
+      "pluginVersion": "9.5.0-pre",
       "targets": [
         {
           "datasource": {
             "type": "testdata",
-            "uid": "PD8C576611E62080A"
+            "uid": "gdev-testdata"
           },
           "refId": "A"
         }
       ],
       "title": "Footer",
-      "type": "table"
-    },
-    {
-      "datasource": {
-        "type": "testdata",
-        "uid": "PD8C576611E62080A"
-      },
-      "fieldConfig": {
-        "defaults": {
-          "color": {
-            "mode": "thresholds"
-          },
-          "custom": {
-            "align": "center",
-            "cellOptions": {
-              "type": "auto"
-            },
-            "filterable": false,
-            "inspect": false
-          },
-          "mappings": [],
-          "thresholds": {
-            "mode": "percentage",
-            "steps": [
-              {
-                "color": "green"
-              },
-              {
-                "color": "blue",
-                "value": 20
-              },
-              {
-                "color": "orange",
-                "value": 60
-              },
-              {
-                "color": "red",
-                "value": 70
-              }
-            ]
-          },
-          "unit": "degree"
-        },
-        "overrides": []
-      },
-      "gridPos": {
-        "h": 8,
-        "w": 11,
-        "x": 10,
-        "y": 26
-      },
-      "id": 10,
-      "options": {
-        "footer": {
-          "countRows": false,
-          "fields": "",
-          "reducer": [
-            "sum"
-          ],
-          "show": false
-        },
-        "showHeader": false,
-        "sortBy": [
-          {
-            "desc": true,
-            "displayName": "Last"
-          }
-        ]
-      },
-      "pluginVersion": "9.4.0-pre",
-      "targets": [
-        {
-          "datasource": {
-            "type": "testdata",
-            "uid": "PD8C576611E62080A"
-          },
-          "refId": "A",
-          "scenarioId": "random_walk_table",
-          "seriesCount": 5,
-          "stringInput": ""
-        }
-      ],
-      "title": "No header",
-      "transformations": [
-        {
-          "id": "organize",
-          "options": {
-            "excludeByName": {
-              "Min": true,
-              "Time": true,
-              "Value": true
-            },
-            "indexByName": {
-              "Info": 2,
-              "Max": 4,
-              "Min": 3,
-              "Time": 0,
-              "Value": 1
-            },
-            "renameByName": {}
-          }
-        }
-      ],
       "type": "table"
     }
   ],
+  "refresh": "",
   "revision": 1,
   "schemaVersion": 38,
   "style": "dark",
-  "tags": [],
+  "tags": [
+    "gdev",
+    "panel-tests"
+  ],
   "templating": {
     "list": []
   },
@@ -1770,30 +976,6 @@
   "timezone": "",
   "title": "Panel Tests - React Table",
   "uid": "U_bZIMRMk",
-  "version": 6,
+  "version": 7,
   "weekStart": ""
-=======
-    "time": {
-        "from": "now-6h",
-        "to": "now"
-    },
-    "timepicker": {
-        "refresh_intervals": [
-            "10s",
-            "30s",
-            "1m",
-            "5m",
-            "15m",
-            "30m",
-            "1h",
-            "2h",
-            "1d"
-        ]
-    },
-    "timezone": "",
-    "title": "Panel Tests - React Table",
-    "uid": "U_bZIMRMk",
-    "version": 33,
-    "weekStart": ""
->>>>>>> 548a5054
 }