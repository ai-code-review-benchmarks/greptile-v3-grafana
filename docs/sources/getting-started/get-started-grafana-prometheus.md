---
aliases:
  - ../guides/getting_started/
  - ../guides/gettingstarted/
  - getting-started-prometheus/
description: Learn how to build your first Prometheus dashboard in Grafana.
labels:
  products:
    - enterprise
    - oss
title: Get started with Grafana and Prometheus
weight: 300
---

# Get started with Grafana and Prometheus

Prometheus is an open source monitoring system for which Grafana provides out-of-the-box support. This topic walks you through the steps to create a series of dashboards in Grafana to display system metrics for a server monitored by Prometheus.

<<<<<<< HEAD
=======
_Grafana and Prometheus_:

1. Download Prometheus and node_exporter
1. Install Prometheus node_exporter
1. Install and configure Prometheus
1. Configure Prometheus for Grafana
1. Check Prometheus metrics in Grafana Explore view
1. Start building dashboards

>>>>>>> ae830f68
#### Download Prometheus and node_exporter

Download the following components:

- [Prometheus](https://prometheus.io/download/#prometheus)
- [node_exporter](https://prometheus.io/download/#node_exporter)

Like Grafana, you can install Prometheus on many different operating systems. Refer to the [Prometheus download page](https://prometheus.io/download/) to see a list of stable versions of Prometheus components.

#### Install Prometheus node_exporter

Install node_exporter on all hosts you want to monitor. This guide shows you how to install it locally.

Prometheus node_exporter is a widely used tool that exposes system metrics. For instructions on installing node_exporter, refer to the [Installing and running the node_exporter](https://prometheus.io/docs/guides/node-exporter/#installing-and-running-the-node-exporter) section in the Prometheus documentation.

When you run node_exporter locally, navigate to `http://localhost:9100/metrics` to check that it is exporting metrics.

{{% admonition type="note" %}}
The instructions in the referenced topic are intended for Linux users. You may have to alter the instructions slightly depending on your operating system. For example, if you are on Windows, use the [windows_exporter](https://github.com/prometheus-community/windows_exporter) instead.
{{% /admonition %}}

#### Install and configure Prometheus

1. After [downloading Prometheus](https://prometheus.io/download/#prometheus), extract it and navigate to the directory.

   ```
   tar xvfz prometheus-*.tar.gz
   cd prometheus-*
   ```

1. Locate the `prometheus.yml` file in the directory.

1. Modify Prometheus's configuration file to monitor the hosts where you installed node_exporter.

By default, Prometheus looks for the file `prometheus.yml` in the current working directory. This behavior can be changed via the `--config.file` command line flag. For example, some Prometheus installers use it to set the configuration file to `/etc/prometheus/prometheus.yml`.

The following example shows you the code you should add. Notice that static configs targets are set to `['localhost:9100']` to target node-explorer when running it locally.

```
 # A scrape configuration containing exactly one endpoint to scrape from node_exporter running on a host:
 scrape_configs:
     # The job name is added as a label `job=<job_name>` to any timeseries scraped from this config.
     - job_name: 'node'

     # metrics_path defaults to '/metrics'
     # scheme defaults to 'http'.

       static_configs:
       - targets: ['localhost:9100']
```

1. Start the Prometheus service:

   ```
    ./prometheus --config.file=./prometheus.yml
   ```

1. Confirm that Prometheus is running by navigating to `http://localhost:9090`.

You can see that the node_exporter metrics have been delivered to Prometheus. Next, the metrics will be sent to Grafana.

#### Configure Prometheus for Grafana

When running Prometheus locally, there are two ways to configure Prometheus for Grafana. You can use a hosted Grafana instance at [Grafana Cloud](/) or run Grafana locally.

This guide describes configuring Prometheus in a hosted Grafana instance on Grafana Cloud.

1. Sign up for [https://grafana.com/](/auth/sign-up/create-user). Grafana gives you a Prometheus instance out of the box.

![Prometheus details in Grafana.com](/static/img/docs/getting-started/screenshot-grafana-prometheus-details.png)

1. Because you are running your own Prometheus instance locally, you must `remote_write` your metrics to the Grafana.com Prometheus instance. Grafana provides code to add to your `prometheus.yml` config file. This includes a remote write endpoint, your user name and password.

Add the following code to your prometheus.yml file to begin sending metrics to your hosted Grafana instance.

```
remote_write:
- url: <https://your-remote-write-endpoint>
  basic_auth:
    username: <your user name>
    password: <Your Grafana.com API Key>
```

{{% admonition type="note" %}}
To configure your Prometheus instance to work with Grafana locally instead of Grafana Cloud, install Grafana [here](/grafana/download) and follow the configuration steps listed [here](/docs/grafana/latest/datasources/prometheus/#configure-the-data-source).
{{% /admonition %}}

#### Check Prometheus metrics in Grafana Explore view

In your Grafana instance, go to the [Explore]({{< relref "../explore" >}}) view and build queries to experiment with the metrics you want to monitor. Here you can also debug issues related to collecting metrics from Prometheus.

#### Start building dashboards

Now that you have a curated list of queries, create [dashboards]({{< relref "../dashboards" >}}) to render system metrics monitored by Prometheus. When you install Prometheus and node_exporter or windows_exporter, you will find recommended dashboards for use.

The following image shows a dashboard with three panels showing some system metrics.

![Prometheus dashboards](/static/img/docs/getting-started/simple_grafana_prom_dashboard.png)

To learn more:

- Grafana documentation: [Prometheus data source]({{< relref "../datasources/prometheus" >}})
- Prometheus documentation: [What is Prometheus?](https://prometheus.io/docs/introduction/overview/)<|MERGE_RESOLUTION|>--- conflicted
+++ resolved
@@ -16,8 +16,6 @@
 
 Prometheus is an open source monitoring system for which Grafana provides out-of-the-box support. This topic walks you through the steps to create a series of dashboards in Grafana to display system metrics for a server monitored by Prometheus.
 
-<<<<<<< HEAD
-=======
 _Grafana and Prometheus_:
 
 1. Download Prometheus and node_exporter
@@ -27,7 +25,6 @@
 1. Check Prometheus metrics in Grafana Explore view
 1. Start building dashboards
 
->>>>>>> ae830f68
 #### Download Prometheus and node_exporter
 
 Download the following components:
