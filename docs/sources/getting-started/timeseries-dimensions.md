+++
title = "Time series dimensions"
description = "time series dimensions"
keywords = ["grafana", "intro", "guide", "concepts", "timeseries", "labels"]
type = "docs"
aliases = ["/docs/grafana/latest/guides/timeseries-dimensions"]
[menu.docs]
name = "Time series dimensions"
identifier = "time_series_dimensions"
parent = "guides"
weight = 300
+++

# Time series dimensions

At the end of the ["Time series databases" section of "Introduction to time series"]({{< relref "timeseries.md#time-series-databases" >}}), the concept of _labels_, also called  _tags_, is introduced:

> Another feature of a TSDB is the ability to filter measurements using _tags_. Each data point is labeled with a tag that adds context information, such as where the measurement was taken. ...

With time series data, the data often contain more than a single series, and is a set of multiple time series. Many Grafana data sources support this type of data.

{{< docs-imagebox img="/img/docs/example_graph_multi_dim.png" class="docs-image--no-shadow" max-width="850px" >}}

The common case is issuing a single query for a measurement with one or more additional properties as dimensions. For example, querying a temperature measurement along with a location property. In this case, multiple series are returned back from that single query and each series has unique location as a dimension.

To identify unique series within a set of time series, Grafana stores dimensions in _labels_.

## Labels

Each time series in Grafana optionally has labels. labels are set a of key/value pairs for identifying dimensions. Example labels could are `{location=us}` or `{country=us,state=ma,city=boston}`. Within a set of time series, the combination of its name and labels identifies each series. For example, `temperature {country=us,state=ma,city=boston}`.

Different sources of time series data have dimensions stored natively, or common storage patterns that allow the data to be extracted into dimensions.

Time series databases (TSDBs) usually natively support dimensionality. Prometheus also stores dimensions in _labels_. In TSDBs such as Graphite or OpenTSDB the term _tags_ is used instead.

In table databases such SQL, these dimensions are generally the `GROUP BY` parameters of a query.

## Multiple dimensions in table format

In SQL or SQL-like databases that return table responses, additional dimensions usually columns in the query response table.

### Single dimension

For example, consider a query like:

```sql
SELECT BUCKET(StartTime, 1h), AVG(Temperature) AS Temp, Location FROM T
  GROUP BY BUCKET(StartTime, 1h), Location
  ORDER BY time asc
```

Might return a table with three columns that each respectively have data types time, number, and string.

| StartTime | Temp | Location |
| --------- | ---- | -------- |
| 09:00     | 24   | LGA      |
| 09:00     | 20   | BOS      |
| 10:00     | 26   | LGA      |
| 10:00     | 22   | BOS      |

The table format is _long_ formatted time series, also called _tall_. It has repeated time stamps, and repeated values in Location. In this case, we have two time series in the set that would be identified as `Temp {Location=LGA}` and `Temp {Location=BOS}`.

Individual time series from the set are extracted by using the time typed column `StartTime` as the time index of the time series, the numeric typed column `Temp` as the series name, and the name and values of the string typed `Location` column to build the labels, such as Location=LGA.

### Multiple dimensions

If the query is updated to select and group by more than just one string column, for example, `GROUP BY BUCKET(StartTime, 1h), Location, Sensor`, then an additional dimension is added:

| StartTime | Temp | Location | Sensor |
| --------- | ---- | -------- | ------ |
| 09:00     | 24   | LGA      | A      |
| 09:00     | 24.1 | LGA      | B      |
| 09:00     | 20   | BOS      | A      |
| 09:00     | 20.2 | BOS      | B      |
| 10:00     | 26   | LGA      | A      |
| 10:00     | 26.1 | LGA      | B      |
| 10:00     | 22   | BOS      | A      |
| 10:00     | 22.2 | BOS      | B      |

In this case the labels that represent the dimensions will have two keys based on the two string typed columns `Location` and `Sensor`. This data results four series: `Temp {Location=LGA,Sensor=A}`, `Temp {Location=LGA,Sensor=B}`, `Temp {Location=BOS,Sensor=A}`, and `Temp {Location=BOS,Sensor=B}`.

> **Note:** More than one dimension for SQL data sources is currently only supported in the Analytics services with the Azure monitor service as of version 7.1. Support for SQL data sources such as MySQL, Postgres, and MSSQL is planned to be added for 7.2.

> **Note:** Multiple dimensions are not supported in a way that maps to multiple alerts in Grafana, but rather they are treated as multiple conditions to a single alert. See the documentation on [creating alerts with multiple series]({{< relref "../alerting/create-alerts.md#multiple-series" >}}).

### Multiple values

<<<<<<< HEAD
In the case SQL-like data sources, more than one numeric column can be selected, without or without additional string columns to be used as dimensions. For example, ` AVG(Temperature) AS AvgTemp,  MAX(Temperature) AS MaxTemp`. This, if combined with multiple dimensions can result in a lot of series. Selecting multiple values is currently only designed to be used with visualization.
=======
In the case SQL-like data sources, more than one numeric column can be selected, with or without additional string columns to be used as dimensions. For example, ` AVG(Temperature) AS AvgTemp,  MAX(Temperature) AS MaxTemp`. This, if combined with multiple dimensions can result in a lot of series. Selecting multiple values is currently only designed to be used with visualization.
>>>>>>> 5916ef94

Additional technical information on tabular time series formats and how dimensions are extracted can be found in [the developer documentation on data frames as time series]({{< relref "../developers/plugins/data-frames.md#data-frames-as-time-series" >}}).<|MERGE_RESOLUTION|>--- conflicted
+++ resolved
@@ -85,10 +85,6 @@
 
 ### Multiple values
 
-<<<<<<< HEAD
-In the case SQL-like data sources, more than one numeric column can be selected, without or without additional string columns to be used as dimensions. For example, ` AVG(Temperature) AS AvgTemp,  MAX(Temperature) AS MaxTemp`. This, if combined with multiple dimensions can result in a lot of series. Selecting multiple values is currently only designed to be used with visualization.
-=======
 In the case SQL-like data sources, more than one numeric column can be selected, with or without additional string columns to be used as dimensions. For example, ` AVG(Temperature) AS AvgTemp,  MAX(Temperature) AS MaxTemp`. This, if combined with multiple dimensions can result in a lot of series. Selecting multiple values is currently only designed to be used with visualization.
->>>>>>> 5916ef94
 
 Additional technical information on tabular time series formats and how dimensions are extracted can be found in [the developer documentation on data frames as time series]({{< relref "../developers/plugins/data-frames.md#data-frames-as-time-series" >}}).