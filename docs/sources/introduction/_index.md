---
aliases:
  - /docs/grafana/latest/guides/what-is-grafana/
  - /docs/grafana/latest/introduction/
  - /docs/grafana/latest/introduction/oss-details/
title: Introduction to Grafana
weight: 5
---

# Grafana OSS

[Grafana open source software](https://grafana.com/oss/) enables you to query, visualize, alert on, and explore your metrics, logs, and traces wherever they are stored. Grafana OSS provides you with tools to turn your time-series database (TSDB) data into insightful graphs and visualizations.

<<<<<<< HEAD
After you have [installed Grafana]({{< relref "../setup-grafana/installation/" >}}) and set up your first dashboard using instructions in [Getting started with Grafana]({{< relref "../getting-started/build-first-dashboard.md" >}}), you will have many options to choose from depending on your requirements. For example, if you want to view weather data and statistics about your smart home, then you can create a [playlist]({{< relref "../dashboards/playlist.md" >}}). If you are the administrator for an enterprise and are managing Grafana for multiple teams, then you can set up [provisioning]({{< relref "../administration/provisioning.md" >}}) and [authentication]({{< relref "../setup-grafana/configure-security/configure-authentication/" >}}).
=======
After you have [installed Grafana]({{< relref "../setup-grafana/installation/" >}}) and set up your first dashboard using instructions in [Getting started with Grafana]({{< relref "../getting-started/build-first-dashboard.md" >}}), you will have many options to choose from depending on your requirements. For example, if you want to view weather data and statistics about your smart home, then you can create a [playlist]({{< relref "../dashboards/playlist.md" >}}). If you are the administrator for an enterprise and are managing Grafana for multiple teams, then you can set up [provisioning]({{< relref "../administration/server-administration/provisioning.md" >}}) and [authentication]({{< relref "../setup-grafana/configure-security/configure-authentication/" >}}).
>>>>>>> 14e988bd

The following sections provide an overview of Grafana features and links to product documentation to help you learn more. For more guidance and ideas, check out our [Grafana Community forums](https://community.grafana.com/).

## Explore metrics, logs, and traces

Explore your data through ad-hoc queries and dynamic drilldown. Split view and compare different time ranges, queries and data sources side by side. Refer to [Explore]({{< relref "../explore/_index.md" >}}) for more information.

## Alerts

If you're using Grafana alerting, then you can have alerts sent through a number of different [alert notifiers]({{< relref "../alerting/contact-points/_index.md#list-of-notifiers-supported-by-grafana" >}}), including PagerDuty, SMS, email, VictorOps, OpsGenie, or Slack.

Alert hooks allow you to create different notifiers with a bit of code if you prefer some other channels of communication. Visually define [alert rules]({{< relref "../alerting/alerting-rules/_index.md" >}}) for your most important metrics.

## Annotations

Annotate graphs with rich events from different data sources. Hover over events to see the full event metadata and tags.

This feature, which shows up as a graph marker in Grafana, is useful for correlating data in case something goes wrong. You can create the annotations manually—just control-click on a graph and input some text—or you can fetch data from any data source. Refer to [Annotations]({{< relref "../dashboards/annotations.md" >}}) for more information.

## Dashboard variables

[Template variables]({{< relref "../variables/_index.md" >}}) allow you to create dashboards that can be reused for lots of different use cases. Values aren't hard-coded with these templates, so for instance, if you have a production server and a test server, you can use the same dashboard for both.

Templating allows you to drill down into your data, say, from all data to North America data, down to Texas data, and beyond. You can also share these dashboards across teams within your organization—or if you create a great dashboard template for a popular data source, you can contribute it to the whole community to customize and use.

## Configure Grafana

<<<<<<< HEAD
If you're a Grafana administrator, then you'll want to thoroughly familiarize yourself with [Grafana configuration options]({{< relref "../setup-grafana/configure-grafana/" >}}) and the [Grafana CLI]({{< relref "../administration/cli.md" >}}).
=======
If you're a Grafana administrator, then you'll want to thoroughly familiarize yourself with [Grafana configuration options]({{< relref "../setup-grafana/configure-grafana/" >}}) and the [Grafana CLI]({{< relref "../cli.md" >}}).
>>>>>>> 14e988bd

Configuration covers both config files and environment variables. You can set up default ports, logging levels, email IP addresses, security, and more.

## Import dashboards and plugins

Discover hundreds of [dashboards](https://grafana.com/grafana/dashboards) and [plugins](https://grafana.com/grafana/plugins) in the official library. Thanks to the passion and momentum of community members, new ones are added every week.

## Authentication

Grafana supports different authentication methods, such as LDAP and OAuth, and allows you to map users to organizations. Refer to the [User authentication overview]({{< relref "../setup-grafana/configure-security/configure-authentication/" >}}) for more information.

In Grafana Enterprise, you can also map users to teams: If your company has its own authentication system, Grafana allows you to map the teams in your internal systems to teams in Grafana. That way, you can automatically give people access to the dashboards designated for their teams. Refer to [Grafana Enterprise]({{< relref "../enterprise/_index.md" >}}) for more information.

## Provisioning

While it's easy to click, drag, and drop to create a single dashboard, power users in need of many dashboards will want to automate the setup with a script. You can script anything in Grafana.

For example, if you're spinning up a new Kubernetes cluster, you can also spin up a Grafana automatically with a script that would have the right server, IP address, and data sources preset and locked in so users cannot change them. It's also a way of getting control over a lot of dashboards. Refer to [Provisioning]({{< relref "../administration/server-administration/provisioning.md" >}}) for more information.

## Permissions

When organizations have one Grafana and multiple teams, they often want the ability to both keep things separate and share dashboards. You can create a team of users and then set permissions on [folders and dashboards]({{< relref "../administration/user-management/manage-dashboard-permissions/_index.md" >}}), and down to the [data source level]({{< relref "../administration/data-source-management/datasource-permissions.md" >}}) if you're using [Grafana Enterprise]({{< relref "../enterprise/_index.md" >}}).

## Other Grafana Labs OSS Projects

In addition to Grafana, Grafana Labs also provides the following open source projects:

**Grafana Loki:** Grafana Loki is an open source, set of components that can be composed into a fully featured logging stack. For more information, refer to [Grafana Loki documentation](https://grafana.com/docs/loki/latest/).

**Grafana Tempo:** Grafana Tempo is an open source, easy-to-use and high-volume distributed tracing backend. For more information, refer to [Grafana Tempo documentation](https://grafana.com/docs/tempo/latest/?pg=oss-tempo&plcmt=hero-txt/).

**Grafana Mimir:** Grafana Mimir is an open source software project that provides a scalable long-term storage for Prometheus. For more information about Grafana Mimir, refer to [Grafana Mimir documentation](https://grafana.com/docs/mimir/latest/).<|MERGE_RESOLUTION|>--- conflicted
+++ resolved
@@ -11,11 +11,7 @@
 
 [Grafana open source software](https://grafana.com/oss/) enables you to query, visualize, alert on, and explore your metrics, logs, and traces wherever they are stored. Grafana OSS provides you with tools to turn your time-series database (TSDB) data into insightful graphs and visualizations.
 
-<<<<<<< HEAD
-After you have [installed Grafana]({{< relref "../setup-grafana/installation/" >}}) and set up your first dashboard using instructions in [Getting started with Grafana]({{< relref "../getting-started/build-first-dashboard.md" >}}), you will have many options to choose from depending on your requirements. For example, if you want to view weather data and statistics about your smart home, then you can create a [playlist]({{< relref "../dashboards/playlist.md" >}}). If you are the administrator for an enterprise and are managing Grafana for multiple teams, then you can set up [provisioning]({{< relref "../administration/provisioning.md" >}}) and [authentication]({{< relref "../setup-grafana/configure-security/configure-authentication/" >}}).
-=======
 After you have [installed Grafana]({{< relref "../setup-grafana/installation/" >}}) and set up your first dashboard using instructions in [Getting started with Grafana]({{< relref "../getting-started/build-first-dashboard.md" >}}), you will have many options to choose from depending on your requirements. For example, if you want to view weather data and statistics about your smart home, then you can create a [playlist]({{< relref "../dashboards/playlist.md" >}}). If you are the administrator for an enterprise and are managing Grafana for multiple teams, then you can set up [provisioning]({{< relref "../administration/server-administration/provisioning.md" >}}) and [authentication]({{< relref "../setup-grafana/configure-security/configure-authentication/" >}}).
->>>>>>> 14e988bd
 
 The following sections provide an overview of Grafana features and links to product documentation to help you learn more. For more guidance and ideas, check out our [Grafana Community forums](https://community.grafana.com/).
 
@@ -43,11 +39,7 @@
 
 ## Configure Grafana
 
-<<<<<<< HEAD
-If you're a Grafana administrator, then you'll want to thoroughly familiarize yourself with [Grafana configuration options]({{< relref "../setup-grafana/configure-grafana/" >}}) and the [Grafana CLI]({{< relref "../administration/cli.md" >}}).
-=======
 If you're a Grafana administrator, then you'll want to thoroughly familiarize yourself with [Grafana configuration options]({{< relref "../setup-grafana/configure-grafana/" >}}) and the [Grafana CLI]({{< relref "../cli.md" >}}).
->>>>>>> 14e988bd
 
 Configuration covers both config files and environment variables. You can set up default ports, logging levels, email IP addresses, security, and more.
 
