--- conflicted
+++ resolved
@@ -1,10 +1,7 @@
 ---
 aliases:
   - ../../http_api/folder/
-<<<<<<< HEAD
-=======
 canonical: /docs/grafana/latest/developers/http_api/folder/
->>>>>>> ae830f68
 description: Grafana Folder HTTP API
 keywords:
   - grafana
@@ -12,13 +9,10 @@
   - documentation
   - api
   - folder
-<<<<<<< HEAD
-=======
 labels:
   products:
     - enterprise
     - oss
->>>>>>> ae830f68
 title: Folder HTTP API
 ---
 
