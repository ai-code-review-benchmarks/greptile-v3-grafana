---
aliases:
  - ../../http_api/licensing/
<<<<<<< HEAD
=======
canonical: /docs/grafana/latest/developers/http_api/licensing/
>>>>>>> ae830f68
description: Enterprise Licensing HTTP API
keywords:
  - grafana
  - http
  - documentation
  - api
  - licensing
  - enterprise
<<<<<<< HEAD
=======
labels:
  products:
    - enterprise
    - oss
>>>>>>> ae830f68
title: Licensing HTTP API
---

# Enterprise License API

<<<<<<< HEAD
Licensing is only available in Grafana Enterprise. Read more about [Grafana Enterprise]({{< relref "../../introduction/grafana-enterprise/" >}}).
=======
Licensing is only available in Grafana Enterprise. Read more about [Grafana Enterprise]({{< relref "/docs/grafana/latest/introduction/grafana-enterprise" >}}).
>>>>>>> ae830f68

> If you are running Grafana Enterprise, for some endpoints you'll need to have specific permissions. Refer to [Role-based access control permissions]({{< relref "/docs/grafana/latest/administration/roles-and-permissions/access-control/custom-role-actions-scopes" >}}) for more information.

## Check license availability

> **Note:** Available in Grafana Enterprise v7.4+.

`GET /api/licensing/check`

Checks if a valid license is available.

**Required permissions**

See note in the [introduction]({{< ref "#enterprise-license-api" >}}) for an explanation.

| Action         | Scope |
| -------------- | ----- |
| licensing:read | n/a   |

### Examples

**Example request:**

```http
GET /api/licensing/check
Accept: application/json
Authorization: Bearer eyJrIjoiT0tTcG1pUlY2RnVKZTFVaDFsNFZXdE9ZWmNrMkZYbk
```

**Example response:**

```http
HTTP/1.1 200 OK
Content-Type: application/json
Content-Length: 4

true
```

Status codes:

- **200** - OK

## Add license

{{% admonition type="note" %}}
Available in Grafana Enterprise v7.4+.
{{% /admonition %}}

`POST /api/licensing/token`

Applies a license to a Grafana instance.

**Required permissions**

See note in the [introduction]({{< ref "#enterprise-license-api" >}}) for an explanation.

| Action          | Scope |
| --------------- | ----- |
| licensing:write | n/a   |

### Examples

**Example request:**

```http
POST /licensing/token
Accept: application/json
Content-Type: application/json
Authorization: Bearer eyJrIjoiT0tTcG1pUlY2RnVKZTFVaDFsNFZXdE9ZWmNrMkZYbk

{"token":"eyJhbGciOiJIUzI1NiIsInR5cCI6IkpXVCJ9.eyJ0aGlzIjoiaXMiLCJub3QiOiJhIiwidmFsaWQiOiJsaWNlbnNlIn0.bxDzxIoJlYMwiEYKYT_l2s42z0Y30tY-6KKoyz9RuLE"}
```

**Example response:**

```http
HTTP/1.1 200 OK
Content-Type: application/json
Content-Length: 357

{
  "jti":"2",
  "iss":"https://grafana.com",
  "sub":"https://play.grafana.org/"
  "lid":"1",
  "included_users":15,
  "lic_exp_warn_days":30,
  "tok_exp_warn_days":2,
  "update_days":1,
  "prod":["grafana-enterprise"],
  "company":"Grafana Labs"
}

```

The response is a JSON blob available for debugging purposes. The
available fields may change at any time without any prior notice.

Status Codes:

- **200** - OK
- **400** - Bad request
- **500** - Internal server error (refer to server logs for more details)

## Manually force license refresh

{{% admonition type="note" %}}
Available in Grafana Enterprise v7.4+.
{{% /admonition %}}

`POST /api/licensing/token/renew`

Manually ask license issuer for a new token.

**Required permissions**

See note in the [introduction]({{< ref "#enterprise-license-api" >}}) for an explanation.

| Action          | Scope |
| --------------- | ----- |
| licensing:write | n/a   |

### Examples

**Example request:**

```http
POST /api/licensing/token/renew
Accept: application/json
Content-Type: application/json
Authorization: Bearer eyJrIjoiT0tTcG1pUlY2RnVKZTFVaDFsNFZXdE9ZWmNrMkZYbk

{}
```

**Example response:**

```http
HTTP/1.1 200 OK
Content-Type: application/json
Content-Length: 357

{
  "jti":"2",
  "iss":"https://grafana.com",
  "sub":"https://play.grafana.org/"
  "lid":"1",
  "included_users":15,
  "lic_exp_warn_days":30,
  "tok_exp_warn_days":2,
  "update_days":1,
  "prod":["grafana-enterprise"],
  "company":"Grafana Labs"
}
```

The response is a JSON blob available for debugging purposes. The
available fields may change at any time without any prior notice.

Status Codes:

- **200** - OK
- **401** - Unauthorized
- **403** - Access denied

## Remove license from database

{{% admonition type="note" %}}
Available in Grafana Enterprise v7.4+.
{{% /admonition %}}

`DELETE /api/licensing/token`

Removes the license stored in the Grafana database.

**Required permissions**

See note in the [introduction]({{< ref "#enterprise-license-api" >}}) for an explanation.

| Action           | Scope |
| ---------------- | ----- |
| licensing:delete | n/a   |

### Examples

**Example request:**

```http
DELETE /api/licensing/token
Accept: application/json
Content-Type: application/json
Authorization: Bearer eyJrIjoiT0tTcG1pUlY2RnVKZTFVaDFsNFZXdE9ZWmNrMkZYbk

{"instance": "http://play.grafana.org/"}
```

JSON Body schema:

- **instance** – Root URL for the instance for which the license should be deleted. Required.

**Example response:**

```http
HTTP/1.1 202 Accepted
Content-Type: application/json
Content-Length: 2

{}
```

Status codes:

- **202** - Accepted, license removed or did not exist.
- **401** - Unauthorized
- **403** - Access denied
- **422** - Unprocessable entity, incorrect instance name provided.<|MERGE_RESOLUTION|>--- conflicted
+++ resolved
@@ -1,10 +1,7 @@
 ---
 aliases:
   - ../../http_api/licensing/
-<<<<<<< HEAD
-=======
 canonical: /docs/grafana/latest/developers/http_api/licensing/
->>>>>>> ae830f68
 description: Enterprise Licensing HTTP API
 keywords:
   - grafana
@@ -13,23 +10,16 @@
   - api
   - licensing
   - enterprise
-<<<<<<< HEAD
-=======
 labels:
   products:
     - enterprise
     - oss
->>>>>>> ae830f68
 title: Licensing HTTP API
 ---
 
 # Enterprise License API
 
-<<<<<<< HEAD
-Licensing is only available in Grafana Enterprise. Read more about [Grafana Enterprise]({{< relref "../../introduction/grafana-enterprise/" >}}).
-=======
 Licensing is only available in Grafana Enterprise. Read more about [Grafana Enterprise]({{< relref "/docs/grafana/latest/introduction/grafana-enterprise" >}}).
->>>>>>> ae830f68
 
 > If you are running Grafana Enterprise, for some endpoints you'll need to have specific permissions. Refer to [Role-based access control permissions]({{< relref "/docs/grafana/latest/administration/roles-and-permissions/access-control/custom-role-actions-scopes" >}}) for more information.
 
