--- conflicted
+++ resolved
@@ -1,10 +1,7 @@
 ---
 aliases:
   - ../../http_api/dashboard/
-<<<<<<< HEAD
-=======
 canonical: /docs/grafana/latest/developers/http_api/dashboard/
->>>>>>> ae830f68
 description: Grafana Dashboard HTTP API
 keywords:
   - grafana
@@ -12,13 +9,10 @@
   - documentation
   - api
   - dashboard
-<<<<<<< HEAD
-=======
 labels:
   products:
     - enterprise
     - oss
->>>>>>> ae830f68
 title: Dashboard HTTP API
 ---
 
