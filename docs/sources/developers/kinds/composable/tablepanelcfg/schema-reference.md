---
keywords:
  - grafana
  - schema
title: TablePanelCfg kind
---
> Both documentation generation and kinds schemas are in active development and subject to change without prior notice.

## TablePanelCfg

#### Maturity: [experimental](../../../maturity/#experimental)
#### Version: 0.0



| Property       | Type                    | Required | Default | Description |
|----------------|-------------------------|----------|---------|-------------|
| `PanelOptions` | [object](#paneloptions) | **Yes**  |         |             |

### PanelOptions

<<<<<<< HEAD
| Property        | Type                                              | Required | Description                                                                          |
|-----------------|---------------------------------------------------|----------|--------------------------------------------------------------------------------------|
| `frameIndex`    | number                                            | **Yes**  | Represents the index of the selected frame Default: `0`.                             |
| `showHeader`    | boolean                                           | **Yes**  | Controls whether the panel should show the header Default: `true`.                   |
| `cellHeight`    | string                                            | No       | Height of a table cell<br/>Possible values are: `sm`, `md`, `lg`.                    |
| `footer`        | [object](#footer)                                 | No       | Controls footer options Default: `map[countRows:false reducer:[] show:false]`.       |
| `showRowNums`   | boolean                                           | No       | Controls whether the columns should be numbered Default: `false`.                    |
| `showTypeIcons` | boolean                                           | No       | Controls whether the header should show icons for the column types Default: `false`. |
| `sortBy`        | [TableSortByFieldState](#tablesortbyfieldstate)[] | No       | Used to control row sorting                                                          |
=======
| Property        | Type                                              | Required | Default                                      | Description                                                        |
|-----------------|---------------------------------------------------|----------|----------------------------------------------|--------------------------------------------------------------------|
| `frameIndex`    | number                                            | **Yes**  | `0`                                          | Represents the index of the selected frame                         |
| `showHeader`    | boolean                                           | **Yes**  | `true`                                       | Controls whether the panel should show the header                  |
| `cellHeight`    | string                                            | No       |                                              | Controls the height of the rows                                    |
| `footer`        | [object](#footer)                                 | No       | `map[countRows:false reducer:[] show:false]` | Controls footer options                                            |
| `showTypeIcons` | boolean                                           | No       | `false`                                      | Controls whether the header should show icons for the column types |
| `sortBy`        | [TableSortByFieldState](#tablesortbyfieldstate)[] | No       |                                              | Used to control row sorting                                        |
>>>>>>> b99e9668

### TableSortByFieldState

Sort by field state

| Property      | Type    | Required | Default | Description                                   |
|---------------|---------|----------|---------|-----------------------------------------------|
| `displayName` | string  | **Yes**  |         | Sets the display name of the field to sort by |
| `desc`        | boolean | No       |         | Flag used to indicate descending sort order   |

### Footer

Controls footer options

| Property | Type                              | Required | Default | Description |
|----------|-----------------------------------|----------|---------|-------------|
| `object` | Possible types are: [](#), [](#). |          |         |

<|MERGE_RESOLUTION|>--- conflicted
+++ resolved
@@ -13,23 +13,12 @@
 
 
 
-| Property       | Type                    | Required | Default | Description |
-|----------------|-------------------------|----------|---------|-------------|
-| `PanelOptions` | [object](#paneloptions) | **Yes**  |         |             |
+| Property  | Type               | Required | Default | Description |
+|-----------|--------------------|----------|---------|-------------|
+| `Options` | [object](#options) | **Yes**  |         |             |
 
-### PanelOptions
+### Options
 
-<<<<<<< HEAD
-| Property        | Type                                              | Required | Description                                                                          |
-|-----------------|---------------------------------------------------|----------|--------------------------------------------------------------------------------------|
-| `frameIndex`    | number                                            | **Yes**  | Represents the index of the selected frame Default: `0`.                             |
-| `showHeader`    | boolean                                           | **Yes**  | Controls whether the panel should show the header Default: `true`.                   |
-| `cellHeight`    | string                                            | No       | Height of a table cell<br/>Possible values are: `sm`, `md`, `lg`.                    |
-| `footer`        | [object](#footer)                                 | No       | Controls footer options Default: `map[countRows:false reducer:[] show:false]`.       |
-| `showRowNums`   | boolean                                           | No       | Controls whether the columns should be numbered Default: `false`.                    |
-| `showTypeIcons` | boolean                                           | No       | Controls whether the header should show icons for the column types Default: `false`. |
-| `sortBy`        | [TableSortByFieldState](#tablesortbyfieldstate)[] | No       | Used to control row sorting                                                          |
-=======
 | Property        | Type                                              | Required | Default                                      | Description                                                        |
 |-----------------|---------------------------------------------------|----------|----------------------------------------------|--------------------------------------------------------------------|
 | `frameIndex`    | number                                            | **Yes**  | `0`                                          | Represents the index of the selected frame                         |
@@ -38,7 +27,6 @@
 | `footer`        | [object](#footer)                                 | No       | `map[countRows:false reducer:[] show:false]` | Controls footer options                                            |
 | `showTypeIcons` | boolean                                           | No       | `false`                                      | Controls whether the header should show icons for the column types |
 | `sortBy`        | [TableSortByFieldState](#tablesortbyfieldstate)[] | No       |                                              | Used to control row sorting                                        |
->>>>>>> b99e9668
 
 ### TableSortByFieldState
 
