+++
title = "Configuration"
description = "Configuration Docs"
keywords = ["grafana", "configuration", "documentation"]
type = "docs"
[menu.docs]
name = "Configuration"
identifier = "config"
parent = "admin"
weight = 1
+++

# Configuration

Grafana has a number of configuration options that you can specify in a `.ini` configuration file or specified using environment variables.

> **Note.** You must restart Grafana for any configuration changes to take effect.

## Config file locations

Do not change `defaults.ini`! Grafana defaults are stored in this file. Depending on your OS, make all configuration changes in either `custom.ini` or `grafana.ini`.

- Default configuration from `$WORKING_DIR/conf/defaults.ini`
- Custom configuration from `$WORKING_DIR/conf/custom.ini`
- The custom configuration file path can be overridden using the `--config` parameter

<<<<<<< HEAD
**Linux**
=======
**Linux** 
>>>>>>> 6c2375e4

If you installed Grafana using the `deb` or `rpm` packages, then your configuration file is located at `/etc/grafana/grafana.ini` and a separate `custom.ini` is not used. This path is specified in the Grafana init.d script using `--config` file parameter.

**Windows**
`sample.ini` is in the same directory as `defaults.ini` and contains all the settings commented out. Copy `sample.ini` and name it `custom.ini`.

<<<<<<< HEAD
**macOS**
=======
**macOS** 
>>>>>>> 6c2375e4
By default, the configuration file is located at `/usr/local/etc/grafana/grafana.ini`.

## Comments in .ini Files

Semicolons (the `;` char) are the standard way to comment out lines in a `.ini` file. If you want to change a setting, you must delete the semicolon (`;`) in front of the setting before it will work.

**Example**
```
# The http port  to use
;http_port = 3000
```

A common problem is forgetting to uncomment a line in the `custom.ini` (or `grafana.ini`) file which causes the configuration option to be ignored.

## Using environment variables

All options in the configuration file (listed below) can be overridden using environment variables using the syntax:

```bash
GF_<SectionName>_<KeyName>
```

Where the section name is the text within the brackets. Everything
should be upper case, `.` should be replaced by `_`. For example, given these configuration settings:

```bash
# default section
instance_name = ${HOSTNAME}

[security]
admin_user = admin

[auth.google]
client_secret = 0ldS3cretKey
```

Then you can override them using:

```bash
export GF_DEFAULT_INSTANCE_NAME=my-instance
export GF_SECURITY_ADMIN_USER=true
export GF_AUTH_GOOGLE_CLIENT_SECRET=newS3cretKey
```

<hr />

## instance_name

Set the name of the grafana-server instance. Used in logging and internal metrics and in
clustering info. Defaults to: `${HOSTNAME}`, which will be replaced with
environment variable `HOSTNAME`, if that is empty or does not exist Grafana will try to use
system calls to get the machine name.

## [paths]

### data

Path to where Grafana stores the sqlite3 database (if used), file based sessions (if used), and other data. This path is usually specified via command line in the init.d script or the systemd service file.

**macOS:** The default SQLite database is located at `/usr/local/var/lib/grafana`

### temp_data_lifetime

How long temporary images in `data` directory should be kept. Defaults to: `24h`. Supported modifiers: `h` (hours),
`m` (minutes), for example: `168h`, `30m`, `10h30m`. Use `0` to never clean up temporary files.

### logs

Path to where Grafana will store logs. This path is usually specified via command line in the init.d script or the systemd service file. You can override it in the configuration file or in the default environment variable file. However, please note that by overriding this the default log path will be used temporarily until Grafana has fully initialized/started.

Override log path using the command line argument `cfg:default.paths.log`:

```bash
./grafana-server --config /custom/config.ini --homepath /custom/homepath cfg:default.paths.logs=/custom/path
```

**macOS:** By default, the log file should be located at `/usr/local/var/log/grafana/grafana.log`.

### plugins

Directory where Grafana will automatically scan and look for plugins. Manually or automatically install any plugins here.

**macOS:** By default, the Mac plugin location is: `/usr/local/var/lib/grafana/plugins`.

### provisioning

Folder that contains [provisioning]({{< relref "../administration/provisioning" >}}) config files that grafana will apply on startup. Dashboards will be reloaded when the json files changes

## [server]

### http_addr

The IP address to bind to. If empty will bind to all interfaces

### http_port

The port to bind to, defaults to `3000`. To use port 80 you need to
either give the Grafana binary permission for example:

```bash
$ sudo setcap 'cap_net_bind_service=+ep' /usr/sbin/grafana-server
```

Or redirect port 80 to the Grafana port using:

```bash
$ sudo iptables -t nat -A PREROUTING -p tcp --dport 80 -j REDIRECT --to-port 3000
```

Another way is put a webserver like Nginx or Apache in front of Grafana and have them proxy requests to Grafana.

### protocol

`http`,`https`,`h2` or `socket`

> **Note** Grafana versions earlier than 3.0 are vulnerable to [POODLE](https://en.wikipedia.org/wiki/POODLE). So we strongly recommend to upgrade to 3.x or use a reverse proxy for ssl termination.

### socket
Path where the socket should be created when `protocol=socket`. Please make sure that Grafana has appropriate permissions.

### domain

This setting is only used in as a part of the `root_url` setting (see below). Important if you
use GitHub or Google OAuth.

### enforce_domain

Redirect to correct domain if host header does not match domain.
Prevents DNS rebinding attacks. Default is `false`.

### root_url

This is the full URL used to access Grafana from a web browser. This is
important if you use Google or GitHub OAuth authentication (for the
callback URL to be correct).

> **Note** This setting is also important if you have a reverse proxy
> in front of Grafana that exposes it through a subpath. In that
> case add the subpath to the end of this URL setting.

### serve_from_sub_path
> Available in 6.3 and above

Serve Grafana from subpath specified in `root_url` setting. By
default it is set to `false` for compatibility reasons.

By enabling this setting and using a subpath in `root_url` above, e.g.
`root_url = http://localhost:3000/grafana`, Grafana will be accessible on
`http://localhost:3000/grafana`.

### static_root_path

The path to the directory where the front end files (HTML, JS, and CSS
files). Default to `public` which is why the Grafana binary needs to be
executed with working directory set to the installation path.

### enable_gzip

Set this option to `true` to enable HTTP compression, this can improve
transfer speed and bandwidth utilization. It is recommended that most
users set it to `true`. By default it is set to `false` for compatibility
reasons.

### cert_file

Path to the certificate file (if `protocol` is set to `https` or `h2`).

### cert_key

Path to the certificate key file (if `protocol` is set to `https` or `h2`).

### router_logging

Set to `true` for Grafana to log all HTTP requests (not just errors). These are logged as Info level events
to grafana log.

<hr />

## [database]

Grafana needs a database to store users and dashboards (and other
things). By default it is configured to use `sqlite3` which is an
embedded database (included in the main Grafana binary).

### url

Use either URL or the other fields below to configure the database
Example: `mysql://user:secret@host:port/database`

### type

Either `mysql`, `postgres` or `sqlite3`, it's your choice.

### path

Only applicable for `sqlite3` database. The file path where the database
will be stored.

### host

Only applicable to MySQL or Postgres. Includes IP or hostname and port or in case of Unix sockets the path to it.
For example, for MySQL running on the same host as Grafana: `host =
127.0.0.1:3306` or with Unix sockets: `host = /var/run/mysqld/mysqld.sock`

### name

The name of the Grafana database. Leave it set to `grafana` or some
other name.

### user

The database user (not applicable for `sqlite3`).

### password

The database user's password (not applicable for `sqlite3`). If the password contains `#` or `;` you have to wrap it with triple quotes. For example `"""#password;"""`

### ssl_mode

For Postgres, use either `disable`, `require` or `verify-full`.
For MySQL, use either `true`, `false`, or `skip-verify`.

### ca_cert_path

The path to the CA certificate to use. On many Linux systems, certs can be found in `/etc/ssl/certs`.

### client_key_path

The path to the client key. Only if server requires client authentication.

### client_cert_path

The path to the client cert. Only if server requires client authentication.

### server_cert_name

The common name field of the certificate used by the `mysql` or `postgres` server. Not necessary if `ssl_mode` is set to `skip-verify`.

### max_idle_conn
The maximum number of connections in the idle connection pool.

### max_open_conn
The maximum number of open connections to the database.

### conn_max_lifetime

Sets the maximum amount of time a connection may be reused. The default is 14400 (which means 14400 seconds or 4 hours). For MySQL, this setting should be shorter than the [`wait_timeout`](https://dev.mysql.com/doc/refman/5.7/en/server-system-variables.html#sysvar_wait_timeout) variable.

### log_queries

Set to `true` to log the sql calls and execution times.

### cache_mode

For "sqlite3" only. [Shared cache](https://www.sqlite.org/sharedcache.html) setting used for connecting to the database. (private, shared)
Defaults to `private`.

<hr />

## [remote_cache]

### type

Either `redis`, `memcached` or `database`. Defaults to `database`

### connstr

The remote cache connection string. The format depends on the `type` of the remote cache.

#### Database

Leave empty when using `database` since it will use the primary database.

#### Redis

Example connstr: `addr=127.0.0.1:6379,pool_size=100,db=0,ssl=false`

- `addr` is the host `:` port of the redis server.
- `pool_size` (optional) is the number of underlying connections that can be made to redis.
- `db` (optional) is the number indentifer of the redis database you want to use.
- `ssl` (optional) is if SSL should be used to connect to redis server. The value may be `true`, `false`, or `insecure`. Setting the value to `insecure` skips verification of the certificate chain and hostname when making the connection.

#### Memcache

Example connstr: `127.0.0.1:11211`

<hr />

## [security]

### disable_initial_admin_creation

> Only available in Grafana v6.5+.

Disable creation of admin user on first start of grafana.

### admin_user

The name of the default Grafana admin user (who has full permissions).
Defaults to `admin`.

### admin_password

The password of the default Grafana admin. Set once on first-run.  Defaults to `admin`.

### login_remember_days

The number of days the keep me logged in / remember me cookie lasts.

### secret_key

Used for signing some data source settings like secrets and passwords, the encryption format used is AES-256 in CFB mode. Cannot be changed without requiring an update
to data source settings to re-encode them.

### disable_gravatar

Set to `true` to disable the use of Gravatar for user profile images.
Default is `false`.

### data_source_proxy_whitelist

Define a white list of allowed ips/domains to use in data sources. Format: `ip_or_domain:port` separated by spaces.

### cookie_secure

Set to `true` if you host Grafana behind HTTPS. Default is `false`.

### cookie_samesite

Sets the `SameSite` cookie attribute and prevents the browser from sending this cookie along with cross-site requests. The main goal is mitigate the risk of cross-origin information leakage. It also provides some protection against cross-site request forgery attacks (CSRF),  [read more here](https://www.owasp.org/index.php/SameSite). Valid values are `lax`, `strict` and `none`. Default is `lax`.

### allow_embedding

When `false`, the HTTP header `X-Frame-Options: deny` will be set in Grafana HTTP responses which will instruct
browsers to not allow rendering Grafana in a `<frame>`, `<iframe>`, `<embed>` or `<object>`. The main goal is to
mitigate the risk of [Clickjacking](https://www.owasp.org/index.php/Clickjacking). Default is `false`.

### strict_transport_security

Set to `true` if you want to enable HTTP `Strict-Transport-Security` (HSTS) response header. This is only sent when HTTPS is enabled in this configuration. HSTS tells browsers that the site should only be accessed using HTTPS. The default value is `false` until the next minor release, `6.3`.

### strict_transport_security_max_age_seconds

Sets how long a browser should cache HSTS in seconds. Only applied if strict_transport_security is enabled. The default value is `86400`.

### strict_transport_security_preload

Set to `true` if to enable HSTS `preloading` option. Only applied if strict_transport_security is enabled. The default value is `false`.

### strict_transport_security_subdomains

Set to `true` if to enable the HSTS includeSubDomains option. Only applied if strict_transport_security is enabled. The default value is `false`.

### x_content_type_options

Set to `true` to enable the X-Content-Type-Options response header. The X-Content-Type-Options response HTTP header is a marker used by the server to indicate that the MIME types advertised in the Content-Type headers should not be changed and be followed. The default value is `false` until the next minor release, `6.3`.

### x_xss_protection

Set to `false` to disable the X-XSS-Protection header, which tells browsers to stop pages from loading when they detect reflected cross-site scripting (XSS) attacks. The default value is `false` until the next minor release, `6.3`.

<hr />

## [users]

### allow_sign_up

Set to `false` to prohibit users from being able to sign up / create
user accounts. Defaults to `false`.  The admin user can still create
users from the [Grafana Admin Pages](/reference/admin)

### allow_org_create

Set to `false` to prohibit users from creating new organizations.
Defaults to `false`.

### auto_assign_org

Set to `true` to automatically add new users to the main organization
(id 1). When set to `false`, new users will automatically cause a new
organization to be created for that new user.

### auto_assign_org_id

Set this value to automatically add new users to the provided org.
This requires `auto_assign_org` to be set to `true`. Please make sure
that this organization does already exists.

### auto_assign_org_role

The role new users will be assigned for the main organization (if the
above setting is set to true).  Defaults to `Viewer`, other valid
options are `Admin` and `Editor`. e.g. :

`auto_assign_org_role = Viewer`

### viewers_can_edit

Viewers can edit/inspect dashboard settings in the browser, but not save the dashboard.
Defaults to `false`.

### editors_can_admin

Editors can administrate dashboards, folders and teams they create.
Defaults to `false`.

### login_hint

Text used as placeholder text on login page for login/username input.

### password_hint

Text used as placeholder text on login page for password input.

<hr>

## [auth]

Grafana provides many ways to authenticate users. The docs for authentication has been split in to many different pages
below.

- [Authentication Overview]({{< relref "../auth/overview.md" >}}) (anonymous access options, hide login and more)
- [Google OAuth]({{< relref "../auth/google.md" >}}) (auth.google)
- [GitHub OAuth]({{< relref "../auth/github.md" >}}) (auth.github)
- [Gitlab OAuth]({{< relref "../auth/gitlab.md" >}}) (auth.gitlab)
- [Generic OAuth]({{< relref "../auth/generic-oauth.md" >}}) (auth.generic_oauth, okta2, auth0, bitbucket, azure)
- [Basic Authentication]({{< relref "../auth/overview.md" >}}) (auth.basic)
- [LDAP Authentication]({{< relref "../auth/ldap.md" >}}) (auth.ldap)
- [Auth Proxy]({{< relref "../auth/auth-proxy.md" >}}) (auth.proxy)

## [dataproxy]

### logging

This enables data proxy logging, default is `false`.

### timeout

How long the data proxy should wait before timing out. Default is `30` (seconds)

### send_user_header

If enabled and user is not anonymous, data proxy will add X-Grafana-User header with username into the request. Default is `false`.

<hr />

## [analytics]

### reporting_enabled

When enabled Grafana will send anonymous usage statistics to
`stats.grafana.org`. No IP addresses are being tracked, only simple counters to
track running instances, versions, dashboard and error counts. It is very helpful
to us, so please leave this enabled. Counters are sent every 24 hours. Default
value is `true`.

### google_analytics_ua_id

If you want to track Grafana usage via Google analytics specify *your* Universal
Analytics ID here. By default this feature is disabled.

### check_for_updates

Set to false to disable all checks to https://grafana.com for new versions of installed plugins and to the Grafana GitHub repository to check for a newer version of Grafana. The version information is used in some UI views to notify that a new Grafana update or a plugin update exists. This option does not cause any auto updates, nor send any sensitive information. The check is run every 10 minutes.

<hr />

## [dashboards]

### versions_to_keep

Number dashboard versions to keep (per dashboard). Default: `20`, Minimum: `1`.

## [dashboards.json]

> This have been replaced with dashboards [provisioning]({{< relref "../administration/provisioning" >}}) in 5.0+

### enabled
`true` or `false`. Is disabled by default.

### path
The full path to a directory containing your json dashboards.

## [smtp]
Email server settings.

### enabled
defaults to `false`

### host
defaults to `localhost:25`

### user
In case of SMTP auth, defaults to `empty`

### password
In case of SMTP auth, defaults to `empty`

### cert_file
File path to a cert file, defaults to `empty`

### key_file
File path to a key file, defaults to `empty`

### skip_verify
Verify SSL for smtp server? defaults to `false`

### from_address
Address used when sending out emails, defaults to `admin@grafana.localhost`

### from_name
Name to be used when sending out emails, defaults to `Grafana`

### ehlo_identity
Name to be used as client identity for EHLO in SMTP dialog, defaults to instance_name.

## [log]

### mode
Either "console", "file", "syslog". Default is "console" and "file".
Use spaces to separate multiple modes, e.g. `console file`

### level
Either "debug", "info", "warn", "error", "critical", default is `info`

### filters
optional settings to set different levels for specific loggers.
For example `filters = sqlstore:debug`

## [metrics]

### enabled
Enable metrics reporting. defaults true. Available via HTTP API `/metrics`.

### basic_auth_username
If set configures the username to use for basic authentication on the metrics endpoint.

### basic_auth_password
If set configures the password to use for basic authentication on the metrics endpoint.

### disable_total_stats
If set to `true`, then total stats generation (`stat_totals_*` metrics) is disabled. The default is `false`.

### interval_seconds

Flush/Write interval when sending metrics to external TSDB. Defaults to 10s.

## [metrics.graphite]
Include this section if you want to send internal Grafana metrics to Graphite.

### address
Format `<Hostname or ip>`:port

### prefix
Graphite metric prefix. Defaults to `prod.grafana.%(instance_name)s.`

## [snapshots]

### external_enabled
Set to `false` to disable external snapshot publish endpoint (default `true`)

### external_snapshot_url
Set root URL to a Grafana instance where you want to publish external snapshots (defaults to https://snapshots-origin.raintank.io)

### external_snapshot_name
Set name for external snapshot button. Defaults to `Publish to snapshot.raintank.io`

### snapshot_remove_expired
Enabled to automatically remove expired snapshots

## [external_image_storage]
These options control how images should be made public so they can be shared on services like slack.

### provider
You can choose between (s3, webdav, gcs, azure_blob, local). If left empty Grafana will ignore the upload action.

## [external_image_storage.s3]

### bucket
Bucket name for S3. e.g. grafana.snapshot

### region
Region name for S3. e.g. 'us-east-1', 'cn-north-1', etc

### path
Optional extra path inside bucket, useful to apply expiration policies

### bucket_url
(for backward compatibility, only works when no bucket or region are configured)
Bucket URL for S3. AWS region can be specified within URL or defaults to 'us-east-1', e.g.
- http://grafana.s3.amazonaws.com/
- https://grafana.s3-ap-southeast-2.amazonaws.com/

### access_key
Access key. e.g. AAAAAAAAAAAAAAAAAAAA

Access key requires permissions to the S3 bucket for the 's3:PutObject' and 's3:PutObjectAcl' actions.

### secret_key
Secret key. e.g. AAAAAAAAAAAAAAAAAAAAAAAAAAAAAAAAAAAAAAAA

## [external_image_storage.webdav]

### url
Url to where Grafana will send PUT request with images

### public_url
Optional parameter. Url to send to users in notifications. If the string contains the sequence ${file}, it will be replaced with the uploaded filename. Otherwise, the file name will be appended to the path part of the url, leaving any query string unchanged.

### username
basic auth username

### password
basic auth password

## [external_image_storage.gcs]

### key_file
Path to JSON key file associated with a Google service account to authenticate and authorize.
Service Account keys can be created and downloaded from https://console.developers.google.com/permissions/serviceaccounts.

Service Account should have "Storage Object Writer" role. The access control model of the bucket needs to be "Set object-level and bucket-level permissions". Grafana itself will make the images public readable.

### bucket
Bucket Name on Google Cloud Storage.

### path
Optional extra path inside bucket

## [external_image_storage.azure_blob]

### account_name
Storage account name

### account_key
Storage account key

### container_name
Container name where to store "Blob" images with random names. Creating the blob container beforehand is required. Only public containers are supported.

## [alerting]

### enabled
Defaults to `true`. Set to `false` to disable alerting engine and hide Alerting from UI.

### execute_alerts

Makes it possible to turn off alert rule execution.

### error_or_timeout
> Available in 5.3 and above

Default setting for new alert rules. Defaults to categorize error and timeouts as alerting. (alerting, keep_state)

### nodata_or_nullvalues
> Available in 5.3  and above

Default setting for how Grafana handles nodata or null values in alerting. (alerting, no_data, keep_state, ok)

### concurrent_render_limit

> Available in 5.3  and above

Alert notifications can include images, but rendering many images at the same time can overload the server.
This limit will protect the server from render overloading and make sure notifications are sent out quickly. Default
value is `5`.


### evaluation_timeout_seconds

Default setting for alert calculation timeout. Default value is `30`

### notification_timeout_seconds

Default setting for alert notification timeout. Default value is `30`

### max_attempts

Default setting for max attempts to sending alert notifications. Default value is `3`

## [rendering]

Options to configure a remote HTTP image rendering service, e.g. using https://github.com/grafana/grafana-image-renderer.

### server_url

URL to a remote HTTP image renderer service, e.g. http://localhost:8081/render, will enable Grafana to render panels and dashboards to PNG-images using HTTP requests to an external service.

### callback_url

If the remote HTTP image renderer service runs on a different server than the Grafana server you may have to configure this to a URL where Grafana is reachable, e.g. http://grafana.domain/.

## [panels]

### disable_sanitize_html

If set to true Grafana will allow script tags in text panels. Not recommended as it enable XSS vulnerabilities. Default
is false. This settings was introduced in Grafana v6.0.

## [plugins]

### enable_alpha

Set to true if you want to test alpha plugins that are not yet ready for general usage.

## [feature_toggles]
### enable

Keys of alpha features to enable, separated by space. Available alpha features are: `transformations`

<hr />

# Removed options
Please note that these options have been removed.

## [session]
**Removed starting from Grafana v6.2. Please use [remote_cache](#remote-cache) option instead.**

### provider

Valid values are `memory`, `file`, `mysql`, `postgres`, `memcache` or `redis`. Default is `file`.

### provider_config

This option should be configured differently depending on what type of
session provider you have configured.

- **file:** session file path, e.g. `data/sessions`
- **mysql:** go-sql-driver/mysql dsn config string, e.g. `user:password@tcp(127.0.0.1:3306)/database_name`
- **postgres:** ex:  `user=a password=b host=localhost port=5432 dbname=c sslmode=verify-full`
- **memcache:** ex:  `127.0.0.1:11211`
- **redis:** ex: `addr=127.0.0.1:6379,pool_size=100,prefix=grafana`. For Unix socket, use for example: `network=unix,addr=/var/run/redis/redis.sock,pool_size=100,db=grafana`

Postgres valid `sslmode` are `disable`, `require`, `verify-ca`, and `verify-full` (default).

### cookie_name

The name of the Grafana session cookie.

### cookie_secure

Set to true if you host Grafana behind HTTPS only. Defaults to `false`.

### session_life_time

How long sessions lasts in seconds. Defaults to `86400` (24 hours).<|MERGE_RESOLUTION|>--- conflicted
+++ resolved
@@ -24,22 +24,14 @@
 - Custom configuration from `$WORKING_DIR/conf/custom.ini`
 - The custom configuration file path can be overridden using the `--config` parameter
 
-<<<<<<< HEAD
-**Linux**
-=======
 **Linux** 
->>>>>>> 6c2375e4
 
 If you installed Grafana using the `deb` or `rpm` packages, then your configuration file is located at `/etc/grafana/grafana.ini` and a separate `custom.ini` is not used. This path is specified in the Grafana init.d script using `--config` file parameter.
 
 **Windows**
 `sample.ini` is in the same directory as `defaults.ini` and contains all the settings commented out. Copy `sample.ini` and name it `custom.ini`.
 
-<<<<<<< HEAD
-**macOS**
-=======
 **macOS** 
->>>>>>> 6c2375e4
 By default, the configuration file is located at `/usr/local/etc/grafana/grafana.ini`.
 
 ## Comments in .ini Files
