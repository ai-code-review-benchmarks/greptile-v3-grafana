+++
title = "Provisioning"
description = ""
keywords = ["grafana", "provisioning"]
aliases = ["/docs/grafana/latest/installation/provisioning"]
weight = 8
+++

# Provisioning Grafana

In previous versions of Grafana, you could only use the API for provisioning data sources and dashboards. But that required the service to be running before you started creating dashboards and you also needed to set up credentials for the HTTP API. In v5.0 we decided to improve this experience by adding a new active provisioning system that uses config files. This will make GitOps more natural as data sources and dashboards can be defined via files that can be version controlled. We hope to extend this system to later add support for users, orgs and alerts as well.

## Config File

Check out the [configuration]({{< relref "configuration.md" >}}) page for more information on what you can configure in `grafana.ini`

### Config File Locations

- Default configuration from `$WORKING_DIR/conf/defaults.ini`
- Custom configuration from `$WORKING_DIR/conf/custom.ini`
- The custom configuration file path can be overridden using the `--config` parameter

> **Note:** If you have installed Grafana using the `deb` or `rpm`
> packages, then your configuration file is located at
> `/etc/grafana/grafana.ini`. This path is specified in the Grafana
> init.d script using `--config` file parameter.

### Using Environment Variables

It is possible to use environment variable interpolation in all 3 provisioning configuration types. Allowed syntax
is either `$ENV_VAR_NAME` or `${ENV_VAR_NAME}` and can be used only for values not for keys or bigger parts
of the configurations. It is not available in the dashboard's definition files just the dashboard provisioning
configuration.
Example:

```yaml
datasources:
  - name: Graphite
    url: http://localhost:$PORT
    user: $USER
    secureJsonData:
      password: $PASSWORD
```

If you have a literal `$` in your value and want to avoid interpolation, `$$` can be used.

<hr />

## Configuration Management Tools

Currently we do not provide any scripts/manifests for configuring Grafana. Rather than spending time learning and creating scripts/manifests for each tool, we think our time is better spent making Grafana easier to provision. Therefore, we heavily rely on the expertise of the community.

| Tool      | Project                                                                                                        |
| --------- | -------------------------------------------------------------------------------------------------------------- |
| Puppet    | [https://forge.puppet.com/puppet/grafana](https://forge.puppet.com/puppet/grafana)                             |
| Ansible   | [https://github.com/cloudalchemy/ansible-grafana](https://github.com/cloudalchemy/ansible-grafana)             |
| Chef      | [https://github.com/JonathanTron/chef-grafana](https://github.com/JonathanTron/chef-grafana)                   |
| Saltstack | [https://github.com/salt-formulas/salt-formula-grafana](https://github.com/salt-formulas/salt-formula-grafana) |
| Jsonnet   | [https://github.com/grafana/grafonnet-lib/](https://github.com/grafana/grafonnet-lib/)                         |

## Data sources

> This feature is available from v5.0

It's possible to manage data sources in Grafana by adding one or more YAML config files in the [`provisioning/datasources`](/administration/configuration/#provisioning) directory. Each config file can contain a list of `datasources` that will get added or updated during start up. If the data source already exists, then Grafana updates it to match the configuration file. The config file can also contain a list of data sources that should be deleted. That list is called `deleteDatasources`. Grafana will delete data sources listed in `deleteDatasources` before inserting/updating those in the `datasource` list.

### Running Multiple Grafana Instances

If you are running multiple instances of Grafana you might run into problems if they have different versions of the `datasource.yaml` configuration file. The best way to solve this problem is to add a version number to each datasource in the configuration and increase it when you update the config. Grafana will only update datasources with the same or lower version number than specified in the config. That way, old configs cannot overwrite newer configs if they restart at the same time.

### Example data source Config File

```yaml
# config file version
apiVersion: 1

# list of datasources that should be deleted from the database
deleteDatasources:
  - name: Graphite
    orgId: 1

# list of datasources to insert/update depending
# what's available in the database
datasources:
  # <string, required> name of the datasource. Required
  - name: Graphite
    # <string, required> datasource type. Required
    type: graphite
    # <string, required> access mode. proxy or direct (Server or Browser in the UI). Required
    access: proxy
    # <int> org id. will default to orgId 1 if not specified
    orgId: 1
    # <string> custom UID which can be used to reference this datasource in other parts of the configuration, if not specified will be generated automatically
    uid: my_unique_uid
    # <string> url
    url: http://localhost:8080
    # <string> Deprecated, use secureJsonData.password
    password:
    # <string> database user, if used
    user:
    # <string> database name, if used
    database:
    # <bool> enable/disable basic auth
    basicAuth:
    # <string> basic auth username
    basicAuthUser:
    # <string> Deprecated, use secureJsonData.basicAuthPassword
    basicAuthPassword:
    # <bool> enable/disable with credentials headers
    withCredentials:
    # <bool> mark as default datasource. Max one per org
    isDefault:
    # <map> fields that will be converted to json and stored in jsonData
    jsonData:
      graphiteVersion: '1.1'
      tlsAuth: true
      tlsAuthWithCACert: true
    # <string> json object of data that will be encrypted.
    secureJsonData:
      tlsCACert: '...'
      tlsClientCert: '...'
      tlsClientKey: '...'
      # <string> database password, if used
      password:
      # <string> basic auth password
      basicAuthPassword:
    version: 1
    # <bool> allow users to edit datasources from the UI.
    editable: false
```

#### Custom Settings per Datasource

Please refer to each datasource documentation for specific provisioning examples.

| Datasource    | Misc                                                                               |
| ------------- | ---------------------------------------------------------------------------------- |
| Elasticsearch | Elasticsearch uses the `database` property to configure the index for a datasource |

#### JSON Data

Since not all datasources have the same configuration settings we only have the most common ones as fields. The rest should be stored as a json blob in the `jsonData` field. Here are the most common settings that the core datasources use.

| Name                    | Type    | Datasource                                                       | Description                                                                                 |
| ----------------------- | ------- | ---------------------------------------------------------------- | ------------------------------------------------------------------------------------------- |
| tlsAuth                 | boolean | _All_                                                            | Enable TLS authentication using client cert configured in secure json data                  |
| tlsAuthWithCACert       | boolean | _All_                                                            | Enable TLS authentication using CA cert                                                     |
| tlsSkipVerify           | boolean | _All_                                                            | Controls whether a client verifies the server's certificate chain and host name.            |
| serverName              | string  | _All_                                                            | Optional. Controls the server name used for certificate common name/subject alternative name verification. Defaults to using the data source URL. |
| graphiteVersion         | string  | Graphite                                                         | Graphite version                                                                            |
<<<<<<< HEAD
| timeInterval            | string  | Prometheus, Elasticsearch, InfluxDB, MySQL, PostgreSQL, and MSSQL  | Lowest interval/step value that should be used for this data source                         |
| httpMode                | string  | Influxdb                                                          | HTTP Method. 'GET', 'POST', defaults to GET                                                |
| httpMethod              | string  | Prometheus                                                       | HTTP Method. 'GET', 'POST', defaults to GET                                                |
=======
| timeInterval            | string  | Prometheus, Elasticsearch, InfluxDB, MySQL, PostgreSQL and MSSQL | Lowest interval/step value that should be used for this data source.                         |
| httpMode                | string  | Influxdb                                                         | HTTP Method. 'GET', 'POST', defaults to GET                                                 |
| httpMethod              | string  | Prometheus                                                       | HTTP Method. 'GET', 'POST', defaults to GET                                                 |
>>>>>>> 7236a44a
| esVersion               | number  | Elasticsearch                                                    | Elasticsearch version as a number (2/5/56/60/70)                                            |
| timeField               | string  | Elasticsearch                                                    | Which field that should be used as timestamp                                                |
| interval                | string  | Elasticsearch                                                    | Index date time format. nil(No Pattern), 'Hourly', 'Daily', 'Weekly', 'Monthly' or 'Yearly' |
| logMessageField         | string  | Elasticsearch                                                    | Which field should be used as the log message                                               |
| logLevelField           | string  | Elasticsearch                                                    | Which field should be used to indicate the priority of the log message                      |
| sigV4Auth               | boolean | Elasticsearch                                                    | Enable usage of SigV4                                                                       |
| sigV4AuthType           | string  | Elasticsearch                                                    | SigV4 auth provider. default/credentials/keys                                               |
| sigV4ExternalId         | string  | Elasticsearch                                                    | Optional SigV4 External ID                                                                  |
| sigV4AssumeRoleArn      | string  | Elasticsearch                                                    | Optional SigV4 ARN role to assume                                                           |
| sigV4Region             | string  | Elasticsearch                                                    | SigV4 AWS region                                                                            |
| sigV4Profile            | string  | Elasticsearch                                                    | Optional SigV4  credentials profile                                                         |
| authType                | string  | Cloudwatch                                                       | Auth provider. default/credentials/keys                                                     |
| externalId              | string  | Cloudwatch                                                       | Optional External ID                                                                        |
| assumeRoleArn           | string  | Cloudwatch                                                       | Optional ARN role to assume                                                                 |
| defaultRegion           | string  | Cloudwatch                                                       | Optional default AWS region                                                                 |
| customMetricsNamespaces | string  | Cloudwatch                                                       | Namespaces of Custom Metrics                                                                |
| profile                 | string  | Cloudwatch                                                       | Optional credentials profile                                                                |
| tsdbVersion             | string  | OpenTSDB                                                         | Version                                                                                     |
| tsdbResolution          | string  | OpenTSDB                                                         | Resolution                                                                                  |
| sslmode                 | string  | PostgreSQL                                                       | SSLmode. 'disable', 'require', 'verify-ca' or 'verify-full'                                 |
| sslRootCertFile         | string  | PostgreSQL                                                       | SSL server root certificate file, must be readable by the Grafana user                      |
| sslCertFile             | string  | PostgreSQL                                                       | SSL client certificate file, must be readable by the Grafana user                           |
| sslKeyFile              | string  | PostgreSQL                                                       | SSL client key file, must be readable by _only_ the Grafana user                            |
| encrypt                 | string  | MSSQL                                                            | Connection SSL encryption handling. 'disable', 'false' or 'true'                            |
| postgresVersion         | number  | PostgreSQL                                                       | Postgres version as a number (903/904/905/906/1000) meaning v9.3, v9.4, ..., v10            |
| timescaledb             | boolean | PostgreSQL                                                       | Enable usage of TimescaleDB extension                                                       |
| maxOpenConns            | number  | MySQL, PostgreSQL and MSSQL                                      | Maximum number of open connections to the database (Grafana v5.4+)                          |
| maxIdleConns            | number  | MySQL, PostgreSQL and MSSQL                                      | Maximum number of connections in the idle connection pool (Grafana v5.4+)                   |
| connMaxLifetime         | number  | MySQL, PostgreSQL and MSSQL                                      | Maximum amount of time in seconds a connection may be reused (Grafana v5.4+)                |

#### Secure Json Data

`{"authType":"keys","defaultRegion":"us-west-2","timeField":"@timestamp"}`

Secure json data is a map of settings that will be encrypted with [secret key]({{< relref "configuration.md#secret-key" >}}) from the Grafana config. The purpose of this is only to hide content from the users of the application. This should be used for storing TLS Cert and password that Grafana will append to the request on the server side. All of these settings are optional.

| Name              | Type   | Datasource | Description                             |
| ----------------- | ------ | ---------- | --------------------------------------- |
| tlsCACert         | string | _All_      | CA cert for out going requests          |
| tlsClientCert     | string | _All_      | TLS Client cert for outgoing requests   |
| tlsClientKey      | string | _All_      | TLS Client key for outgoing requests    |
| password          | string | _All_      | password                                |
| basicAuthPassword | string | _All_      | password for basic authentication       |
| accessKey         | string | Cloudwatch | Access key for connecting to Cloudwatch |
| secretKey         | string | Cloudwatch | Secret key for connecting to Cloudwatch |
| sigV4AccessKey    | string | Elasticsearch | SigV4 access key. Required when using keys auth provider |
| sigV4SecretKey    | string | Elasticsearch | SigV4 secret key. Required when using keys auth provider |

#### Custom HTTP headers for datasources

Data sources managed by Grafanas provisioning can be configured to add HTTP headers to all requests
going to that datasource. The header name is configured in the `jsonData` field and the header value should be
configured in `secureJsonData`.

```yaml
apiVersion: 1

datasources:
  - name: Graphite
    jsonData:
      httpHeaderName1: 'HeaderName'
      httpHeaderName2: 'Authorization'
    secureJsonData:
      httpHeaderValue1: 'HeaderValue'
      httpHeaderValue2: 'Bearer XXXXXXXXX'
```

## Plugins

> This feature is available from v7.1

You can manage plugins in Grafana by adding one or more YAML config files in the [`provisioning/plugins`]({{< relref "configuration.md#provisioning" >}}) directory. Each config file can contain a list of `apps` that will be updated during start up. Grafana updates each app to match the configuration file.

### Example plugin configuration file

```yaml
apiVersion: 1

apps:
  # <string> the type of app, plugin identifier. Required
  - type: raintank-worldping-app
    # <int> Org ID. Default to 1, unless org_name is specified
    org_id: 1
    # <string> Org name. Overrides org_id unless org_id not specified
    org_name: Main Org.
    # <bool> disable the app. Default to false.
    disabled: false
    # <map> fields that will be converted to json and stored in jsonData. Custom per app.
    jsonData:
      # key/value pairs of string to object
      key: value
    # <map> fields that will be converted to json, encrypted and stored in secureJsonData. Custom per app.
    secureJsonData:
      # key/value pairs of string to string
      key: value
```

## Dashboards

You can manage dashboards in Grafana by adding one or more YAML config files in the [`provisioning/dashboards`]({{< relref "configuration.md" >}}) directory. Each config file can contain a list of `dashboards providers` that load dashboards into Grafana from the local filesystem.

The dashboard provider config file looks somewhat like this:

```yaml
apiVersion: 1

providers:
  # <string> an unique provider name. Required
  - name: 'a unique provider name'
    # <int> Org id. Default to 1
    orgId: 1
    # <string> name of the dashboard folder.
    folder: ''
    # <string> folder UID. will be automatically generated if not specified
    folderUid: ''
    # <string> provider type. Default to 'file'
    type: file
    # <bool> disable dashboard deletion
    disableDeletion: false
    # <int> how often Grafana will scan for changed dashboards
    updateIntervalSeconds: 10
    # <bool> allow updating provisioned dashboards from the UI
    allowUiUpdates: false
    options:
      # <string, required> path to dashboard files on disk. Required when using the 'file' type
      path: /var/lib/grafana/dashboards
      # <bool> use folder names from filesystem to create folders in Grafana
      foldersFromFilesStructure: true
```

When Grafana starts, it will update/insert all dashboards available in the configured path. Then later on poll that path every **updateIntervalSeconds** and look for updated json files and update/insert those into the database.

> **Note:** Dashboards are provisioned to the General folder if the `folder` option is missing or empty.

#### Making changes to a provisioned dashboard

It's possible to make changes to a provisioned dashboard in the Grafana UI. However, it is not possible to automatically save the changes back to the provisioning source.
If `allowUiUpdates` is set to `true` and you make changes to a provisioned dashboard, you can `Save` the dashboard then changes will be persisted to the Grafana database.

> **Note:**
> If a provisioned dashboard is saved from the UI and then later updated from the source, the dashboard stored in the database will always be overwritten. The `version` property in the JSON file will not affect this, even if it is lower than the existing dashboard.
>
> If a provisioned dashboard is saved from the UI and the source is removed, the dashboard stored in the database will be deleted unless the configuration option `disableDeletion` is set to true.

If `allowUiUpdates` is configured to `false`, you are not able to make changes to a provisioned dashboard. When you click `Save`, Grafana brings up a _Cannot save provisioned dashboard_ dialog. The screenshot below illustrates this behavior.

Grafana offers options to export the JSON definition of a dashboard. Either `Copy JSON to Clipboard` or `Save JSON to file` can help you synchronize your dashboard changes back to the provisioning source.

Note: The JSON definition in the input field when using `Copy JSON to Clipboard` or `Save JSON to file` will have the `id` field automatically removed to aid the provisioning workflow.

{{< docs-imagebox img="/img/docs/v51/provisioning_cannot_save_dashboard.png" max-width="500px" class="docs-image--no-shadow" >}}

### Reusable Dashboard URLs

If the dashboard in the json file contains an [uid](/reference/dashboard/#json-fields), Grafana will force insert/update on that uid. This allows you to migrate dashboards between Grafana instances and provisioning Grafana from configuration without breaking the URLs given since the new dashboard URL uses the uid as identifier.
When Grafana starts, it will update/insert all dashboards available in the configured folders. If you modify the file, the dashboard will also be updated.
By default, Grafana will delete dashboards in the database if the file is removed. You can disable this behavior using the `disableDeletion` setting.

> **Note:** Provisioning allows you to overwrite existing dashboards
> which leads to problems if you re-use settings that are supposed to be unique.
> Be careful not to re-use the same `title` multiple times within a folder
> or `uid` within the same installation as this will cause weird behaviors.

### Provision folders structure from filesystem to Grafana
If you already store your dashboards using folders in a git repo or on a filesystem, and also you want to have the same folder names in the Grafana menu, you can use `foldersFromFilesStructure` option.

For example, to replicate these dashboards structure from the filesystem to Grafana,
```
/etc/dashboards
├── /server
│   ├── /common_dashboard.json
│   └── /network_dashboard.json
└── /application
    ├── /requests_dashboard.json
    └── /resources_dashboard.json
```
you need to specify just this short provision configuration file.
```yaml
apiVersion: 1

providers:
- name: dashboards
  type: file
  updateIntervalSeconds: 30
  options:
    path: /etc/dashboards
    foldersFromFilesStructure: true
```
`server` and `application` will become new folders in Grafana menu.

> **Note:** `folder` and `folderUid` options should be empty or missing to make `foldersFromFilesStructure` work.

> **Note:** To provision dashboards to the General folder, store them in the root of your `path`.

## Alert Notification Channels

Alert Notification Channels can be provisioned by adding one or more YAML config files in the [`provisioning/notifiers`](/administration/configuration/#provisioning) directory.

Each config file can contain the following top-level fields:

- `notifiers`, a list of alert notifications that will be added or updated during start up. If the notification channel already exists, Grafana will update it to match the configuration file.
- `delete_notifiers`, a list of alert notifications to be deleted before inserting/updating those in the `notifiers` list.

Provisioning looks up alert notifications by uid, and will update any existing notification with the provided uid.

By default, exporting a dashboard as JSON will use a sequential identifier to refer to alert notifications. The field `uid` can be optionally specified to specify a string identifier for the alert name.

```json
{
  ...
      "alert": {
        ...,
        "conditions": [...],
        "frequency": "24h",
        "noDataState": "ok",
        "notifications": [
           {"uid": "notifier1"},
           {"uid": "notifier2"},
        ]
      }
  ...
}
```

### Example Alert Notification Channels Config File

```yaml
notifiers:
  - name: notification-channel-1
    type: slack
    uid: notifier1
    # either
    org_id: 2
    # or
    org_name: Main Org.
    is_default: true
    send_reminder: true
    frequency: 1h
    disable_resolve_message: false
    # See `Supported Settings` section for settings supported for each
    # alert notification type.
    settings:
      recipient: 'XXX'
      uploadImage: true
      token: 'xoxb' # legacy setting since Grafana v7.2 (stored non-encrypted)
      url: https://slack.com # legacy setting since Grafana v7.2 (stored non-encrypted)
    # Secure settings that will be encrypted in the database (supported since Grafana v7.2). See `Supported Settings` section for secure settings supported for each notifier.
    secure_settings:
      token: 'xoxb'
      url: https://slack.com

delete_notifiers:
  - name: notification-channel-1
    uid: notifier1
    # either
    org_id: 2
    # or
    org_name: Main Org.
  - name: notification-channel-2
    # default org_id: 1
```

### Supported Settings

The following sections detail the supported settings and secure settings for each alert notification type. Secure settings are stored encrypted in the database and you add them to `secure_settings` in the YAML file instead of `settings`.

> **Note:** Secure settings is supported since Grafana v7.2.

#### Alert notification `pushover`

| Name     | Secure setting |
| -------- | -------------- |
| apiToken | yes            |
| userKey  | yes            |
| device   |                |
| retry    |                |
| expire   |                |

#### Alert notification `slack`

| Name           | Secure setting |
| -------------- | -------------- |
| url            | yes            |
| recipient      |                |
| username       |                |
| icon_emoji     |                |
| icon_url       |                |
| uploadImage    |                |
| mentionUsers   |                |
| mentionGroups  |                |
| mentionChannel |                |
| token          | yes            |

#### Alert notification `victorops`

| Name        |
| ----------- |
| url         |
| autoResolve |

#### Alert notification `kafka`

| Name           |
| -------------- |
| kafkaRestProxy |
| kafkaTopic     |

#### Alert notification `LINE`

| Name  | Secure setting |
| ----- | -------------- |
| token | yes            |

#### Alert notification `pagerduty`

| Name           | Secure setting |
| -------------- | -------------- |
| integrationKey | yes            |
| autoResolve    |                |

#### Alert notification `sensu`

| Name     | Secure setting |
| -------- | -------------- |
| url      |                |
| source   |                |
| handler  |                |
| username |                |
| password | yes            |

#### Alert notification `sensugo`

| Name      | Secure setting |
| --------  | -------------- |
| url       |                |
| apikey    | yes            |
| entity    |                |
| check     |                |
| handler   |                |
| namespace |                |

#### Alert notification `prometheus-alertmanager`

| Name              | Secure setting |
| ----------------- | -------------- |
| url               |                |
| basicAuthUser     |                |
| basicAuthPassword | yes            |

#### Alert notification `teams`

| Name |
| ---- |
| url  |

#### Alert notification `dingding`

| Name |
| ---- |
| url  |

#### Alert notification `email`

| Name        |
| ----------- |
| singleEmail |
| addresses   |

#### Alert notification `hipchat`

| Name   |
| ------ |
| url    |
| apikey |
| roomid |

#### Alert notification `opsgenie`

| Name             | Secure setting |
| ---------------- | -------------- |
| apiKey           | yes            |
| apiUrl           |                |
| autoClose        |                |
| overridePriority |                |

#### Alert notification `telegram`

| Name        | Secure setting |
| ----------- | -------------- |
| bottoken    | yes            |
| chatid      |                |
| uploadImage |                |

#### Alert notification `threema`

| Name         | Secure setting |
| ------------ | -------------- |
| gateway_id   |                |
| recipient_id |                |
| api_secret   | yes            |

#### Alert notification `webhook`

| Name     | Secure setting |
| -------- | -------------- |
| url      |                |
| username |                |
| password | yes            |

#### Alert notification `googlechat`

| Name |
| ---- |
| url  |<|MERGE_RESOLUTION|>--- conflicted
+++ resolved
@@ -148,15 +148,9 @@
 | tlsSkipVerify           | boolean | _All_                                                            | Controls whether a client verifies the server's certificate chain and host name.            |
 | serverName              | string  | _All_                                                            | Optional. Controls the server name used for certificate common name/subject alternative name verification. Defaults to using the data source URL. |
 | graphiteVersion         | string  | Graphite                                                         | Graphite version                                                                            |
-<<<<<<< HEAD
-| timeInterval            | string  | Prometheus, Elasticsearch, InfluxDB, MySQL, PostgreSQL, and MSSQL  | Lowest interval/step value that should be used for this data source                         |
-| httpMode                | string  | Influxdb                                                          | HTTP Method. 'GET', 'POST', defaults to GET                                                |
-| httpMethod              | string  | Prometheus                                                       | HTTP Method. 'GET', 'POST', defaults to GET                                                |
-=======
 | timeInterval            | string  | Prometheus, Elasticsearch, InfluxDB, MySQL, PostgreSQL and MSSQL | Lowest interval/step value that should be used for this data source.                         |
 | httpMode                | string  | Influxdb                                                         | HTTP Method. 'GET', 'POST', defaults to GET                                                 |
 | httpMethod              | string  | Prometheus                                                       | HTTP Method. 'GET', 'POST', defaults to GET                                                 |
->>>>>>> 7236a44a
 | esVersion               | number  | Elasticsearch                                                    | Elasticsearch version as a number (2/5/56/60/70)                                            |
 | timeField               | string  | Elasticsearch                                                    | Which field that should be used as timestamp                                                |
 | interval                | string  | Elasticsearch                                                    | Index date time format. nil(No Pattern), 'Hourly', 'Daily', 'Weekly', 'Monthly' or 'Yearly' |
