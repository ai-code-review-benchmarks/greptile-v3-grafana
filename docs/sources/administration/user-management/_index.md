--- conflicted
+++ resolved
@@ -1,13 +1,10 @@
 ---
 aliases:
   - manage-users-and-permissions/
-<<<<<<< HEAD
-=======
 labels:
   products:
     - enterprise
     - oss
->>>>>>> ae830f68
 title: User management
 weight: 200
 ---
