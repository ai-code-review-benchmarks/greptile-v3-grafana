---
aliases:
  - ../installation/provisioning/
description: Describes provisioning settings for Grafana using configuration files.
keywords:
  - grafana
  - provisioning
labels:
  products:
    - enterprise
    - oss
title: Provision Grafana
weight: 600
---

# Provision Grafana

Grafana has an active provisioning system that uses configuration files.
This makes GitOps more natural since data sources and dashboards can be defined using files that can be version controlled.

## Configuration file

Refer to [Configuration](../../setup-grafana/configure-grafana/) for more information on what you can configure in `grafana.ini`.

### Configuration file locations

Grafana reads its default configuration from `<WORKING DIRECTORY>/conf/defaults.ini`.
By default, Grafana reads custom configuration from `<WORKING DIRECTORY>/conf/custom.ini`.
You can override the custom configuration path with the `--config` option.

{{< admonition type="note" >}}
The Deb and RPM packages install the configuration file at `/etc/grafana/grafana.ini`.
The Grafana init.d script sets the `--config` option to that path.
{{< /admonition >}}

### Use environment variables

You can use environment variable lookups in all provisioning configuration.
The syntax for an environment variable is `$ENV_VAR_NAME` or `${ENV_VAR_NAME}`.
If the environment variable value has a `$` in it (for example, `Pa$sw0rd`), use the `$ENV_VAR_NAME` syntax to avoid double expansion.
You can only use environment variables for configuration values and not for keys or bigger parts of the configuration file structure.

You can use environment variables in dashboard provisioning configuration but not the dashboard definition files themselves.

The following example looks up the data source URL port, user, and password using environment variables:

```yaml
datasources:
  - name: Graphite
    url: http://localhost:$PORT
    user: $USER
    secureJsonData:
      password: $PASSWORD
```

To escape a literal `$` in your provisioning file values, use `$$`.

## Configuration management tools

The Grafana community maintains libraries for many popular configuration management tools.

| Tool      | Project                                                                                                                           |
| --------- | --------------------------------------------------------------------------------------------------------------------------------- |
| Puppet    | <https://forge.puppet.com/puppet/grafana>                                                                                         |
| Ansible   | <https://github.com/grafana/grafana-ansible-collection>                                                                           |
| Chef      | <https://github.com/sous-chefs/chef-grafana>                                                                                      |
| Saltstack | <https://github.com/salt-formulas/salt-formula-grafana>                                                                           |
| Jsonnet   | <https://github.com/grafana/grafonnet-lib/>)                                                                                      |
| NixOS     | [`services.grafana.provision` module](https://github.com/NixOS/nixpkgs/blob/master/nixos/modules/services/monitoring/grafana.nix) |

## Data sources

You can manage data sources in Grafana by adding YAML configuration files in the [`provisioning/datasources`](../../setup-grafana/configure-grafana/#provisioning) directory.
Each configuration file contains a list of data sources, under the `datasources` key, to add or update during startup.
If the data source already exists, Grafana reconfigures it to match the provisioned configuration file.

You can also list data sources to automatically delete, using the key `deleteDatasources`.
Grafana deletes the data sources listed in `deleteDatasources` _before_ adding or updating those in the `datasources` list.

You can configure Grafana to automatically delete provisioned data sources when they're removed from the provisioning file.
To do so, add `prune: true` to the root of your data source provisioning file.
With this configuration, Grafana also removes the provisioned data sources if you remove the provisioning file entirely.

### Run multiple Grafana instances

If you run multiple instances of Grafana, add a version number to each data source in the configuration and increase it when you update the configuration.
Grafana only updates data sources with the same or lower version number than the one set in the configuration file.
This prevents old configurations from overwriting newer ones if you have different versions of the `datasource.yaml` file that don't define version numbers, and then restart instances at the same time.

### Example data source configuration file

This example provisions a [Graphite data source](../../datasources/graphite/):

```yaml
# Configuration file version
apiVersion: 1

# List of data sources to delete from the database.
deleteDatasources:
  - name: Graphite
    orgId: 1

# Mark provisioned data sources for deletion if they are no longer in a provisioning file.
# It takes no effect if data sources are already listed in the deleteDatasources section.
prune: true

# List of data sources to insert/update depending on what's
# available in the database.
datasources:
  # <string, required> Sets the name you use to refer to
  # the data source in panels and queries.
  - name: Graphite
    # <string, required> Sets the data source type.
    type: graphite
    # <string, required> Sets the access mode, either
    # proxy or direct (Server or Browser in the UI).
    # Some data sources are incompatible with any setting
    # but proxy (Server).
    access: proxy
    # <int> Sets the organization id. Defaults to orgId 1.
    orgId: 1
    # <string> Sets a custom UID to reference this
    # data source in other parts of the configuration.
    # If not specified, Grafana generates one.
    uid: my_unique_uid
    # <string> Sets the data source's URL, including the
    # port.
    url: http://localhost:8080
    # <string> Sets the database user, if necessary.
    user:
    # <string> Sets the database name, if necessary.
    database:
    # <bool> Enables basic authorization.
    basicAuth:
    # <string> Sets the basic authorization username.
    basicAuthUser:
    # <bool> Enables credential headers.
    withCredentials:
    # <bool> Toggles whether the data source is pre-selected
    # for new panels. You can set only one default
    # data source per organization.
    isDefault:
    # <map> Fields to convert to JSON and store in jsonData.
    jsonData:
      # <string> Defines the Graphite service's version.
      graphiteVersion: '1.1'
      # <bool> Enables TLS authentication using a client
      # certificate configured in secureJsonData.
      tlsAuth: true
      # <bool> Enables TLS authentication using a CA
      # certificate.
      tlsAuthWithCACert: true
    # <map> Fields to encrypt before storing in jsonData.
    secureJsonData:
      # <string> Defines the CA cert, client cert, and
      # client key for encrypted authentication.
      tlsCACert: '...'
      tlsClientCert: '...'
      tlsClientKey: '...'
      # <string> Sets the database password, if necessary.
      password:
      # <string> Sets the basic authorization password.
      basicAuthPassword:
    # <int> Sets the version. Used to compare versions when
    # updating. Ignored when creating a new data source.
    version: 1
    # <bool> Allows users to edit data sources from the
    # Grafana UI.
    editable: false
```

For provisioning examples of specific data sources, refer to that [data source's documentation](../../datasources/).

#### JSON data

Not all data sources have the same configuration settings, only the most common ones are fields in the data source provisioning file.
To provision the rest of a data source's settings, include them as JSON in the `jsonData` field.

Common settings in the [built-in core data sources](../../datasources/#built-in-core-data-sources) include:

| Name                            | Type    | Data source                                                      | Description                                                                                                                                                                                                                                                                                   |
| ------------------------------- | ------- | ---------------------------------------------------------------- | --------------------------------------------------------------------------------------------------------------------------------------------------------------------------------------------------------------------------------------------------------------------------------------------- |
| `tlsAuth`                       | boolean | _HTTP\*_, MySQL                                                  | Enable TLS authentication using client cert configured in secure JSON data                                                                                                                                                                                                                    |
| `tlsAuthWithCACert`             | boolean | _HTTP\*_, MySQL, PostgreSQL                                      | Enable TLS authentication using CA cert                                                                                                                                                                                                                                                       |
| `tlsSkipVerify`                 | boolean | _HTTP\*_, MySQL, PostgreSQL, MSSQL                               | Controls whether a client verifies the server's certificate chain and host name.                                                                                                                                                                                                              |
| `serverName`                    | string  | _HTTP\*_, MSSQL                                                  | Optional. Controls the server name used for certificate common name/subject alternative name verification. Defaults to using the data source URL.                                                                                                                                             |
| `timeout`                       | string  | _HTTP\*_                                                         | Request timeout in seconds. Overrides `dataproxy.timeout` option                                                                                                                                                                                                                              |
| `graphiteVersion`               | string  | Graphite                                                         | Graphite version                                                                                                                                                                                                                                                                              |
| `timeInterval`                  | string  | Prometheus, Elasticsearch, InfluxDB, MySQL, PostgreSQL and MSSQL | Lowest interval/step value that should be used for this data source.                                                                                                                                                                                                                          |
| `httpMode`                      | string  | InfluxDB                                                         | HTTP Method. 'GET', 'POST', defaults to GET                                                                                                                                                                                                                                                   |
| `maxSeries`                     | number  | InfluxDB                                                         | Max number of series/tables that Grafana processes                                                                                                                                                                                                                                            |
| `httpMethod`                    | string  | Prometheus                                                       | HTTP Method. 'GET', 'POST', defaults to POST                                                                                                                                                                                                                                                  |
| `customQueryParameters`         | string  | Prometheus                                                       | Query parameters to add, as a URL-encoded string.                                                                                                                                                                                                                                             |
| `manageAlerts`                  | boolean | Prometheus and Loki                                              | Manage alerts via Alerting UI                                                                                                                                                                                                                                                                 |
| `alertmanagerUid`               | string  | Prometheus and Loki                                              | UID of Alertmanager that manages Alert for this data source.                                                                                                                                                                                                                                  |
| `timeField`                     | string  | Elasticsearch                                                    | Which field that should be used as timestamp                                                                                                                                                                                                                                                  |
| `interval`                      | string  | Elasticsearch                                                    | Index date time format. nil(No Pattern), 'Hourly', 'Daily', 'Weekly', 'Monthly' or 'Yearly'                                                                                                                                                                                                   |
| `logMessageField`               | string  | Elasticsearch                                                    | Which field should be used as the log message                                                                                                                                                                                                                                                 |
| `logLevelField`                 | string  | Elasticsearch                                                    | Which field should be used to indicate the priority of the log message                                                                                                                                                                                                                        |
| `maxConcurrentShardRequests`    | number  | Elasticsearch                                                    | Maximum number of concurrent shard requests that each sub-search request executes per node                                                                                                                                                                                                    |
| `sigV4Auth`                     | boolean | Elasticsearch and Prometheus                                     | Enable usage of SigV4                                                                                                                                                                                                                                                                         |
| `sigV4AuthType`                 | string  | Elasticsearch and Prometheus                                     | SigV4 auth provider. default/credentials/keys                                                                                                                                                                                                                                                 |
| `sigV4ExternalId`               | string  | Elasticsearch and Prometheus                                     | Optional SigV4 External ID                                                                                                                                                                                                                                                                    |
| `sigV4AssumeRoleArn`            | string  | Elasticsearch and Prometheus                                     | Optional SigV4 ARN role to assume                                                                                                                                                                                                                                                             |
| `sigV4Region`                   | string  | Elasticsearch and Prometheus                                     | SigV4 AWS region                                                                                                                                                                                                                                                                              |
| `sigV4Profile`                  | string  | Elasticsearch and Prometheus                                     | Optional SigV4 credentials profile                                                                                                                                                                                                                                                            |
| `authType`                      | string  | Amazon CloudWatch                                                | Auth provider. default/credentials/keys                                                                                                                                                                                                                                                       |
| `externalId`                    | string  | Amazon CloudWatch                                                | Optional External ID                                                                                                                                                                                                                                                                          |
| `assumeRoleArn`                 | string  | Amazon CloudWatch                                                | Optional ARN role to assume                                                                                                                                                                                                                                                                   |
| `defaultRegion`                 | string  | Amazon CloudWatch                                                | Optional default AWS region                                                                                                                                                                                                                                                                   |
| `customMetricsNamespaces`       | string  | Amazon CloudWatch                                                | Namespaces of Custom Metrics                                                                                                                                                                                                                                                                  |
| `profile`                       | string  | Amazon CloudWatch                                                | Optional credentials profile                                                                                                                                                                                                                                                                  |
| `tsdbVersion`                   | string  | OpenTSDB                                                         | Version                                                                                                                                                                                                                                                                                       |
| `tsdbResolution`                | string  | OpenTSDB                                                         | Resolution                                                                                                                                                                                                                                                                                    |
| `sslmode`                       | string  | PostgreSQL                                                       | SSL mode. 'disable', 'require', 'verify-ca' or 'verify-full'                                                                                                                                                                                                                                  |
| `tlsConfigurationMethod`        | string  | PostgreSQL                                                       | SSL certificate configuration, either by 'file-path' or 'file-content'                                                                                                                                                                                                                        |
| `sslRootCertFile`               | string  | PostgreSQL, MSSQL                                                | SSL server root certificate file, must be readable by the Grafana user                                                                                                                                                                                                                        |
| `sslCertFile`                   | string  | PostgreSQL                                                       | SSL client certificate file, must be readable by the Grafana user                                                                                                                                                                                                                             |
| `sslKeyFile`                    | string  | PostgreSQL                                                       | SSL client key file, must be readable by _only_ the Grafana user                                                                                                                                                                                                                              |
| `encrypt`                       | string  | MSSQL                                                            | Determines SSL encryption handling. Options include: `disable` - data sent between client and server is not encrypted; `false` - data sent between client and server is not encrypted beyond the login packet; `true` - data sent between client and server is encrypted. Default is `false`. |
| `postgresVersion`               | number  | PostgreSQL                                                       | Postgres version as a number (903/904/905/906/1000) meaning v9.3, v9.4, ..., v10                                                                                                                                                                                                              |
| `timescaledb`                   | boolean | PostgreSQL                                                       | Enable usage of TimescaleDB extension                                                                                                                                                                                                                                                         |
| `maxOpenConns`                  | number  | MySQL, PostgreSQL and MSSQL                                      | Maximum number of open connections to the database (Grafana v5.4+)                                                                                                                                                                                                                            |
| `maxIdleConns`                  | number  | MySQL, PostgreSQL and MSSQL                                      | Maximum number of connections in the idle connection pool (Grafana v5.4+)                                                                                                                                                                                                                     |
| `connMaxLifetime`               | number  | MySQL, PostgreSQL and MSSQL                                      | Maximum amount of time in seconds a connection may be reused (Grafana v5.4+)                                                                                                                                                                                                                  |
| `keepCookies`                   | array   | _HTTP\*_                                                         | Cookies that needs to be passed along while communicating with data sources                                                                                                                                                                                                                   |
| `prometheusVersion`             | string  | Prometheus                                                       | The version of the Prometheus data source, such as `2.37.0`, `2.24.0`                                                                                                                                                                                                                         |
| `prometheusType`                | string  | Prometheus                                                       | Prometheus database type. Options are `Prometheus`, `Cortex`, `Mimir` or`Thanos`.                                                                                                                                                                                                             |
| `cacheLevel`                    | string  | Prometheus                                                       | Determines the duration of the browser cache. Valid values include: `Low`, `Medium`, `High`, and `None`.                                                                                                                                                                                      |
| `incrementalQuerying`           | string  | Prometheus                                                       | Experimental: Turn on incremental querying to enhance dashboard reload performance with slow data sources                                                                                                                                                                                     |
| `incrementalQueryOverlapWindow` | string  | Prometheus                                                       | Experimental: Configure incremental query overlap window. Requires a valid duration string, for example, `180s` or `15m` Default value is `10m` (10 minutes).                                                                                                                                 |
| `disableRecordingRules`         | boolean | Prometheus                                                       | Experimental: Turn off Prometheus recording rules                                                                                                                                                                                                                                             |
| `implementation`                | string  | Alertmanager                                                     | The implementation of the Alertmanager data source, such as `prometheus`, `cortex` or `mimir`                                                                                                                                                                                                 |
| `handleGrafanaManagedAlerts`    | boolean | Alertmanager                                                     | When enabled, Grafana-managed alerts are sent to this Alertmanager                                                                                                                                                                                                                            |

{{< admonition type="note" >}}
Data sources tagged with _HTTP\*_ communicate using the HTTP protocol, which includes all core data source plugins except MySQL, PostgreSQL, and MSSQL.
{{< /admonition >}}

For examples of specific data sources' JSON data, refer to that [data source's documentation](../../datasources/).

#### Secure JSON data

Secure JSON data is a map of settings encrypted with a [secret key](../../setup-grafana/configure-grafana/#secret_key).
The encryption hides the JSON data from the users of Grafana.
You should use secure JSON data to store TLS certificates and passwords for data source HTTP requests.
All of these settings are optional.

| Name                | Type   | Data source                        | Description                                              |
| ------------------- | ------ | ---------------------------------- | -------------------------------------------------------- |
| `tlsCACert`         | string | _HTTP\*_, MySQL, PostgreSQL        | CA cert for out going requests                           |
| `tlsClientCert`     | string | _HTTP\*_, MySQL, PostgreSQL        | TLS Client cert for outgoing requests                    |
| `tlsClientKey`      | string | _HTTP\*_, MySQL, PostgreSQL        | TLS Client key for outgoing requests                     |
| `password`          | string | _HTTP\*_, MySQL, PostgreSQL, MSSQL | password                                                 |
| `basicAuthPassword` | string | _HTTP\*_                           | password for basic authentication                        |
| `accessKey`         | string | Amazon CloudWatch                  | Access key for connecting to Amazon CloudWatch           |
| `secretKey`         | string | Amazon CloudWatch                  | Secret key for connecting to Amazon CloudWatch           |
| `sigV4AccessKey`    | string | Elasticsearch and Prometheus       | SigV4 access key. Required when using keys auth provider |
| `sigV4SecretKey`    | string | Elasticsearch and Prometheus       | SigV4 secret key. Required when using keys auth provider |

{{< admonition type="note" >}}
The _HTTP\*_ tag denotes data sources that communicate using the HTTP protocol, including all core data source plugins except MySQL, PostgreSQL, and MSSQL.
{{< /admonition >}}

#### Custom HTTP headers for data sources

You can add HTTP headers to all requests sent to data sources managed by Grafana provisioning
Configure the header name in the `jsonData` field and the header value in `secureJsonData`.
The following example sets the `HeaderName` header to have the value `HeaderValue` and the `Authorization` header to have the value `Bearer XXXXXXXXX`:

```yaml
apiVersion: 1

datasources:
  - name: Graphite
    jsonData:
      httpHeaderName1: 'HeaderName'
      httpHeaderName2: 'Authorization'
    secureJsonData:
      httpHeaderValue1: 'HeaderValue'
      httpHeaderValue2: 'Bearer XXXXXXXXX'
```

## Plugins

You can manage plugin applications in Grafana by adding one or more YAML configuration files in the [`provisioning/plugins`](../../setup-grafana/configure-grafana/#provisioning) directory.
Each configuration file contains a list of `apps` that Grafana configures during start up.
Grafana configures each app to use the configuration in the file.

{{< admonition type="note" >}}
This feature enables you to provision plugin configurations, not the plugins themselves.
You must have already installed the plugin to use plugin configuration provisioning.
{{< /admonition >}}

### Example plugin configuration file

```yaml
apiVersion: 1

apps:
  # <string> the type of app, plugin identifier. Required
  - type: raintank-worldping-app
    # <int> Org ID. Default to 1, unless org_name is specified
    org_id: 1
    # <string> Org name. Overrides org_id unless org_id not specified
    org_name: Main Org.
    # <bool> disable the app. Default to false.
    disabled: false
    # <map> fields that will be converted to json and stored in jsonData. Custom per app.
    jsonData:
      # key/value pairs of string to object
      key: value
    # <map> fields that will be converted to json, encrypted and stored in secureJsonData. Custom per app.
    secureJsonData:
      # key/value pairs of string to string
      key: value
```

## Dashboards

You can manage dashboards in Grafana by adding one or more YAML configuration files in the [`provisioning/dashboards`](../../setup-grafana/configure-grafana/#dashboards) directory.
Each configuration file contains a list of `providers` that Grafana uses to load dashboards from the local filesystem.

### Example dashboard configuration file

```yaml
apiVersion: 1

providers:
  # <string> an unique provider name. Required
  - name: 'a unique provider name'
    # <int> Org id. Default to 1
    orgId: 1
    # <string> name of the dashboard folder.
    folder: ''
    # <string> folder UID. will be automatically generated if not specified
    folderUid: ''
    # <string> provider type. Default to 'file'
    type: file
    # <bool> disable dashboard deletion
    disableDeletion: false
    # <int> how often Grafana will scan for changed dashboards
    updateIntervalSeconds: 10
    # <bool> allow updating provisioned dashboards from the UI
    allowUiUpdates: false
    options:
      # <string, required> path to dashboard files on disk. Required when using the 'file' type
      path: /var/lib/grafana/dashboards
      # <bool> use folder names from filesystem to create folders in Grafana
      foldersFromFilesStructure: true
```

When Grafana starts, it updates or creates all dashboards found in the configured path.
It later polls that path every `updateIntervalSeconds` for updates to the dashboard files and updates its database.

{{< admonition type="note" >}}
Grafana installs dashboards at the root level if you don't set the `folder` field.
{{< /admonition >}}

#### Make changes to a provisioned dashboard

You can make changes to a provisioned dashboard in the Grafana UI but its not possible to automatically save the changes back to the provisioning source.
If `allowUiUpdates` is set to `true` and you make changes to a provisioned dashboard, when you save the dashboard, Grafana persists the changes to its database.

{{< admonition type="caution" >}}
If you save a provisioned dashboard in the UI and then later update the provisioning source, Grafana always overwrites the database dashboard with the one from the provisioning file.
Grafana ignores the `version` property in the JSON file, even if it's lower than the dashboard in the database.
{{< /admonition >}}

{{< admonition type="caution" >}}
If you save a provisioned dashboard in the UI and remove the provisioning source, Grafana deletes the dashboard in the database unless you have set the option `disableDeletion` to `true`.
{{< /admonition >}}

If you set `allowUiUpdates` to `false`, you can't save changes to a provisioned dashboard.
When you try to save changes to a provisioned dashboard, Grafana brings up a _Cannot save provisioned dashboard_ dialog box.

Grafana offers options to export the JSON definition of a dashboard.
Use either **Copy JSON to Clipboard** or **Save JSON to file** to sync your dashboard changes back to the provisioning source.
Grafana removes the `id` field from the dashboard JSON to help the provisioning workflow.

The following screenshot illustrates this behavior.

{{< figure src="/static/img/docs/v51/provisioning_cannot_save_dashboard.png" max-width="500px" class="docs-image--no-shadow" >}}

### Reusable dashboard URLs

If the dashboard in the JSON file contains an [UID](../../dashboards/build-dashboards/view-dashboard-json-model/), Grafana updates that the dashboard with that UID in the database.
This lets you migrate dashboards between Grafana instances and keep consistent dashboard URLs.
When Grafana starts, it creates or updates all dashboards available in the configured folders.

{{< admonition type="caution" >}}
You can overwrite existing dashboards with provisioning.

Be careful not to reuse the same `title` multiple times within a folder or `uid` within the same Grafana instance to avoid inconsistent behavior.
{{< /admonition >}}

### Provision folders structure from filesystem to Grafana

If you already store your dashboards using folders in a Git repository or on a filesystem, and want to have the same folder names in the Grafana menu, use `foldersFromFilesStructure` option.

For example, to replicate the following dashboards structure from the filesystem to Grafana:

```
/etc/dashboards
├── /server
│   ├── /common_dashboard.json
│   └── /network_dashboard.json
└── /application
    ├── /requests_dashboard.json
    └── /resources_dashboard.json
```

use the following provisioning configuration file:

```yaml
apiVersion: 1

providers:
  - name: dashboards
    type: file
    updateIntervalSeconds: 30
    options:
      path: /etc/dashboards
      foldersFromFilesStructure: true
```

Grafana creates the `server` and `application` folders in the UI.

To use `foldersFromFilesStructure`, you must unset the `folder` and `folderUid` options.

To provision dashboards to the root level, store them in the root of your `path`.

{{< admonition type="note" >}}
This feature doesn't let you create nested folder structures, where you have folders within folders.
{{< /admonition >}}

## Alerting

For information on provisioning Grafana Alerting, refer to [Provision Grafana Alerting resources](../../alerting/set-up/provision-alerting-resources/).

### Supported settings

The following sections detail the supported settings and secure settings for each alert notification type.
In the provisioning YAML use `settings` for settings and `secure_settings` for secure settings.
Grafana encrypts secure settings in the database.

#### Alert notification `pushover`

| Name         | Secure setting |
| ------------ | -------------- |
| `apiToken`   | yes            |
| `userKey`    | yes            |
| `device`     |                |
| `priority`   |                |
| `okPriority` |                |
| `retry`      |                |
| `expire`     |                |
| `sound`      |                |
| `okSound`    |                |

#### Alert notification `discord`

| Name                   | Secure setting |
| ---------------------- | -------------- |
| `url`                  | yes            |
| `avatar_url`           |                |
| `content`              |                |
| `use_discord_username` |                |

#### Alert notification `slack`

| Name             | Secure setting |
| ---------------- | -------------- |
| `url`            | yes            |
| `recipient`      |                |
| `username`       |                |
| `icon_emoji`     |                |
| `icon_url`       |                |
| `uploadImage`    |                |
| `mentionUsers`   |                |
| `mentionGroups`  |                |
| `mentionChannel` |                |
| `token`          | yes            |
| `color`          |                |

#### Alert notification `victorops`

| Name          |
| ------------- |
| `url`         |
| `autoResolve` |

#### Alert notification `kafka`

| Name             |
| ---------------- |
| `kafkaRestProxy` |
| `kafkaTopic`     |

#### Alert notification `LINE`

| Name    | Secure setting |
| ------- | -------------- |
| `token` | yes            |

#### Alert notification `MQTT`

| Name            | Secure setting |
| --------------- | -------------- |
| `brokerUrl`     |                |
| `clientId`      |                |
| `topic`         |                |
| `messageFormat` |                |
| `username`      |                |
| `password`      | yes            |
| `retain`        |                |
| `qos`           |                |
| `tlsConfig`     |                |

##### TLS configuration

| Name                 | Secure setting |
| -------------------- | -------------- |
| `insecureSkipVerify` |                |
| `clientCertificate`  | yes            |
| `clientKey`          | yes            |
| `caCertificate`      | yes            |

#### Alert notification `pagerduty`

| Name             | Secure setting |
| ---------------- | -------------- |
| `integrationKey` | yes            |
| `autoResolve`    |                |

#### Alert notification `sensu`

| Name       | Secure setting |
| ---------- | -------------- |
| `url`      |                |
| `source`   |                |
| `handler`  |                |
| `username` |                |
| `password` | yes            |

#### Alert notification `sensugo`

| Name        | Secure setting |
| ----------- | -------------- |
| `url`       |                |
| `apikey`    | yes            |
| `entity`    |                |
| `check`     |                |
| `handler`   |                |
| `namespace` |                |

#### Alert notification `prometheus-alertmanager`

| Name                | Secure setting |
| ------------------- | -------------- |
| `url`               |                |
| `basicAuthUser`     |                |
| `basicAuthPassword` | yes            |

#### Alert notification `teams`

| Name  | Secure setting |
| ----- | -------------- |
| `url` |                |

#### Alert notification `dingding`

| Name  | Secure setting |
| ----- | -------------- |
| `url` |                |

#### Alert notification `email`

| Name          | Secure setting |
| ------------- | -------------- |
| `singleEmail` |                |
| `addresses`   |                |

#### Alert notification `hipchat`

| Name     | Secure setting |
| -------- | -------------- |
| `url`    |                |
| `apikey` |                |
| `roomid` |                |

#### Alert notification `opsgenie`

| Name               | Secure setting |
| ------------------ | -------------- |
| `apiKey`           | yes            |
| `apiUrl`           |                |
| `autoClose`        |                |
| `overridePriority` |                |
| `sendTagsAs`       |                |

#### Alert notification `telegram`

| Name          | Secure setting |
| ------------- | -------------- |
| `bottoken`    | yes            |
| `chatid`      |                |
| `uploadImage` |                |

#### Alert notification `threema`

| Name           | Secure setting |
| -------------- | -------------- |
| `gateway_id`   |                |
| `recipient_id` |                |
| `api_secret`   | yes            |

#### Alert notification `webhook`

<<<<<<< HEAD
| Name          | Secure setting |
| ------------- | -------------- |
| `url`         |                |
| `http_method` |                |
| `username`    |                |
| `password`    | yes            |
| `tls_config`  |                |
| `hmac_config` |                |

##### TLS config

| Name               | Secure setting |
| ------------------ | -------------- |
| insecureSkipVerify |                |
| clientCertificate  | yes            |
| clientKey          | yes            |
| caCertificate      | yes            |
=======
| Name         | Secure setting |
| ------------ | -------------- |
| `url`        |                |
| `httpMethod` |                |
| `username`   |                |
| `password`   | yes            |
| `tls_config` |                |
>>>>>>> a3ada255

##### HMAC signature configuration

| Name              | Secure setting |
| ----------------- | -------------- |
| `secret`          | yes            |
| `header`          |                |
| `timestampHeader` |                |

#### Alert notification `googlechat`

| Name  | Secure setting |
| ----- | -------------- |
| `url` |                |

#### Alert notification `Cisco Webex Teams`

| Name        | Secure setting |
| ----------- | -------------- |
| `message`   |                |
| `room_id`   |                |
| `api_url`   |                |
| `bot_token` | yes            |

## Grafana Enterprise

Grafana Enterprise supports:

- [Provisioning role-based access control with Grafana](../roles-and-permissions/access-control/rbac-grafana-provisioning/)
- [Provisioning role-based access control with Terraform](../roles-and-permissions/access-control/rbac-terraform-provisioning/)<|MERGE_RESOLUTION|>--- conflicted
+++ resolved
@@ -617,7 +617,6 @@
 
 #### Alert notification `webhook`
 
-<<<<<<< HEAD
 | Name          | Secure setting |
 | ------------- | -------------- |
 | `url`         |                |
@@ -629,21 +628,12 @@
 
 ##### TLS config
 
-| Name               | Secure setting |
-| ------------------ | -------------- |
-| insecureSkipVerify |                |
-| clientCertificate  | yes            |
-| clientKey          | yes            |
-| caCertificate      | yes            |
-=======
-| Name         | Secure setting |
-| ------------ | -------------- |
-| `url`        |                |
-| `httpMethod` |                |
-| `username`   |                |
-| `password`   | yes            |
-| `tls_config` |                |
->>>>>>> a3ada255
+| Name                 | Secure setting |
+| -------------------- | -------------- |
+| `insecureSkipVerify` |                |
+| `clientCertificate`  | yes            |
+| `clientKey`          | yes            |
+| `caCertificate`      | yes            |
 
 ##### HMAC signature configuration
 
