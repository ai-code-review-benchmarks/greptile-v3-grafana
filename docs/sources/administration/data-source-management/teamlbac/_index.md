--- conflicted
+++ resolved
@@ -35,11 +35,8 @@
 
 ## Limitations
 
-<<<<<<< HEAD
-=======
 - There is a set number of rules to be configured within a datasource, depending on the size of the rules.
   - Around ~500-600 rules is the upper limit.
->>>>>>> 5b85c4c2
 - If there are no Team LBAC rules for a user's team, that user can query all logs.
 - If an administrator is part of a team with Team LBAC rules, those rules are applied to the administrator requests.
 - Cloud Access Policies (CAP) LBAC rules override Team LBAC rules.
