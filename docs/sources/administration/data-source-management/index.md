--- conflicted
+++ resolved
@@ -1,22 +1,16 @@
 ---
 aliases:
   - ../datasources/add-a-data-source/
-<<<<<<< HEAD
-=======
   - ../datasources/datasource_permissions/
->>>>>>> ae830f68
   - ../enterprise/datasource_permissions/
   - ../enterprise/query-caching/
   - ../features/datasources/add-a-data-source/
   - ../permissions/datasource_permissions/
 description: Data source management information for Grafana administrators
-<<<<<<< HEAD
-=======
 labels:
   products:
     - enterprise
     - oss
->>>>>>> ae830f68
 title: Data source management
 weight: 100
 ---
@@ -37,10 +31,6 @@
 
 **To add a data source:**
 
-<<<<<<< HEAD
-1. Select the cog icon on the side menu to show the configuration options.
-1. Select **Data sources**.
-=======
 1. Click **Connections** in the left-side menu.
 1. Enter the name of a specific data source in the search dialog. You can filter by **Data source** to only see data sources.
 1. Click the data source you want to add.
@@ -49,7 +39,6 @@
 For links to data source-specific documentation, see [Data sources]({{< relref "../../datasources" >}}).
 
 ## Data source permissions
->>>>>>> ae830f68
 
 You can configure data source permissions to allow or deny certain users the ability to query or edit a data source. Each data source’s configuration includes a Permissions tab where you can restrict data source permissions to specific users, teams, or roles.
 
@@ -61,13 +50,9 @@
 
 <div class="clearfix"></div>
 
-<<<<<<< HEAD
-1. Click **Select**.
-=======
 ### Assign data source permissions to users, teams, or roles
 
 You can assign data source permissions to users, teams, and roles which will allow access to query or edit the data source.
->>>>>>> ae830f68
 
 1. Click **Connections** in the left-side menu.
 1. Under Your connections, click **Data sources**.
@@ -82,22 +67,14 @@
 
 ### Edit data source permissions for users, teams, or roles
 
-<<<<<<< HEAD
-> **Note:** Available in [Grafana Enterprise]({{< relref "../../introduction/grafana-enterprise/" >}}) and [Grafana Cloud Pro and Advanced](/docs/grafana-cloud).
-=======
 1. Click **Connections** in the left-side menu.
 1. Under Your connections, click **Data sources**.
 1. Select the data source for which you want to edit permissions.
 1. On the Permissions tab, find the user, team, or role permission you want to update.
 1. Select a different option in the **Permission** dropdown.
->>>>>>> ae830f68
 
 <div class="clearfix"></div>
 
-<<<<<<< HEAD
-By default, data sources in an organization can be queried by any user in that organization. For example, a user with the `Viewer` role can issue any possible query to a data source, not just
-queries that exist on dashboards they have access to.
-=======
 ### Remove data source permissions for users, teams, or roles
 
 1. Click **Connections** in the left-side menu.
@@ -105,7 +82,6 @@
 1. Select the data source from which you want to remove permissions.
 1. On the Permissions tab, find the user, team, or role permission you want to remove.
 1. Click the **X** next to the permission.
->>>>>>> ae830f68
 
 <div class="clearfix"></div>
 
@@ -121,15 +97,11 @@
 Available in [Grafana Enterprise]({{< relref "../../introduction/grafana-enterprise/" >}}) and [Grafana Cloud](/docs/grafana-cloud/).
 {{% /admonition %}}
 
-<<<<<<< HEAD
-After you have enabled permissions for a data source you can assign query permissions to users and teams which will allow access to query the data source.
-=======
 The following cache backend options are available: in-memory, Redis, and Memcached.
 
 {{% admonition type="note" %}}
 Storing cached queries in-memory can increase Grafana's memory footprint. In production environments, a Redis or Memcached backend is highly recommended.
 {{% /admonition %}}
->>>>>>> ae830f68
 
 When a panel queries a data source with cached data, it will either fetch fresh data or use cached data depending on the panel's **interval.** The interval is used to round the query time range to a nearby cached time range, increasing the likelihood of cache hits. Therefore, wider panels and dashboards with shorter time ranges fetch new data more often than narrower panels and dashboards with longer time ranges.
 
@@ -211,14 +183,10 @@
 Grafana ships with several [built-in data sources]({{< relref "../../datasources#built-in-core-data-sources" >}}).
 You can add additional data sources as plugins, which you can install or create yourself.
 
-<<<<<<< HEAD
-If you have enabled permissions for a data source and want to return data source permissions to the default, then you can disable permissions with a click of a button.
-=======
 ### Find data source plugins in the plugin catalog
 
 To view available data source plugins, go to the [plugin catalog](/grafana/plugins/?type=datasource) and select the "Data sources" filter.
 For details about the plugin catalog, refer to [Plugin management]({{< relref "../../administration/plugin-management/" >}}).
->>>>>>> ae830f68
 
 You can further filter the plugin catalog's results for data sources provided by the Grafana community, Grafana Labs, and partners.
 If you use [Grafana Enterprise]({{< relref "../../introduction/grafana-enterprise/" >}}), you can also filter by Enterprise-supported plugins.
@@ -227,91 +195,4 @@
 
 ### Create a data source plugin
 
-<<<<<<< HEAD
-<div class="clearfix"></div>
-
-## Query caching
-
-When query caching is enabled, Grafana temporarily stores the results of data source queries. When you or another user submit the exact same query again, the results will come back from the cache instead of from the data source (like Splunk or ServiceNow) itself.
-
-Query caching works for all backend data sources. You can enable the cache globally and configure the cache duration (also called Time to Live, or TTL).
-
-> **Note:** Available in [Grafana Enterprise]({{< relref "../../introduction/grafana-enterprise/" >}}) and [Grafana Cloud Pro and Advanced](/docs/grafana-cloud/).
-
-The following cache backends are available: in-memory, Redis, and Memcached.
-
-> **Note:** Storing cached queries in-memory can increase Grafana's memory footprint. In production environments, a Redis or Memcached backend is highly recommended.
-
-When a panel queries a cached data source, the time until this query fetches fresh data is determined by the panel's **interval.** This means that wider panels and dashboards with shorter time ranges fetch new data more frequently than narrower panels and dashboards with longer time ranges.
-
-Interval is visible in a panel's [query options]({{< relref "../../panels-visualizations/query-transform-data/" >}}). It is calculated like this: `(max data points) / time range`. Max data points are calculated based on the width of the panel. For example, a full-width panel on a dashboard with a time range of `last 7 days` will retrieve fresh data every 10 minutes. In this example, cached data for this panel will be served for up to 10 minutes before Grafana queries the data source again and returns new data.
-
-You can make a panel retrieve fresh data more frequently by increasing the **Max data points** setting in the panel's [query options]({{< relref "../../panels-visualizations/query-transform-data/" >}}).
-
-### Query caching benefits
-
-- Faster dashboard load times, especially for popular dashboards.
-- Reduced API costs.
-- Reduced likelihood that APIs will rate-limit or throttle requests.
-
-### Data sources that work with query caching
-
-Query caching works for all [Enterprise data sources](https://grafana.com/grafana/plugins/?type=datasource&enterprise=1) as well as the following [built-in data sources]({{< relref "../../datasources/" >}}):
-
-- CloudWatch Metrics
-- Google Cloud Monitoring
-- InfluxDB
-- Microsoft SQL Server
-- MySQL
-- Postgres
-- Tempo
-
-Some data sources, such as Elasticsearch, Prometheus, and Loki, cache queries themselves, so Grafana query caching does not improve performance.
-
-Query caching also works for all data sources that include a backend. More specifically, caching works with data sources that extend the `DataSourceWithBackend` class in the plugins SDK.
-
-To tell if a data source works with query caching, follow the instructions below to **Enable and Configure query caching**. If caching is enabled in Grafana but the Caching tab is not visible for the given data source, then query caching is not available for that data source.
-
-### Enable and configure query caching
-
-You must be an Org admin or Grafana admin to enable query caching for a data source. For more information on Grafana roles and permissions, refer to [About users and permissions]({{< relref "../roles-and-permissions/" >}}).
-
-By default, data source queries are not cached. To enable query caching for a single data source:
-
-1. On the side menu, click Configuration > Data Sources.
-1. In the data source list, click the data source that you want to turn on caching for.
-1. Open the Cache tab.
-1. Press the Enable button.
-1. (Optional) Choose custom TTLs for the data source's queries and resources caching. If you skip this step, then Grafana uses the default TTL.
-
-> **Note:** If query caching is enabled and the Cache tab is not visible in a data source's settings, then query caching is not available for that data source.
-
-To configure global settings for query caching, refer to the [Query caching section of Enterprise Configuration]({{< relref "../../setup-grafana/configure-grafana/enterprise-configuration/#caching" >}}).
-
-### Disable query caching
-
-To disable query caching for a single data source:
-
-1. On the side menu, click Configuration > Data Sources.
-1. In the data source list, click the data source that you want to turn off caching for.
-1. In the Cache tab, click Disable.
-
-To disable query caching for an entire Grafana instance, set the `enabled` flag to `false` in the [Query caching section of Enterprise Configuration]({{< relref "../../setup-grafana/configure-grafana/enterprise-configuration/#caching" >}}). You will no longer see the Cache tab on any data sources, and no data source queries will be cached.
-
-### Clear cache
-
-If you experience performance issues or repeated queries become slower to execute, consider clearing your cache.
-
-> **Note:** This action impacts all cache-enabled data sources. If you are using Memcached, the system clears all data from the Memcached instance.
-
-1. Sign in to Grafana and click **Settings > Data Sources**.
-1. Select a data source.
-1. Click the **Cache** tab.
-1. Click **Clear cache**.
-
-### Sending a request without cache
-
-If a data source query request contains an `X-Cache-Skip` header, then Grafana skips the caching middleware, and does not search the cache for a response. This can be particularly useful when debugging data source queries using cURL.
-=======
-To build your own data source plugin, refer to the ["Build a data source plugin"](/developers/plugin-tools/tutorials/build-a-data-source-plugin) tutorial and our documentation about [building a plugin](/developers/plugin-tools).
->>>>>>> ae830f68
+To build your own data source plugin, refer to the ["Build a data source plugin"](/developers/plugin-tools/tutorials/build-a-data-source-plugin) tutorial and our documentation about [building a plugin](/developers/plugin-tools).