---
aliases:
  - /docs/grafana/latest/datasources/add-a-data-source/
  - /docs/grafana/latest/datasources/datasource_permissions/
  - /docs/grafana/latest/features/datasources/add-a-data-source/
  - /docs/grafana/latest/enterprise/datasource_permissions/
  - /docs/grafana/latest/permissions/datasource_permissions/
  - /docs/grafana/latest/administration/data-source-management/
  - /docs/grafana/latest/enterprise/query-caching/
title: Data source management
description: Data source management information for Grafana administrators
weight: 100
---

# Data source management

Grafana supports many different storage backends for your time series data (data source).
Refer to [data sources]({{< relref "../../datasources" >}}) for more information about using data sources in Grafana.
Only users with the organization admin role can add data sources.

## Add a data source

Before you can create your first dashboard, you need to add your data source.

> **Note:** Only users with the organization admin role can add data sources.

**To add a data source:**

1. Select the cog icon on the side menu to show the configuration options.

   {{< figure src="/static/img/docs/v75/sidemenu-datasource-7-5.png" max-width="150px" class="docs-image--no-shadow">}}

1. Select **Data sources**.

   This opens the data sources page, which displays a list of previously configured data sources for the Grafana instance.

1. Select **Add data source** to see a list of all supported data sources.

   {{< figure src="/static/img/docs/v75/add-data-source-7-5.png" max-width="600px" class="docs-image--no-shadow">}}

1. Enter the name of a specific data source in the search dialog.

   You can also scroll through supported data sources grouped into time series, logging, tracing, and other categories.

1. Move the cursor over the data source you want to add.

   {{< figure src="/static/img/docs/v75/select-data-source-7-5.png" max-width="700px" class="docs-image--no-shadow">}}

1. Select **Select**.

   This opens the data source configuration page.

1. Configure the data source following instructions specific to that data source.

   For links to data source-specific documentation, see [Data sources]({{< relref "../../datasources" >}}).

## Data source permissions

You can configure data source permissions to allow or deny certain users the ability to query a data source.
Each data source's configuration includes a permissions page where you can enable permissions and restrict query permissions to specific **Users** and **Teams**.

<<<<<<< HEAD
> **Note:** Available in [Grafana Enterprise]({{< relref "../../enterprise" >}}) and [Grafana Cloud Pro and Advanced](/docs/grafana-cloud/latest/).
=======
> **Note:** Available in [Grafana Enterprise]({{< relref "../../introduction/grafana-enterprise/" >}}) and [Grafana Cloud Pro and Advanced](/docs/grafana-cloud).
>>>>>>> 44069b64

### Enable data source permissions

{{< figure src="/static/img/docs/enterprise/datasource_permissions_enable_still.png" class="docs-image--no-shadow docs-image--right" max-width= "600px" animated-gif="/static/img/docs/enterprise/datasource_permissions_enable.gif" >}}

By default, data sources in an organization can be queried by any user in that organization. For example, a user with the `Viewer` role can issue any possible query to a data source, not just
queries that exist on dashboards they have access to.

When permissions are enabled for a data source in an organization, the user who created the datasource can edit the datasource and in addition, viewers can query the datasource.

**Enable permissions for a data source:**

1. Navigate to **Configuration > Data Sources**.
1. Select the data source you want to enable permissions for.
1. On the Permissions tab, click **Enable**.

<div class="clearfix"></div>

> **Caution:** Enabling permissions for the default data source makes users not listed in the permissions unable to invoke queries. Panels using default data source will return `Access denied to data source` error for those users.

### Allow users and teams to query a data source

{{< figure src="/static/img/docs/enterprise/datasource_permissions_add_still.png" class="docs-image--no-shadow docs-image--right" max-width= "600px" animated-gif="/static/img/docs/enterprise/datasource_permissions_add.gif" >}}

After you have enabled permissions for a data source you can assign query permissions to users and teams which will allow access to query the data source.

**Assign query permission to users and teams:**

1. Navigate to **Configuration > Data Sources**.
1. Select the data source you want to assign query permissions for.
1. On the Permissions tab, click **Add Permission**.
1. Select **Team** or **User**.
1. Select the entity you want to allow query access and then click **Save**.

<div class="clearfix"></div>

### Disable data source permissions

{{< figure src="/static/img/docs/enterprise/datasource_permissions_disable_still.png" class="docs-image--no-shadow docs-image--right" max-width= "600px" animated-gif="/static/img/docs/enterprise/datasource_permissions_disable.gif" >}}

If you have enabled permissions for a data source and want to return data source permissions to the default, then you can disable permissions with a click of a button.

Note that _all_ existing permissions created for the data source will be deleted.

**Disable permissions for a data source:**

1. Navigate to **Configuration > Data Sources**.
1. Select the data source you want to disable permissions for.
1. On the Permissions tab, click **Disable Permissions**.

<div class="clearfix"></div>

<<<<<<< HEAD
## Add data source plugins

Grafana ships with several [built-in data sources]({{< relref "../../datasources#built-in-core-data-sources" >}}).
You can add additional data sources as plugins, which you can install or create yourself.

### Find data source plugins in the plugin catalog

To view available data source plugins, go to the [plugin catalog](/grafana/plugins/?type=datasource) and select the "Data sources" filter.
For details about the plugin catalog, refer to [Plugin management]({{< relref "../../administration/plugin-management/" >}}).

You can further filter the plugin catalog's results for data sources provided by the Grafana community, Grafana Labs, and partners.
If you use [Grafana Enterprise]{{< relref "../../enterprise/" >}}, you can also filter by Enterprise-supported plugins.

For more documentation on a specific data source plugin's features, including its query language and editor, refer to its plugin catalog page.

### Create a data source plugin

To build your own data source plugin, refer to the ["Build a data source plugin"](/tutorials/build-a-data-source-plugin/) tutorial and our documentation about [building a plugin](/developers/plugins/).
=======
## Query caching

When query caching is enabled, Grafana temporarily stores the results of data source queries. When you or another user submit the exact same query again, the results will come back from the cache instead of from the data source (like Splunk or ServiceNow) itself.

Query caching works for all backend data sources. You can enable the cache globally and configure the cache duration (also called Time to Live, or TTL).

> **Note:** Available in [Grafana Enterprise]({{< relref "../../introduction/grafana-enterprise/" >}}) and [Grafana Cloud Pro and Advanced](/docs/grafana-cloud/).

The following cache backends are available: in-memory, Redis, and Memcached.

> **Note:** Storing cached queries in-memory can increase Grafana's memory footprint. In production environments, a Redis or Memcached backend is highly recommended.

When a panel queries a cached data source, the time until this query fetches fresh data is determined by the panel's **interval.** This means that wider panels and dashboards with shorter time ranges fetch new data more frequently than narrower panels and dashboards with longer time ranges.

Interval is visible in a panel's [query options]({{< relref "../../panels-visualizations/query-transform-data/" >}}). It is calculated like this: `(max data points) / time range`. Max data points are calculated based on the width of the panel. For example, a full-width panel on a dashboard with a time range of `last 7 days` will retrieve fresh data every 10 minutes. In this example, cached data for this panel will be served for up to 10 minutes before Grafana queries the data source again and returns new data.

You can make a panel retrieve fresh data more frequently by increasing the **Max data points** setting in the panel's [query options]({{< relref "../../panels-visualizations/query-transform-data/" >}}).

### Query caching benefits

- Faster dashboard load times, especially for popular dashboards.
- Reduced API costs.
- Reduced likelihood that APIs will rate-limit or throttle requests.

### Data sources that work with query caching

Query caching works for all [Enterprise data sources](https://grafana.com/grafana/plugins/?type=datasource&enterprise=1) as well as the following [built-in data sources]({{< relref "../../datasources/" >}}):

- CloudWatch Metrics
- Google Cloud Monitoring
- InfluxDB
- Microsoft SQL Server
- MySQL
- Postgres
- Tempo

Some data sources, such as Elasticsearch, Prometheus, and Loki, cache queries themselves, so Grafana query caching does not improve performance.

Query caching also works for all data sources that include a backend. More specifically, caching works with data sources that extend the `DataSourceWithBackend` class in the plugins SDK.

To tell if a data source works with query caching, follow the instructions below to **Enable and Configure query caching**. If caching is enabled in Grafana but the Caching tab is not visible for the given data source, then query caching is not available for that data source.

### Enable and configure query caching

You must be an Org admin or Grafana admin to enable query caching for a data source. For more information on Grafana roles and permissions, refer to [About users and permissions]({{< relref "../roles-and-permissions/" >}}).

By default, data source queries are not cached. To enable query caching for a single data source:

1. On the side menu, click Configuration > Data Sources.
1. In the data source list, click the data source that you want to turn on caching for.
1. Open the Cache tab.
1. Press the Enable button.
1. (Optional) Choose custom TTLs for the data source's queries and resources caching. If you skip this step, then Grafana uses the default TTL.

> **Note:** If query caching is enabled and the Cache tab is not visible in a data source's settings, then query caching is not available for that data source.

To configure global settings for query caching, refer to the [Query caching section of Enterprise Configuration]({{< relref "../../setup-grafana/configure-grafana/enterprise-configuration/#caching" >}}).

### Disable query caching

To disable query caching for a single data source:

1. On the side menu, click Configuration > Data Sources.
1. In the data source list, click the data source that you want to turn off caching for.
1. In the Cache tab, click Disable.

To disable query caching for an entire Grafana instance, set the `enabled` flag to `false` in the [Query caching section of Enterprise Configuration]({{< relref "../../setup-grafana/configure-grafana/enterprise-configuration/#caching" >}}). You will no longer see the Cache tab on any data sources, and no data source queries will be cached.

### Clear cache

If you experience performance issues or repeated queries become slower to execute, consider clearing your cache.

> **Note:** This action impacts all cache-enabled data sources. If you are using Memcached, the system clears all data from the Memcached instance.

1. Sign in to Grafana and click **Settings > Data Sources**.
1. Select a data source.
1. Click the **Cache** tab.
1. Click **Clear cache**.

### Sending a request without cache

If a data source query request contains an `X-Cache-Skip` header, then Grafana skips the caching middleware, and does not search the cache for a response. This can be particularly useful when debugging data source queries using cURL.
>>>>>>> 44069b64
<|MERGE_RESOLUTION|>--- conflicted
+++ resolved
@@ -59,11 +59,7 @@
 You can configure data source permissions to allow or deny certain users the ability to query a data source.
 Each data source's configuration includes a permissions page where you can enable permissions and restrict query permissions to specific **Users** and **Teams**.
 
-<<<<<<< HEAD
-> **Note:** Available in [Grafana Enterprise]({{< relref "../../enterprise" >}}) and [Grafana Cloud Pro and Advanced](/docs/grafana-cloud/latest/).
-=======
 > **Note:** Available in [Grafana Enterprise]({{< relref "../../introduction/grafana-enterprise/" >}}) and [Grafana Cloud Pro and Advanced](/docs/grafana-cloud).
->>>>>>> 44069b64
 
 ### Enable data source permissions
 
@@ -116,26 +112,6 @@
 
 <div class="clearfix"></div>
 
-<<<<<<< HEAD
-## Add data source plugins
-
-Grafana ships with several [built-in data sources]({{< relref "../../datasources#built-in-core-data-sources" >}}).
-You can add additional data sources as plugins, which you can install or create yourself.
-
-### Find data source plugins in the plugin catalog
-
-To view available data source plugins, go to the [plugin catalog](/grafana/plugins/?type=datasource) and select the "Data sources" filter.
-For details about the plugin catalog, refer to [Plugin management]({{< relref "../../administration/plugin-management/" >}}).
-
-You can further filter the plugin catalog's results for data sources provided by the Grafana community, Grafana Labs, and partners.
-If you use [Grafana Enterprise]{{< relref "../../enterprise/" >}}, you can also filter by Enterprise-supported plugins.
-
-For more documentation on a specific data source plugin's features, including its query language and editor, refer to its plugin catalog page.
-
-### Create a data source plugin
-
-To build your own data source plugin, refer to the ["Build a data source plugin"](/tutorials/build-a-data-source-plugin/) tutorial and our documentation about [building a plugin](/developers/plugins/).
-=======
 ## Query caching
 
 When query caching is enabled, Grafana temporarily stores the results of data source queries. When you or another user submit the exact same query again, the results will come back from the cache instead of from the data source (like Splunk or ServiceNow) itself.
@@ -218,4 +194,22 @@
 ### Sending a request without cache
 
 If a data source query request contains an `X-Cache-Skip` header, then Grafana skips the caching middleware, and does not search the cache for a response. This can be particularly useful when debugging data source queries using cURL.
->>>>>>> 44069b64
+
+## Add data source plugins
+
+Grafana ships with several [built-in data sources]({{< relref "../../datasources#built-in-core-data-sources" >}}).
+You can add additional data sources as plugins, which you can install or create yourself.
+
+### Find data source plugins in the plugin catalog
+
+To view available data source plugins, go to the [plugin catalog](/grafana/plugins/?type=datasource) and select the "Data sources" filter.
+For details about the plugin catalog, refer to [Plugin management]({{< relref "../../administration/plugin-management/" >}}).
+
+You can further filter the plugin catalog's results for data sources provided by the Grafana community, Grafana Labs, and partners.
+If you use [Grafana Enterprise]{{< relref "../../enterprise/" >}}, you can also filter by Enterprise-supported plugins.
+
+For more documentation on a specific data source plugin's features, including its query language and editor, refer to its plugin catalog page.
+
+### Create a data source plugin
+
+To build your own data source plugin, refer to the ["Build a data source plugin"](/tutorials/build-a-data-source-plugin/) tutorial and our documentation about [building a plugin](/developers/plugins/).