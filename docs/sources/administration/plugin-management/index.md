---
aliases:
  - ../plugins/
  - ../plugins/catalog/
  - ../plugins/installation/
  - ../plugins/plugin-signature-verification/
  - ../plugins/plugin-signatures/
<<<<<<< HEAD
=======
labels:
  products:
    - enterprise
    - oss
>>>>>>> ae830f68
title: Plugin management
weight: 600
---

# Plugin management

Besides the wide range of visualizations and data sources that are available immediately after you install Grafana, you can extend your Grafana experience with _plugins_.

You can [install](#install-a-plugin) one of the plugins built by the Grafana community, or [build one yourself](/developers/plugin-tools).

Grafana supports three types of plugins: [panels](/grafana/plugins?type=panel), [data sources](/plugins?type=datasource), and [apps](/grafana/plugins?type=app).

## Panel plugins

Add new visualizations to your dashboard with panel plugins, such as the [Clock](/grafana/plugins/grafana-clock-panel), [Mosaic](/grafana/plugins/boazreicher-mosaicplot-panel) and [Variable](/grafana/plugins/volkovlabs-variable-panel) panels.

Use panel plugins when you want to:

- Visualize data returned by data source queries.
- Navigate between dashboards.
- Control external systems, such as smart home devices.

## Data source plugins

Data source plugins add support for new databases, such as [Google BigQuery](/grafana/plugins/grafana-bigquery-datasource).

Data source plugins communicate with external sources of data and return the data in a format that Grafana understands. By adding a data source plugin, you can immediately use the data in any of your existing dashboards.

Use data source plugins when you want to import data from external systems.

## App plugins

Applications, or _app plugins_, bundle data sources and panels to provide a cohesive experience, such as the [Zabbix](/grafana/plugins/alexanderzobnin-zabbix-app) app.

Apps can also add custom pages for things like control panels.

Use app plugins when you want an out-of-the-box monitoring experience.

### Managing app plugins access

With [RBAC]({{< relref "../roles-and-permissions/access-control/#about-rbac" >}}), it is now possible to customize access to app plugins.

By default, Viewers, Editors and Admins have access to all App Plugins that their organization role allows them to access, thanks to the `fixed:plugins.app:reader` role.

{{% admonition type="note" %}}
Revoking this RBAC role from some users, will prevent them from accessing app plugins. But granting this RBAC role to users will only allow them to see app plugins their organization role allows them to see.
{{% /admonition %}}

To prevent users from seeing an app plugin, refer to [this permissions scenarios]({{< relref "../roles-and-permissions/access-control/plan-rbac-rollout-strategy#prevent-viewers-from-accessing-an-app-plugin" >}}).

## Plugin catalog

The Plugin catalog allows you to browse and manage plugins from within Grafana. Only Grafana server administrators and organization administrators can access and use the plugin catalog. The following access rules apply depending on the user role:

| Org Admin | Server Admin | Permissions                                                                                 |
| --------- | ------------ | ------------------------------------------------------------------------------------------- |
| &check;   | &check;      | <ul><li>Can configure app plugins</li><li>Can install/uninstall/update plugins</li></ul>    |
| &check;   | &times;      | <ul><li>Can configure app plugins</li><li>Cannot install/uninstall/update plugins</li></ul> |
| &times;   | &check;      | <ul><li>Cannot configure app plugins</li><li>Can install/uninstall/update plugins</li></ul> |

> **Note:** The Plugin catalog is designed to work with a single Grafana server instance only. Support for Grafana clusters will be added in future Grafana releases.

<div class="medium-6 columns">
  <video width="700" height="600" controls>
    <source src="/static/assets/videos/plugins-catalog-install-9.2.mp4" type="video/mp4">
    Your browser does not support the video tag.
  </video>
</div>

_Video shows the Plugin catalog in a previous version of Grafana._

In order to be able to install / uninstall / update plugins using plugin catalog, you must enable it via the `plugin_admin_enabled` flag in the [configuration]({{< relref "../../setup-grafana/configure-grafana/#plugin_admin_enabled" >}}) file.
Before following the steps below, make sure you are logged in as a Grafana administrator.

<a id="#plugin-catalog-entry"></a>

Administrators can find the Plugin catalog at **Administration > Plugins**.

### Browse plugins

To browse for available plugins:

1. In Grafana, click **Administration > Plugins** in the side navigation menu to view installed plugins.
1. Click the **All** filter to browse all available plugins.
1. Click the **Data sources**, **Panels**, or **Applications** buttons to filter by plugin type.

### Install a plugin

To install a plugin:

1. In Grafana, click **Administration > Plugins** in the side navigation menu to view installed plugins.
1. Browse and find a plugin.
1. Click on the plugin logo.
1. Click **Install**.

When the update is complete, you see a confirmation message that the installation was successful.

### Update a plugin

To update a plugin:

1. In Grafana, click **Administration > Plugins** in the side navigation menu to view installed plugins.
1. Click on the plugin logo.
1. Click **Update**.

When the update is complete, you see a confirmation message that the update was successful.

### Uninstall a plugin

To uninstall a plugin:

1. In Grafana, click **Administration > Plugins** in the side navigation menu to view installed plugins.
1. Click on the plugin logo.
1. Click **Uninstall**.

When the update is complete, you see a confirmation message that the uninstall was successful.

## Install Grafana plugins

Grafana supports data source, panel, and app plugins. Having panels as plugins makes it easy to create and add any kind of panel, to show your data, or improve your favorite dashboards. Apps enable the bundling of data sources, panels, dashboards, and Grafana pages into a cohesive experience.

1. In a web browser, navigate to the official [Grafana Plugins page](/plugins) and find a plugin that you want to install.
1. Click the plugin, and then click the **Installation** tab.

### Install plugin on Grafana Cloud

On the Installation tab, in the **For** field, click the name of the Grafana instance that you want to install the plugin on.

Grafana Cloud handles the plugin installation automatically.

If you are logged in to Grafana Cloud when you add a plugin, log out and back in again to use the new plugin.

### Install plugin on local Grafana

Follow the instructions on the Install tab. You can either install the plugin with a Grafana CLI command or by downloading and uncompress a .zip file into the Grafana plugins directory. We recommend using Grafana CLI in most instances. The .zip option is available if your Grafana server does not have access to the internet.

For more information about Grafana CLI plugin commands, refer to [Plugin commands]({{< relref "../../cli/#plugins-commands" >}}).

As of Grafana v8.0, a plugin catalog app was introduced in order to make managing plugins easier. For more information, refer to [Plugin catalog]({{< relref "#plugin-catalog" >}}).

#### Install a packaged plugin

After the user has downloaded the archive containing the plugin assets, they can install it by extracting the archive into their plugin directory.

```
unzip my-plugin-0.2.0.zip -d YOUR_PLUGIN_DIR/my-plugin
```

The path to the plugin directory is defined in the configuration file. For more information, refer to [Configuration]({{< relref "../../setup-grafana/configure-grafana/#plugins" >}}).

## Plugin signatures

Plugin signature verification (signing) is a security measure to make sure plugins haven't been tampered with. Upon loading, Grafana checks to see if a plugin is signed or unsigned when inspecting and verifying its digital signature.

At startup, Grafana verifies the signatures of every plugin in the plugin directory. If a plugin is unsigned, then Grafana does not load nor start it. To see the result of this verification for each plugin, navigate to **Configuration** -> **Plugins**.

Grafana also writes an error message to the server log:

```bash
WARN[05-26|12:00:00] Some plugin scanning errors were found   errors="plugin '<plugin id>' is unsigned, plugin '<plugin id>' has an invalid signature"
```

If you are a plugin developer and want to know how to sign your plugin, refer to [Sign a plugin](/developers/plugin-tools/publish-a-plugin/sign-a-plugin).

| Signature status   | Description                                                                     |
| ------------------ | ------------------------------------------------------------------------------- |
| Core               | Core plugin built into Grafana.                                                 |
| Invalid signature  | The plugin has a invalid signature.                                             |
| Modified signature | The plugin has changed since it was signed. This may indicate malicious intent. |
| Unsigned           | The plugin is not signed.                                                       |
| Signed             | The plugin signature was successfully verified.                                 |

### Plugin signature levels

All plugins is signed under a _signature level_. The signature level determines how the plugin can be distributed.

| **Plugin Level** | **Description**                                                                                                                                                                                                          |
| ---------------- | ------------------------------------------------------------------------------------------------------------------------------------------------------------------------------------------------------------------------ |
| Private          | <p>Private plugins are for use on your own Grafana. They may not be distributed to the Grafana community, and are not published in the Grafana catalog.</p>                                                              |
| Community        | <p>Community plugins have dependent technologies that are open source and not for profit.</p><p>Community plugins are published in the official Grafana catalog, and are available to the Grafana community.</p>         |
| Commercial       | <p>Commercial plugins have dependent technologies that are closed source or commercially backed.</p><p>Commercial Plugins are published on the official Grafana catalog, and are available to the Grafana community.</p> |

### Allow unsigned plugins

> **Note:** Unsigned plugins are not supported in Grafana Cloud.

We strongly recommend that you don't run unsigned plugins in your Grafana instance. If you're aware of the risks and you still want to load an unsigned plugin, refer to [Configuration]({{< relref "../../setup-grafana/configure-grafana/#allow_loading_unsigned_plugins" >}}).

If you've allowed loading of an unsigned plugin, then Grafana writes a warning message to the server log:

```bash
WARN[06-01|16:45:59] Running an unsigned plugin   pluginID=<plugin id>
```

{{% admonition type="note" %}}
If you're developing a plugin, then you can enable development mode to allow all unsigned plugins.
{{% /admonition %}}

## Learn more

- Browse the available [Plugins](/grafana/plugins)<|MERGE_RESOLUTION|>--- conflicted
+++ resolved
@@ -5,13 +5,10 @@
   - ../plugins/installation/
   - ../plugins/plugin-signature-verification/
   - ../plugins/plugin-signatures/
-<<<<<<< HEAD
-=======
 labels:
   products:
     - enterprise
     - oss
->>>>>>> ae830f68
 title: Plugin management
 weight: 600
 ---
