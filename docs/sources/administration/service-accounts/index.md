--- conflicted
+++ resolved
@@ -119,13 +119,10 @@
 You can assign roles to a service account using the Grafana UI or via the API. For more information about assigning a role to a service account via the API, refer to [Update service account using the HTTP API]({{< relref "../../developers/http_api/serviceaccount/#update-service-account" >}}).
 
 In [Grafana Enterprise]({{< relref "../../introduction/grafana-enterprise/" >}}), you can also [assign RBAC roles]({{< relref "../roles-and-permissions/access-control/assign-rbac-roles" >}}) to grant very specific permissions to applications that interact with Grafana.
-<<<<<<< HEAD
-=======
 
 {{% admonition type="note" %}}
 Since Grafana 10.2.0, the `No Basic Role` is available for organization users or service accounts. This role has no permissions. Permissions can be granted with RBAC.
 {{% /admonition %}}
->>>>>>> ae830f68
 
 ### Before you begin
 
