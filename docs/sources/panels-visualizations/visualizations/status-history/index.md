--- conflicted
+++ resolved
@@ -52,11 +52,8 @@
 
 {{< youtube id="a9wZHM0mdxo" >}}
 
-<<<<<<< HEAD
-=======
 {{< docs/play title="Grafana State Timeline & Status History" url="https://play.grafana.org/d/qD-rVv6Mz/6-state-timeline-and-status-history?orgId=1s" >}}
 
->>>>>>> 5b85c4c2
 ## Supported data formats
 
 The status history visualization works best if you have data capturing the various status of entities over time, formatted as a table. The data must include:
@@ -98,13 +95,10 @@
 
 {{< figure src="/static/img/docs/status-history-panel/status_history.png" max-width="1025px" alt="A status history panel with two time columns showing the status of two servers" >}}
 
-<<<<<<< HEAD
-=======
 ## Panel options
 
 {{< docs/shared lookup="visualizations/panel-options.md" source="grafana" version="<GRAFANA_VERSION>" >}}
 
->>>>>>> 5b85c4c2
 ## Status history options
 
 Use these options to refine the visualization.
@@ -131,9 +125,6 @@
 
 ## Legend options
 
-<<<<<<< HEAD
-## Legend options
-=======
 {{< docs/shared lookup="visualizations/legend-options-2.md" source="grafana" version="<GRAFANA_VERSION>" >}}
 
 ## Tooltip options
@@ -149,7 +140,6 @@
 {{< docs/shared lookup="visualizations/value-mappings-options.md" source="grafana" version="<GRAFANA_VERSION>" >}}
 
 {{< figure src="/static/img/docs/v8/value_mappings_side_editor.png" max-width="300px" caption="Value mappings side editor" >}}
->>>>>>> 5b85c4c2
 
 ## Thresholds
 
