---
aliases:
  - ../../features/panels/heatmap/
  - ../../visualizations/heatmap/
description: Configure options for Grafana's heatmap visualization
keywords:
  - grafana
  - heatmap
  - panel
  - documentation
labels:
  products:
    - cloud
    - enterprise
    - oss
title: Heatmap
weight: 100
---

# Heatmap

Heatmaps allow you to view [histograms](https://grafana.com/docs/grafana/latest/panels-visualizations/visualizations/histogram/) over time. While histograms display the data distribution that falls in a specific value range, heatmaps allow you to identify patterns in the histogram data distribution over time. For more information about heatmaps, refer to [Introduction to histograms and heatmaps](https://grafana.com/docs/grafana/latest/fundamentals/intro-histograms/).

For example, if you want to understand the temperature changes for the past few years, you can use a heatmap visualization to identify trends in your data:

{{< figure src="/static/img/docs/heatmap-panel/temperature_heatmap.png" max-width="1025px" alt="A heatmap visualization showing the random walk distribution over time" >}}

You can use a heatmap visualization if you need to:

- Visualize a large density of your data distribution.
- Condense large amounts of data through various color schemes that are easier to interpret.
- Identify any outliers in your data distribution.
- Provide statistical analysis to see how values or trends change over time.

## Configure a heatmap visualization

Once you’ve created a [dashboard](https://grafana.com/docs/grafana/<GRAFANA_VERSION>/dashboards/build-dashboards/create-dashboard/), the following video shows you how to configure a heatmap visualization:

{{< youtube id="SGWBzQ54koE" >}}

## Supported data formats

Heatmaps support time series data.

### Example

The table below is a simplified output of random walk distribution over time:

| Time                | Walking (km) |
| ------------------- | ------------ |
| 2023-06-25 21:13:09 | 10           |
| 2023-08-25 21:13:10 | 8            |
| 2023-08-30 21:13:10 | 10           |
| 2023-10-08 21:13:11 | 12           |
| 2023-12-25 21:13:11 | 14           |
| 2024-01-05 21:13:12 | 13           |
| 2024-02-22 21:13:13 | 10           |

The data is converted as follows:

{{< figure src="/static/img/docs/heatmap-panel/heatmap.png" max-width="1025px" alt="A heatmap visualization showing the random walk distribution over time" >}}

## Heatmap options

### Calculate from data

This setting determines if the data is already a calculated heatmap (from the data source/transformer), or one that should be calculated in the panel.

### X Bucket

This setting determines how the X-axis is split into buckets. You can specify a time interval in the **Size** input. For example, a time range of `1h` makes the cells 1-hour wide on the X-axis.

### Y Bucket

This setting determines how the Y-axis is split into buckets.

### Y Bucket scale

Select one of the following Y-axis value scales:

- **linear -** Linear scale.
- **log (base 2) -** Logarithmic scale with base 2.
- **log (base 10) -** Logarithmic scale with base 10.
- **symlog -** Symlog scale.

## Y Axes

Defines how the Y axis is displayed

### Placement

- **Left** On the left
- **Right** On the right
- **Hidden** Hidden

### Unit

Unit configuration

### Decimals

This setting determines decimal configuration.

### Min/Max value

This setting configures the axis range.

### Axis width

This setting configures the width for the axis.

### Axis value

This setting configures the axis value.

### Reverse

When selected, the axis appears in reverse order.

{{< docs/shared lookup="visualizations/multiple-y-axes.md" source="grafana" version="<GRAFANA_VERSION>" leveloffset="+2" >}}

## Colors

The color spectrum controls the mapping between value count (in each bucket) and the color assigned to each bucket. The leftmost color on the spectrum represents the minimum count and the color on the right most side represents the maximum count. Some color schemes are automatically inverted when using the light theme.

You can also change the color mode to Opacity. In this case, the color will not change but the amount of opacity will change with the bucket count

- **Mode**
  - **Scheme -** Bucket value represented by cell color.
    - **Scheme -** If the mode is **scheme**, then select a color scheme.
  - **opacity -** Bucket value represented by cell opacity. Opaque cell means maximum value.
    - **Color -** Cell base color.
    - **Scale -** Scale for mapping bucket values to the opacity.
      - **linear -** Linear scale. Bucket value maps linearly to the opacity.
      - **sqrt -** Power scale. Cell opacity calculated as `value ^ k`, where `k` is a configured **Exponent** value. If exponent is less than `1`, you will get a logarithmic scale. If exponent is greater than `1`, you will get an exponential scale. In case of `1`, scale will be the same as linear.
    - **Exponent -** value of the exponent, greater than `0`.

### Start/end color from value

By default, Grafana calculates cell colors based on minimum and maximum bucket values. With Min and Max you can overwrite those values. Consider a bucket value as a Z-axis and Min and Max as Z-Min and Z-Max, respectively.

- **Start -** Minimum value using for cell color calculation. If the bucket value is less than Min, then it is mapped to the "minimum" color. The series min value is the default value.
- **End -** Maximum value using for cell color calculation. If the bucket value is greater than Max, then it is mapped to the "maximum" color. The series max value is the default value.

## Cell display

Use these settings to refine your visualization.

## Additional display options

### Tooltip

#### Tooltip mode

When you hover your cursor over the visualization, Grafana can display tooltips. Choose how tooltips behave.

- **Single -** The hover tooltip shows only a single series, the one that you are hovering over on the visualization.
- **All -** The hover tooltip shows all series in the visualization. Grafana highlights the series that you are hovering over in bold in the series list in the tooltip.
- **Hidden -** Do not display the tooltip when you interact with the visualization.

Use an override to hide individual series from the tooltip.

#### Show histogram (Y axis)

When you set the **Tooltip mode** to **Single**, this option is displayed. This option controls whether or not the tooltip includes a histogram representing the y-axis.

#### Show color scale

When you set the **Tooltip mode** to **Single**, this option is displayed. This option controls whether or not the tooltip includes the color scale that's also represented in the legend. When the color scale is included in the tooltip, it shows the hovered value on the scale:

![Heatmap with a tooltip displayed showing the hovered value reflected in the color scale](/media/docs/grafana/panels-visualizations/screenshot-heatmap-tooltip-color-scale-v11.0.png)

### Legend

Choose whether you want to display the heatmap legend on the visualization by toggling the **Show legend** switch.

<<<<<<< HEAD
### Field overrides

{{< docs/shared lookup="visualizations/overrides-options.md" source="grafana" version="<GRAFANA_VERSION>" >}}
=======
### Data links

{{< docs/shared lookup="visualizations/datalink-options.md" source="grafana" version="<GRAFANA_VERSION>" >}}
>>>>>>> 1ef0e240

### Exemplars

Set the color used to show exemplar data.

{{% docs/reference %}}
[Introduction to histograms and heatmaps]: "/docs/grafana/ -> /docs/grafana/<GRAFANA_VERSION>/fundamentals/intro-histograms"
[Introduction to histograms and heatmaps]: "/docs/grafana-cloud/ -> /docs/grafana/<GRAFANA_VERSION>/fundamentals/intro-histograms"
{{% /docs/reference %}}<|MERGE_RESOLUTION|>--- conflicted
+++ resolved
@@ -174,15 +174,13 @@
 
 Choose whether you want to display the heatmap legend on the visualization by toggling the **Show legend** switch.
 
-<<<<<<< HEAD
+### Data links
+
+{{< docs/shared lookup="visualizations/datalink-options.md" source="grafana" version="<GRAFANA_VERSION>" >}}
+
 ### Field overrides
 
 {{< docs/shared lookup="visualizations/overrides-options.md" source="grafana" version="<GRAFANA_VERSION>" >}}
-=======
-### Data links
-
-{{< docs/shared lookup="visualizations/datalink-options.md" source="grafana" version="<GRAFANA_VERSION>" >}}
->>>>>>> 1ef0e240
 
 ### Exemplars
 
