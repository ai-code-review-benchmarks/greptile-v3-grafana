---
aliases:
  - ../../features/panels/alertlist/
  - ../../panels/visualizations/alert-list-panel/
  - ../../reference/alertlist/
  - ../../visualizations/alert-list-panel/
keywords:
  - grafana
  - alert list
  - documentation
  - panel
  - alertlist
labels:
  products:
    - cloud
    - enterprise
    - oss
title: Alert list
description: Configure options for Grafana's alert list visualization
weight: 100
refs:
  grafana-alerting-overview:
    - pattern: /docs/grafana/
      destination: /docs/grafana/<GRAFANA_VERSION>/alerting/
    - pattern: /docs/grafana-cloud/
      destination: /docs/grafana-cloud/alerting-and-irm/alerting/
---

# Alert list

Alert lists allow you to display a list of important alerts that you want to track. You can configure the alert list to show the current state of your alert, such as firing, pending, or normal. Learn more about alerts in [Grafana Alerting overview](ref:grafana-alerting-overview).

{{< figure src="/static/img/docs/alert-list-panel/alertlist-panel.png" max-width="850px" alt="An alert list visualization" >}}

On each dashboard load, this visualization queries the alert list, always providing the most up-to-date results.

{{< docs/play title="Alert List" url="https://play.grafana.org/d/bdodlcyou483ke/" >}}

## Configure an alert list

Once you’ve created a [dashboard](https://grafana.com/docs/grafana/<GRAFANA_VERSION>/dashboards/build-dashboards/create-dashboard/), the following video shows you how to configure an alert list visualization:

{{< youtube id="o4rK7_AXZ9Y" >}}

## Panel options

{{< docs/shared lookup="visualizations/panel-options.md" source="grafana" version="<GRAFANA_VERSION>" >}}

## Options

Use the following options to refine your alert list visualization.

### View mode

Choose between **List** to display alerts in a detailed list format with comprehensive information, or **Stat** to show alerts as a summarized single-value statistic.

### Group mode

Choose between **Default grouping** to show alert instances grouped by their alert rule, or **Custom grouping** to show alert instances grouped by a custom set of labels.

### Max items

Sets the maximum number of alerts to list. By default, Grafana sets this value to 10.

### Sort order

Select how to order the alerts displayed. Choose from:

- **Alphabetical (asc) -** Alphabetical order.
- **Alphabetical (desc) -** Reverse alphabetical order.
- **Importance -** By importance according to the following values, with 1 being the highest:
  - alerting: 1
  - firing: 1
  - no_data: 2
  - pending: 3
  - ok: 4
  - paused: 5
  - inactive: 5
- **Time (asc) -** Newest active alert instances first.
- **Time (desc) -** Oldest active alert instances first.

### Alerts linked to this dashboard

Toggle the switch on to only show alerts from the dashboard the alert list is in.

## Filter

These options allow you to limit alerts shown to only those that match the query, folder, or tags you choose.

### Alert name

Filter alerts by name.

### Alert instance label

Filter alert instances using [label](https://grafana.com/docs/grafana/latest/alerting/fundamentals/alert-rules/annotation-label/) querying. For example,`{severity="critical", instance=~"cluster-us-.+"}`.

### Datasource

Filter alerts from the selected data source.

### Folder

Filter alerts by the selected folder. Only alerts from dashboards in this folder are displayed.

### Show alerts with 0 instances

<<<<<<< HEAD
Filter for alert rules with no instances. Alert rules with 0 (zero) instances are hidden by default. You can choose to show them by toggling this switch. As these rules have no instances, they will remain hidden if an Alert instance label filter is configured.
=======
Filter for Prometheus alerts with no instances. Prometheus alerts have zero (0) instances when in the Normal (inactive) state and these are hidden by default. You can choose to show them by toggling this switch. If the **Alert instance label** filter is configured, it takes precedence and inactive alert rules are hidden.
>>>>>>> 7cf508e8

## Alert state filter

Choose which alert states to display in this visualization.

- **Alerting / Firing -** Shows alerts that are currently active and triggering an alert condition.
- **Pending -** Shows alerts that are in a transitional state, waiting for conditions to be met before triggering.
- **No Data -** Shows alerts where the data source is not returning any data, which could indicate an issue with data collection.
- **Normal -** Shows alerts that are in a normal or resolved state, where no alert condition is currently met.
- **Error -** Shows alerts where an error has occurred, typically related to an issue in the alerting process.<|MERGE_RESOLUTION|>--- conflicted
+++ resolved
@@ -105,11 +105,7 @@
 
 ### Show alerts with 0 instances
 
-<<<<<<< HEAD
-Filter for alert rules with no instances. Alert rules with 0 (zero) instances are hidden by default. You can choose to show them by toggling this switch. As these rules have no instances, they will remain hidden if an Alert instance label filter is configured.
-=======
-Filter for Prometheus alerts with no instances. Prometheus alerts have zero (0) instances when in the Normal (inactive) state and these are hidden by default. You can choose to show them by toggling this switch. If the **Alert instance label** filter is configured, it takes precedence and inactive alert rules are hidden.
->>>>>>> 7cf508e8
+Filter for alert rules with no instances. Alert rules with 0 (zero) instances are hidden by default. You can choose to show them by toggling this switch. As these rules have no instances, they will remain hidden if the **Alert instance label** filter is configured.
 
 ## Alert state filter
 
