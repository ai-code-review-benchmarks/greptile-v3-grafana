--- conflicted
+++ resolved
@@ -233,41 +233,93 @@
 
 If you want to apply a cell type to only some fields instead of all fields, you can do so using the **Cell options > Cell type** field override.
 
-<<<<<<< HEAD
-| Cell type                                 | Description                                                                                                                                                                                                                                                                                                                                   |
-| ----------------------------------------- | --------------------------------------------------------------------------------------------------------------------------------------------------------------------------------------------------------------------------------------------------------------------------------------------------------------------------------------------- |
-| Auto                                      | Automatically displays values with sensible defaults applied.                                                                                                                                                                                                                                                                                 |
-| [Colored text](#colored-text)             | If thresholds are set, then the field text is displayed in the appropriate threshold color.                                                                                                                                                                                                                                                   |
-| [Colored background](#colored-background) | If thresholds are set, then the field background is displayed in the appropriate threshold color.                                                                                                                                                                                                                                             |
-| Data links                                | If you've configured data links, when the cell type is **Auto**, the cell text becomes clickable. If you change the cell type to **Data links**, the cell text reflects the titles of the configured data links. To control the application of data link text more granularly, use a **Cell option > Cell type > Data links** field override. |
-| [Gauge](#gauge)                           | Cells can be displayed as a graphical gauge, with several different presentation types. You can set the [Gauge display mode](#gauge-display-mode) and the [Value display](#value-display) options.                                                                                                                                            |
-| [Sparkline](#sparkline)                   | Shows values rendered as a sparkline.                                                                                                                                                                                                                                                                                                         |
-| [JSON View](#json-view)                   | Shows values formatted as code.                                                                                                                                                                                                                                                                                                               |
-| [Image](#image)                           | If the field value is an image URL or a base64 encoded image, the table displays the image.                                                                                                                                                                                                                                                   |
-| [Actions](#actions)                       | The cell displays a button that triggers a basic, unauthenticated API call when clicked.                                                                                                                                                                                                                                                      |
-=======
 <!-- prettier-ignore-start -->
 | Cell type                                 | Description                                                                                                                |
 | ----------------------------------------- | -------------------------------------------------------------------------------------------------------------------------- |
 | [Auto](#auto)                             | A basic text and number cell. |
-| [Sparkline](#sparkline)                   | Shows values rendered as a sparkline. |
 | [Colored text](#colored-text)             | If thresholds, value mappings, or color schemes are set, then the cell text is displayed in the appropriate color. |
 | [Colored background](#colored-background) | If thresholds, value mappings, or color schemes are set, then the cell background is displayed in the appropriate color. |
+| Data links                                | If you've configured data links, when the cell type is **Auto**, the cell text becomes clickable. If you change the cell type to **Data links**, the cell text reflects the titles of the configured data links. To control the application of data link text more granularly, use a **Cell option > Cell type > Data links** field override. |
 | [Gauge](#gauge)                           | Values are displayed as a horizontal bar gauge. You can set the [Gauge display mode](#gauge-display-mode) and the [Value display](#value-display) options. |
-| Data links                                | If you've configured data links, when the cell type is **Auto**, the cell text becomes clickable. If you change the cell type to **Data links**, the cell text reflects the titles of the configured data links. To control the application of data link text more granularly, use a **Cell option > Cell type > Data links** field override. |
+| [Sparkline](#sparkline)                   | Shows values rendered as a sparkline. |
 | [JSON View](#json-view)                   | Shows values formatted as code. |
 | [Image](#image)                           | Displays an image when the value is a URL or a base64 encoded image. |
 | [Actions](#actions)                       | The cell displays a button that triggers a basic, unauthenticated API call when clicked. |
 <!-- prettier-ignore-end -->
 
 #### Auto
->>>>>>> 47cf7ea8
 
 This is a basic text and number cell.
 
 It has the following cell options:
 
 {{< docs/shared lookup="visualizations/cell-options.md" source="grafana" version="<GRAFANA_VERSION>" >}}
+
+#### Colored text
+
+If thresholds, value mappings, or color schemes are set, the cell text is displayed in the appropriate color.
+
+![Table with colored text cell type](/media/docs/grafana/panels-visualizations/screenshot-table-colored-text-v11.3-2.png)
+
+The colored text cell type has the following options:
+
+{{< docs/shared lookup="visualizations/cell-options.md" source="grafana" version="<GRAFANA_VERSION>" >}}
+
+#### Colored background
+
+If thresholds, value mappings, or color schemes are set, the cell background is displayed in the appropriate color.
+
+![Table with colored background cell type](/media/docs/grafana/panels-visualizations/screenshot-table-colored-bkgrnd-v11.3-2.png)
+
+You can also set background cell color by row:
+
+![Table with background cell color applied to row](/media/docs/grafana/panels-visualizations/screenshot-table-colored-row-v11.3.png)
+
+The colored background cell type has the following options:
+
+<!-- prettier-ignore-start -->
+| Option | Description |
+| ------ | ----------- |
+| Background display mode | Choose between **Basic** and **Gradient**. |
+| Apply to entire row | Toggle the switch on to apply the background color that's configured for the cell to the whole row. |
+| Wrap text | <p>Toggle the **Wrap text** switch to wrap text in the cell that contains the longest content in your table. To wrap the text _in a specific column only_, use a **Fields with name** [field override](ref:field-override), select the **Cell options > Cell type** override property, and toggle on the **Wrap text** switch.</p><p>Text wrapping is in [public preview](https://grafana.com/docs/release-life-cycle/#public-preview), however, it’s available to use by default.</p> |
+| Cell value inspect | <p>Enables value inspection from table cells. When the switch is toggled on, clicking the inspect icon in a cell opens the **Inspect value** drawer which contains two tabs: **Plain text** and **Code editor**.</p><p>Grafana attempts to automatically detect the type of data in the cell and opens the drawer with the associated tab showing. However, you can switch back and forth between tabs.</p> |
+<!-- prettier-ignore-end -->
+
+<!-- The wrap text and cell value inspect descriptions above should be copied from docs/sources/shared/visualizations/cell-options.md -->
+
+#### Gauge
+
+With this cell type, cells can be displayed as a graphical gauge, with several different presentation types controlled by the [gauge display mode](#gauge-display-mode) and the [value display](#value-display).
+
+{{< admonition type="note" >}}
+The maximum and minimum values of the gauges are configured automatically from the smallest and largest values in your whole dataset.
+If you don't want the max/min values to be pulled from the whole dataset, you can configure them for each column using [field overrides](#field-overrides).
+{{< /admonition >}}
+
+##### Gauge display mode
+
+You can set three gauge display modes.
+
+<!-- prettier-ignore-start -->
+| Option | Description |
+| ------ | ----------- |
+| Basic | Shows a simple gauge with the threshold levels defining the color of gauge. {{< figure src="/media/docs/grafana/panels-visualizations/screenshot-gauge-mode-basic-v11.3.png" alt="Table cell with basic gauge mode" >}} |
+| Gradient | The threshold levels define a gradient. {{< figure src="/media/docs/grafana/panels-visualizations/screenshot-gauge-mode-gradient-v11.3.png" alt="Table cell with gradient gauge mode" >}} |
+| Retro LCD | The gauge is split up in small cells that are lit or unlit. {{< figure src="/media/docs/grafana/panels-visualizations/screenshot-gauge-mode-retro-v11.3.png" alt="Table cell with retro LCD gauge mode" >}} |
+<!-- prettier-ignore-end -->
+
+##### Value display
+
+Labels displayed alongside of the gauges can be set to be colored by value, match the theme text color, or be hidden.
+
+<!-- prettier-ignore-start -->
+| Option | Description |
+| ------ | ----------- |
+| Value color | Labels are colored by value. {{< figure src="/media/docs/grafana/panels-visualizations/screenshot-labels-value-color-v11.3.png" alt="Table with labels in value color" >}} |
+| Text color | Labels match the theme text color. {{< figure src="/media/docs/grafana/panels-visualizations/screenshot-labels-text-color-v11.3.png" alt="Table with labels in theme color" >}} |
+| Hidden | Labels are hidden. {{< figure src="/media/docs/grafana/panels-visualizations/screenshot-labels-hidden-v11.3.png" alt="Table with labels hidden" >}} |
+<!-- prettier-ignore-end -->
 
 #### Sparkline
 
@@ -295,72 +347,6 @@
 | Bar alignment       | Set the position of the bar relative to a data point. |
 <!-- prettier-ignore-end -->
 
-#### Colored text
-
-If thresholds, value mappings, or color schemes are set, the cell text is displayed in the appropriate color.
-
-![Table with colored text cell type](/media/docs/grafana/panels-visualizations/screenshot-table-colored-text-v11.3-2.png)
-
-The colored text cell type has the following options:
-
-{{< docs/shared lookup="visualizations/cell-options.md" source="grafana" version="<GRAFANA_VERSION>" >}}
-
-#### Colored background
-
-If thresholds, value mappings, or color schemes are set, the cell background is displayed in the appropriate color.
-
-![Table with colored background cell type](/media/docs/grafana/panels-visualizations/screenshot-table-colored-bkgrnd-v11.3-2.png)
-
-You can also set background cell color by row:
-
-![Table with background cell color applied to row](/media/docs/grafana/panels-visualizations/screenshot-table-colored-row-v11.3.png)
-
-The colored background cell type has the following options:
-
-<!-- prettier-ignore-start -->
-| Option | Description |
-| ------ | ----------- |
-| Background display mode | Choose between **Basic** and **Gradient**. |
-| Apply to entire row | Toggle the switch on to apply the background color that's configured for the cell to the whole row. |
-| Wrap text | <p>Toggle the **Wrap text** switch to wrap text in the cell that contains the longest content in your table. To wrap the text _in a specific column only_, use a **Fields with name** [field override](ref:field-override), select the **Cell options > Cell type** override property, and toggle on the **Wrap text** switch.</p><p>Text wrapping is in [public preview](https://grafana.com/docs/release-life-cycle/#public-preview), however, it’s available to use by default.</p> |
-| Cell value inspect | <p>Enables value inspection from table cells. When the switch is toggled on, clicking the inspect icon in a cell opens the **Inspect value** drawer which contains two tabs: **Plain text** and **Code editor**.</p><p>Grafana attempts to automatically detect the type of data in the cell and opens the drawer with the associated tab showing. However, you can switch back and forth between tabs.</p> |
-<!-- prettier-ignore-end -->
-
-<!-- The wrap text and cell value inspect descriptions above should be copied from docs/sources/shared/visualizations/cell-options.md -->
-
-#### Gauge
-
-With this cell type, cells can be displayed as a graphical gauge, with several different presentation types controlled by the [gauge display mode](#gauge-display-mode) and the [value display](#value-display).
-
-{{< admonition type="note" >}}
-The maximum and minimum values of the gauges are configured automatically from the smallest and largest values in your whole dataset.
-If you don't want the max/min values to be pulled from the whole dataset, you can configure them for each column using [field overrides](#field-overrides).
-{{< /admonition >}}
-
-##### Gauge display mode
-
-You can set three gauge display modes.
-
-<!-- prettier-ignore-start -->
-| Option | Description |
-| ------ | ----------- |
-| Basic | Shows a simple gauge with the threshold levels defining the color of gauge. {{< figure src="/media/docs/grafana/panels-visualizations/screenshot-gauge-mode-basic-v11.3.png" alt="Table cell with basic gauge mode" >}} |
-| Gradient | The threshold levels define a gradient. {{< figure src="/media/docs/grafana/panels-visualizations/screenshot-gauge-mode-gradient-v11.3.png" alt="Table cell with gradient gauge mode" >}} |
-| Retro LCD | The gauge is split up in small cells that are lit or unlit. {{< figure src="/media/docs/grafana/panels-visualizations/screenshot-gauge-mode-retro-v11.3.png" alt="Table cell with retro LCD gauge mode" >}} |
-<!-- prettier-ignore-end -->
-
-##### Value display
-
-Labels displayed alongside of the gauges can be set to be colored by value, match the theme text color, or be hidden.
-
-<!-- prettier-ignore-start -->
-| Option | Description |
-| ------ | ----------- |
-| Value color | Labels are colored by value. {{< figure src="/media/docs/grafana/panels-visualizations/screenshot-labels-value-color-v11.3.png" alt="Table with labels in value color" >}} |
-| Text color | Labels match the theme text color. {{< figure src="/media/docs/grafana/panels-visualizations/screenshot-labels-text-color-v11.3.png" alt="Table with labels in theme color" >}} |
-| Hidden | Labels are hidden. {{< figure src="/media/docs/grafana/panels-visualizations/screenshot-labels-hidden-v11.3.png" alt="Table with labels hidden" >}} |
-<!-- prettier-ignore-end -->
-
 #### JSON View
 
 This cell type shows values formatted as code.
