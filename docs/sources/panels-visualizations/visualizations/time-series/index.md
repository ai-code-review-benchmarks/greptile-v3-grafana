--- conflicted
+++ resolved
@@ -63,13 +63,7 @@
 
 # Time series
 
-<<<<<<< HEAD
-Time series visualizations are the default and primary way to visualize time series data as a graph. They can render series as lines, points, or bars. They're versatile enough to display almost any time-series data.
-=======
-{{< figure src="/static/img/docs/time-series-panel/time_series_small_example.png" max-width="1200px" caption="Time series" >}}
-
 Time series visualizations are the default and primary way to visualize data points over intervals of time as a graph. They can render series as lines, points, or bars. They're versatile enough to display almost any time-series data.
->>>>>>> 216d9943
 
 {{< figure src="/static/img/docs/time-series-panel/time_series_small_example.png" max-width="1200px" alt="Time series" >}}
 
@@ -95,23 +89,7 @@
 
 ## Transform override property
 
-<<<<<<< HEAD
 Use the **Transform** override property to transform series values without affecting the values shown in the tooltip, context menu, or legend.
-=======
-- **Solid:** Display a solid line. This is the default setting.
-- **Dash:** Display a dashed line. When you choose this option, a list appears for you to select the length and gap (length, gap) for the line dashes. Dash spacing set to 10, 10 (default).
-- **Dots:** Display dotted lines. When you choose this option, a list appears for you to select the gap (length = 0, gap) for the dot spacing. Dot spacing set to 0, 10 (default)
-
-![Line styles examples](/static/img/docs/time-series-panel/line-styles-examples-v9.png)
-
-{{< docs/shared lookup="visualizations/connect-null-values.md" source="grafana" version="<GRAFANA_VERSION>" >}}
-
-{{< docs/shared lookup="visualizations/disconnect-values.md" source="grafana" version="<GRAFANA_VERSION>" >}}
-
-### Stack series
-
-_Stacking_ allows Grafana to display measurements on top of each other within each period displayed. This feature helps to visually represent the cumulative total of the metrics of the data series at each plotted moment. Be cautious when using stacking in the visualization as it can easily create misleading graphs. To read more about why stacking might not be the best approach, refer to [The issue with stacking](https://www.data-to-viz.com/caveat/stacking.html).
->>>>>>> 216d9943
 
 <!-- add more information about how to access this property -->
 
