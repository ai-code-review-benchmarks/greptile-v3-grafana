---
aliases:
  - ../../features/panels/histogram/
  - ../../panels/visualizations/time-series/
  - ../../panels/visualizations/time-series/annotate-time-series/
  - ../../panels/visualizations/time-series/change-axis-display/
  - ../../panels/visualizations/time-series/graph-color-scheme/
  - ../../panels/visualizations/time-series/graph-time-series-as-bars/
  - ../../panels/visualizations/time-series/graph-time-series-as-lines/
  - ../../panels/visualizations/time-series/graph-time-series-as-points/
  - ../../panels/visualizations/time-series/graph-time-series-stacking/
  - ../../visualizations/time-series/
  - ../../visualizations/time-series/annotate-time-series/
  - ../../visualizations/time-series/change-axis-display/
  - ../../visualizations/time-series/graph-color-scheme/
  - ../../visualizations/time-series/graph-time-series-as-bars/
  - ../../visualizations/time-series/graph-time-series-as-lines/
  - ../../visualizations/time-series/graph-time-series-as-points/
  - ../../visualizations/time-series/graph-time-series-stacking/
keywords:
  - grafana
  - graph panel
  - time series panel
  - documentation
  - guide
  - graph
labels:
  products:
    - cloud
    - enterprise
    - oss
description: Configure options for Grafana's time series visualization
title: Time series
weight: 10
refs:
  configure-standard-options:
    - pattern: /docs/grafana/
      destination: /docs/grafana/<GRAFANA_VERSION>/panels-visualizations/configure-standard-options/#max
    - pattern: /docs/grafana-cloud/
      destination: /docs/grafana-cloud/visualizations/panels-visualizations/configure-standard-options/#max
  color-scheme:
    - pattern: /docs/grafana/
      destination: /docs/grafana/<GRAFANA_VERSION>/panels-visualizations/configure-standard-options/#color-scheme
    - pattern: /docs/grafana-cloud/
      destination: /docs/grafana-cloud/visualizations/panels-visualizations/configure-standard-options/#color-scheme
    - pattern: /docs/grafana/
      destination: /docs/grafana/<GRAFANA_VERSION>/panels-visualizations/configure-standard-options/#color-scheme
    - pattern: /docs/grafana-cloud/
      destination: /docs/grafana-cloud/visualizations/panels-visualizations/configure-standard-options/#color-scheme
  add-a-field-override:
    - pattern: /docs/grafana/
      destination: /docs/grafana/<GRAFANA_VERSION>/panels-visualizations/configure-overrides/#add-a-field-override
    - pattern: /docs/grafana-cloud/
      destination: /docs/grafana-cloud/visualizations/panels-visualizations/configure-overrides/#add-a-field-override
  configure-field-overrides:
    - pattern: /docs/grafana/
      destination: /docs/grafana/<GRAFANA_VERSION>/panels-visualizations/configure-overrides/
    - pattern: /docs/grafana-cloud/
      destination: /docs/grafana-cloud/visualizations/panels-visualizations/configure-overrides/
  alert-list:
    - pattern: /docs/grafana/
      destination: /docs/grafana/<GRAFANA_VERSION>/panels-visualizations/visualizations/alert-list/
    - pattern: /docs/grafana-cloud/
      destination: /docs/grafana-cloud/visualizations/panels-visualizations/visualizations/alert-list/
  link-alert:
    - pattern: /docs/grafana/
      destination: /docs/grafana/<GRAFANA_VERSION>/alerting/alerting-rules/create-grafana-managed-rule/
    - pattern: /docs/grafana-cloud/
      destination: /docs/grafana-cloud/alerting-and-irm/alerting/alerting-rules/create-grafana-managed-rule/
---

# Time series

{{< figure src="/static/img/docs/time-series-panel/time_series_small_example.png" max-width="1200px" caption="Time series" >}}

Time series visualizations are the default and primary way to visualize time series data as a graph. They can render series as lines, points, or bars. They're versatile enough to display almost any time-series data.

{{% admonition type="note" %}}
You can [link alert rules](ref:link-alert) to time series visualization to observe when alerts fire and are resolved in the form of annotations. In addition, you can create alert rules from the Alert tab within the panel options.
At the moment, alerts are only supported in the time series and [alert list](ref:alert-list) visualizations.
{{% /admonition %}}

{{% admonition type="note" %}}
You can migrate from the old Graph visualization to the new time series visualization. To migrate, open the panel and click the **Migrate** button in the side pane.
{{% /admonition %}}

The following video guides you through the creation steps and common customizations of time series visualizations and is great for beginners:
<<<<<<< HEAD

{{< youtube id="RKtW87cPxsw" >}}

## Tooltip options
=======
>>>>>>> 5b85c4c2

{{< youtube id="RKtW87cPxsw" >}}

{{< docs/play title="Time Series Visualizations in Grafana" url="https://play.grafana.org/d/000000016/" >}}

## Panel options

{{< docs/shared lookup="visualizations/panel-options.md" source="grafana" version="<GRAFANA_VERSION>" >}}

## Tooltip options

{{< docs/shared lookup="visualizations/tooltip-options-2.md" source="grafana" version="<GRAFANA_VERSION>" >}}

## Legend options

{{< docs/shared lookup="visualizations/legend-options-1.md" source="grafana" version="<GRAFANA_VERSION>" >}}

## Graph styles

Use this option to define how to display your time series data. You can use overrides to combine multiple styles in the same graph.

- Lines
- Bars
- Points

![Style modes](/static/img/docs/time-series-panel/style-modes-v9.png)

### Bar alignment

Set the position of the bar relative to a data point. In the examples below, **Show points** is set to **Always** which makes it easier to see the difference this setting makes. The points do not change; the bars change in relationship to the points.

- **Before** ![Bar alignment before icon](/static/img/docs/time-series-panel/bar-alignment-before.png)
  The bar is drawn before the point. The point is placed on the trailing corner of the bar.
- **Center** ![Bar alignment center icon](/static/img/docs/time-series-panel/bar-alignment-center.png)
  The bar is drawn around the point. The point is placed in the center of the bar. This is the default.
- **After** ![Bar alignment after icon](/static/img/docs/time-series-panel/bar-alignment-after.png)
  The bar is drawn after the point. The point is placed on the leading corner of the bar.

### Line width

Line width is a slider that controls the thickness for series lines or the outline for bars.

![Line thickness 5 example](/static/img/docs/time-series-panel/line-width-5.png)

### Fill opacity

Use opacity to specify the series area fill color.

![Fill opacity examples](/static/img/docs/time-series-panel/fill-opacity.png)

### Gradient mode

Gradient mode specifies the gradient fill, which is based on the series color. To change the color, use the standard color scheme field option. For more information, refer to [Color scheme](ref:color-scheme).

- **None:** No gradient fill. This is the default setting.
- **Opacity:** An opacity gradient where the opacity of the fill increases as y-axis values increase.
- **Hue:** A subtle gradient that is based on the hue of the series color.
- **Scheme:** A color gradient defined by your [Color scheme](ref:color-scheme). This setting is used for the fill area and line. For more information about scheme, refer to [Scheme gradient mode](#scheme-gradient-mode).

Gradient appearance is influenced by the **Fill opacity** setting. The following image show, the **Fill opacity** is set to 50.

![Gradient mode examples](/static/img/docs/time-series-panel/gradient-modes-v9.png)

### Show points

You can configure your visualization to add points to lines or bars.

- **Auto:** Grafana determines to show or not to show points based on the density of the data. If the density is low, then points appear.
- **Always:** Show the points regardless of how dense the data set is.
- **Never:** Do not show points.

### Point size

Set the size of the points, from 1 to 40 pixels in diameter.

### Line interpolation

This option controls how the graph interpolates the series line.

![Line interpolation option](/static/img/docs/time-series-panel/line-interpolation-option.png)

- **Linear:** Points are joined by straight lines.
- **Smooth:** Points are joined by curved lines that smooths transitions between points.
- **Step before:** The line is displayed as steps between points. Points are rendered at the end of the step.
- **Step after:** The line is displayed as steps between points. Points are rendered at the beginning of the step.

### Line style

Set the style of the line. To change the color, use the standard [color scheme](ref:color-scheme) field option.

![Line style option](/static/img/docs/time-series-panel/line-style-option-v9.png)

- **Solid:** Display a solid line. This is the default setting.
- **Dash:** Display a dashed line. When you choose this option, a list appears for you to select the length and gap (length, gap) for the line dashes. Dash spacing set to 10, 10 (default).
- **Dots:** Display dotted lines. When you choose this option, a list appears for you to select the gap (length = 0, gap) for the dot spacing. Dot spacing set to 0, 10 (default)

![Line styles examples](/static/img/docs/time-series-panel/line-styles-examples-v9.png)

{{< docs/shared lookup="visualizations/connect-null-values.md" source="grafana" version="<GRAFANA_VERSION>" >}}

{{< docs/shared lookup="visualizations/disconnect-values.md" source="grafana" version="<GRAFANA_VERSION>" >}}

### Stack series

_Stacking_ allows Grafana to display series on top of each other. Be cautious when using stacking in the visualization as it can easily create misleading graphs. To read more about why stacking might not be the best approach, refer to [The issue with stacking](https://www.data-to-viz.com/caveat/stacking.html).

![Stack option](/static/img/docs/time-series-panel/stack-option-v9.png)

- **Off:** Turns off series stacking. When **Off**, all series share the same space in the visualization.
- **Normal:** Stacks series on top of each other.
- **100%:** Stack by percentage where all series add up to 100%.

#### Stack series in groups

The stacking group option is only available as an override. For more information about creating an override, refer to [Configure field overrides](ref:configure-field-overrides).

1. Edit the panel and click **Overrides**.
1. Create a field override for the **Stack series** option.
1. In stacking mode, click **Normal**.
1. Name the stacking group in which you want the series to appear.

   The stacking group name option is only available when you create an override.

### Fill below to

The **Fill below to** option fills the area between two series. This option is only available as a series/field override.

1. Edit the panel and click **Overrides**.
1. Select the fields to fill below.
1. In **Add override property**, select **Fill below to**.
1. Select the series for which you want the fill to stop.

The following example shows three series: Min, Max, and Value. The Min and Max series have **Line width** set to 0. Max has a **Fill below to** override set to Min, which fills the area between Max and Min with the Max line color.

{{< figure src="/static/img/docs/time-series-panel/fill-below-to-7-4.png" max-width="600px" caption="Fill below to example" >}}

## Axis options

Options under the axis category change how the x- and y-axes are rendered. Some options do not take effect until you click outside of the field option box you are editing. You can also or press `Enter`.

### Time zone

Set the desired time zone(s) to display along the x-axis.

### Placement

Select the placement of the y-axis.

- **Auto:** Automatically assigns the y-axis to the series. When there are two or more series with different units, Grafana assigns the left axis to the first unit and the right axis to the units that follow.
- **Left:** Display all y-axes on the left side.
- **Right:** Display all y-axes on the right side.
- **Hidden:** Hide all axes.

To selectively hide axes, [Add a field override](ref:add-a-field-override) that targets specific fields.

### Label

Set a y-axis text label. If you have more than one y-axis, then you can assign different labels using an override.

### Width

Set a fixed width of the axis. By default, Grafana dynamically calculates the width of an axis.

By setting the width of the axis, data with different axes types can share the same display proportions. This setting makes it easier for you to compare more than one graph’s worth of data because the axes are not shifted or stretched within visual proximity to each other.

### Show grid lines

Set the axis grid line visibility.

- **Auto:** Automatically show grid lines based on the density of the data.
- **On:** Always show grid lines.
- **Off:** Never show grid lines.

### Color

Set the color of the axis.

- **Text:** Set the color based on theme text color.
- **Series:** Set the color based on the series color.

### Show border

Set the axis border visibility.

### Scale

Set the y-axis values scale.

- **Linear:** Divides the scale into equal parts.
- **Logarithmic:** Use a logarithmic scale. When you select this option, a list appears for you to choose a binary (base 2) or common (base 10) logarithmic scale.
- **Symlog:** Use a symmetrical logarithmic scale. When you select this option, a list appears for you to choose a binary (base 2) or common (base 10) logarithmic scale. The linear threshold option allows you to set the threshold at which the scale changes from linear to logarithmic.

### Centered zero

Set the y-axis to be centered on zero.

### Soft min and soft max

Set a **Soft min** or **soft max** option for better control of y-axis limits. By default, Grafana sets the range for the y-axis automatically based on the dataset.

**Soft min** and **soft max** settings can prevent small variations in the data from being magnified when it's mostly flat. In contrast, hard min and max values help prevent obscuring useful detail in the data by clipping intermittent spikes past a specific point.

To define hard limits of the y-axis, set standard min/max options. For more information, refer to [Configure standard options](ref:configure-standard-options).

![Label example](/static/img/docs/time-series-panel/axis-soft-min-max-7-4.png)

### Transform

Use this option to transform the series values without affecting the values shown in the tooltip, context menu, or legend.

- **Negative Y transform:** Flip the results to negative values on the Y axis.
- **Constant:** Show the first value as a constant line.

{{% admonition type="note" %}}
The transform option is only available as an override.
{{% /admonition %}}

{{< docs/shared lookup="visualizations/multiple-y-axes.md" source="grafana" version="<GRAFANA_VERSION>" leveloffset="+2" >}}

## Color options

By default, the graph uses the standard [Color scheme](ref:color-scheme) option to assign series colors. You can also use the legend to open the color picker by clicking the legend series color icon. Setting
color this way automatically creates an override rule that set's a specific color for a specific series.

### Classic palette

The most common setup is to use the **Classic palette** for graphs. This scheme automatically assigns a color for each field or series based on its order. If the order of a field changes in your query, the color also changes. You can manually configure a color for a specific field using an override rule.

### Single color

Use this mode to specify a color. You can also click the colored line icon next to each series in the Legend to open the color picker. This automatically creates a new override that sets the color scheme to single color and the selected color.

### By value color schemes

If you select a by value color scheme like **From thresholds (by value)** or **Green-Yellow-Red (by value)**, the **Color series by** option appears. This option controls which value (Last, Min, Max) to use to assign the series its color.

### Scheme gradient mode

The **Gradient mode** option located under the **Graph styles** has a mode named **Scheme**. When you enable **Scheme**, the line or bar receives a gradient color defined from the selected **Color scheme**.

#### From thresholds

If the **Color scheme** is set to **From thresholds (by value)** and **Gradient mode** is set to **Scheme**, then the line or bar color changes as they cross the defined thresholds.

{{< figure src="/static/img/docs/time-series-panel/gradient_mode_scheme_thresholds_line.png" max-width="1200px" caption="Colors scheme: From thresholds" >}}

The following image shows bars mode enabled.

{{< figure src="/static/img/docs/time-series-panel/gradient_mode_scheme_thresholds_bars.png" max-width="1200px" caption="Color scheme: From thresholds" >}}

#### Gradient color schemes

The following image shows a line chart with the **Green-Yellow-Red (by value)** color scheme option selected.

{{< figure src="/static/img/docs/time-series-panel/gradient_mode_scheme_line.png" max-width="1200px" caption="Color scheme: Green-Yellow-Red" >}}

The following image shows a bar chart with the **Green-Yellow-Red (by value)** color scheme option selected.

{{< figure src="/static/img/docs/time-series-panel/gradient_mode_scheme_bars.png" max-width="1200px" caption="Color scheme: Green-Yellow-Red" >}}

## Standard options

{{< docs/shared lookup="visualizations/standard-options.md" source="grafana" version="<GRAFANA_VERSION>" >}}

## Data links

{{< docs/shared lookup="visualizations/datalink-options.md" source="grafana" version="<GRAFANA_VERSION>" >}}

## Value mappings

{{< docs/shared lookup="visualizations/value-mappings-options.md" source="grafana" version="<GRAFANA_VERSION>" >}}

## Thresholds

{{< docs/shared lookup="visualizations/thresholds-options-1.md" source="grafana" version="<GRAFANA_VERSION>" >}}

## Field overrides

{{< docs/shared lookup="visualizations/overrides-options.md" source="grafana" version="<GRAFANA_VERSION>" >}}<|MERGE_RESOLUTION|>--- conflicted
+++ resolved
@@ -85,13 +85,6 @@
 {{% /admonition %}}
 
 The following video guides you through the creation steps and common customizations of time series visualizations and is great for beginners:
-<<<<<<< HEAD
-
-{{< youtube id="RKtW87cPxsw" >}}
-
-## Tooltip options
-=======
->>>>>>> 5b85c4c2
 
 {{< youtube id="RKtW87cPxsw" >}}
 
