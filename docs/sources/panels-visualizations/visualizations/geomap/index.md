--- conflicted
+++ resolved
@@ -100,15 +100,11 @@
 
 ### Share view
 
-<<<<<<< HEAD
-The Share view option allows users to link multiple map panels' movement and zoom actions within the same dashboard. The map panels that have this option activated will act in tandem when one of them is moved or zoomed, leaving the deactivated ones independent. _Note: this may require a dashboard reload._
-=======
 The **Share view** option allows you to link the movement and zoom actions of multiple map visualizations within the same dashboard. The map visualizations that have this option enabled act in tandem when one of them is moved or zoomed, leaving the other ones independent.
 
 {{< admonition type="note" >}}
 You might need to reload the dashboard for this feature to work.
 {{< /admonition >}}
->>>>>>> 771933bd
 
 ## Map layers
 
@@ -170,19 +166,11 @@
 
 ### Data
 
-<<<<<<< HEAD
-Geomaps need a source of geographical data gathered from a data source query which can return multiple data sets. By default Grafana picks the first data set, this field allows users to pick other data sets if the query returns more than one.
+Geomaps need a source of geographical data gathered from a data source query which can return multiple datasets. By default Grafana picks the first dataset, but this drop-down allows you to pick other datasets if the query returns more than one.
 
 ### Location mode
 
-There are four options to map the data returned by the selected query.
-=======
-Geomaps need a source of geographical data gathered from a data source query which can return multiple datasets. By default Grafana picks the first dataset, but this drop-down allows you to pick other datasets if the query returns more than one.
-
-### Location mode
-
 There are four options to map the data returned by the selected query:
->>>>>>> 771933bd
 
 - **Auto** automatically searches for location data. Use this option when your query is based on one of the following names for data fields.
   - geohash: “geohash”
