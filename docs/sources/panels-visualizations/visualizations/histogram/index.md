--- conflicted
+++ resolved
@@ -36,11 +36,7 @@
 
 For example, if you want to understand the distribution of people's heights, you can use a histogram visualization to identify patterns or insights in the data distribution:
 
-<<<<<<< HEAD
-{{< figure src="/static/img/docs/histogram-panel/histogram-example-v8-0.png" max-width="625px" alt="A histogram visualization showing the distribution of people's heights" >}}
-=======
 {{< figure src="/static/img/docs/histogram-panel/histogram-example-v8-0.png" max-width="1025px" alt="A histogram visualization showing the distribution of people's heights" >}}
->>>>>>> 5b85c4c2
 
 You can use a histogram visualization if you need to:
 
@@ -53,11 +49,8 @@
 Once you’ve created a [dashboard](https://grafana.com/docs/grafana/<GRAFANA_VERSION>/dashboards/build-dashboards/create-dashboard/), the following video shows you how to configure a histogram visualization:
 
 {{< youtube id="QfJ480j9-KM" >}}
-<<<<<<< HEAD
-=======
 
 {{< docs/play title="Histogram Examples" url="https://play.grafana.org/d/histogram_tests/" >}}
->>>>>>> 5b85c4c2
 
 ## Supported data formats
 
@@ -81,28 +74,6 @@
 
 The data is converted as follows:
 
-<<<<<<< HEAD
-{{< figure src="/static/img/docs/histogram-panel/histogram-example-time-series.png" max-width="1025px" alt="A histogram visualization showing the walk distribution from random people over time." >}}
-
-#### Basic numerical table
-
-| Gender | Height (kg) | Weight (lbs) |
-| ------ | ----------- | ------------ |
-| Male   | 73.8        | 242          |
-| Male   | 68.8        | 162          |
-| Male   | 74.1        | 213          |
-| Male   | 71.7        | 220          |
-| Male   | 69.9        | 206          |
-| Male   | 67.3        | 152          |
-| Male   | 68.8        | 184          |
-
-The data is converted as follows:
-
-{{< figure src="/static/img/docs/histogram-panel/histogram-example-height-weight.png" max-width="1025px" alt="A histogram visualization showing the male height and weight distribution" >}}
-
-## Histogram options
-
-=======
 {{< figure src="/static/img/docs/histogram-panel/histogram-example-time-series.png" max-width="1025px" alt="A histogram visualization showing the random walk distribution." >}}
 
 #### Basic numerical table
@@ -127,7 +98,6 @@
 
 ## Histogram options
 
->>>>>>> 5b85c4c2
 Use the following options to refine your histogram visualization.
 
 ### Bucket size
