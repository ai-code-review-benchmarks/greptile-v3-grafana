--- conflicted
+++ resolved
@@ -228,8 +228,5 @@
 1. Create a built-in role assignment and map `fixed:permissions:admin:edit` and `fixed:permissions:admin:read` fixed roles to the `Editor` built-in role.
 1. [Create a custom role]({{< ref "#create-your-custom-role" >}}) with `roles.builtin:add` and `roles:write` permissions, then create a built-in role assignment for `Editor` organization role.
 
-<<<<<<< HEAD
-Note that any user with the ability to modify roles can only create, update or delete roles with permissions they themselves have been granted.
-=======
-Note that in any scenario, your `Editor` would be able to create and manage roles only with the permissions they have, or with a subset of them.
->>>>>>> 2fe62af6
+
+Note that any user with the ability to modify roles can only create, update or delete roles with permissions they themselves have been granted. For example, a user with the `Editor` role would be able to create and manage roles only with the permissions they have, or with a subset of them.