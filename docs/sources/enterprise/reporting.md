+++
title = "Reporting"
description = ""
keywords = ["grafana", "reporting"]
type = "docs"
aliases = ["/docs/grafana/latest/administration/reports"]
[menu.docs]
parent = "enterprise"
weight = 400
+++

# Reporting

Reporting allows you to automatically generate PDFs from any of your dashboards and have Grafana email them to interested parties on a schedule.

> Only available in Grafana Enterprise v6.4+.

{{< docs-imagebox img="/img/docs/enterprise/reports_list.png" max-width="500px" class="docs-image--no-shadow" >}}

Any changes you make to a dashboard used in a report are reflected the next time the report is sent. For example, if you change the time range in the dashboard, then the time range in the report changes as well.

## Requirements

* SMTP must be configured for reports to be sent. Refer to [SMTP]({{< relref "../installation/configuration.md#smtp" >}}) in [Configuration]({{< relref "../installation/configuration.md" >}}) for more information.
* The Image Renderer plugin must be installed or the remote rendering service must be set up. Refer to [Image rendering]({{< relref "../administration/image_rendering.md" >}}) for more information.

## Create or update a report

Currently only Organization Admins can create reports.

1. Click on the reports icon in the side menu. The Reports tab allows you to view, create, and update your reports.
1. Enter report information. All fields are required unless otherwise indicated.
   * **Name -** Name of the report as you want it to appear in the Reports list.
   * **Choose dashboard -** Select the dashboard to generate the report from.
   * **Recipients -** Enter the emails of the people or teams that you want to receive the report.
   * **Reply to -** (optional) The address that will appear in the **Reply to** field of the email. 
   * **Custom message -** (optional) Message body in the email with the report.
1. **Preview** the report to make sure it appears as you expect. Update if necessary
1. Select the layout option for generated report: **Portrait** or **Landscape**.  
1. Enter scheduling information. Options vary depending on the frequency you select.
1. **Save** the report.
1. **Send test report** after saving the report to verify that the report looks like you expect it to.

{{< docs-imagebox img="/img/docs/enterprise/reports_create_new.png" max-width="500px" class="docs-image--no-shadow" >}}

<<<<<<< HEAD
### Scheduling

Scheduled reports can be sent on a weekly, daily, or hourly basis. You may also disable scheduling for when you either want to pause a report or send it via the API.

All scheduling is approximative and indicates when the reporting service will start rendering the dashboard.

#### Hourly

Hourly reports are generated once per hour and takes two arguments:

* **At minute -** The number of minutes after full hour when the report should be generated.
* **Time zone -** Time zone to determine the offset of the full hour. Does not currently change the time in the rendered report. 

#### Daily

Daily reports are generated once per day and takes two arguments:

* **Time -** Time of day in 24 hours format when the report should be sent.
* **Time zone-** Time zone for the **Time** argument.

#### Weekly

Weekly reports are generated once per week and takes three arguments:

* **Day -** Weekday which the report should be sent on.
* **Time -** Time of day in 24 hours format when the report should be sent.
* **Time zone-** Time zone for the **Time** argument.

#### Never

Reports which are scheduled to never be sent have no arguments and will not be sent to the scheduler. They may be manually generated from the **Send test email** prompt or via the API.

## API

Reports can be generated with the experimental `/api/reports/email` API. To access the API you need to authenticate yourself as an organization admin. For more information about API authentication, refer to [Authentication API]({{ relref "../http_api/auth.md" }}).

The API expects a JSON object with the following arguments:

* **id -** ID of the report to send (same as in the URL when editing a report, not to be confused with the ID of the dashboard). Required.
* **emails -** Comma-separated list of emails to which to send the report to. Overrides the emails from the report. Required if **useEmailsFromReport** is not present.
* **useEmailsFromReport -** Send the report to the emails specified in the report. Required if **emails** is not present.

The API queues the report for generation and returns immediately. This means that the response code is only indicative of the queueing, not the generation of the report.

Example for curl:

```
$ curl -H "Authorization: Bearer <Admin API key>" https://<grafana.example.org>/api/reports/email
    -d '{"id": "<report id>", "useEmailsFromReport": true}'
```
=======
## Send test mail

> Only available in Grafana Enterprise v7.0+.

1. In the report, click **Send test mail**.
1. In the Email field, enter the email address or addresses that you want to test, separated by semicolon.
If you want to use email addresses from the report, then select the **Use emails from report** check box.
1. Click **Send**.

The last saved version of the report will be sent to selected emails. You can use this to verify emails are working and to make sure the report generates and is displayed as you expect.

{{< docs-imagebox img="/img/docs/enterprise/reports_send_test_mail.png" max-width="500px" class="docs-image--no-shadow" >}}
>>>>>>> 2a57e110

## Rendering configuration

When generating reports by each panel renders separately before being collected in a PDF. The per panel rendering timeout and number of concurrently rendered panels can be configured.

To modify the panels' clarity you can set a scale factor for the rendered images. A higher scale factor is more legible but will increase the file size.

 These options are available in the [configuration]({{< relref "../installation/configuration.md">}}) file.

```ini
[reporting]
# Set timeout for each panel rendering request
rendering_timeout = 10s
# Set maximum number of concurrent calls to the rendering service
concurrent_render_limit = 4
# Set the scale factor for rendering images. 2 is enough for monitor resolutions
# 4 would be better for printed material. Setting a higher value affects performance and memory
image_scale_factor = 2
```

## Troubleshoot reporting

To troubleshoot and get more log information, enable debug logging in the configuration file. Refer to [Configuration]({{< relref "../installation/configuration.md#filters" >}}) for more information.

```bash
[log]
filters = report:debug
```<|MERGE_RESOLUTION|>--- conflicted
+++ resolved
@@ -43,7 +43,19 @@
 
 {{< docs-imagebox img="/img/docs/enterprise/reports_create_new.png" max-width="500px" class="docs-image--no-shadow" >}}
 
-<<<<<<< HEAD
+## Send test mail
+
+> Only available in Grafana Enterprise v7.0+.
+
+1. In the report, click **Send test mail**.
+1. In the Email field, enter the email address or addresses that you want to test, separated by semicolon.
+If you want to use email addresses from the report, then select the **Use emails from report** check box.
+1. Click **Send**.
+
+The last saved version of the report will be sent to selected emails. You can use this to verify emails are working and to make sure the report generates and is displayed as you expect.
+
+{{< docs-imagebox img="/img/docs/enterprise/reports_send_test_mail.png" max-width="500px" class="docs-image--no-shadow" >}}
+
 ### Scheduling
 
 Scheduled reports can be sent on a weekly, daily, or hourly basis. You may also disable scheduling for when you either want to pause a report or send it via the API.
@@ -94,20 +106,6 @@
 $ curl -H "Authorization: Bearer <Admin API key>" https://<grafana.example.org>/api/reports/email
     -d '{"id": "<report id>", "useEmailsFromReport": true}'
 ```
-=======
-## Send test mail
-
-> Only available in Grafana Enterprise v7.0+.
-
-1. In the report, click **Send test mail**.
-1. In the Email field, enter the email address or addresses that you want to test, separated by semicolon.
-If you want to use email addresses from the report, then select the **Use emails from report** check box.
-1. Click **Send**.
-
-The last saved version of the report will be sent to selected emails. You can use this to verify emails are working and to make sure the report generates and is displayed as you expect.
-
-{{< docs-imagebox img="/img/docs/enterprise/reports_send_test_mail.png" max-width="500px" class="docs-image--no-shadow" >}}
->>>>>>> 2a57e110
 
 ## Rendering configuration
 
