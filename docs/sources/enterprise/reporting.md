+++
title = "Reporting"
description = ""
keywords = ["grafana", "reporting"]
type = "docs"
aliases = ["/docs/grafana/latest/administration/reports"]
[menu.docs]
parent = "enterprise"
weight = 400
+++

# Reporting

Reporting allows you to automatically generate PDFs from any of your dashboards and have Grafana email them to interested parties on a schedule.

> Only available in Grafana Enterprise v6.4+.

{{< docs-imagebox img="/img/docs/enterprise/reports_list.png" max-width="500px" class="docs-image--no-shadow" >}}

Any changes you make to a dashboard used in a report are reflected the next time the report is sent. For example, if you change the time range in the dashboard, then the time range in the report changes as well.

## Requirements

- SMTP must be configured for reports to be sent. Refer to [SMTP]({{< relref "../administration/configuration.md#smtp" >}}) in [Configuration]({{< relref "../administration/configuration.md" >}}) for more information.
- The Image Renderer plugin must be installed or the remote rendering service must be set up. Refer to [Image rendering]({{< relref "../administration/image_rendering.md" >}}) for more information.

## Create or update a report

Currently only Organization Admins can create reports.

1. Click on the reports icon in the side menu. The Reports tab allows you to view, create, and update your reports.
1. Enter report information. All fields are required unless otherwise indicated.
<<<<<<< HEAD
   * **Name -** Name of the report as you want it to appear in the Reports list.
   * **Source dashboard -** Select the dashboard to generate the report from.
   * **Recipients -** Enter the emails of the people or teams that you want to receive the report.
   * **Reply to -** (optional) The address that will appear in the **Reply to** field of the email. 
   * **Message -** (optional) Message body in the email with the report.
   * **Time range -** (optional) Use custom time range for the report. For more information check [Report time range]({{< relref "#report-time-range" >}}).
1. **Preview PDF**to make sure the report appears as you expect. Update if necessary.
=======
   - **Name -** Name of the report as you want it to appear in the Reports list.
   - **Source dashboard -** Select the dashboard to generate the report from.
   - **Recipients -** Enter the emails of the people or teams that you want to receive the report.
   - **Reply to -** (optional) The address that will appear in the **Reply to** field of the email.
   - **Message -** (optional) Message body in the email with the report.
   - **Time range -** (optional) Use custom time range for the report. For more information check [Report time range]({{< relref "#report-time-range" >}}).
1. **Preview PDF** to make sure the report appears as you expect. Update if necessary.
>>>>>>> 5916ef94
1. Enter scheduling information. Options vary depending on the frequency you select.
1. Select the orientation option for generated report: **Portrait** or **Landscape**.  
1. Select the layout option for generated report: **Simple** or **Grid**.  
1. **Save** the report.
1. **Send test email** to verify that the whole configuration is working as expected.

{{< docs-imagebox img="/img/docs/enterprise/reports_create_new.png" max-width="500px" class="docs-image--no-shadow" >}}

### Layout and orientation

> We're actively working on developing new report layout options. [Contact us](https://grafana.com/contact?about=grafana-enterprise&topic=design-process&value=reporting) if you would like to get involved in the design process.

Layout | Orientation | Support | Description | Preview
------ | ----------- | ------- | ----------- | -------
Simple | Portrait | v6.4+ | Generates an A4 page in portrait mode with three panels per page. | {{< docs-imagebox img="/img/docs/enterprise/reports_portrait_preview.png" max-width="500px" max-height="500px" class="docs-image--no-shadow" >}}
Simple | Landscape | v6.7+ | Generates an A4 page in landscape mode with a single panel per page. | {{< docs-imagebox img="/img/docs/enterprise/reports_landscape_preview.png" max-width="500px" class="docs-image--no-shadow" >}}
Grid | Portrait | v7.2+ | Generates an A4 page in portrait mode with panels arranged in the same way as at the original dashboard. | {{< docs-imagebox img="/img/docs/enterprise/reports_grid_portrait_preview.png" max-width="500px" max-height="500px" class="docs-image--no-shadow" >}}
Grid | Landscape | v7.2+ | Generates an A4 page in landscape mode with panels arranged in the same way as at the original dashboard. | {{< docs-imagebox img="/img/docs/enterprise/reports_grid_landscape_preview.png" max-width="500px" class="docs-image--no-shadow" >}}

### Scheduling

Scheduled reports can be sent on a weekly, daily, or hourly basis. You may also disable scheduling for when you either want to pause a report or send it via the API.

All scheduling indicates when the reporting service will start rendering the dashboard. It can take a few minutes to render a dashboard with a lot of panels.

#### Hourly

Hourly reports are generated once per hour. All fields are required.

- **At minute -** The number of minutes after full hour when the report should be generated.
- **Time zone -** Time zone to determine the offset of the full hour. Does not currently change the time in the rendered report. 

#### Daily

Daily reports are generated once per day. All fields are required.

- **Time -** Time the report is sent, in 24-hour format.
- **Time zone -** Time zone for the **Time** field.

#### Weekly

Weekly reports are generated once per week. All fields are required.

- **Day -** Weekday which the report should be sent on.
- **Time -** Time the report is sent, in 24-hour format.
- **Time zone -** Time zone for the **Time** field.

#### Monthly

> Only available in Grafana Enterprise v7.1+.

Monthly reports are generated once per month. All fields are required.

- **Day in month -** Day of the month when the report should be sent. You can select `last` for reports that should go out on the last day of the month.
- **Time -** Time the report is sent, in 24-hour format.
- **Time zone -** Time zone for the **Time** field.

#### Never

> Only available in Grafana Enterprise v7.0+.

Reports which are scheduled to never be sent have no parameter and will not be sent to the scheduler. They may be manually generated from the **Send test email** prompt or via the [Reporting API]({{< relref "../http_api/reporting.md" >}}).

### Send test email

> Only available in Grafana Enterprise v7.0+.

1. In the report, click **Send test email**.
1. In the Email field, enter the email address or addresses that you want to test, separated by semicolon.
If you want to use email addresses from the report, then select the **Use emails from report** check box.
1. Click **Send**.

The last saved version of the report will be sent to selected emails. You can use this to verify emails are working and to make sure the report is generated and displayed as you expect.

{{< docs-imagebox img="/img/docs/enterprise/reports_send_test_mail.png" max-width="500px" class="docs-image--no-shadow" >}}

## Send report via the API

You can send reports programmatically with the [send report]({{< relref "../http_api/reporting.md#send-report" >}}) endpoint in the [HTTP APIs]({{< relref "../http_api" >}}).

## Rendering configuration

When generating reports, each panel renders separately before being collected in a PDF. The per panel rendering timeout and number of concurrently rendered panels can be configured.

To modify the panels' clarity you can set a scale factor for the rendered images. A higher scale factor is more legible but will increase the file size of the generated PDF.

These options are available in the [configuration]({{< relref "../administration/configuration.md">}}) file.

```ini
[reporting]
# Set timeout for each panel rendering request
rendering_timeout = 10s
# Set maximum number of concurrent calls to the rendering service
concurrent_render_limit = 4
# Set the scale factor for rendering images. 2 is enough for monitor resolutions
# 4 would be better for printed material. Setting a higher value affects performance and memory
image_scale_factor = 2
```

## Report time range

> Setting custom report time range is available in Grafana Enterprise v7.2+.

By default, reports use the saved time range of the dashboard. Changing the time range of the report can be done by:
- Saving a modified time range to the dashboard. 
- Setting a time range via **Time range** field in the report form. If specified, then this custom time range overrides the one from the report's dashboard.

The page header of the report displays the time range for the dashboard's data queries. Dashboards set to use the browser's time zone will use the time zone on the Grafana server.

If the time zone is set differently between your Grafana server and its remote image renderer, then the time ranges in the report might be different between the page header and the time axes in the panels. We advise always setting the time zone to UTC for dashboards when using a remote renderer to avoid this. 

## Reports settings

> Only available in Grafana Enterprise v7.2+.

You can configure organization-wide report settings in the **Settings** tab on the **Reporting** page. Settings are applied to all the reports for current organization.

You can customize the branding options.  

Report branding:
**Company logo URL** - Company logo displayed in the report PDF. Defaults to the Grafana logo.

Email branding:
- **Company logo URL** - Company logo displayed in the report PDF. Defaults to the Grafana logo.
- **Email footer** - Toggle to enable report email footer. Select **Sent by** or **None**.
- **Footer link text** - Text for the link in the report email footer. Defaults to "Grafana".
- **Footer link URL** - Link for the report email footer.  
  
{{< docs-imagebox img="/img/docs/enterprise/reports_settings.png" max-width="500px" class="docs-image--no-shadow" >}}

## Troubleshoot reporting

To troubleshoot and get more log information, enable debug logging in the configuration file. Refer to [Configuration]({{< relref "../administration/configuration.md#filters" >}}) for more information.

```bash
[log]
filters = report:debug
```<|MERGE_RESOLUTION|>--- conflicted
+++ resolved
@@ -30,15 +30,6 @@
 
 1. Click on the reports icon in the side menu. The Reports tab allows you to view, create, and update your reports.
 1. Enter report information. All fields are required unless otherwise indicated.
-<<<<<<< HEAD
-   * **Name -** Name of the report as you want it to appear in the Reports list.
-   * **Source dashboard -** Select the dashboard to generate the report from.
-   * **Recipients -** Enter the emails of the people or teams that you want to receive the report.
-   * **Reply to -** (optional) The address that will appear in the **Reply to** field of the email. 
-   * **Message -** (optional) Message body in the email with the report.
-   * **Time range -** (optional) Use custom time range for the report. For more information check [Report time range]({{< relref "#report-time-range" >}}).
-1. **Preview PDF**to make sure the report appears as you expect. Update if necessary.
-=======
    - **Name -** Name of the report as you want it to appear in the Reports list.
    - **Source dashboard -** Select the dashboard to generate the report from.
    - **Recipients -** Enter the emails of the people or teams that you want to receive the report.
@@ -46,7 +37,6 @@
    - **Message -** (optional) Message body in the email with the report.
    - **Time range -** (optional) Use custom time range for the report. For more information check [Report time range]({{< relref "#report-time-range" >}}).
 1. **Preview PDF** to make sure the report appears as you expect. Update if necessary.
->>>>>>> 5916ef94
 1. Enter scheduling information. Options vary depending on the frequency you select.
 1. Select the orientation option for generated report: **Portrait** or **Landscape**.  
 1. Select the layout option for generated report: **Simple** or **Grid**.  
