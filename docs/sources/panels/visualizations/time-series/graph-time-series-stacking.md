+++
title = "Graph stacked time series"
keywords = ["grafana", "time series panel", "documentation", "guide", "graph"]
weight = 400
+++

# Graph stacked time series

> **Note:** This is a beta feature. Time series panel is going to replace the Graph panel in a future release.

This section explains how to use Time series panel field options to control the stacking of the series and illustrates what the stacking options do.

_Stacking_ allows Grafana to display series on top of each other. Be cautious when using stacking in the visualization as it can easily create misleading graphs. You can read more on why stacking may be not the best approach here: [Stacked Area Graphs Are Not Your Friend](https://everydayanalytics.ca/2014/08/stacked-area-graphs-are-not-your-friend.html).

Use the following field settings to configure your series stacking.

Some field options will not affect the visualization until you click outside of the field option box you are editing or press Enter.

## Stack series

Turn series stacking on or off.

![Stack series editor](/static/img/docs/time-series-panel/stack-series-editor-8-0.png)

### Off

Turn off series stacking. A series will share the same space in the visualization.

![No series stacking example](/static/img/docs/time-series-panel/stacking-off-8-0.png)

### Normal

Enable stacking series on top of each other.

![Normal series stacking example](/static/img/docs/time-series-panel/stacking-normal-8-0.png)

## Stack series in groups

The stacking group option is only available as an override.

<<<<<<< HEAD
For more information about creating field overrides, refer to [Field overrides]({{< relref "../../field-overrides.md" >}}).
=======
For more information about creating field overrides, refer to [Add a field override]({{< relref "../../field-options/configure-specific-fields.md#add-a-field-override" >}})
>>>>>>> d6037a49

Stack series in the same group. In the Overrides section:

1. Create a field override for **Stack series** option.

   ![Stack series override](/static/img/docs/time-series-panel/stacking-override-default-8-0.png)

1. Click on **Normal** stacking mode.
1. Name the stacking group you want the series to appear in. The stacking group name option is only available when creating an override.

![Stack series override](/static/img/docs/time-series-panel/stack-series-override-editor-8-0)

A-series and B-series stacked in group A, C-series, and D-series stacked in group B:

![Stacking groups example](/static/img/docs/time-series-panel/stack-series-groups-8-0.png)<|MERGE_RESOLUTION|>--- conflicted
+++ resolved
@@ -38,11 +38,7 @@
 
 The stacking group option is only available as an override.
 
-<<<<<<< HEAD
 For more information about creating field overrides, refer to [Field overrides]({{< relref "../../field-overrides.md" >}}).
-=======
-For more information about creating field overrides, refer to [Add a field override]({{< relref "../../field-options/configure-specific-fields.md#add-a-field-override" >}})
->>>>>>> d6037a49
 
 Stack series in the same group. In the Overrides section:
 
