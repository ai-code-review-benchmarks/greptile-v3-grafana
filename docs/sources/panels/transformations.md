+++
title = "Transformations"
type = "docs"
[menu.docs]
identifier = "transformations"
parent = "panels"
weight = 300
+++

# Transformations

This page explains what transformations in Grafana are and how to use them.

> **Note:** This documentation refers to a Grafana 7.0 feature. This documentation will be frequently updated to reflect updates to the feature, and it will probably be broken into smaller sections when the feature moves out of beta.

Transformations process the result set before it’s passed to the visualization. You access transformations in the Transform tab of the Grafana panel editor.

Transformations allow you to rename fields, join separate time series together, do math across queries, and more. For users, with large dashboards or with heavy queries, being able to reuse the query result from one panel in another panel can be a huge performance gain.

> **Note:** Transformations sometimes result in data that cannot be graphed. When that happens, Grafana displays a suggestion on the visualization that you can click to switch to table visualization. This often helps you better understand what the transformation is doing to your data.

## Transformation execution order

Grafana applies transformations in the sequence that they are listed on the screen. Every transformation creates a new result set that is passed to the next transformation in the pipeline.

The order can make a huge difference in how your results look. For example, if you use a Reduce transformation to condense all the results of one column to a single value, then you can only apply transformations to that single value.

## Prerequisites

Before you apply transformations, all of the following must be true:

- You have entered a query and returned data from a data source. For more information about queries, refer to [Queries]({{< relref "queries.md" >}}).
- You have applied a visualization that supports queries, such as:
  - [Bar gauge]({{< relref "visualizations/bar-gauge-panel.md" >}})
  - [Gauge]({{< relref "visualizations/gauge-panel.md" >}})
  - [Graph]({{< relref "visualizations/graph-panel.md" >}})
  - [Heatmap]({{< relref "visualizations/heatmap.md" >}})
  - [Logs]({{< relref "visualizations/logs-panel.md" >}})
  - [Stat]({{< relref "visualizations/stat-panel.md" >}})
  - [Table]({{< relref "visualizations/table-panel.md" >}})

## Apply a transformation

Transformations are available from the Transform tab in the bottom pane of the panel editor, next to the Queries tab.

1. Navigate to the panel that you want to add transformations, click the panel title and then click **Edit**.
1. Click the **Transform** tab.
1. Click a transformation to select it. 
  
   A transformation row appears that allows you to configure the transformation options.

   Click **Add transformation** to apply another transformation. Keep in mind that the next transformation acts on the result set returned by the previous transformation.

   If you have trouble, click the bug icon to [debug your transformations](#debug-transformations).

   Click the trash can icon to remove a transformation.

{{< docs-imagebox img="/img/docs/transformations/transformations-7-0.png" class="docs-image--no-shadow" max-width= "1100px" >}}

## Transformation types and options

Grafana comes with the following transformations:

- [Transformations](#transformations)
  - [Transformation execution order](#transformation-execution-order)
  - [Prerequisites](#prerequisites)
  - [Apply a transformation](#apply-a-transformation)
  - [Transformation types and options](#transformation-types-and-options)
    - [Reduce](#reduce)
    - [Merge](#merge)
    - [Filter by name](#filter-by-name)
    - [Filter data by query](#filter-data-by-query)
    - [Organize fields](#organize-fields)
    - [Join by field (outer join)](#join-by-field-outer-join)
    - [Add field from calculation](#add-field-from-calculation)
    - [Labels to fields](#labels-to-fields)
<<<<<<< HEAD
    - [Number of Occurrences](#number-of-occurrences)
=======
    - [Series to rows](#series-to-rows)
>>>>>>> bc3220cd
  - [Debug transformations](#debug-transformations)

Keep reading for detailed descriptions of each type of transformation and the options available for each, as well as suggestions on how to use them.

### Reduce

Apply a _Reduce_ transformation when you want to simplify your results down to one value. Reduce basically removes time component. If visualized as a table, it reduces a column down to one row (value).

In the **Calculations** field, enter one or more calculation types. Click to see a list of calculation choices. For information about available calculations, refer to the [Calculation list]({{< relref "calculations-list.md" >}}).

Once you select at least one calculation, Grafana reduces the results down to one value using the calculation you select. If you select more than one calculation, then more than one value is displayed.

Here's an example of a table with time series data. Before I apply the transformation, you can see all the data organized by time.

{{< docs-imagebox img="/img/docs/transformations/reduce-before-7-0.png" class="docs-image--no-shadow" max-width= "1100px" >}}

After I apply the transformation, there is no time value and each column has been reduced to one row showing the results of the calculations that I chose.

{{< docs-imagebox img="/img/docs/transformations/reduce-after-7-0.png" class="docs-image--no-shadow" max-width= "1100px" >}}

### Merge

> **Note:** This documentation refers to a Grafana 7.1 feature.

Use this transformation to combine the result from multiple queries into one single result. This is helpful when using the table panel visualization. Values that can be merged are combined into the same row. Values are mergeable if the shared fields contains the same data.

In the example below, we have two queries returning table data. It is visualized as two separate tables before applying the transformation.

Query A:

| Time                | Job     | Uptime    |
|---------------------|---------|-----------|
| 2020-07-07 11:34:20 | node    | 25260122  |
| 2020-07-07 11:24:20 | postgre | 123001233 |

Query B:

| Time                | Job     | Errors |
|---------------------|---------|--------|
| 2020-07-07 11:34:20 | node    | 15     |
| 2020-07-07 11:24:20 | postgre | 5      |

Here is the result after applying the `Merge` transformation.

| Time                | Job     | Errors | Uptime    |
|---------------------|---------|--------|-----------|
| 2020-07-07 11:34:20 | node    | 15     | 25260122  |
| 2020-07-07 11:24:20 | postgre | 5      | 123001233 |


### Filter by name

Use this transformation to remove portions of the query results.

Grafana displays the **Identifier** field, followed by the fields returned by your query.

You can apply filters in one of two ways:

- Enter a regex expression.
- Click a field to toggle filtering on that field. Filtered fields are displayed with dark gray text, unfiltered fields have white text.

In the example below, I removed the Min field from the results.

Here is the original query table. (This is streaming data, so numbers change over time and between screenshots.)

{{< docs-imagebox img="/img/docs/transformations/filter-name-table-before-7-0.png" class="docs-image--no-shadow" max-width= "1100px" >}}

Here is the table after I applied the transformation to remove the Min field.

{{< docs-imagebox img="/img/docs/transformations/filter-name-table-after-7-0.png" class="docs-image--no-shadow" max-width= "1100px" >}}

Here is the same query using a Stat visualization.

{{< docs-imagebox img="/img/docs/transformations/filter-name-stat-after-7-0.png" class="docs-image--no-shadow" max-width= "1100px" >}}

### Filter data by query

Use this transformation in panels that have multiple queries, if you want to hide one or more of the queries.

Grafana displays the query identification letters in dark gray text. Click a query identifier to toggle filtering. If the query letter is white, then the results are displayed. If the query letter is dark, then the results are hidden.

In the example below, the panel has three queries (A, B, C). I removed the B query from the visualization.

{{< docs-imagebox img="/img/docs/transformations/filter-by-query-stat-example-7-0.png" class="docs-image--no-shadow" max-width= "1100px" >}}

### Organize fields

Use this transformation to rename, reorder, or hide fields returned by the query.

> **Note:** This transformation only works in panels with a single query. If your panel has multiple queries, then you must either apply an Outer join transformation or remove the extra queries.

Grafana displays a list of fields returned by the query. You can:

- Change field order by hovering your cursor over a field. The cursor turns into a hand and then you can drag the field to its new place.
- Hide or show a field by clicking the eye icon next to the field name. 
- Rename fields by typing a new name in the **Rename <field>** box.

In the example below, I hid the value field and renamed Max and Min.

{{< docs-imagebox img="/img/docs/transformations/organize-fields-stat-example-7-0.png" class="docs-image--no-shadow" max-width= "1100px" >}}

### Join by field (outer join)

Use this transformation to join multiple time series from a result set by field.

This transformation is especially useful if you want to combine queries so that you can calculate results from the fields.

In the example below, I have a template query displaying time series data from multiple servers in a table visualization. I can only view the results of one query at a time.

{{< docs-imagebox img="/img/docs/transformations/join-fields-before-7-0.png" class="docs-image--no-shadow" max-width= "1100px" >}}

I applied a transformation to join the query results using the time field. Now I can run calculations, combine, and organize the results in this new table.

{{< docs-imagebox img="/img/docs/transformations/join-fields-after-7-0.png" class="docs-image--no-shadow" max-width= "1100px" >}}

### Add field from calculation

Use this transformation to add a new field calculated from two other fields. Each transformation allows you to add one new field.

- **Mode -** Select a mode:
  - **Reduce row -** Apply selected calculation on each row of selected fields independently.
  - **Binary option -** Apply basic math operation(sum, multiply, etc) on values in a single row from two selected fields.
- **Field name -** Select the names of fields you want to use in the calculation for the new field.
- **Calculation -** Select a calculation to use when Grafana creates the new field. Click in the field to see a list of calculation choices. For information about available calculations, refer to the [Calculation list]({{< relref "calculations-list.md" >}}).
- **Alias -** (Optional) Enter the name of your new field. If you leave this blank, then the field will be named to match the calculation.
- **Replace all fields -** (Optional) Select this option if you want to hide all other fields and display only your calculated field in the visualization.

In the example below, I added two fields together and named them Sum.

{{< docs-imagebox img="/img/docs/transformations/add-field-from-calc-stat-example-7-0.png" class="docs-image--no-shadow" max-width= "1100px" >}}

### Labels to fields

Use this transformation to group series by time and return labels or tags as fields.

> **Note:** In order to apply this transformation, you must have a query to a data source that returns labeled fields.

When you select this transformation, Grafana automatically transforms all labeled data into fields.

For this example, I manually defined labels in the Random Walk visualization of TestData DB.

{{< docs-imagebox img="/img/docs/transformations/labels-to-fields-before-7-0.png" class="docs-image--no-shadow" max-width= "1100px" >}}

After I apply the transformation, my labels appear in the table as fields.

{{< docs-imagebox img="/img/docs/transformations/labels-to-fields-after-7-0.png" class="docs-image--no-shadow" max-width= "1100px" >}}

<<<<<<< HEAD

### Group By

This transformation first groups the data by a specified field value and then processes calculations on each group. The available calculations are the same as the Reduce transformation.

Here's an example of original data.

| Time                | Server ID   | CPU Temperature | Server Status
|---------------------|-------------|-----------------|----------
| 2020-07-07 11:34:20 | server 1    | 80              | Shutdown
| 2020-07-07 11:34:20 | server 3    | 62              | OK
| 2020-07-07 10:32:20 | server 2    | 90              | Overload
| 2020-07-07 10:31:22 | server 3    | 55              | OK
| 2020-07-07 09:30:57 | server 3    | 62              | Rebooting
| 2020-07-07 09:30:05 | server 2    | 88              | OK
| 2020-07-07 09:28:06 | server 1    | 80              | OK
| 2020-07-07 09:25:05 | server 2    | 88              | OK
| 2020-07-07 09:23:07 | server 1    | 86              | OK

You can understand this transformation by illustrating its two steps. First you specify a field name to group the data by. This will group all the same values of this field together, as if you sorted them. For instance if we **Group By** _Server ID_ :

| Time                | Server ID   | CPU Temperature | Server Status
|---------------------|-------------|-----------------|----------
| 2020-07-07 11:34:20 | **server 1**    | 80              | Shutdown
| 2020-07-07 09:28:06 | **server 1**    | 80              | OK
| 2020-07-07 09:23:07 | **server 1**    | 86              | OK
|
| 2020-07-07 10:32:20 | server 2    | 90              | Overload
| 2020-07-07 09:30:05 | server 2    | 88              | OK
| 2020-07-07 09:25:05 | server 2    | 88              | OK
|
| 2020-07-07 11:34:20 | ***server 3***    | 62              | OK
| 2020-07-07 10:31:22 | ***server 3***    | 55              | OK
| 2020-07-07 09:30:57 | ***server 3***    | 62              | Rebooting

Then you can apply various calculations on each group. The result is reduced to one line per group.

For instance, **On Field** *CPU Temperature*, we can **Calculate** the average. We will obtain the average of each server's CPU Temperature as a result :

| Server ID | CPU Temperature (average) 
|-----------|--------------------------
| server 1  | 82
| server 2  | 88.6
| server 3  | 59.6

And we can add more than one of those calculation, for instance :

- **On Field** *Time*, we can **Calculate** the *Last* value, to know when the last data point was received for each server
- **On Field** *Server Status*, we can **Calculate** the *Last* value to know what is the last state value for each server
- **On Field** *Temperature*, we can also **Calculate** the *Last* value to know what is the latest monitored temperature for each server

We would get :

| Server ID | CPU Temperature (average) | CPU Temperature (last) | Time (last)      | Server Status (last)
|-----------|-------------------------- |------------------------|------------------|----------------------
| server 1  | 82                        | 80                     | 2020-07-07 11:34:20 | Shutdown
| server 2  | 88.6                      | 90                     | 2020-07-07 10:32:20 | Overload
| server 3  | 59.6                      | 62                     | 2020-07-07 11:34:20 | OK

=======
## Series to rows

> **Note:** This documentation refers to a Grafana 7.1 feature.

Use this transformation to combine the result from multiple time series data queries into one single result. This is helpful when using the table panel visualization. 

The result from this transformation will contain three columns: `Time`, `Metric`, and `Value`. The `Metric` column is added so you easily can see from which query the metric originates from. Customize this value by defining `Label` on the source query.

In the example below, we have two queries returning time series data. It is visualized as two separate tables before applying the transformation.

Query A:

| Time                | Temperature |
|---------------------|-------------|
| 2020-07-07 11:34:20 | 25          |
| 2020-07-07 10:31:22 | 22          |
| 2020-07-07 09:30:05 | 19          |

Query B:

| Time                | Humidity |
|---------------------|----------|
| 2020-07-07 11:34:20 | 24       |
| 2020-07-07 10:32:20 | 29       |
| 2020-07-07 09:30:57 | 33       |

Here is the result after applying the `Series to rows` transformation.

| Time                | Metric      | Value |
|---------------------|-------------|-------|
| 2020-07-07 11:34:20 | Temperature | 25    |
| 2020-07-07 11:34:20 | Humidity    | 22    |
| 2020-07-07 10:32:20 | Humidity    | 29    |
| 2020-07-07 10:31:22 | Temperature | 22    |
| 2020-07-07 09:30:57 | Humidity    | 33    |
| 2020-07-07 09:30:05 | Temperature | 19    |
>>>>>>> bc3220cd

## Debug transformations

To see the input and the output result sets of the transformation, click the bug icon on the right side of the transformation row.

Grafana displays the transformation debug view below the transformation row.

{{< docs-imagebox img="/img/docs/transformations/debug-transformations-7-0.png" class="docs-image--no-shadow" max-width= "1100px" >}}<|MERGE_RESOLUTION|>--- conflicted
+++ resolved
@@ -74,11 +74,8 @@
     - [Join by field (outer join)](#join-by-field-outer-join)
     - [Add field from calculation](#add-field-from-calculation)
     - [Labels to fields](#labels-to-fields)
-<<<<<<< HEAD
-    - [Number of Occurrences](#number-of-occurrences)
-=======
+    - [Group By](#group-by)
     - [Series to rows](#series-to-rows)
->>>>>>> bc3220cd
   - [Debug transformations](#debug-transformations)
 
 Keep reading for detailed descriptions of each type of transformation and the options available for each, as well as suggestions on how to use them.
@@ -226,7 +223,6 @@
 
 {{< docs-imagebox img="/img/docs/transformations/labels-to-fields-after-7-0.png" class="docs-image--no-shadow" max-width= "1100px" >}}
 
-<<<<<<< HEAD
 
 ### Group By
 
@@ -286,7 +282,6 @@
 | server 2  | 88.6                      | 90                     | 2020-07-07 10:32:20 | Overload
 | server 3  | 59.6                      | 62                     | 2020-07-07 11:34:20 | OK
 
-=======
 ## Series to rows
 
 > **Note:** This documentation refers to a Grafana 7.1 feature.
@@ -323,7 +318,6 @@
 | 2020-07-07 10:31:22 | Temperature | 22    |
 | 2020-07-07 09:30:57 | Humidity    | 33    |
 | 2020-07-07 09:30:05 | Temperature | 19    |
->>>>>>> bc3220cd
 
 ## Debug transformations
 
