---
aliases:
  - ../features/dashboard/dashboards/
  - ../reference/search/
  - dashboard-ui/
  - dashboard-ui/dashboard-header/
  - dashboard-ui/dashboard-row/
  - search/
  - shortcuts/
  - time-range-controls/
keywords:
  - dashboard
  - search
  - shortcuts
menuTitle: Use dashboards
title: Use dashboards
weight: 1
---

# Use dashboards

This topic provides an overview of dashboard features and shortcuts, and describes how to use dashboard search.

## Dashboard feature overview

The dashboard user interface provides a number of features that you can use to customize the presentation of your data.

The following image and descriptions highlights all dashboards features.

{{< figure src="/media/docs/grafana/dashboards/screenshot-dashboard-annotated-9-5-0.png" width="700px" >}}

<<<<<<< HEAD
- (1) **Grafana home**: Click the Grafana home icon to be redirected to the home page configured in the Grafana instance.
- (2) **Dashboard title**: When you click the dashboard title you can search for dashboard contained in the current folder.
- (3) **Share dashboard or panel**: Use this option to share the current dashboard by link or snapshot. You can also export the dashboard definition from the share modal.
- (4) **Add a new panel**: Use this option to add a panel, dashboard row, or library panel to the current dashboard.
- (5) **Dashboard settings**: Use this option to change dashboard name, folder, and tags and manage variables and annotation queries. For more information about dashboard settings, refer to [Modify dashboard settings]({{< relref "../build-dashboards/modify-dashboard-settings/" >}}).
- (6) **Time picker dropdown**: Click to select relative time range options and set custom absolute time ranges.
  - You can change the **Timezone** and **fiscal year** settings from the time range controls by clicking the **Change time settings** button.
  - Time settings are saved on a per-dashboard basis.
- (7) **Zoom out time range**: Click to zoom out the time range. For more information about how to use time range controls, refer to [Common time range controls]({{< relref "#common-time-range-controls" >}}).
- (8) **Refresh dashboard**: Click to immediately trigger queries and refresh dashboard data.
- (9) **Refresh dashboard time interval**: Click to select a dashboard auto refresh time interval.
- (10) **View mode**: Click to display the dashboard on a large screen such as a TV or a kiosk. View mode hides irrelevant information such as navigation menus. For more information about view mode, refer to [How to Create Kiosks to Display Dashboards on a TV](https://grafana.com/blog/2019/05/02/grafana-tutorial-how-to-create-kiosks-to-display-dashboards-on-a-tv/).
- (11) **Dashboard panel**: The primary building block of a dashboard is the panel. To add a new panel, dashboard row, or library panel, click **Add panel**.
  - Library panels can be shared among many dashboards.
  - To move a panel, drag the panel header to another location.
  - To resize a panel, click and drag the lower right corner of the panel.
- (12) **Graph legend**: Change series colors, y-axis and series visibility directly from the legend.
- (13) **Search**: Click **Search** to search for dashboards by name or panel title.
- (14) **Dashboard row**: A dashboard row is a logical divider within a dashboard that groups panels together.
=======
- **Grafana home** (1): Click **Home** in the breadcrumb to be redirected to the home page configured in the Grafana instance.
- **Dashboard title** (2): When you click the dashboard title you can search for dashboard contained in the current folder.
- **Share dashboard or panel** (3): Use this option to share the current dashboard or panel by link or snapshot. You can also export the dashboard definition from the share modal.
- **Add** (4): Use this option to add a panel, dashboard row, or library panel to the current dashboard.
- **Save dashboard** (5): Click to save changes to your dashboard.
- **Dashboard insights** (6): Click to view analytics about your dashboard including information about users, activity, query counts.
- **Dashboard settings** (7): Use this option to change dashboard name, folder, and tags and manage variables and annotation queries. For more information about dashboard settings, refer to [Modify dashboard settings]({{< relref "../build-dashboards/modify-dashboard-settings/" >}}).
- **Time picker dropdown** (8): Click to select relative time range options and set custom absolute time ranges.
  - You can change the **Timezone** and **fiscal year** settings from the time range controls by clicking the **Change time settings** button.
  - Time settings are saved on a per-dashboard basis.
- **Zoom out time range** (9): Click to zoom out the time range. For more information about how to use time range controls, refer to [Common time range controls]({{< relref "#common-time-range-controls" >}}).
- **Refresh dashboard** (10): Click to immediately trigger queries and refresh dashboard data.
- **Refresh dashboard time interval** (11): Click to select a dashboard auto refresh time interval.
- **View mode** (12): Click to display the dashboard on a large screen such as a TV or a kiosk. View mode hides irrelevant information such as navigation menus. For more information about view mode, refer to [How to Create Kiosks to Display Dashboards on a TV](https://grafana.com/blog/2019/05/02/grafana-tutorial-how-to-create-kiosks-to-display-dashboards-on-a-tv/).
- **Dashboard panel** (13): The primary building block of a dashboard is the panel. To add a new panel, dashboard row, or library panel, click **Add panel**.
  - Library panels can be shared among many dashboards.
  - To move a panel, drag the panel header to another location.
  - To resize a panel, click and drag the lower right corner of the panel.
- **Graph legend** (14): Change series colors, y-axis and series visibility directly from the legend.
- **Dashboard row** (15): A dashboard row is a logical divider within a dashboard that groups panels together.
>>>>>>> a1bc2272
  - Rows can be collapsed or expanded allowing you to hide parts of the dashboard.
  - Panels inside a collapsed row do not issue queries.
  - Use [repeating rows]({{< relref "../build-dashboards/create-dashboard/#configure-repeating-rows" >}}) to dynamically create rows based on a template variable.

## Keyboard shortcuts

Grafana has a number of keyboard shortcuts available. Press `?` or `h` on your keyboard to display all keyboard shortcuts available in your version of Grafana.

- `Ctrl+S`: Saves the current dashboard.
- `f`: Opens the dashboard finder / search.
- `d+k`: Toggle kiosk mode (hides the menu).
- `d+e`: Expand all rows.
- `d+s`: Dashboard settings.
- `Ctrl+K`: Opens the command palette.
- `Esc`: Exits panel when in fullscreen view or edit mode. Also returns you to the dashboard from dashboard settings.

**Focused panel**

By hovering over a panel with the mouse you can use some shortcuts that will target that panel.

- `e`: Toggle panel edit view
- `v`: Toggle panel fullscreen view
- `ps`: Open Panel Share Modal
- `pd`: Duplicate Panel
- `pr`: Remove Panel
- `pl`: Toggle panel legend

## Set dashboard time range

Grafana provides several ways to manage the time ranges of the data being visualized, for dashboard, panels and also for alerting.

This section describes supported time units and relative ranges, the common time controls, dashboard-wide time settings, and panel-specific time settings.

### Time units and relative ranges

Grafana supports the following time units: `s (seconds)`, `m (minutes)`, `h (hours)`, `d (days)`, `w (weeks)`, `M (months)`, `Q (quarters)` and `y (years)`.

The minus operator enables you to step back in time, relative to now. If you want to display the full period of the unit (day, week, month, etc...), append `/<time unit>` to the end. To view fiscal periods, use `fQ (fiscal quarter)` and `fy (fiscal year)` time units.

The plus operator enables you to step forward in time, relative to now. For example, you can use this feature to look at predicted data in the future.

The following table provides example relative ranges:

| Example relative range | From:       | To:         |
| ---------------------- | ----------- | ----------- |
| Last 5 minutes         | `now-5m`    | `now`       |
| The day so far         | `now/d`     | `now`       |
| This week              | `now/w`     | `now/w`     |
| This week so far       | `now/w`     | `now`       |
| This month             | `now/M`     | `now/M`     |
| This month so far      | `now/M`     | `now`       |
| Previous Month         | `now-1M/M`  | `now-1M/M`  |
| This year so far       | `now/Y`     | `now`       |
| This Year              | `now/Y`     | `now/Y`     |
| Previous fiscal year   | `now-1y/fy` | `now-1y/fy` |

#### Note about Grafana Alerting

For Grafana Alerting, we do not support the following syntaxes at this time.

- now+n for future timestamps.
- now-1n/n for "start of n until end of n" because this is an absolute timestamp.

### Common time range controls

The dashboard and panel time controls have a common UI.

<img class="no-shadow" src="/static/img/docs/time-range-controls/common-time-controls-7-0.png" max-width="700px">

The following sections define common time range controls.

#### Current time range

The current time range, also called the _time picker_, shows the time range currently displayed in the dashboard or panel you are viewing.

Hover your cursor over the field to see the exact time stamps in the range and their source (such as the local browser).

<img class="no-shadow" src="/static/img/docs/time-range-controls/time-picker-7-0.png" max-width="300px">

Click the current time range to change it. You can change the current time using a _relative time range_, such as the last 15 minutes, or an _absolute time range_, such as `2020-05-14 00:00:00 to 2020-05-15 23:59:59`.

<img class="no-shadow" src="/media/docs/grafana/dashboards/screenshot-change-current-time-range.png" max-width="900px">

#### Relative time range

Select the relative time range from the **Relative time ranges** list. You can filter the list using the input field at the top. Some examples of time ranges include:

- Last 30 minutes
- Last 12 hours
- Last 7 days
- Last 2 years
- Yesterday
- Day before yesterday
- This day last week
- Today so far
- This week so far
- This month so far

#### Absolute time range

You can set an absolute time range in the following ways:

- Type values into the **From** and **To** fields. You can type exact time values or relative values, such as `now-24h`, and then click **Apply time range**.
- Click in the **From** or **To** field. Grafana displays a calendar. Click the day or days you want to use as the current time range and then click **Apply time range**.

This section also displays recently used absolute ranges.

#### Zoom out (Cmd+Z or Ctrl+Z)

Click the **Zoom out** icon to view a larger time range in the dashboard or panel visualization.

#### Zoom in (only applicable to graph visualizations)

Click and drag to select the time range in the visualization that you want to view.

#### Refresh dashboard

Click the **Refresh dashboard** icon to immediately run every query on the dashboard and refresh the visualizations. Grafana cancels any pending requests when you trigger a refresh.

By default, Grafana does not automatically refresh the dashboard. Queries run on their own schedule according to the panel settings. However, if you want to regularly refresh the dashboard, then click the down arrow next to the **Refresh dashboard** icon and then select a refresh interval.

### Control the time range using a URL

You can control the time range of a dashboard by providing the following query parameters in the dashboard URL:

- `from`: Defines the lower limit of the time range, specified in `ms`, `epoch`, or [relative time]({{< relref "#relative-time-range" >}})
- `to`: Defines the upper limit of the time range, specified in `ms`, `epoch`, or [relative time]({{< relref "#relative-time-range" >}})
- `time` and `time.window`: Defines a time range from `time-time.window/2` to `time+time.window/2`. Both parameters should be specified in `ms`. For example `?time=1500000000000&time.window=10000` results in 10s time range from 1499999995000 to 1500000005000<|MERGE_RESOLUTION|>--- conflicted
+++ resolved
@@ -29,48 +29,26 @@
 
 {{< figure src="/media/docs/grafana/dashboards/screenshot-dashboard-annotated-9-5-0.png" width="700px" >}}
 
-<<<<<<< HEAD
-- (1) **Grafana home**: Click the Grafana home icon to be redirected to the home page configured in the Grafana instance.
+- (1) **Grafana home**: Click **Home** in the breadcrumb to be redirected to the home page configured in the Grafana instance.
 - (2) **Dashboard title**: When you click the dashboard title you can search for dashboard contained in the current folder.
-- (3) **Share dashboard or panel**: Use this option to share the current dashboard by link or snapshot. You can also export the dashboard definition from the share modal.
-- (4) **Add a new panel**: Use this option to add a panel, dashboard row, or library panel to the current dashboard.
-- (5) **Dashboard settings**: Use this option to change dashboard name, folder, and tags and manage variables and annotation queries. For more information about dashboard settings, refer to [Modify dashboard settings]({{< relref "../build-dashboards/modify-dashboard-settings/" >}}).
-- (6) **Time picker dropdown**: Click to select relative time range options and set custom absolute time ranges.
+- (3) **Share dashboard or panel**: Use this option to share the current dashboard or panel by link or snapshot. You can also export the dashboard definition from the share modal.
+- (4) **Add**: Use this option to add a panel, dashboard row, or library panel to the current dashboard.
+- (5) **Save dashboard**: Click to save changes to your dashboard.
+- (6) **Dashboard insights**: Click to view analytics about your dashboard including information about users, activity, query counts.
+- (7) **Dashboard settings**: Use this option to change dashboard name, folder, and tags and manage variables and annotation queries. For more information about dashboard settings, refer to [Modify dashboard settings]({{< relref "../build-dashboards/modify-dashboard-settings/" >}}).
+- (8) **Time picker dropdown**: Click to select relative time range options and set custom absolute time ranges.
   - You can change the **Timezone** and **fiscal year** settings from the time range controls by clicking the **Change time settings** button.
   - Time settings are saved on a per-dashboard basis.
-- (7) **Zoom out time range**: Click to zoom out the time range. For more information about how to use time range controls, refer to [Common time range controls]({{< relref "#common-time-range-controls" >}}).
-- (8) **Refresh dashboard**: Click to immediately trigger queries and refresh dashboard data.
-- (9) **Refresh dashboard time interval**: Click to select a dashboard auto refresh time interval.
-- (10) **View mode**: Click to display the dashboard on a large screen such as a TV or a kiosk. View mode hides irrelevant information such as navigation menus. For more information about view mode, refer to [How to Create Kiosks to Display Dashboards on a TV](https://grafana.com/blog/2019/05/02/grafana-tutorial-how-to-create-kiosks-to-display-dashboards-on-a-tv/).
-- (11) **Dashboard panel**: The primary building block of a dashboard is the panel. To add a new panel, dashboard row, or library panel, click **Add panel**.
+- (9) **Zoom out time range**: Click to zoom out the time range. For more information about how to use time range controls, refer to [Common time range controls]({{< relref "#common-time-range-controls" >}}).
+- (10) **Refresh dashboard**: Click to immediately trigger queries and refresh dashboard data.
+- (11) **Refresh dashboard time interval**: Click to select a dashboard auto refresh time interval.
+- (12) **View mode**: Click to display the dashboard on a large screen such as a TV or a kiosk. View mode hides irrelevant information such as navigation menus. For more information about view mode, refer to [How to Create Kiosks to Display Dashboards on a TV](https://grafana.com/blog/2019/05/02/grafana-tutorial-how-to-create-kiosks-to-display-dashboards-on-a-tv/).
+- (13) **Dashboard panel**: The primary building block of a dashboard is the panel. To add a new panel, dashboard row, or library panel, click **Add panel**.
   - Library panels can be shared among many dashboards.
   - To move a panel, drag the panel header to another location.
   - To resize a panel, click and drag the lower right corner of the panel.
-- (12) **Graph legend**: Change series colors, y-axis and series visibility directly from the legend.
-- (13) **Search**: Click **Search** to search for dashboards by name or panel title.
-- (14) **Dashboard row**: A dashboard row is a logical divider within a dashboard that groups panels together.
-=======
-- **Grafana home** (1): Click **Home** in the breadcrumb to be redirected to the home page configured in the Grafana instance.
-- **Dashboard title** (2): When you click the dashboard title you can search for dashboard contained in the current folder.
-- **Share dashboard or panel** (3): Use this option to share the current dashboard or panel by link or snapshot. You can also export the dashboard definition from the share modal.
-- **Add** (4): Use this option to add a panel, dashboard row, or library panel to the current dashboard.
-- **Save dashboard** (5): Click to save changes to your dashboard.
-- **Dashboard insights** (6): Click to view analytics about your dashboard including information about users, activity, query counts.
-- **Dashboard settings** (7): Use this option to change dashboard name, folder, and tags and manage variables and annotation queries. For more information about dashboard settings, refer to [Modify dashboard settings]({{< relref "../build-dashboards/modify-dashboard-settings/" >}}).
-- **Time picker dropdown** (8): Click to select relative time range options and set custom absolute time ranges.
-  - You can change the **Timezone** and **fiscal year** settings from the time range controls by clicking the **Change time settings** button.
-  - Time settings are saved on a per-dashboard basis.
-- **Zoom out time range** (9): Click to zoom out the time range. For more information about how to use time range controls, refer to [Common time range controls]({{< relref "#common-time-range-controls" >}}).
-- **Refresh dashboard** (10): Click to immediately trigger queries and refresh dashboard data.
-- **Refresh dashboard time interval** (11): Click to select a dashboard auto refresh time interval.
-- **View mode** (12): Click to display the dashboard on a large screen such as a TV or a kiosk. View mode hides irrelevant information such as navigation menus. For more information about view mode, refer to [How to Create Kiosks to Display Dashboards on a TV](https://grafana.com/blog/2019/05/02/grafana-tutorial-how-to-create-kiosks-to-display-dashboards-on-a-tv/).
-- **Dashboard panel** (13): The primary building block of a dashboard is the panel. To add a new panel, dashboard row, or library panel, click **Add panel**.
-  - Library panels can be shared among many dashboards.
-  - To move a panel, drag the panel header to another location.
-  - To resize a panel, click and drag the lower right corner of the panel.
-- **Graph legend** (14): Change series colors, y-axis and series visibility directly from the legend.
-- **Dashboard row** (15): A dashboard row is a logical divider within a dashboard that groups panels together.
->>>>>>> a1bc2272
+- (14) **Graph legend**: Change series colors, y-axis and series visibility directly from the legend.
+- (15) **Dashboard row**: A dashboard row is a logical divider within a dashboard that groups panels together.
   - Rows can be collapsed or expanded allowing you to hide parts of the dashboard.
   - Panels inside a collapsed row do not issue queries.
   - Use [repeating rows]({{< relref "../build-dashboards/create-dashboard/#configure-repeating-rows" >}}) to dynamically create rows based on a template variable.
