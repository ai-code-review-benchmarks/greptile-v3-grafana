--- conflicted
+++ resolved
@@ -33,15 +33,9 @@
 - (2) **Dashboard title**: When you click the dashboard title, you can search for dashboards contained in the current folder.
 - (3) **Share dashboard or panel**: Use this option to share the current dashboard or panel via link or snapshot. You can also export the dashboard definition from the share modal.
 - (4) **Add**: Use this option to add a panel, dashboard row, or library panel to the current dashboard.
-<<<<<<< HEAD
-- (5) **Save dashboard**: Click to save changes to the dashboard.
-- (6) **Dashboard insights**: Click to view analytics about the dashboard, including information about users, activity, and query counts.
-- (7) **Dashboard settings**: Use this option to change dashboard name, folder, and tags and manage variables and annotation queries. For more information about dashboard settings, refer to [Modify dashboard settings]({{< relref "../build-dashboards/modify-dashboard-settings/" >}}).
-=======
 - (5) **Save dashboard**: Click to save changes to your dashboard.
 - (6) **Dashboard insights**: Click to view analytics about your dashboard including information about users, activity, query counts. Learn more about [dashboard analytics]({{< relref "../assess-dashboard-usage/" >}}).
 - (7) **Dashboard settings**: Use this option to change dashboard name, folder, and tags and manage variables and annotation queries. Learn more about [dashboard settings]({{< relref "../build-dashboards/modify-dashboard-settings/" >}}).
->>>>>>> c16f1f5e
 - (8) **Time picker dropdown**: Click to select relative time range options and set custom absolute time ranges.
   - You can change the **Timezone** and **fiscal year** settings from the time range controls by clicking the **Change time settings** button.
   - Time settings are saved on a per-dashboard basis.
