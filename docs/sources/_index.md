--- conflicted
+++ resolved
@@ -3,11 +3,7 @@
   - /docs/grafana/v1.1/
   - /docs/grafana/v3.1/
   - guides/reference/admin/
-<<<<<<< HEAD
-description: Guides, Installation and Feature Documentation
-=======
 description: Guides, installation, and feature documentation
->>>>>>> ae830f68
 keywords:
   - grafana
   - installation
@@ -48,11 +44,7 @@
         </div>
         <h5>Grafana Cloud</h5>
     </a>
-<<<<<<< HEAD
-    <a href="https://grafana.com/grafana/nightly?edition=oss" class="nav-cards__item nav-cards__item--install">
-=======
     <a href="https://grafana.com/grafana/download/nightly?edition=oss" class="nav-cards__item nav-cards__item--install">
->>>>>>> ae830f68
         <div class="nav-cards__icon fa fa-moon-o">
         </div>
         <h5>Nightly builds</h5>
@@ -82,13 +74,8 @@
         <h4>Provisioning</h4>
         <p>Learn how to automate your Grafana configuration.</p>
     </a>
-<<<<<<< HEAD
-    <a href="{{< relref "whatsnew/whats-new-in-v9-2/" >}}" class="nav-cards__item nav-cards__item--guide">
-        <h4>What's new in v9.2</h4>
-=======
     <a href="{{< relref "whatsnew/whats-new-in-v10-1/" >}}" class="nav-cards__item nav-cards__item--guide">
         <h4>What's new in v10.1</h4>
->>>>>>> ae830f68
         <p>Explore the features and enhancements in the latest release.</p>
     </a>
 
