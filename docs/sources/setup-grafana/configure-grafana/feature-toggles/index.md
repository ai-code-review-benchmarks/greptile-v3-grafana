--- conflicted
+++ resolved
@@ -114,11 +114,8 @@
 | `lokiPredefinedOperations`         | Adds predefined query operations to Loki query editor                                                        |
 | `pluginsFrontendSandbox`           | Enables the plugins frontend sandbox                                                                         |
 | `cloudWatchLogsMonacoEditor`       | Enables the Monaco editor for CloudWatch Logs queries                                                        |
-<<<<<<< HEAD
 | `scrollableLogsContainer`          | Improves the scrolling behavior of logs in Explore                                                           |
-=======
 | `recordedQueriesMulti`             | Enables writing multiple items from a single query within Recorded Queries                                   |
->>>>>>> b38f57d8
 
 ## Development feature toggles
 
