---
aliases:
  - ../administration/configuration/
  - ../installation/configuration/
description: Configuration documentation
labels:
  products:
    - enterprise
    - oss
title: Configure Grafana
weight: 200
---

# Configure Grafana

Grafana has default and custom configuration files. You can customize your Grafana instance by modifying the custom configuration file or by using environment variables. To see the list of settings for a Grafana instance, refer to [View server settings]({{< relref "../../administration/stats-and-license#view-server-settings" >}}).

{{% admonition type="note" %}}
After you add custom options, [uncomment](#remove-comments-in-the-ini-files) the relevant sections of the configuration file. Restart Grafana for your changes to take effect.
{{% /admonition %}}

## Configuration file location

The default settings for a Grafana instance are stored in the `$WORKING_DIR/conf/defaults.ini` file. _Do not_ change this file.

Depending on your OS, your custom configuration file is either the `$WORKING_DIR/conf/defaults.ini` file or the `/usr/local/etc/grafana/grafana.ini` file. The custom configuration file path can be overridden using the `--config` parameter.

### Linux

If you installed Grafana using the `deb` or `rpm` packages, then your configuration file is located at `/etc/grafana/grafana.ini` and a separate `custom.ini` is not used. This path is specified in the Grafana init.d script using `--config` file parameter.

### Docker

Refer to [Configure a Grafana Docker image]({{< relref "../configure-docker" >}}) for information about environmental variables, persistent storage, and building custom Docker images.

### Windows

On Windows, the `sample.ini` file is located in the same directory as `defaults.ini` file. It contains all the settings commented out. Copy `sample.ini` and name it `custom.ini`.

### macOS

By default, the configuration file is located at `/usr/local/etc/grafana/grafana.ini`. For a Grafana instance installed using Homebrew, edit the `grafana.ini` file directly. Otherwise, add a configuration file named `custom.ini` to the `conf` folder to override the settings defined in `conf/defaults.ini`.

## Remove comments in the .ini files

Grafana uses semicolons (the `;` char) to comment out lines in a `.ini` file. You must uncomment each line in the `custom.ini` or the `grafana.ini` file that you are modify by removing `;` from the beginning of that line. Otherwise your changes will be ignored.

For example:

```
# The HTTP port  to use
;http_port = 3000
```

## Override configuration with environment variables

Do not use environment variables to _add_ new configuration settings. Instead, use environmental variables to _override_ existing options.

To override an option:

```bash
GF_<SectionName>_<KeyName>
```

Where the section name is the text within the brackets. Everything should be uppercase, `.` and `-` should be replaced by `_`. For example, if you have these configuration settings:

```bash
# default section
instance_name = ${HOSTNAME}

[security]
admin_user = admin

[auth.google]
client_secret = 0ldS3cretKey

[plugin.grafana-image-renderer]
rendering_ignore_https_errors = true

[feature_toggles]
enable = newNavigation
```

You can override variables on Linux machines with:

```bash
export GF_DEFAULT_INSTANCE_NAME=my-instance
export GF_SECURITY_ADMIN_USER=owner
export GF_AUTH_GOOGLE_CLIENT_SECRET=newS3cretKey
export GF_PLUGIN_GRAFANA_IMAGE_RENDERER_RENDERING_IGNORE_HTTPS_ERRORS=true
export GF_FEATURE_TOGGLES_ENABLE=newNavigation
```

## Variable expansion

{{% admonition type="note" %}}
Only available in Grafana 7.1+.
{{% /admonition %}}

If any of your options contains the expression `$__<provider>{<argument>}`
or `${<environment variable>}`, then they will be processed by Grafana's
variable expander. The expander runs the provider with the provided argument
to get the final value of the option.

There are three providers: `env`, `file`, and `vault`.

### Env provider

The `env` provider can be used to expand an environment variable. If you
set an option to `$__env{PORT}` the `PORT` environment variable will be
used in its place. For environment variables you can also use the
short-hand syntax `${PORT}`.
Grafana's log directory would be set to the `grafana` directory in the
directory behind the `LOGDIR` environment variable in the following
example.

```ini
[paths]
logs = $__env{LOGDIR}/grafana
```

### File provider

`file` reads a file from the filesystem. It trims whitespace from the
beginning and the end of files.
The database password in the following example would be replaced by
the content of the `/etc/secrets/gf_sql_password` file:

```ini
[database]
password = $__file{/etc/secrets/gf_sql_password}
```

### Vault provider

The `vault` provider allows you to manage your secrets with [Hashicorp Vault](https://www.hashicorp.com/products/vault).

<<<<<<< HEAD
> Vault provider is only available in Grafana Enterprise v7.1+. For more information, refer to [Vault integration]({{< relref "../configure-security/configure-database-encryption/integrate-with-hashicorp-vault/" >}}) in [Grafana Enterprise]({{< relref "../../introduction/grafana-enterprise" >}}).
=======
> Vault provider is only available in Grafana Enterprise v7.1+. For more information, refer to [Vault integration]({{< relref "../configure-security/configure-database-encryption/integrate-with-hashicorp-vault" >}}) in [Grafana Enterprise]({{< relref "../../introduction/grafana-enterprise" >}}).
>>>>>>> ae830f68

<hr />

## app_mode

Options are `production` and `development`. Default is `production`. _Do not_ change this option unless you are working on Grafana development.

## instance_name

Set the name of the grafana-server instance. Used in logging, internal metrics, and clustering info. Defaults to: `${HOSTNAME}`, which will be replaced with
environment variable `HOSTNAME`, if that is empty or does not exist Grafana will try to use system calls to get the machine name.

### force_migration

Force migration will run migrations that might cause data loss. Default is `false`.

Set force_migration=true in your grafana.ini and restart Grafana to roll back and delete Unified Alerting configuration data. Any alert rules created while using Unified Alerting will be deleted by rolling back.

<hr />

## [paths]

### data

Path to where Grafana stores the sqlite3 database (if used), file-based sessions (if used), and other data. This path is usually specified via command line in the init.d script or the systemd service file.

**macOS:** The default SQLite database is located at `/usr/local/var/lib/grafana`

### temp_data_lifetime

How long temporary images in `data` directory should be kept. Defaults to: `24h`. Supported modifiers: `h` (hours),
`m` (minutes), for example: `168h`, `30m`, `10h30m`. Use `0` to never clean up temporary files.

### logs

Path to where Grafana stores logs. This path is usually specified via command line in the init.d script or the systemd service file. You can override it in the configuration file or in the default environment variable file. However, please note that by overriding this the default log path will be used temporarily until Grafana has fully initialized/started.

Override log path using the command line argument `cfg:default.paths.logs`:

```bash
./grafana-server --config /custom/config.ini --homepath /custom/homepath cfg:default.paths.logs=/custom/path
```

**macOS:** By default, the log file should be located at `/usr/local/var/log/grafana/grafana.log`.

### plugins

Directory where Grafana automatically scans and looks for plugins. For information about manually or automatically installing plugins, refer to [Install Grafana plugins]({{< relref "../../administration/plugin-management#install-grafana-plugins" >}}).

**macOS:** By default, the Mac plugin location is: `/usr/local/var/lib/grafana/plugins`.

### provisioning

Folder that contains [provisioning]({{< relref "../../administration/provisioning" >}}) config files that Grafana will apply on startup. Dashboards will be reloaded when the json files changes.

<hr />

## [server]

### protocol

`http`,`https`,`h2` or `socket`

### min_tls_version

The TLS Handshake requires a minimum TLS version. The available options are TLS1.2 and TLS1.3.
If you do not specify a version, the system uses TLS1.2.

### http_addr

The host for the server to listen on. If your machine has more than one network interface, you can use this setting to expose the Grafana service on only one network interface and not have it available on others, such as the loopback interface. An empty value is equivalent to setting the value to `0.0.0.0`, which means the Grafana service binds to all interfaces.

In environments where network address translation (NAT) is used, ensure you use the network interface address and not a final public address; otherwise, you might see errors such as `bind: cannot assign requested address` in the logs.

### http_port

The port to bind to, defaults to `3000`. To use port 80 you need to either give the Grafana binary permission for example:

```bash
$ sudo setcap 'cap_net_bind_service=+ep' /usr/sbin/grafana-server
```

Or redirect port 80 to the Grafana port using:

```bash
$ sudo iptables -t nat -A PREROUTING -p tcp --dport 80 -j REDIRECT --to-port 3000
```

Another way is to put a web server like Nginx or Apache in front of Grafana and have them proxy requests to Grafana.

### domain

This setting is only used in as a part of the `root_url` setting (see below). Important if you use GitHub or Google OAuth.

### enforce_domain

Redirect to correct domain if the host header does not match the domain. Prevents DNS rebinding attacks. Default is `false`.

### root_url

This is the full URL used to access Grafana from a web browser. This is
important if you use Google or GitHub OAuth authentication (for the
callback URL to be correct).

{{% admonition type="note" %}}
This setting is also important if you have a reverse proxy
in front of Grafana that exposes it through a subpath. In that
case add the subpath to the end of this URL setting.
{{% /admonition %}}

### serve_from_sub_path

Serve Grafana from subpath specified in `root_url` setting. By default it is set to `false` for compatibility reasons.

By enabling this setting and using a subpath in `root_url` above, e.g.`root_url = http://localhost:3000/grafana`, Grafana is accessible on `http://localhost:3000/grafana`. If accessed without subpath Grafana will redirect to
an URL with the subpath.

### router_logging

Set to `true` for Grafana to log all HTTP requests (not just errors). These are logged as Info level events to the Grafana log.

### static_root_path

The path to the directory where the front end files (HTML, JS, and CSS
files). Defaults to `public` which is why the Grafana binary needs to be
executed with working directory set to the installation path.

### enable_gzip

Set this option to `true` to enable HTTP compression, this can improve
transfer speed and bandwidth utilization. It is recommended that most
users set it to `true`. By default it is set to `false` for compatibility
reasons.

### cert_file

Path to the certificate file (if `protocol` is set to `https` or `h2`).

### cert_key

Path to the certificate key file (if `protocol` is set to `https` or `h2`).

### socket_gid

GID where the socket should be set when `protocol=socket`.
Make sure that the target group is in the group of Grafana process and that Grafana process is the file owner before you change this setting.
It is recommended to set the gid as http server user gid.
Not set when the value is -1.

### socket_mode

Mode where the socket should be set when `protocol=socket`. Make sure that Grafana process is the file owner before you change this setting.

### socket

Path where the socket should be created when `protocol=socket`. Make sure Grafana has appropriate permissions for that path before you change this setting.

### cdn_url

{{% admonition type="note" %}}
Available in Grafana v7.4 and later versions.
{{% /admonition %}}

Specify a full HTTP URL address to the root of your Grafana CDN assets. Grafana will add edition and version paths.

For example, given a cdn url like `https://cdn.myserver.com` grafana will try to load a javascript file from
`http://cdn.myserver.com/grafana-oss/7.4.0/public/build/app.<hash>.js`.

### read_timeout

Sets the maximum time using a duration format (5s/5m/5ms) before timing out read of an incoming request and closing idle connections.
`0` means there is no timeout for reading the request.

<hr />

## [server.custom_response_headers]

This setting enables you to specify additional headers that the server adds to HTTP(S) responses.

```
exampleHeader1 = exampleValue1
exampleHeader2 = exampleValue2
```

<hr />

## [database]

Grafana needs a database to store users and dashboards (and other
things). By default it is configured to use [`sqlite3`](https://www.sqlite.org/index.html) which is an
embedded database (included in the main Grafana binary).

### type

Either `mysql`, `postgres` or `sqlite3`, it's your choice.

### host

Only applicable to MySQL or Postgres. Includes IP or hostname and port or in case of Unix sockets the path to it.
For example, for MySQL running on the same host as Grafana: `host = 127.0.0.1:3306` or with Unix sockets: `host = /var/run/mysqld/mysqld.sock`

### name

The name of the Grafana database. Leave it set to `grafana` or some
other name.

### user

The database user (not applicable for `sqlite3`).

### password

The database user's password (not applicable for `sqlite3`). If the password contains `#` or `;` you have to wrap it with triple quotes. For example `"""#password;"""`

### url

Use either URL or the other fields below to configure the database
Example: `mysql://user:secret@host:port/database`

### max_idle_conn

The maximum number of connections in the idle connection pool.

### max_open_conn

The maximum number of open connections to the database.

### conn_max_lifetime

Sets the maximum amount of time a connection may be reused. The default is 14400 (which means 14400 seconds or 4 hours). For MySQL, this setting should be shorter than the [`wait_timeout`](https://dev.mysql.com/doc/refman/5.7/en/server-system-variables.html#sysvar_wait_timeout) variable.

### locking_attempt_timeout_sec

For "mysql", if the `migrationLocking` feature toggle is set, specify the time (in seconds) to wait before failing to lock the database for the migrations. Default is 0.

### log_queries

Set to `true` to log the sql calls and execution times.

### ssl_mode

For Postgres, use use any [valid libpq `sslmode`](https://www.postgresql.org/docs/current/libpq-ssl.html#LIBPQ-SSL-SSLMODE-STATEMENTS), e.g.`disable`, `require`, `verify-full`, etc.
For MySQL, use either `true`, `false`, or `skip-verify`.

### isolation_level

Only the MySQL driver supports isolation levels in Grafana. In case the value is empty, the driver's default isolation level is applied. Available options are "READ-UNCOMMITTED", "READ-COMMITTED", "REPEATABLE-READ" or "SERIALIZABLE".

### ca_cert_path

The path to the CA certificate to use. On many Linux systems, certs can be found in `/etc/ssl/certs`.

### client_key_path

The path to the client key. Only if server requires client authentication.

### client_cert_path

The path to the client cert. Only if server requires client authentication.

### server_cert_name

The common name field of the certificate used by the `mysql` or `postgres` server. Not necessary if `ssl_mode` is set to `skip-verify`.

### path

Only applicable for `sqlite3` database. The file path where the database
will be stored.

### cache_mode

For "sqlite3" only. [Shared cache](https://www.sqlite.org/sharedcache.html) setting used for connecting to the database. (private, shared)
Defaults to `private`.

### wal

For "sqlite3" only. Setting to enable/disable [Write-Ahead Logging](https://sqlite.org/wal.html). The default value is `false` (disabled).

### query_retries

This setting applies to `sqlite` only and controls the number of times the system retries a query when the database is locked. The default value is `0` (disabled).

### transaction_retries

This setting applies to `sqlite` only and controls the number of times the system retries a transaction when the database is locked. The default value is `5`.

### instrument_queries

Set to `true` to add metrics and tracing for database queries. The default value is `false`.

<hr />

## [remote_cache]

<<<<<<< HEAD
Caches authentication details and session information in the configured database, Redis or Memcached. This setting does not configure [Query Caching in Grafana Enterprise]({{< relref "../../administration/data-source-management/#query-caching" >}}).
=======
Caches authentication details and session information in the configured database, Redis or Memcached. This setting does not configure [Query Caching in Grafana Enterprise]({{< relref "../../administration/data-source-management#query-and-resource-caching" >}}).
>>>>>>> ae830f68

### type

Either `redis`, `memcached`, or `database`. Defaults to `database`

### connstr

The remote cache connection string. The format depends on the `type` of the remote cache. Options are `database`, `redis`, and `memcache`.

#### database

Leave empty when using `database` since it will use the primary database.

#### redis

Example connstr: `addr=127.0.0.1:6379,pool_size=100,db=0,ssl=false`

- `addr` is the host `:` port of the redis server.
- `pool_size` (optional) is the number of underlying connections that can be made to redis.
- `db` (optional) is the number identifier of the redis database you want to use.
- `ssl` (optional) is if SSL should be used to connect to redis server. The value may be `true`, `false`, or `insecure`. Setting the value to `insecure` skips verification of the certificate chain and hostname when making the connection.

#### memcache

Example connstr: `127.0.0.1:11211`

<hr />

## [dataproxy]

### logging

This enables data proxy logging, default is `false`.

### timeout

How long the data proxy should wait before timing out. Default is 30 seconds.

This setting also applies to core backend HTTP data sources where query requests use an HTTP client with timeout set.

### keep_alive_seconds

Interval between keep-alive probes. Default is `30` seconds. For more details check the [Dialer.KeepAlive](https://golang.org/pkg/net/#Dialer.KeepAlive) documentation.

### tls_handshake_timeout_seconds

The length of time that Grafana will wait for a successful TLS handshake with the datasource. Default is `10` seconds. For more details check the [Transport.TLSHandshakeTimeout](https://golang.org/pkg/net/http/#Transport.TLSHandshakeTimeout) documentation.

### expect_continue_timeout_seconds

The length of time that Grafana will wait for a datasource’s first response headers after fully writing the request headers, if the request has an “Expect: 100-continue” header. A value of `0` will result in the body being sent immediately. Default is `1` second. For more details check the [Transport.ExpectContinueTimeout](https://golang.org/pkg/net/http/#Transport.ExpectContinueTimeout) documentation.

### max_conns_per_host

Optionally limits the total number of connections per host, including connections in the dialing, active, and idle states. On limit violation, dials are blocked. A value of `0` means that there are no limits. Default is `0`.
For more details check the [Transport.MaxConnsPerHost](https://golang.org/pkg/net/http/#Transport.MaxConnsPerHost) documentation.

### max_idle_connections

The maximum number of idle connections that Grafana will maintain. Default is `100`. For more details check the [Transport.MaxIdleConns](https://golang.org/pkg/net/http/#Transport.MaxIdleConns) documentation.

### idle_conn_timeout_seconds

The length of time that Grafana maintains idle connections before closing them. Default is `90` seconds. For more details check the [Transport.IdleConnTimeout](https://golang.org/pkg/net/http/#Transport.IdleConnTimeout) documentation.

### send_user_header

If enabled and user is not anonymous, data proxy will add X-Grafana-User header with username into the request. Default is `false`.

### response_limit

Limits the amount of bytes that will be read/accepted from responses of outgoing HTTP requests. Default is `0` which means disabled.

### row_limit

Limits the number of rows that Grafana will process from SQL (relational) data sources. Default is `1000000`.

### user_agent

Sets a custom value for the `User-Agent` header for outgoing data proxy requests. If empty, the default value is `Grafana/<BuildVersion>` (for example `Grafana/9.0.0`).

<hr />

## [analytics]

### enabled

This option is also known as _usage analytics_. When `false`, this option disables the writers that read/write from and to the Grafana databases. The default
value is `true`.

### reporting_enabled

When enabled Grafana will send anonymous usage statistics to
`stats.grafana.org`. No IP addresses are being tracked, only simple counters to
track running instances, versions, dashboard and error counts. It is very helpful
to us, so please leave this enabled. Counters are sent every 24 hours. Default
value is `true`.

### check_for_updates

Set to false, disables checking for new versions of Grafana from Grafana's GitHub repository. When enabled, the check for a new version runs every 10 minutes. It will notify, via the UI, when a new version is available. The check itself will not prompt any auto-updates of the Grafana software, nor will it send any sensitive information.

### check_for_plugin_updates

{{% admonition type="note" %}}
Available in Grafana v8.5.0 and later versions.
{{% /admonition %}}

Set to false disables checking for new versions of installed plugins from https://grafana.com. When enabled, the check for a new plugin runs every 10 minutes. It will notify, via the UI, when a new plugin update exists. The check itself will not prompt any auto-updates of the plugin, nor will it send any sensitive information.

### google_analytics_ua_id

If you want to track Grafana usage via Google analytics specify _your_ Universal
Analytics ID here. By default this feature is disabled.

### google_analytics_4_id

If you want to track Grafana usage via Google Analytics 4 specify _your_ GA4 ID here. By default this feature is disabled.

### google_tag_manager_id

Google Tag Manager ID, only enabled if you enter an ID here.

### rudderstack_write_key

If you want to track Grafana usage via Rudderstack specify _your_ Rudderstack
Write Key here. The `rudderstack_data_plane_url` must also be provided for this
feature to be enabled. By default this feature is disabled.

### rudderstack_data_plane_url

Rudderstack data plane url that will receive Rudderstack events. The
`rudderstack_write_key` must also be provided for this feature to be enabled.

### rudderstack_sdk_url

Optional. If tracking with Rudderstack is enabled, you can provide a custom
URL to load the Rudderstack SDK.

### rudderstack_config_url

Optional. If tracking with Rudderstack is enabled, you can provide a custom
URL to load the Rudderstack config.

### application_insights_connection_string

If you want to track Grafana usage via Azure Application Insights, then specify _your_ Application Insights connection string. Since the connection string contains semicolons, you need to wrap it in backticks (`). By default, tracking usage is disabled.

### application_insights_endpoint_url

Optionally, use this option to override the default endpoint address for Application Insights data collecting. For details, refer to the [Azure documentation](https://docs.microsoft.com/en-us/azure/azure-monitor/app/custom-endpoints?tabs=js).

<hr />

### feedback_links_enabled

Set to `false` to remove all feedback links from the UI. Default is `true`.

## [security]

### disable_initial_admin_creation

> Only available in Grafana v6.5+.

Disable creation of admin user on first start of Grafana. Default is `false`.

### admin_user

The name of the default Grafana Admin user, who has full permissions.
Default is `admin`.

### admin_password

The password of the default Grafana Admin. Set once on first-run. Default is `admin`.

<<<<<<< HEAD
# admin_email
=======
### admin_email
>>>>>>> ae830f68

The email of the default Grafana Admin, created on startup. Default is `admin@localhost`.

### secret_key

Used for signing some data source settings like secrets and passwords, the encryption format used is AES-256 in CFB mode. Cannot be changed without requiring an update
to data source settings to re-encode them.

### disable_gravatar

Set to `true` to disable the use of Gravatar for user profile images.
Default is `false`.

### data_source_proxy_whitelist

Define a whitelist of allowed IP addresses or domains, with ports, to be used in data source URLs with the Grafana data source proxy. Format: `ip_or_domain:port` separated by spaces. PostgreSQL, MySQL, and MSSQL data sources do not use the proxy and are therefore unaffected by this setting.

### disable_brute_force_login_protection

Set to `true` to disable [brute force login protection](https://cheatsheetseries.owasp.org/cheatsheets/Authentication_Cheat_Sheet.html#account-lockout). Default is `false`. An existing user's account will be locked after 5 attempts in 5 minutes.

### cookie_secure

Set to `true` if you host Grafana behind HTTPS. Default is `false`.

### cookie_samesite

Sets the `SameSite` cookie attribute and prevents the browser from sending this cookie along with cross-site requests. The main goal is to mitigate the risk of cross-origin information leakage. This setting also provides some protection against cross-site request forgery attacks (CSRF), [read more about SameSite here](https://owasp.org/www-community/SameSite). Valid values are `lax`, `strict`, `none`, and `disabled`. Default is `lax`. Using value `disabled` does not add any `SameSite` attribute to cookies.

### allow_embedding

When `false`, the HTTP header `X-Frame-Options: deny` will be set in Grafana HTTP responses which will instruct
browsers to not allow rendering Grafana in a `<frame>`, `<iframe>`, `<embed>` or `<object>`. The main goal is to
mitigate the risk of [Clickjacking](https://owasp.org/www-community/attacks/Clickjacking). Default is `false`.

### strict_transport_security

Set to `true` if you want to enable HTTP `Strict-Transport-Security` (HSTS) response header. Only use this when HTTPS is enabled in your configuration, or when there is another upstream system that ensures your application does HTTPS (like a frontend load balancer). HSTS tells browsers that the site should only be accessed using HTTPS.

### strict_transport_security_max_age_seconds

Sets how long a browser should cache HSTS in seconds. Only applied if strict_transport_security is enabled. The default value is `86400`.

### strict_transport_security_preload

Set to `true` to enable HSTS `preloading` option. Only applied if strict_transport_security is enabled. The default value is `false`.

### strict_transport_security_subdomains

Set to `true` to enable the HSTS includeSubDomains option. Only applied if strict_transport_security is enabled. The default value is `false`.

### x_content_type_options

Set to `false` to disable the X-Content-Type-Options response header. The X-Content-Type-Options response HTTP header is a marker used by the server to indicate that the MIME types advertised in the Content-Type headers should not be changed and be followed. The default value is `true`.

### x_xss_protection

Set to `false` to disable the X-XSS-Protection header, which tells browsers to stop pages from loading when they detect reflected cross-site scripting (XSS) attacks. The default value is `true`.

### content_security_policy

Set to `true` to add the Content-Security-Policy header to your requests. CSP allows to control resources that the user agent can load and helps prevent XSS attacks.

### content_security_policy_template

Set the policy template that will be used when adding the `Content-Security-Policy` header to your requests. `$NONCE` in the template includes a random nonce.

### content_security_policy_report_only

Set to `true` to add the `Content-Security-Policy-Report-Only` header to your requests. CSP in Report Only mode enables you to experiment with policies by monitoring their effects without enforcing them.
You can enable both policies simultaneously.

### content_security_policy_template

Set the policy template that will be used when adding the `Content-Security-Policy-Report-Only` header to your requests. `$NONCE` in the template includes a random nonce.

<hr />

### angular_support_enabled

This currently defaults to `true` but will default to `false` in a future release. When set to false the angular framework and support components will not be loaded. This means that
all [plugins]({{< relref "../../developers/angular_deprecation/angular-plugins" >}}) and core features that depend on angular support will stop working.

The core features that depend on angular are:

- Old graph panel
- Old table panel
- Legacy alerting edit rule UI

These features each have supported alternatives, and we recommend using them.

### csrf_trusted_origins

List of additional allowed URLs to pass by the CSRF check. Suggested when authentication comes from an IdP.

### csrf_additional_headers

List of allowed headers to be set by the user. Suggested to use for if authentication lives behind reverse proxies.

### csrf_always_check

Set to `true` to execute the CSRF check even if the login cookie is not in a request (default `false`).

### disable_frontend_sandbox_for_plugins

Comma-separated list of plugins ids that won't be loaded inside the frontend sandbox. It is recommended to only use this
option for plugins that are known to have problems running inside the frontend sandbox.

## [snapshots]

### enabled

Set to `false` to disable the snapshot feature (default `true`).

### external_enabled

Set to `false` to disable external snapshot publish endpoint (default `true`).

### external_snapshot_url

Set root URL to a Grafana instance where you want to publish external snapshots (defaults to https://snapshots.raintank.io).

### external_snapshot_name

Set name for external snapshot button. Defaults to `Publish to snapshots.raintank.io`.

### public_mode

Set to true to enable this Grafana instance to act as an external snapshot server and allow unauthenticated requests for creating and deleting snapshots. Default is `false`.

### snapshot_remove_expired

Enable this to automatically remove expired snapshots. Default is `true`.

<hr />

## [dashboards]

### versions_to_keep

Number dashboard versions to keep (per dashboard). Default: `20`, Minimum: `1`.

### min_refresh_interval

> Only available in Grafana v6.7+.

This feature prevents users from setting the dashboard refresh interval to a lower value than a given interval value. The default interval value is 5 seconds.
The interval string is a possibly signed sequence of decimal numbers, followed by a unit suffix (ms, s, m, h, d), e.g. `30s` or `1m`.

As of Grafana v7.3, this also limits the refresh interval options in Explore.

### default_home_dashboard_path

Path to the default home dashboard. If this value is empty, then Grafana uses StaticRootPath + "dashboards/home.json".

{{% admonition type="note" %}}
On Linux, Grafana uses `/usr/share/grafana/public/dashboards/home.json` as the default home dashboard location.
{{% /admonition %}}

<hr />

## [sql_datasources]

### max_open_conns_default

For SQL data sources (MySql, Postgres, MSSQL) you can override the default maximum number of open connections (default: 100). The value configured in data source settings will be preferred over the default value.

### max_idle_conns_default

For SQL data sources (MySql, Postgres, MSSQL) you can override the default allowed number of idle connections (default: 100). The value configured in data source settings will be preferred over the default value.

### max_conn_lifetime_default

For SQL data sources (MySql, Postgres, MSSQL) you can override the default maximum connection lifetime specified in seconds (default: 14400). The value configured in data source settings will be preferred over the default value.

<hr/>

## [users]

### allow_sign_up

Set to `false` to prohibit users from being able to sign up / create
user accounts. Default is `false`. The admin user can still create
users. For more information about creating a user, refer to [Add a user]({{< relref "../../administration/user-management/server-user-management#add-a-user" >}}).

### allow_org_create

Set to `false` to prohibit users from creating new organizations.
Default is `false`.

### auto_assign_org

Set to `true` to automatically add new users to the main organization
(id 1). When set to `false`, new users automatically cause a new
organization to be created for that new user. The organization will be
created even if the `allow_org_create` setting is set to `false`. Default is `true`.

### auto_assign_org_id

Set this value to automatically add new users to the provided org.
This requires `auto_assign_org` to be set to `true`. Please make sure
that this organization already exists. Default is 1.

### auto_assign_org_role

The `auto_assign_org_role` setting determines the default role assigned to new users
in the main organization (if `auto_assign_org` setting is set to true).
The available options are `Viewer` (default), `Admin`, `Editor`, and `None`. For example:

`auto_assign_org_role = Viewer`

### verify_email_enabled

Require email validation before sign up completes. Default is `false`.

### login_hint

Text used as placeholder text on login page for login/username input.

### password_hint

Text used as placeholder text on login page for password input.

### default_theme

Sets the default UI theme: `dark`, `light`, or `system`. The default theme is `dark`.

`system` matches the user's system theme.

### default_language

This option will set the default UI language if a supported IETF language tag like `en-US` is available.
If set to `detect`, the default UI language will be determined by browser preference.
The default is `en-US`.

### home_page

Path to a custom home page. Users are only redirected to this if the default home dashboard is used. It should match a frontend route and contain a leading slash.

### External user management

If you manage users externally you can replace the user invite button for organizations with a link to an external site together with a description.

### viewers_can_edit

Viewers can access and use [Explore]({{< relref "../../explore" >}}) and perform temporary edits on panels in dashboards they have access to. They cannot save their changes. Default is `false`.

### editors_can_admin

Editors can administrate dashboards, folders and teams they create.
Default is `false`.

### user_invite_max_lifetime_duration

The duration in time a user invitation remains valid before expiring.
This setting should be expressed as a duration. Examples: 6h (hours), 2d (days), 1w (week).
Default is `24h` (24 hours). The minimum supported duration is `15m` (15 minutes).

### hidden_users

This is a comma-separated list of usernames. Users specified here are hidden in the Grafana UI. They are still visible to Grafana administrators and to themselves.

<hr>

## [auth]

Grafana provides many ways to authenticate users. Refer to the Grafana [Authentication overview]({{< relref "../configure-security/configure-authentication" >}}) and other authentication documentation for detailed instructions on how to set up and configure authentication.

### login_cookie_name

The cookie name for storing the auth token. Default is `grafana_session`.

### login_maximum_inactive_lifetime_duration

The maximum lifetime (duration) an authenticated user can be inactive before being required to login at next visit. Default is 7 days (7d).
This setting should be expressed as a duration, e.g. 5m (minutes), 6h (hours), 10d (days), 2w (weeks), 1M (month). The lifetime resets at each successful token rotation (token_rotation_interval_minutes).

### login_maximum_lifetime_duration

The maximum lifetime (duration) an authenticated user can be logged in since login time before being required to login. Default is 30 days (30d).
This setting should be expressed as a duration, e.g. 5m (minutes), 6h (hours), 10d (days), 2w (weeks), 1M (month).

### token_rotation_interval_minutes

How often auth tokens are rotated for authenticated users when the user is active. The default is each 10 minutes.

### disable_login_form

Set to true to disable (hide) the login form, useful if you use OAuth. Default is false.

### disable_signout_menu

Set to `true` to disable the signout link in the side menu. This is useful if you use auth.proxy. Default is `false`.

### signout_redirect_url

The URL the user is redirected to upon signing out. To support [OpenID Connect RP-Initiated Logout](https://openid.net/specs/openid-connect-rpinitiated-1_0.html), the user must add `post_logout_redirect_uri` to the `signout_redirect_url`.

Example:

signout_redirect_url = http://localhost:8087/realms/grafana/protocol/openid-connect/logout?post_logout_redirect_uri=http%3A%2F%2Flocalhost%3A3000%2Flogin

### oauth_auto_login

{{% admonition type="note" %}}
This option is deprecated - use `auto_login` option for specific OAuth provider instead.
{{% /admonition %}}

Set to `true` to attempt login with OAuth automatically, skipping the login screen.
This setting is ignored if multiple OAuth providers are configured. Default is `false`.

### oauth_state_cookie_max_age

How many seconds the OAuth state cookie lives before being deleted. Default is `600` (seconds)
Administrators can increase this if they experience OAuth login state mismatch errors.

### oauth_skip_org_role_update_sync

{{% admonition type="note" %}}
This option is deprecated in favor of OAuth provider specific `skip_org_role_sync` settings. The following sections explain settings for each provider.
{{% /admonition %}}

If you want to change the `oauth_skip_org_role_update_sync` setting to `false`, then for each provider you have set up, use the `skip_org_role_sync` setting to specify whether you want to skip the synchronization.

{{% admonition type="warning" %}}
Currently if no organization role mapping is found for a user, Grafana doesn't update the user's organization role.
With Grafana 10, if `oauth_skip_org_role_update_sync` option is set to `false`, users with no mapping will be
reset to the default organization role on every login. [See `auto_assign_org_role` option]({{< relref "#auto_assign_org_role" >}}).
{{% /admonition %}}

### skip_org_role_sync

`skip_org_role_sync` prevents the synchronization of organization roles for a specific OAuth integration, while the deprecated setting `oauth_skip_org_role_update_sync` affects all configured OAuth providers.

The default value for `skip_org_role_sync` is `false`.

With `skip_org_role_sync` set to `false`, the users' organization and role is reset on every new login, based on the external provider's role. See your provider in the tables below.

With `skip_org_role_sync` set to `true`, when a user logs in for the first time, Grafana sets the organization role based on the value specified in `auto_assign_org_role` and forces the organization to `auto_assign_org_id` when specified, otherwise it falls back to OrgID `1`.

> **Note**: Enabling `skip_org_role_sync` also disables the synchronization of Grafana Admins from the external provider, as such `allow_assign_grafana_admin` is ignored.

Use this setting when you want to manage the organization roles of your users from within Grafana and be able to manually assign them to multiple organizations, or to prevent synchronization conflicts when they can be synchronized from another provider.

The behavior of `oauth_skip_org_role_update_sync` and `skip_org_role_sync`, can be seen in the tables below:

**[auth.grafana_com]**
| `oauth_skip_org_role_update_sync` | `skip_org_role_sync` | **Resulting Org Role** | Modifiable |
|-----------------------------------|----------------------|-------------------------------------------------------------------------------------------------------------------------------------|---------------------------|
| false | false | Synchronize user organization role with Grafana.com role. If no role is provided, `auto_assign_org_role` is set. | false |
| true | false | Skips organization role synchronization for all OAuth providers' users. Role is set to `auto_assign_org_role`. | true |
| false | true | Skips organization role synchronization for Grafana.com users. Role is set to `auto_assign_org_role`. | true |
| true | true | Skips organization role synchronization for Grafana.com users and all other OAuth providers. Role is set to `auto_assign_org_role`. | true |

**[auth.azuread]**
| `oauth_skip_org_role_update_sync` | `skip_org_role_sync` | **Resulting Org Role** | Modifiable |
|-----------------------------------|----------------------|---------------------------------------------------------------------------------------------------------------------------------|---------------------------|
| false | false | Synchronize user organization role with AzureAD role. If no role is provided, `auto_assign_org_role` is set. | false |
| true | false | Skips organization role synchronization for all OAuth providers' users. Role is set to `auto_assign_org_role`. | true |
| false | true | Skips organization role synchronization for AzureAD users. Role is set to `auto_assign_org_role`. | true |
| true | true | Skips organization role synchronization for AzureAD users and all other OAuth providers. Role is set to `auto_assign_org_role`. | true |

**[auth.google]**
| `oauth_skip_org_role_update_sync` | `skip_org_role_sync` | **Resulting Org Role** | Modifiable |
|-----------------------------------|----------------------|----------------------------------------------------------------------------------------|---------------------------|
| false | false | User organization role is set to `auto_assign_org_role` and cannot be changed. | false |
| true | false | User organization role is set to `auto_assign_org_role` and can be changed in Grafana. | true |
| false | true | User organization role is set to `auto_assign_org_role` and can be changed in Grafana. | true |
| true | true | User organization role is set to `auto_assign_org_role` and can be changed in Grafana. | true |

{{% admonition type="note" %}}
For GitLab, GitHub, Okta, Generic OAuth providers, Grafana synchronizes organization roles and sets Grafana Admins. The `allow_assign_grafana_admin` setting is also accounted for, to allow or not setting the Grafana Admin role from the external provider.
{{% /admonition %}}

**[auth.github]**
| `oauth_skip_org_role_update_sync` | `skip_org_role_sync` | **Resulting Org Role** | Modifiable |
|-----------------------------------|----------------------|------------------------------------------------------------------------------------------------------------------------------------------------------------------|---------------------------|
| false | false | Synchronize user organization role with GitHub role. If no role is provided, `auto_assign_org_role` is set. | false |
| true | false | Skips organization role synchronization for all OAuth providers' users. Role is set to `auto_assign_org_role`. | true |
| false | true | Skips organization role and Grafana Admin synchronization for GitHub users. Role is set to `auto_assign_org_role`. | true |
| true | true | Skips organization role synchronization for all OAuth providers and skips Grafana Admin synchronization for GitHub users. Role is set to `auto_assign_org_role`. | true |

**[auth.gitlab]**
| `oauth_skip_org_role_update_sync` | `skip_org_role_sync` | **Resulting Org Role** | Modifiable |
|-----------------------------------|----------------------|------------------------------------------------------------------------------------------------------------------------------------------------------------------|---------------------------|
| false | false | Synchronize user organization role with Gitlab role. If no role is provided, `auto_assign_org_role` is set. | false |
| true | false | Skips organization role synchronization for all OAuth providers' users. Role is set to `auto_assign_org_role`. | true |
| false | true | Skips organization role and Grafana Admin synchronization for Gitlab users. Role is set to `auto_assign_org_role`. | true |
| true | true | Skips organization role synchronization for all OAuth providers and skips Grafana Admin synchronization for Gitlab users. Role is set to `auto_assign_org_role`. | true |

**[auth.generic_oauth]**
| `oauth_skip_org_role_update_sync` | `skip_org_role_sync` | **Resulting Org Role** | Modifiable |
|-----------------------------------|----------------------|--------------------------------------------------------------------------------------------------------------------------------------------------------------------------|---------------------------|
| false | false | Synchronize user organization role with the provider's role. If no role is provided, `auto_assign_org_role` is set. | false |
| true | false | Skips organization role synchronization for all OAuth providers' users. Role is set to `auto_assign_org_role`. | true |
| false | true | Skips organization role and Grafana Admin synchronization for the provider's users. Role is set to `auto_assign_org_role`. | true |
| true | true | Skips organization role synchronization for all OAuth providers and skips Grafana Admin synchronization for the provider's users. Role is set to `auto_assign_org_role`. | true |

**[auth.okta]**
| `oauth_skip_org_role_update_sync` | `skip_org_role_sync` | **Resulting Org Role** | Modifiable |
|-----------------------------------|----------------------|----------------------------------------------------------------------------------------------------------------------------------------------------------------|---------------------------|
| false | false | Synchronize user organization role with Okta role. If no role is provided, `auto_assign_org_role` is set. | false |
| true | false | Skips organization role synchronization for all OAuth providers' users. Role is set to `auto_assign_org_role`. | true |
| false | true | Skips organization role and Grafana Admin synchronization for Okta users. Role is set to `auto_assign_org_role`. | true |
| true | true | Skips organization role synchronization for all OAuth providers and skips Grafana Admin synchronization for Okta users. Role is set to `auto_assign_org_role`. | true |

#### Example skip_org_role_sync

[auth.google]
| `oauth_skip_org_role_update_sync` | `skip_org_role_sync` | **Resulting Org Role** | **Example Scenario** |
|-----------------------------------|----------------------|-----------------------------------------------------------------------------------------|--------------------------------------------------------------------------------------------------------------------------------------------------------------------------------------------|
| false | false | Synchronized with Google Auth organization roles | A user logs in to Grafana using their Google account and their organization role is automatically set based on their role in Google. |
| true | false | Skipped synchronization of organization roles from all OAuth providers | A user logs in to Grafana using their Google account and their organization role is **not** set based on their role. But Grafana Administrators can modify the role from the UI. |
| false | true | Skipped synchronization of organization roles Google | A user logs in to Grafana using their Google account and their organization role is **not** set based on their role in Google. But Grafana Administrators can modify the role from the UI. |
| true | true | Skipped synchronization of organization roles from all OAuth providers including Google | A user logs in to Grafana using their Google account and their organization role is **not** set based on their role in Google. But Grafana Administrators can modify the role from the UI. |

### api_key_max_seconds_to_live

Limit of API key seconds to live before expiration. Default is -1 (unlimited).

### sigv4_auth_enabled

> Only available in Grafana 7.3+.

Set to `true` to enable the AWS Signature Version 4 Authentication option for HTTP-based datasources. Default is `false`.

### sigv4_verbose_logging

> Only available in Grafana 8.4+.

Set to `true` to enable verbose request signature logging when AWS Signature Version 4 Authentication is enabled. Default is `false`.

<hr />

## [auth.anonymous]

Refer to [Anonymous authentication]({{< relref "../configure-security/configure-authentication/grafana#anonymous-authentication" >}}) for detailed instructions.

<hr />

## [auth.github]

Refer to [GitHub OAuth2 authentication]({{< relref "../configure-security/configure-authentication/github" >}}) for detailed instructions.

<hr />

## [auth.gitlab]

Refer to [Gitlab OAuth2 authentication]({{< relref "../configure-security/configure-authentication/gitlab" >}}) for detailed instructions.

<hr />

## [auth.google]

Refer to [Google OAuth2 authentication]({{< relref "../configure-security/configure-authentication/google" >}}) for detailed instructions.

<hr />

## [auth.grafananet]

Legacy key names, still in the config file so they work in env variables.

<hr />

## [auth.grafana_com]

Legacy key names, still in the config file so they work in env variables.

<hr />

## [auth.azuread]

Refer to [Azure AD OAuth2 authentication]({{< relref "../configure-security/configure-authentication/azuread" >}}) for detailed instructions.

<hr />

## [auth.okta]

Refer to [Okta OAuth2 authentication]({{< relref "../configure-security/configure-authentication/okta" >}}) for detailed instructions.

<hr />

## [auth.generic_oauth]

Refer to [Generic OAuth authentication]({{< relref "../configure-security/configure-authentication/generic-oauth" >}}) for detailed instructions.

<hr />

## [auth.basic]

Refer to [Basic authentication]({{< relref "../configure-security/configure-authentication#basic-authentication" >}}) for detailed instructions.

<hr />

## [auth.proxy]

Refer to [Auth proxy authentication]({{< relref "../configure-security/configure-authentication/auth-proxy" >}}) for detailed instructions.

<hr />

## [auth.ldap]

Refer to [LDAP authentication]({{< relref "../configure-security/configure-authentication/ldap" >}}) for detailed instructions.

## [aws]

You can configure core and external AWS plugins.

### allowed_auth_providers

Specify what authentication providers the AWS plugins allow. For a list of allowed providers, refer to the data-source configuration page for a given plugin. If you configure a plugin by provisioning, only providers that are specified in `allowed_auth_providers` are allowed.

Options: `default` (AWS SDK default), `keys` (Access and secret key), `credentials` (Credentials file), `ec2_iam_role` (EC2 IAM role)

### assume_role_enabled

Set to `false` to disable AWS authentication from using an assumed role with temporary security credentials. For details about assume roles, refer to the AWS API reference documentation about the [AssumeRole](https://docs.aws.amazon.com/STS/latest/APIReference/API_AssumeRole.html) operation.

If this option is disabled, the **Assume Role** and the **External Id** field are removed from the AWS data source configuration page. If the plugin is configured using provisioning, it is possible to use an assumed role as long as `assume_role_enabled` is set to `true`.

### list_metrics_page_limit

Use the [List Metrics API](https://docs.aws.amazon.com/AmazonCloudWatch/latest/APIReference/API_ListMetrics.html) option to load metrics for custom namespaces in the CloudWatch data source. By default, the page limit is 500.

<hr />

## [azure]

Grafana supports additional integration with Azure services when hosted in the Azure Cloud.

### cloud

Azure cloud environment where Grafana is hosted:

| Azure Cloud                                      | Value                  |
| ------------------------------------------------ | ---------------------- |
| Microsoft Azure public cloud                     | AzureCloud (_default_) |
| Microsoft Chinese national cloud                 | AzureChinaCloud        |
| US Government cloud                              | AzureUSGovernment      |
| Microsoft German national cloud ("Black Forest") | AzureGermanCloud       |

### managed_identity_enabled

Specifies whether Grafana hosted in Azure service with Managed Identity configured (e.g. Azure Virtual Machines instance). Disabled by default, needs to be explicitly enabled.

### managed_identity_client_id

The client ID to use for user-assigned managed identity.

Should be set for user-assigned identity and should be empty for system-assigned identity.

### workload_identity_enabled

Specifies whether Azure AD Workload Identity authentication should be enabled in datasources that support it.

For more documentation on Azure AD Workload Identity, review [Azure AD Workload Identity](https://azure.github.io/azure-workload-identity/docs/) documentation.

Disabled by default, needs to be explicitly enabled.

### workload_identity_tenant_id

Tenant ID of the Azure AD Workload Identity.

Allows to override default tenant ID of the Azure AD identity associated with the Kubernetes service account.

### workload_identity_client_id

Client ID of the Azure AD Workload Identity.

Allows to override default client ID of the Azure AD identity associated with the Kubernetes service account.

### workload_identity_token_file

Custom path to token file for the Azure AD Workload Identity.

Allows to set a custom path to the projected service account token file.

### user_identity_enabled

Specifies whether user identity authentication (on behalf of currently signed-in user) should be enabled in datasources that support it (requires AAD authentication).

Disabled by default, needs to be explicitly enabled.

### user_identity_token_url

Override token URL for Azure Active Directory.

By default is the same as token URL configured for AAD authentication settings.

### user_identity_client_id

Override ADD application ID which would be used to exchange users token to an access token for the datasource.

By default is the same as used in AAD authentication or can be set to another application (for OBO flow).

### user_identity_client_secret

Override the AAD application client secret.

By default is the same as used in AAD authentication or can be set to another application (for OBO flow).

## [auth.jwt]

Refer to [JWT authentication]({{< relref "../configure-security/configure-authentication/jwt" >}}) for more information.

<hr />

## [smtp]

Email server settings.

### enabled

Enable this to allow Grafana to send email. Default is `false`.

### host

Default is `localhost:25`. Use port 465 for implicit TLS.

### user

In case of SMTP auth, default is `empty`.

### password

In case of SMTP auth, default is `empty`. If the password contains `#` or `;`, then you have to wrap it with triple quotes. Example: """#password;"""

### cert_file

File path to a cert file, default is `empty`.

### key_file

File path to a key file, default is `empty`.

### skip_verify

Verify SSL for SMTP server, default is `false`.

### from_address

Address used when sending out emails, default is `admin@grafana.localhost`.

### from_name

Name to be used when sending out emails, default is `Grafana`.

### ehlo_identity

Name to be used as client identity for EHLO in SMTP dialog, default is `<instance_name>`.

### startTLS_policy

Either "OpportunisticStartTLS", "MandatoryStartTLS", "NoStartTLS". Default is `empty`.

<hr>

## [emails]

### welcome_email_on_sign_up

Default is `false`.

### templates_pattern

Enter a comma separated list of template patterns. Default is `emails/*.html, emails/*.txt`.

### content_types

Enter a comma-separated list of content types that should be included in the emails that are sent. List the content types according descending preference, e.g. `text/html, text/plain` for HTML as the most preferred. The order of the parts is significant as the mail clients will use the content type that is supported and most preferred by the sender. Supported content types are `text/html` and `text/plain`. Default is `text/html`.

<hr>

## [log]

Grafana logging options.

### mode

Options are "console", "file", and "syslog". Default is "console" and "file". Use spaces to separate multiple modes, e.g. `console file`.

### level

Options are "debug", "info", "warn", "error", and "critical". Default is `info`.

### filters

Optional settings to set different levels for specific loggers.
For example: `filters = sqlstore:debug`

### user_facing_default_error

Use this configuration option to set the default error message shown to users. This message is displayed instead of sensitive backend errors, which should be obfuscated. The default message is `Please inspect the Grafana server log for details.`.

<hr>

## [log.console]

Only applicable when "console" is used in `[log]` mode.

### level

Options are "debug", "info", "warn", "error", and "critical". Default is inherited from `[log]` level.

### format

Log line format, valid options are text, console and json. Default is `console`.

<hr>

## [log.file]

Only applicable when "file" used in `[log]` mode.

### level

Options are "debug", "info", "warn", "error", and "critical". Default is inherited from `[log]` level.

### format

Log line format, valid options are text, console and json. Default is `text`.

### log_rotate

Enable automated log rotation, valid options are `false` or `true`. Default is `true`.
When enabled use the `max_lines`, `max_size_shift`, `daily_rotate` and `max_days` to configure the behavior of the log rotation.

### max_lines

Maximum lines per file before rotating it. Default is `1000000`.

### max_size_shift

Maximum size of file before rotating it. Default is `28`, which means `1 << 28`, `256MB`.

### daily_rotate

Enable daily rotation of files, valid options are `false` or `true`. Default is `true`.

### max_days

Maximum number of days to keep log files. Default is `7`.

<hr>

## [log.syslog]

Only applicable when "syslog" used in `[log]` mode.

### level

Options are "debug", "info", "warn", "error", and "critical". Default is inherited from `[log]` level.

### format

Log line format, valid options are text, console, and json. Default is `text`.

### network and address

Syslog network type and address. This can be UDP, TCP, or UNIX. If left blank, then the default UNIX endpoints are used.

### facility

Syslog facility. Valid options are user, daemon or local0 through local7. Default is empty.

### tag

Syslog tag. By default, the process's `argv[0]` is used.

<hr>

## [log.frontend]

**Note:** This feature is available in Grafana 7.4+.

### enabled

Faro javascript agent is initialized. Default is `false`.

### custom_endpoint

Custom HTTP endpoint to send events captured by the Faro agent to. Default, `/log-grafana-javascript-agent`, will log the events to stdout.

### log_endpoint_requests_per_second_limit

Requests per second limit enforced per an extended period, for Grafana backend log ingestion endpoint, `/log-grafana-javascript-agent`. Default is `3`.

### log_endpoint_burst_limit

Maximum requests accepted per short interval of time for Grafana backend log ingestion endpoint, `/log-grafana-javascript-agent`. Default is `15`.

### instrumentations_errors_enabled

Turn on error instrumentation. Only affects Grafana Javascript Agent.

### instrumentations_console_enabled

Turn on console instrumentation. Only affects Grafana Javascript Agent

### instrumentations_webvitals_enabled

Turn on webvitals instrumentation. Only affects Grafana Javascript Agent

### api_key

If `custom_endpoint` required authentication, you can set the api key here. Only relevant for Grafana Javascript Agent provider.

<hr>

## [quota]

Set quotas to `-1` to make unlimited.

### enabled

Enable usage quotas. Default is `false`.

### org_user

Limit the number of users allowed per organization. Default is 10.

### org_dashboard

Limit the number of dashboards allowed per organization. Default is 100.

### org_data_source

Limit the number of data sources allowed per organization. Default is 10.

### org_api_key

Limit the number of API keys that can be entered per organization. Default is 10.

### org_alert_rule

Limit the number of alert rules that can be entered per organization. Default is 100.

### user_org

Limit the number of organizations a user can create. Default is 10.

### global_user

Sets a global limit of users. Default is -1 (unlimited).

### global_org

Sets a global limit on the number of organizations that can be created. Default is -1 (unlimited).

### global_dashboard

Sets a global limit on the number of dashboards that can be created. Default is -1 (unlimited).

### global_api_key

Sets global limit of API keys that can be entered. Default is -1 (unlimited).

### global_session

Sets a global limit on number of users that can be logged in at one time. Default is -1 (unlimited).

### global_alert_rule

Sets a global limit on number of alert rules that can be created. Default is -1 (unlimited).

### global_correlations

Sets a global limit on number of correlations that can be created. Default is -1 (unlimited).

<hr>

## [unified_alerting]

For more information about the Grafana alerts, refer to [About Grafana Alerting]({{< relref "../../alerting" >}}).

### enabled

Enable or disable Grafana Alerting. If disabled, all your legacy alerting data will be available again, but the data you created using Grafana Alerting will be deleted. Set force_migration=true to avoid deletion of data. The default value is `true`.

Alerting Rules migrated from dashboards and panels will include a link back via the `annotations`.

### disabled_orgs

Comma-separated list of organization IDs for which to disable Grafana 8 Unified Alerting.

### admin_config_poll_interval

Specify the frequency of polling for admin config changes. The default value is `60s`.

The interval string is a possibly signed sequence of decimal numbers, followed by a unit suffix (ms, s, m, h, d), e.g. 30s or 1m.

### alertmanager_config_poll_interval

Specify the frequency of polling for Alertmanager config changes. The default value is `60s`.

The interval string is a possibly signed sequence of decimal numbers, followed by a unit suffix (ms, s, m, h, d), e.g. 30s or 1m.

### ha_listen_address

Listen IP address and port to receive unified alerting messages for other Grafana instances. The port is used for both TCP and UDP. It is assumed other Grafana instances are also running on the same port. The default value is `0.0.0.0:9094`.

### ha_advertise_address

Explicit IP address and port to advertise other Grafana instances. The port is used for both TCP and UDP.

### ha_peers

Comma-separated list of initial instances (in a format of host:port) that will form the HA cluster. Configuring this setting will enable High Availability mode for alerting.

### ha_peer_timeout

Time to wait for an instance to send a notification via the Alertmanager. In HA, each Grafana instance will
be assigned a position (e.g. 0, 1). We then multiply this position with the timeout to indicate how long should
each instance wait before sending the notification to take into account replication lag. The default value is `15s`.

The interval string is a possibly signed sequence of decimal numbers, followed by a unit suffix (ms, s, m, h, d), e.g. 30s or 1m.

### ha_gossip_interval

The interval between sending gossip messages. By lowering this value (more frequent) gossip messages are propagated
across cluster more quickly at the expense of increased bandwidth usage. The default value is `200ms`.

The interval string is a possibly signed sequence of decimal numbers, followed by a unit suffix (ms, s, m, h, d), e.g. 30s or 1m.

### ha_push_pull_interval

The interval between gossip full state syncs. Setting this interval lower (more frequent) will increase convergence speeds
across larger clusters at the expense of increased bandwidth usage. The default value is `60s`.

The interval string is a possibly signed sequence of decimal numbers, followed by a unit suffix (ms, s, m, h, d), e.g. 30s or 1m.

### execute_alerts

Enable or disable alerting rule execution. The default value is `true`. The alerting UI remains visible. This option has a [legacy version in the alerting section]({{< relref "#execute_alerts-1" >}}) that takes precedence.

### evaluation_timeout

Sets the alert evaluation timeout when fetching data from the datasource. The default value is `30s`. This option has a [legacy version in the alerting section]({{< relref "#evaluation_timeout_seconds" >}}) that takes precedence.

The timeout string is a possibly signed sequence of decimal numbers, followed by a unit suffix (ms, s, m, h, d), e.g. 30s or 1m.

### max_attempts

Sets a maximum number of times we'll attempt to evaluate an alert rule before giving up on that evaluation. The default value is `3`. This option has a [legacy version in the alerting section]({{< relref "#max_attempts-1" >}}) that takes precedence.

### min_interval

Sets the minimum interval to enforce between rule evaluations. The default value is `10s` which equals the scheduler interval. Rules will be adjusted if they are less than this value or if they are not multiple of the scheduler interval (10s). Higher values can help with resource management as we'll schedule fewer evaluations over time. This option has [a legacy version in the alerting section]({{< relref "#min_interval_seconds" >}}) that takes precedence.

The interval string is a possibly signed sequence of decimal numbers, followed by a unit suffix (ms, s, m, h, d), e.g. 30s or 1m.

> **Note.** This setting has precedence over each individual rule frequency. If a rule frequency is lower than this value, then this value is enforced.

<hr>

## [unified_alerting.screenshots]

<<<<<<< HEAD
For more information about screenshots, refer to [Images in notifications]({{< relref "../../alerting/manage-notifications/images-in-notifications">}}).
=======
For more information about screenshots, refer to [Images in notifications]({{< relref "../../alerting/manage-notifications/images-in-notifications" >}}).
>>>>>>> ae830f68

### capture

Enable screenshots in notifications. This option requires a remote HTTP image rendering service. Please see `[rendering]` for further configuration options.

### max_concurrent_screenshots

The maximum number of screenshots that can be taken at the same time. This option is different from `concurrent_render_request_limit` as `max_concurrent_screenshots` sets the number of concurrent screenshots that can be taken at the same time for all firing alerts where as concurrent_render_request_limit sets the total number of concurrent screenshots across all Grafana services.

### upload_external_image_storage

Uploads screenshots to the local Grafana server or remote storage such as Azure, S3 and GCS. Please see `[external_image_storage]` for further configuration options. If this option is false then screenshots will be persisted to disk for up to `temp_data_lifetime`.

<hr>

## [unified_alerting.reserved_labels]

For more information about Grafana Reserved Labels, refer to [Labels in Grafana Alerting](/docs/grafana/next/alerting/fundamentals/annotation-label/how-to-use-labels/)

### disabled_labels

Comma-separated list of reserved labels added by the Grafana Alerting engine that should be disabled.

For example: `disabled_labels=grafana_folder`

<hr>

## [alerting]

For more information about the legacy dashboard alerting feature in Grafana, refer to [the legacy Grafana alerts](/docs/grafana/v8.5/alerting/old-alerting/).

### enabled

Set to `true` to [enable legacy dashboard alerting]({{< relref "#unified_alerting" >}}). The default value is `false`.

### execute_alerts

Turns off alert rule execution, but alerting is still visible in the Grafana UI.

### error_or_timeout

Default setting for new alert rules. Defaults to categorize error and timeouts as alerting. (alerting, keep_state)

### nodata_or_nullvalues

Defines how Grafana handles nodata or null values in alerting. Options are `alerting`, `no_data`, `keep_state`, and `ok`. Default is `no_data`.

### concurrent_render_limit

Alert notifications can include images, but rendering many images at the same time can overload the server.
This limit protects the server from render overloading and ensures notifications are sent out quickly. Default value is `5`.

### evaluation_timeout_seconds

Sets the alert calculation timeout. Default value is `30`.

### notification_timeout_seconds

Sets the alert notification timeout. Default value is `30`.

### max_attempts

Sets a maximum limit on attempts to sending alert notifications. Default value is `3`.

### min_interval_seconds

Sets the minimum interval between rule evaluations. Default value is `1`.

> **Note.** This setting has precedence over each individual rule frequency. If a rule frequency is lower than this value, then this value is enforced.

### max_annotation_age =

Configures for how long alert annotations are stored. Default is 0, which keeps them forever.
This setting should be expressed as a duration. Examples: 6h (hours), 10d (days), 2w (weeks), 1M (month).

### max_annotations_to_keep =

Configures max number of alert annotations that Grafana stores. Default value is 0, which keeps all alert annotations.

<hr>

## [annotations]

### cleanupjob_batchsize

Configures the batch size for the annotation clean-up job. This setting is used for dashboard, API, and alert annotations.

### tags_length

Enforces the maximum allowed length of the tags for any newly introduced annotations. It can be between 500 and 4096 (inclusive). Default value is 500. Setting it to a higher value would impact performance therefore is not recommended.

## [annotations.dashboard]

Dashboard annotations means that annotations are associated with the dashboard they are created on.

### max_age

Configures how long dashboard annotations are stored. Default is 0, which keeps them forever.
This setting should be expressed as a duration. Examples: 6h (hours), 10d (days), 2w (weeks), 1M (month).

### max_annotations_to_keep

Configures max number of dashboard annotations that Grafana stores. Default value is 0, which keeps all dashboard annotations.

## [annotations.api]

API annotations means that the annotations have been created using the API without any association with a dashboard.

### max_age

Configures how long Grafana stores API annotations. Default is 0, which keeps them forever.
This setting should be expressed as a duration. Examples: 6h (hours), 10d (days), 2w (weeks), 1M (month).

### max_annotations_to_keep

Configures max number of API annotations that Grafana keeps. Default value is 0, which keeps all API annotations.

<hr>

## [explore]

For more information about this feature, refer to [Explore]({{< relref "../../explore" >}}).

### enabled

Enable or disable the Explore section. Default is `enabled`.

## [help]

Configures the help section.

### enabled

Enable or disable the Help section. Default is `enabled`.

## [profile]

Configures the Profile section.

### enabled

Enable or disable the Profile section. Default is `enabled`.

## [news]

### news_feed_enabled

Enables the news feed section. Default is `true`

<hr>

## [query]

### concurrent_query_limit

Set the number of queries that can be executed concurrently in a mixed data source panel. Default is the number of CPUs.

## [query_history]

Configures Query history in Explore.

### enabled

Enable or disable the Query history. Default is `enabled`.

<hr>

## [metrics]

For detailed instructions, refer to [Internal Grafana metrics]({{< relref "../set-up-grafana-monitoring" >}}).

### enabled

Enable metrics reporting. defaults true. Available via HTTP API `<URL>/metrics`.

### interval_seconds

Flush/write interval when sending metrics to external TSDB. Defaults to `10`.

### disable_total_stats

If set to `true`, then total stats generation (`stat_totals_*` metrics) is disabled. Default is `false`.

### total_stats_collector_interval_seconds

Sets the total stats collector interval. The default is 1800 seconds (30 minutes).

### basic_auth_username and basic_auth_password

If both are set, then basic authentication is required to access the metrics endpoint.

<hr>

## [metrics.environment_info]

Adds dimensions to the `grafana_environment_info` metric, which can expose more information about the Grafana instance.

```
; exampleLabel1 = exampleValue1
; exampleLabel2 = exampleValue2
```

## [metrics.graphite]

Use these options if you want to send internal Grafana metrics to Graphite.

### address

Enable by setting the address. Format is `<Hostname or ip>`:port.

### prefix

Graphite metric prefix. Defaults to `prod.grafana.%(instance_name)s.`

<hr>

## [grafana_net]

### url

Default is https://grafana.com.

<hr>

## [grafana_com]

### url

Default is https://grafana.com.

<hr>

## [tracing.jaeger]

[Deprecated - use tracing.opentelemetry.jaeger or tracing.opentelemetry.otlp instead]

Configure Grafana's Jaeger client for distributed tracing.

You can also use the standard `JAEGER_*` environment variables to configure
Jaeger. See the table at the end of https://www.jaegertracing.io/docs/1.16/client-features/
for the full list. Environment variables will override any settings provided here.

### address

The host:port destination for reporting spans. (ex: `localhost:6831`)

Can be set with the environment variables `JAEGER_AGENT_HOST` and `JAEGER_AGENT_PORT`.

### always_included_tag

Comma-separated list of tags to include in all new spans, such as `tag1:value1,tag2:value2`.

Can be set with the environment variable `JAEGER_TAGS` (use `=` instead of `:` with the environment variable).

### sampler_type

Default value is `const`.

Specifies the type of sampler: `const`, `probabilistic`, `ratelimiting`, or `remote`.

Refer to https://www.jaegertracing.io/docs/1.16/sampling/#client-sampling-configuration for details on the different tracing types.

Can be set with the environment variable `JAEGER_SAMPLER_TYPE`.

_To override this setting, enter `sampler_type` in the `tracing.opentelemetry` section._

### sampler_param

Default value is `1`.

This is the sampler configuration parameter. Depending on the value of `sampler_type`, it can be `0`, `1`, or a decimal value in between.

- For `const` sampler, `0` or `1` for always `false`/`true` respectively
- For `probabilistic` sampler, a probability between `0` and `1.0`
- For `rateLimiting` sampler, the number of spans per second
- For `remote` sampler, param is the same as for `probabilistic`
  and indicates the initial sampling rate before the actual one
  is received from the mothership

May be set with the environment variable `JAEGER_SAMPLER_PARAM`.

_Setting `sampler_param` in the `tracing.opentelemetry` section will override this setting._

### sampling_server_url

sampling_server_url is the URL of a sampling manager providing a sampling strategy.

_Setting `sampling_server_url` in the `tracing.opentelemetry` section will override this setting._

### zipkin_propagation

Default value is `false`.

Controls whether or not to use Zipkin's span propagation format (with `x-b3-` HTTP headers). By default, Jaeger's format is used.

Can be set with the environment variable and value `JAEGER_PROPAGATION=b3`.

### disable_shared_zipkin_spans

Default value is `false`.

Setting this to `true` turns off shared RPC spans. Leaving this available is the most common setting when using Zipkin elsewhere in your infrastructure.

<hr>

## [tracing.opentelemetry]

Configure general parameters shared between OpenTelemetry providers.

### custom_attributes

Comma-separated list of attributes to include in all new spans, such as `key1:value1,key2:value2`.

Can be set with the environment variable `OTEL_RESOURCE_ATTRIBUTES` (use `=` instead of `:` with the environment variable).

### sampler_type

Default value is `const`.

Specifies the type of sampler: `const`, `probabilistic`, `ratelimiting`, or `remote`.

### sampler_param

Default value is `1`.

Depending on the value of `sampler_type`, the sampler configuration parameter can be `0`, `1`, or any decimal value between `0` and `1`.

- For the `const` sampler, use `0` to never sample or `1` to always sample
- For the `probabilistic` sampler, you can use a decimal value between `0.0` and `1.0`
- For the `rateLimiting` sampler, enter the number of spans per second
- For the `remote` sampler, use a decimal value between `0.0` and `1.0`
  to specify the initial sampling rate used before the first update
  is received from the sampling server

### sampling_server_url

When `sampler_type` is `remote`, this specifies the URL of the sampling server. This can be used by all tracing providers.

Use a sampling server that supports the Jaeger remote sampling API, such as jaeger-agent, jaeger-collector, opentelemetry-collector-contrib, or [Grafana Agent](/oss/agent/).

<hr>

## [tracing.opentelemetry.jaeger]

Configure Grafana's Jaeger client for distributed tracing.

### address

The host:port destination for reporting spans. (ex: `localhost:14268/api/traces`)

### propagation

The propagation specifies the text map propagation format. The values `jaeger` and `w3c` are supported. Add a comma (`,`) between values to specify multiple formats (for example, `"jaeger,w3c"`). The default value is `w3c`.

<hr>

## [tracing.opentelemetry.otlp]

Configure Grafana's otlp client for distributed tracing.

### address

The host:port destination for reporting spans. (ex: `localhost:4317`)

### propagation

The propagation specifies the text map propagation format. The values `jaeger` and `w3c` are supported. Add a comma (`,`) between values to specify multiple formats (for example, `"jaeger,w3c"`). The default value is `w3c`.

<hr>

## [external_image_storage]

These options control how images should be made public so they can be shared on services like Slack or email message.

### provider

Options are s3, webdav, gcs, azure_blob, local). If left empty, then Grafana ignores the upload action.

<hr>

## [external_image_storage.s3]

### endpoint

Optional endpoint URL (hostname or fully qualified URI) to override the default generated S3 endpoint. If you want to
keep the default, just leave this empty. You must still provide a `region` value if you specify an endpoint.

### path_style_access

Set this to true to force path-style addressing in S3 requests, i.e., `http://s3.amazonaws.com/BUCKET/KEY`, instead
of the default, which is virtual hosted bucket addressing when possible (`http://BUCKET.s3.amazonaws.com/KEY`).

{{% admonition type="note" %}}
This option is specific to the Amazon S3 service.
{{% /admonition %}}

### bucket_url

(for backward compatibility, only works when no bucket or region are configured)
Bucket URL for S3. AWS region can be specified within URL or defaults to 'us-east-1', e.g.

- http://grafana.s3.amazonaws.com/
- https://grafana.s3-ap-southeast-2.amazonaws.com/

### bucket

Bucket name for S3. e.g. grafana.snapshot.

### region

Region name for S3. e.g. 'us-east-1', 'cn-north-1', etc.

### path

Optional extra path inside bucket, useful to apply expiration policies.

### access_key

Access key, e.g. AAAAAAAAAAAAAAAAAAAA.

Access key requires permissions to the S3 bucket for the 's3:PutObject' and 's3:PutObjectAcl' actions.

### secret_key

Secret key, e.g. AAAAAAAAAAAAAAAAAAAAAAAAAAAAAAAAAAAAAAAA.

<hr>

## [external_image_storage.webdav]

### url

URL where Grafana sends PUT request with images.

### username

Basic auth username.

### password

Basic auth password.

### public_url

Optional URL to send to users in notifications. If the string contains the sequence `{{file}}`, it is replaced with the uploaded filename. Otherwise, the file name is appended to the path part of the URL, leaving any query string unchanged.

<hr>

## [external_image_storage.gcs]

### key_file

Optional path to JSON key file associated with a Google service account to authenticate and authorize. If no value is provided it tries to use the [application default credentials](https://cloud.google.com/docs/authentication/production#finding_credentials_automatically).
Service Account keys can be created and downloaded from https://console.developers.google.com/permissions/serviceaccounts.

Service Account should have "Storage Object Writer" role. The access control model of the bucket needs to be "Set object-level and bucket-level permissions". Grafana itself will make the images public readable when signed urls are not enabled.

### bucket

Bucket Name on Google Cloud Storage.

### path

Optional extra path inside bucket.

### enable_signed_urls

If set to true, Grafana creates a [signed URL](https://cloud.google.com/storage/docs/access-control/signed-urls) for
the image uploaded to Google Cloud Storage.

### signed_url_expiration

Sets the signed URL expiration, which defaults to seven days.

## [external_image_storage.azure_blob]

### account_name

Storage account name.

### account_key

Storage account key

### container_name

Container name where to store "Blob" images with random names. Creating the blob container beforehand is required. Only public containers are supported.

### sas_token_expiration_days

Number of days for SAS token validity. If specified SAS token will be attached to image URL. Allow storing images in private containers.

<hr>

## [external_image_storage.local]

This option does not require any configuration.

<hr>

## [rendering]

Options to configure a remote HTTP image rendering service, e.g. using https://github.com/grafana/grafana-image-renderer.

#### renderer_token

<<<<<<< HEAD
> **Note**: Available in Grafana v9.1.2 and Image Renderer v3.6.1 or later.
=======
{{% admonition type="note" %}}
Available in Grafana v9.1.2 and Image Renderer v3.6.1 or later.
{{% /admonition %}}
>>>>>>> ae830f68

An auth token will be sent to and verified by the renderer. The renderer will deny any request without an auth token matching the one configured on the renderer.

### server_url

URL to a remote HTTP image renderer service, e.g. http://localhost:8081/render, will enable Grafana to render panels and dashboards to PNG-images using HTTP requests to an external service.

### callback_url

If the remote HTTP image renderer service runs on a different server than the Grafana server you may have to configure this to a URL where Grafana is reachable, e.g. http://grafana.domain/.

### concurrent_render_request_limit

Concurrent render request limit affects when the /render HTTP endpoint is used. Rendering many images at the same time can overload the server,
which this setting can help protect against by only allowing a certain number of concurrent requests. Default is `30`.

## [panels]

### enable_alpha

Set to `true` if you want to test alpha panels that are not yet ready for general usage. Default is `false`.

### disable_sanitize_html

If set to true Grafana will allow script tags in text panels. Not recommended as it enables XSS vulnerabilities. Default is false. This setting was introduced in Grafana v6.0.

## [plugins]

### enable_alpha

Set to `true` if you want to test alpha plugins that are not yet ready for general usage. Default is `false`.

### allow_loading_unsigned_plugins

Enter a comma-separated list of plugin identifiers to identify plugins to load even if they are unsigned. Plugins with modified signatures are never loaded.

We do _not_ recommend using this option. For more information, refer to [Plugin signatures]({{< relref "../../administration/plugin-management#plugin-signatures" >}}).

### plugin_admin_enabled

Available to Grafana administrators only, enables installing / uninstalling / updating plugins directly from the Grafana UI. Set to `true` by default. Setting it to `false` will hide the install / uninstall / update controls.

For more information, refer to [Plugin catalog]({{< relref "../../administration/plugin-management#plugin-catalog" >}}).

### plugin_admin_external_manage_enabled

Set to `true` if you want to enable external management of plugins. Default is `false`. This is only applicable to Grafana Cloud users.

### plugin_catalog_url

Custom install/learn more URL for enterprise plugins. Defaults to https://grafana.com/grafana/plugins/.

### plugin_catalog_hidden_plugins

Enter a comma-separated list of plugin identifiers to hide in the plugin catalog.

### public_key_retrieval_disabled

Disable download of the public key for verifying plugin signature. The default is `false`. If disabled, it will use the hardcoded public key.

### public_key_retrieval_on_startup

Force download of the public key for verifying plugin signature on startup. The default is `false`. If disabled, the public key will be retrieved every 10 days. Requires `public_key_retrieval_disabled` to be false to have any effect.

### disable_plugins

Enter a comma-separated list of plugin identifiers to avoid loading (including core plugins). These plugins will be hidden in the catalog.

<hr>

## [live]

### max_connections

{{% admonition type="note" %}}
Available in Grafana v8.0 and later versions.
{{% /admonition %}}

The `max_connections` option specifies the maximum number of connections to the Grafana Live WebSocket endpoint per Grafana server instance. Default is `100`.

Refer to [Grafana Live configuration documentation]({{< relref "../set-up-grafana-live" >}}) if you specify a number higher than default since this can require some operating system and infrastructure tuning.

0 disables Grafana Live, -1 means unlimited connections.

### allowed_origins

{{% admonition type="note" %}}
Available in Grafana v8.0.4 and later versions.
{{% /admonition %}}

The `allowed_origins` option is a comma-separated list of additional origins (`Origin` header of HTTP Upgrade request during WebSocket connection establishment) that will be accepted by Grafana Live.

If not set (default), then the origin is matched over [root_url]({{< relref "#root_url" >}}) which should be sufficient for most scenarios.

Origin patterns support wildcard symbol "\*".

For example:

```ini
[live]
allowed_origins = "https://*.example.com"
```

### ha_engine

{{% admonition type="note" %}}
Available in Grafana v8.1 and later versions.
{{% /admonition %}}

**Experimental**

The high availability (HA) engine name for Grafana Live. By default, it's not set. The only possible value is "redis".

For more information, refer to the [Configure Grafana Live HA setup]({{< relref "../set-up-grafana-live#configure-grafana-live-ha-setup" >}}).

### ha_engine_address

{{% admonition type="note" %}}
Available in Grafana v8.1 and later versions.
{{% /admonition %}}

**Experimental**

Address string of selected the high availability (HA) Live engine. For Redis, it's a `host:port` string. Example:

```ini
[live]
ha_engine = redis
ha_engine_address = 127.0.0.1:6379
```

<hr>

## [plugin.plugin_id]

This section can be used to configure plugin-specific settings. Replace the `plugin_id` attribute with the plugin ID present in `plugin.json`.

Properties described in this section are available for all plugins, but you must set them individually for each plugin.

### tracing

{{% admonition type="note" %}}
Available in Grafana v9.5.0 or later, and [OpenTelemetry must be configured as well](#tracingopentelemetry).
{{% /admonition %}}

If `true`, propagate the tracing context to the plugin backend and enable tracing (if the backend supports it).

## as_external

Load an external version of a core plugin if it has been installed.

Experimental. Requires the feature toggle `externalCorePlugins` to be enabled.

<hr>

## [plugin.grafana-image-renderer]

For more information, refer to [Image rendering]({{< relref "../image-rendering" >}}).

### rendering_timezone

Instruct headless browser instance to use a default timezone when not provided by Grafana, e.g. when rendering panel image of alert. See [ICUs metaZones.txt](https://cs.chromium.org/chromium/src/third_party/icu/source/data/misc/metaZones.txt) for a list of supported timezone IDs. Fallbacks to TZ environment variable if not set.

### rendering_language

Instruct headless browser instance to use a default language when not provided by Grafana, e.g. when rendering panel image of alert.
Refer to the HTTP header Accept-Language to understand how to format this value, e.g. 'fr-CH, fr;q=0.9, en;q=0.8, de;q=0.7, \*;q=0.5'.

### rendering_viewport_device_scale_factor

Instruct headless browser instance to use a default device scale factor when not provided by Grafana, e.g. when rendering panel image of alert.
Default is `1`. Using a higher value will produce more detailed images (higher DPI), but requires more disk space to store an image.

### rendering_ignore_https_errors

Instruct headless browser instance whether to ignore HTTPS errors during navigation. Per default HTTPS errors are not ignored. Due to the security risk, we do not recommend that you ignore HTTPS errors.

### rendering_verbose_logging

Instruct headless browser instance whether to capture and log verbose information when rendering an image. Default is `false` and will only capture and log error messages.

When enabled, debug messages are captured and logged as well.

For the verbose information to be included in the Grafana server log you have to adjust the rendering log level to debug, configure [log].filter = rendering:debug.

### rendering_dumpio

Instruct headless browser instance whether to output its debug and error messages into running process of remote rendering service. Default is `false`.

It can be useful to set this to `true` when troubleshooting.

### rendering_args

Additional arguments to pass to the headless browser instance. Defaults are `--no-sandbox,--disable-gpu`. The list of Chromium flags can be found at (https://peter.sh/experiments/chromium-command-line-switches/). Separate multiple arguments with commas.

### rendering_chrome_bin

You can configure the plugin to use a different browser binary instead of the pre-packaged version of Chromium.

Please note that this is _not_ recommended. You might encounter problems if the installed version of Chrome/Chromium is not compatible with the plugin.

### rendering_mode

Instruct how headless browser instances are created. Default is `default` and will create a new browser instance on each request.

Mode `clustered` will make sure that only a maximum of browsers/incognito pages can execute concurrently.

Mode `reusable` will have one browser instance and will create a new incognito page on each request.

### rendering_clustering_mode

When rendering_mode = clustered, you can instruct how many browsers or incognito pages can execute concurrently. Default is `browser` and will cluster using browser instances.

Mode `context` will cluster using incognito pages.

### rendering_clustering_max_concurrency

When rendering_mode = clustered, you can define the maximum number of browser instances/incognito pages that can execute concurrently. Default is `5`.

### rendering_clustering_timeout

{{% admonition type="note" %}}
Available in grafana-image-renderer v3.3.0 and later versions.
{{% /admonition %}}

When rendering_mode = clustered, you can specify the duration a rendering request can take before it will time out. Default is `30` seconds.

### rendering_viewport_max_width

Limit the maximum viewport width that can be requested.

### rendering_viewport_max_height

Limit the maximum viewport height that can be requested.

### rendering_viewport_max_device_scale_factor

Limit the maximum viewport device scale factor that can be requested.

### grpc_host

Change the listening host of the gRPC server. Default host is `127.0.0.1`.

### grpc_port

Change the listening port of the gRPC server. Default port is `0` and will automatically assign a port not in use.

<hr>

## [enterprise]

For more information about Grafana Enterprise, refer to [Grafana Enterprise]({{< relref "../../introduction/grafana-enterprise" >}}).

<hr>

## [feature_toggles]

### enable

Keys of features to enable, separated by space.

### FEATURE_TOGGLE_NAME = false

Some feature toggles for stable features are on by default. Use this setting to disable an on-by-default feature toggle with the name FEATURE_TOGGLE_NAME, for example, `exploreMixedDatasource = false`.

<hr>

## [feature_management]

The options in this section configure the experimental Feature Toggle Admin Page feature, which is enabled using the `featureToggleAdminPage` feature toggle. Grafana Labs offers support on a best-effort basis, and breaking changes might occur prior to the feature being made generally available.

Please see [Configure feature toggles]({{< relref "./feature-toggles" >}}) for more information.

### allow_editing

Lets you switch the feature toggle state in the feature management page. The default is `false`.

### update_webhook

Set the URL of the controller that manages the feature toggle updates. If not set, feature toggles in the feature management page will be read-only.

{{% admonition type="note" %}}
The API for feature toggle updates has not been defined yet.
{{% /admonition %}}

### hidden_toggles

Hide additional specific feature toggles from the feature management page. By default, feature toggles in the `unknown`, `experimental`, and `private preview` stages are hidden from the UI. Use this option to hide toggles in the `public preview`, `general availability`, and `deprecated` stages.

### read_only_toggles

Use to disable updates for additional specific feature toggles in the feature management page. By default, feature toggles can only be updated if they are in the `general availability` and `deprecated`stages. Use this option to disable updates for toggles in those stages.

<hr>

## [date_formats]

{{% admonition type="note" %}}
The date format options below are only available in Grafana v7.2+.
{{% /admonition %}}

This section controls system-wide defaults for date formats used in time ranges, graphs, and date input boxes.

The format patterns use [Moment.js](https://momentjs.com/docs/#/displaying/) formatting tokens.

### full_date

Full date format used by time range picker and in other places where a full date is rendered.

### intervals

These intervals formats are used in the graph to show only a partial date or time. For example, if there are only
minutes between Y-axis tick labels then the `interval_minute` format is used.

Defaults

```
interval_second = HH:mm:ss
interval_minute = HH:mm
interval_hour = MM/DD HH:mm
interval_day = MM/DD
interval_month = YYYY-MM
interval_year = YYYY
```

### use_browser_locale

Set this to `true` to have date formats automatically derived from your browser location. Defaults to `false`. This is an experimental feature.

### default_timezone

Used as the default time zone for user preferences. Can be either `browser` for the browser local time zone or a time zone name from the IANA Time Zone database, such as `UTC` or `Europe/Amsterdam`.

### default_week_start

Set the default start of the week, valid values are: `saturday`, `sunday`, `monday` or `browser` to use the browser locale to define the first day of the week. Default is `browser`.

## [expressions]

{{% admonition type="note" %}}
This feature is available in Grafana v7.4 and later versions.
{{% /admonition %}}

### enabled

Set this to `false` to disable expressions and hide them in the Grafana UI. Default is `true`.

## [geomap]

This section controls the defaults settings for Geomap Plugin.

### default_baselayer_config

The json config used to define the default base map. Four base map options to choose from are `carto`, `esriXYZTiles`, `xyzTiles`, `standard`.
For example, to set cartoDB light as the default base layer:

```ini
default_baselayer_config = `{
  "type": "xyz",
  "config": {
    "attribution": "Open street map",
    "url": "https://tile.openstreetmap.org/{z}/{x}/{y}.png"
  }
}`
```

### enable_custom_baselayers

Set this to `false` to disable loading other custom base maps and hide them in the Grafana UI. Default is `true`.

## [rbac]

Refer to [Role-based access control]({{< relref "../../administration/roles-and-permissions/access-control" >}}) for more information.

## [navigation.app_sections]

<<<<<<< HEAD
Refer to the [dashboards previews]({{< relref "../../search/dashboard-previews/" >}}) documentation for detailed instructions.
=======
Move an app plugin (referenced by its id), including all its pages, to a specific navigation section. Format: <pluginId> = <sectionId> <sortWeight>
>>>>>>> ae830f68

## [navigation.app_standalone_pages]

Move an individual app plugin page (referenced by its `path` field) to a specific navigation section.
Format: <pageUrl> = <sectionId> <sortWeight><|MERGE_RESOLUTION|>--- conflicted
+++ resolved
@@ -135,11 +135,7 @@
 
 The `vault` provider allows you to manage your secrets with [Hashicorp Vault](https://www.hashicorp.com/products/vault).
 
-<<<<<<< HEAD
-> Vault provider is only available in Grafana Enterprise v7.1+. For more information, refer to [Vault integration]({{< relref "../configure-security/configure-database-encryption/integrate-with-hashicorp-vault/" >}}) in [Grafana Enterprise]({{< relref "../../introduction/grafana-enterprise" >}}).
-=======
 > Vault provider is only available in Grafana Enterprise v7.1+. For more information, refer to [Vault integration]({{< relref "../configure-security/configure-database-encryption/integrate-with-hashicorp-vault" >}}) in [Grafana Enterprise]({{< relref "../../introduction/grafana-enterprise" >}}).
->>>>>>> ae830f68
 
 <hr />
 
@@ -434,11 +430,7 @@
 
 ## [remote_cache]
 
-<<<<<<< HEAD
-Caches authentication details and session information in the configured database, Redis or Memcached. This setting does not configure [Query Caching in Grafana Enterprise]({{< relref "../../administration/data-source-management/#query-caching" >}}).
-=======
 Caches authentication details and session information in the configured database, Redis or Memcached. This setting does not configure [Query Caching in Grafana Enterprise]({{< relref "../../administration/data-source-management#query-and-resource-caching" >}}).
->>>>>>> ae830f68
 
 ### type
 
@@ -614,11 +606,7 @@
 
 The password of the default Grafana Admin. Set once on first-run. Default is `admin`.
 
-<<<<<<< HEAD
-# admin_email
-=======
 ### admin_email
->>>>>>> ae830f68
 
 The email of the default Grafana Admin, created on startup. Default is `admin@localhost`.
 
@@ -1576,11 +1564,7 @@
 
 ## [unified_alerting.screenshots]
 
-<<<<<<< HEAD
-For more information about screenshots, refer to [Images in notifications]({{< relref "../../alerting/manage-notifications/images-in-notifications">}}).
-=======
 For more information about screenshots, refer to [Images in notifications]({{< relref "../../alerting/manage-notifications/images-in-notifications" >}}).
->>>>>>> ae830f68
 
 ### capture
 
@@ -2087,13 +2071,9 @@
 
 #### renderer_token
 
-<<<<<<< HEAD
-> **Note**: Available in Grafana v9.1.2 and Image Renderer v3.6.1 or later.
-=======
 {{% admonition type="note" %}}
 Available in Grafana v9.1.2 and Image Renderer v3.6.1 or later.
 {{% /admonition %}}
->>>>>>> ae830f68
 
 An auth token will be sent to and verified by the renderer. The renderer will deny any request without an auth token matching the one configured on the renderer.
 
@@ -2470,11 +2450,7 @@
 
 ## [navigation.app_sections]
 
-<<<<<<< HEAD
-Refer to the [dashboards previews]({{< relref "../../search/dashboard-previews/" >}}) documentation for detailed instructions.
-=======
 Move an app plugin (referenced by its id), including all its pages, to a specific navigation section. Format: <pluginId> = <sectionId> <sortWeight>
->>>>>>> ae830f68
 
 ## [navigation.app_standalone_pages]
 
