--- conflicted
+++ resolved
@@ -43,34 +43,7 @@
    | `client_id`, `client_secret` | These values must match the client ID and client secret from your GitHub OAuth app. |
    | `enabled`                    | Enables GitHub authentication. Set this value to `true`.                            |
 
-<<<<<<< HEAD
-GitHub OAuth applications do not support refresh tokens because the provided access tokens do not expire.
-
-> **Note:** The `accessTokenExpirationCheck` feature toggle will be removed in Grafana v10.2.0 and the `use_refresh_token` configuration value will be used instead for configuring refresh token fetching and access token expiration check.
-
-### team_ids
-
-Require an active team membership for at least one of the given teams on
-GitHub. If the authenticated user isn't a member of at least one of the
-teams they will not be able to register or authenticate with your
-Grafana instance. For example:
-
-```bash
-[auth.github]
-enabled = true
-allow_sign_up = true
-auto_login = false
-client_id = YOUR_GITHUB_APP_CLIENT_ID
-client_secret = YOUR_GITHUB_APP_CLIENT_SECRET
-scopes = user:email,read:org
-team_ids = 150,300
-auth_url = https://github.com/login/oauth/authorize
-token_url = https://github.com/login/oauth/access_token
-api_url = https://api.github.com/user
-```
-=======
    Review the list of other GitHub [configuration options]({{< relref "#configuration-options" >}}) and complete them, as necessary.
->>>>>>> 0083b2e3
 
 1. [Configure role mapping]({{< relref "#configure-role-mapping" >}}).
 1. Optional: [Configure team synchronization]({{< relref "#configure-team-synchronization" >}}).
