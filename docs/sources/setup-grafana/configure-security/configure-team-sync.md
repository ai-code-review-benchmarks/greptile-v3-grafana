---
aliases:
  - ../../auth/team-sync/
  - ../../enterprise/team-sync/
description: Learn how to use Team Sync to synchronize between your authentication
  provider teams and Grafana teams.
labels:
  products:
    - cloud
    - enterprise
title: Configure Team Sync
weight: 1000
---

# Configure Team Sync

Team sync lets you set up synchronization between your auth providers teams and teams in Grafana. This enables LDAP, OAuth, or SAML users who are members of certain teams or groups to automatically be added or removed as members of certain teams in Grafana.

<<<<<<< HEAD
> **Note:** Available in [Grafana Enterprise]({{< relref "../../introduction/grafana-enterprise/" >}}) and [Grafana Cloud Advanced](/docs/grafana-cloud/).
=======
> **Note:** Available in [Grafana Enterprise]({{< relref "../../introduction/grafana-enterprise" >}}) and [Grafana Cloud](/docs/grafana-cloud/).
>>>>>>> ae830f68

Grafana keeps track of all synchronized users in teams, and you can see which users have been synchronized in the team members list, see `LDAP` label in screenshot.
This mechanism allows Grafana to remove an existing synchronized user from a team when its group membership changes. This mechanism also enables you to manually add a user as member of a team, and it will not be removed when the user signs in. This gives you flexibility to combine LDAP group memberships and Grafana team memberships.

> Currently the synchronization only happens when a user logs in, unless LDAP is used with the active background synchronization that was added in Grafana 6.3.

<div class="clearfix"></div>

## Supported providers

- [Auth Proxy]({{< relref "./configure-authentication/auth-proxy#team-sync-enterprise-only" >}})
- [Azure AD]({{< relref "./configure-authentication/azuread#team-sync-enterprise-only" >}})
- [GitHub OAuth]({{< relref "./configure-authentication/github#configure-team-synchronization" >}})
- [GitLab OAuth]({{< relref "./configure-authentication/gitlab#configure-team-synchronization" >}})
- [Google OAuth]({{< relref "./configure-authentication/google#configure-team-sync-for-google-oauth" >}})
- [LDAP]({{< relref "./configure-authentication/enhanced-ldap#ldap-group-synchronization-for-teams" >}})
- [Okta]({{< relref "./configure-authentication/okta#configure-team-synchronization-enterprise-only" >}})
- [SAML]({{< relref "./configure-authentication/saml#configure-team-sync" >}})

## Synchronize a Grafana team with an external group

If you have already grouped some users into a team, then you can synchronize that team with an external group.

{{< figure src="/static/img/docs/enterprise/team_add_external_group.png" class="docs-image--no-shadow docs-image--right" max-width= "600px" >}}

1. In Grafana, navigate to **Administration > Teams**.
1. Select a team.
1. Go to the External group sync tab, and click **Add group**.
1. Insert the value of the group you want to sync with. This becomes the Grafana `GroupID`.
   Examples:

   - For LDAP, this is the LDAP distinguished name (DN) of LDAP group you want to synchronize with the team.
   - For Auth Proxy, this is the value we receive as part of the custom `Groups` header.

1. Click **Add group** to save.

> Group matching is case insensitive.

## LDAP specific: wildcard matching

When using LDAP, you can use a wildcard (\*) in the common name attribute (CN)
to match any group in the corresponding Organizational Unit (OU).

Ex: `cn=*,ou=groups,dc=grafana,dc=org` can be matched by `cn=users,ou=groups,dc=grafana,dc=org`<|MERGE_RESOLUTION|>--- conflicted
+++ resolved
@@ -16,11 +16,7 @@
 
 Team sync lets you set up synchronization between your auth providers teams and teams in Grafana. This enables LDAP, OAuth, or SAML users who are members of certain teams or groups to automatically be added or removed as members of certain teams in Grafana.
 
-<<<<<<< HEAD
-> **Note:** Available in [Grafana Enterprise]({{< relref "../../introduction/grafana-enterprise/" >}}) and [Grafana Cloud Advanced](/docs/grafana-cloud/).
-=======
 > **Note:** Available in [Grafana Enterprise]({{< relref "../../introduction/grafana-enterprise" >}}) and [Grafana Cloud](/docs/grafana-cloud/).
->>>>>>> ae830f68
 
 Grafana keeps track of all synchronized users in teams, and you can see which users have been synchronized in the team members list, see `LDAP` label in screenshot.
 This mechanism allows Grafana to remove an existing synchronized user from a team when its group membership changes. This mechanism also enables you to manually add a user as member of a team, and it will not be removed when the user signs in. This gives you flexibility to combine LDAP group memberships and Grafana team memberships.
