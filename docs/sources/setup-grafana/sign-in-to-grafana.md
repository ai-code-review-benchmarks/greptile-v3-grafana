---
description: Learn how to sign in to Grafana
labels:
  products:
    - enterprise
    - oss
title: Sign in to Grafana
weight: 400
---

# Sign in to Grafana

This topic describes how to sign in to Grafana.

## Before you begin

- [Install Grafana]({{< relref "./installation" >}})

## Steps

To sign in to Grafana for the first time, follow these steps:

<<<<<<< HEAD
1. Open your web browser and go to http://localhost:3000/.

   Unless you have configured a different port, Grafana listens to port `3000` by default.
=======
1. Open your web browser and go to root URL specified in [Grafana configuration file]({{< relref "./configure-grafana" >}}).

   Unless you have configured Grafana differently, it is set to use `http://localhost:3000` by default.
>>>>>>> ae830f68

1. On the signin page, enter `admin` for username and password.
1. Click **Sign in**.

   If successful, you will see a prompt to change the password.

1. Click **OK** on the prompt and change your password.

> **Note:** We strongly recommend that you change the default administrator password.<|MERGE_RESOLUTION|>--- conflicted
+++ resolved
@@ -20,15 +20,9 @@
 
 To sign in to Grafana for the first time, follow these steps:
 
-<<<<<<< HEAD
-1. Open your web browser and go to http://localhost:3000/.
-
-   Unless you have configured a different port, Grafana listens to port `3000` by default.
-=======
 1. Open your web browser and go to root URL specified in [Grafana configuration file]({{< relref "./configure-grafana" >}}).
 
    Unless you have configured Grafana differently, it is set to use `http://localhost:3000` by default.
->>>>>>> ae830f68
 
 1. On the signin page, enter `admin` for username and password.
 1. Click **Sign in**.
