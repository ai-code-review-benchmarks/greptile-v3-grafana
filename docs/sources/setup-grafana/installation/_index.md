--- conflicted
+++ resolved
@@ -24,14 +24,9 @@
 
 Grafana supports the following operating systems:
 
-<<<<<<< HEAD
 - [Debian/Ubuntu]({{< relref "debian/" >}})
 - [Red Hat/RHEL/Fedora]({{< relref "redhat-rhel-fedora/" >}})
 - [SUSE/OpenSUSE]({{< relref "suse-opensuse/" >}})
-=======
-- [Debian / Ubuntu]({{< relref "debian/" >}})
-- [RPM-based Linux (Fedora, SUSE/OpenSUSE, RedHat)]({{< relref "rpm/" >}})
->>>>>>> 0d3e0e7c
 - [macOS]({{< relref "mac/" >}})
 - [Windows]({{< relref "windows/" >}})
 
