+++
title = "Using Azure Monitor in Grafana"
description = "Guide for using Azure Monitor in Grafana"
keywords = ["grafana", "microsoft", "azure", "monitor", "application", "insights", "log", "analytics", "guide"]
type = "docs"
aliases = ["/datasources/azuremonitor"]
[menu.docs]
name = "Azure Monitor"
parent = "datasources"
weight = 5
+++

# Using Azure Monitor in Grafana

> Officially released in Grafana v6.0.0

As of Grafana 6.0, the Azure Monitor plugin has been moved into Grafana so it now ships with built-in support for Azure Monitor.

The Azure Monitor Datasource supports multiple services in the Azure cloud:

- **[Azure Monitor]({{< relref "#querying-the-azure-monitor-service" >}})** is the platform service that provides a single source for monitoring Azure resources.
- **[Application Insights]({{< relref "#querying-the-application-insights-service" >}})** is an extensible Application Performance Management (APM) service for web developers on multiple platforms and can be used to monitor your live web application - it will automatically detect performance anomalies.
- **[Azure Log Analytics]({{< relref "#querying-the-azure-log-analytics-service" >}})** (or Azure Logs) gives you access to log data collected by Azure Monitor.
- **[Application Insights Analytics]({{< relref "#writing-analytics-queries-for-the-application-insights-service" >}})** allows you to query [Application Insights data](https://docs.microsoft.com/en-us/azure/azure-monitor/app/analytics) using the same query language used for Azure Log Analytics.

## Adding the data source to Grafana

The datasource can access metrics from four different services. You can configure access to the services that you use. It is also possible to use the same credentials for multiple services if that is how you have set it up in Azure AD.

- [Guide to setting up an Azure Active Directory Application for Azure Monitor.](https://docs.microsoft.com/en-us/azure/azure-resource-manager/resource-group-create-service-principal-portal)
- [Guide to setting up an Azure Active Directory Application for Azure Log Analytics.](https://dev.loganalytics.io/documentation/Authorization/AAD-Setup)
- [Quickstart Guide for Application Insights.](https://dev.applicationinsights.io/quickstart/)

1. Accessed from the Grafana main menu, newly installed data sources can be added immediately within the Data Sources section. Next, click the "Add data source" button in the upper right. The Azure Monitor data source will be available for selection in the Cloud section in the list of data sources.

2. In the name field, Grafana will automatically fill in a name for the data source - `Azure Monitor` or something like `Azure Monitor - 3`. If you are going to configure multiple data sources then change the name to something more informative.

3. If you are using Azure Monitor, you need 4 pieces of information from the Azure portal (see link above for detailed instructions):

   - **Tenant Id** (Azure Active Directory -> Properties -> Directory ID)
   - **Client Id** (Azure Active Directory -> App Registrations -> Choose your app -> Application ID)
   - **Client Secret** ( Azure Active Directory -> App Registrations -> Choose your app -> Keys)
   - **Default Subscription Id** (Subscriptions -> Choose subscription -> Overview -> Subscription ID)

4. Paste these four items into the fields in the Azure Monitor API Details section:
   {{< docs-imagebox img="/img/docs/v62/config_1_azure_monitor_details.png" class="docs-image--no-shadow" caption="Azure Monitor Configuration Details" >}}

   - The Subscription Id can be changed per query. Save the datasource and refresh the page to see the list of subscriptions available for the specified Client Id.

5. If you are also using the Azure Log Analytics service, then you need to specify these two config values (or you can reuse the Client Id and Secret from the previous step).

   - Client Id (Azure Active Directory -> App Registrations -> Choose your app -> Application ID)
   - Client Secret (Azure Active Directory -> App Registrations -> Choose your app -> Keys -> Create a key -> Use client secret)

6. If you are using Application Insights, then you need two pieces of information from the Azure Portal (see link above for detailed instructions):

   - Application ID
   - API Key

7. Paste these two items into the appropriate fields in the Application Insights API Details section:
   {{< docs-imagebox img="/img/docs/v62/config_2_app_insights_api_details.png" class="docs-image--no-shadow" caption="Application Insights Configuration Details" >}}

8. Test that the configuration details are correct by clicking on the "Save & Test" button:
   {{< docs-imagebox img="/img/docs/v62/config_3_save_and_test.png" class="docs-image--no-shadow" caption="Save and Test" >}}

Alternatively on step 4 if creating a new Azure Active Directory App, use the [Azure CLI](https://docs.microsoft.com/en-us/cli/azure/?view=azure-cli-latest):

```bash
az ad sp create-for-rbac -n "http://localhost:3000"
```

## Choose a Service

In the query editor for a panel, after choosing your Azure Monitor datasource, the first option is to choose a service. There are three options here:

- `Azure Monitor`
- `Application Insights`
- `Azure Log Analytics`

The query editor will change depending on which one you pick. Azure Monitor is the default.

## Querying the Azure Monitor Service

The Azure Monitor service provides metrics for all the Azure services that you have running. It helps you understand how your applications on Azure are performing and to proactively find issues affecting your applications.

If your Azure Monitor credentials give you access to multiple subscriptions then choose the appropriate subscription first.

Examples of metrics that you can get from the service are:

- `Microsoft.Compute/virtualMachines - Percentage CPU`
- `Microsoft.Network/networkInterfaces - Bytes sent`
- `Microsoft.Storage/storageAccounts - Used Capacity`

{{< docs-imagebox img="/img/docs/v60/azuremonitor-service-query-editor.png" class="docs-image--no-shadow" caption="Azure Monitor Query Editor" >}}

### Formatting Legend Keys with Aliases for the Azure Monitor Service

The default legend formatting for the Azure Monitor API is:

`resourceName{dimensionValue=dimensionName}.metricName`

These can be quite long but this formatting can be changed using aliases. In the Legend Format field, the aliases which are defined below can be combined any way you want.

Azure Monitor Examples:

- `dimension: {{dimensionvalue}}`
- `{{resourcegroup}} - {{resourcename}}`

### Alias Patterns for Azure Monitor

- `{{resourcegroup}}` = replaced with the value of the Resource Group
- `{{namespace}}` = replaced with the value of the Namespace (e.g. Microsoft.Compute/virtualMachines)
- `{{resourcename}}` = replaced with the value of the Resource Name
- `{{metric}}` = replaced with metric name (e.g. Percentage CPU)
- `{{dimensionname}}` = replaced with dimension key/label (e.g. blobtype)
- `{{dimensionvalue}}` = replaced with dimension value (e.g. BlockBlob)

### Templating with Variables for the Azure Monitor Service

Instead of hard-coding things like server, application and sensor name in you metric queries you can use variables in their place. Variables are shown as dropdown select boxes at the top of the dashboard. These dropdowns makes it easy to change the data being displayed in your dashboard.

Note that the Azure Monitor service does not support multiple values yet. If you want to visualize multiple time series (for example, metrics for server1 and server2) then you have to add multiple queries to able to view them on the same graph or in the same table.

The Azure Monitor Datasource Plugin provides the following queries you can specify in the `Query` field in the Variable edit view. They allow you to fill a variable's options list.

| Name                                                                                         | Description                                                                     |
| -------------------------------------------------------------------------------------------- | ------------------------------------------------------------------------------- |
| _Subscriptions()_                                                                            | Returns a list of subscriptions.                                                |
| _ResourceGroups()_                                                                           | Returns a list of resource groups.                                              |
| _ResourceGroups(12345678-aaaa-bbbb-cccc-123456789aaa)_                                       | Returns a list of resource groups for a specified subscription.                 |
| _Namespaces(aResourceGroup)_                                                                 | Returns a list of namespaces for the specified resource group.                  |
| _Namespaces(12345678-aaaa-bbbb-cccc-123456789aaa, aResourceGroup)_                           | Returns a list of namespaces for the specified resource group and subscription. |
| _ResourceNames(aResourceGroup, aNamespace)_                                                  | Returns a list of resource names.                                               |
| _ResourceNames(12345678-aaaa-bbbb-cccc-123456789aaaaResourceGroup, aNamespace)_              | Returns a list of resource names for a specified subscription.                  |
| _MetricNames(aResourceGroup, aNamespace, aResourceName)_                                     | Returns a list of metric names.                                                 |
| _MetricNames(12345678-aaaa-bbbb-cccc-123456789aaaaResourceGroup, aNamespace, aResourceName)_ | Returns a list of metric names for a specified subscription.                    |

Examples:

- Resource Groups query: `ResourceGroups()`
- Passing in metric name variable: `Namespaces(cosmo)`
- Chaining template variables: `ResourceNames($rg, $ns)`
- Do not quote parameters: `MetricNames(hg, Microsoft.Network/publicIPAddresses, grafanaIP)`

{{< docs-imagebox img="/img/docs/v60/azuremonitor-service-variables.png" class="docs-image--no-shadow" caption="Nested Azure Monitor Template Variables" >}}

Checkout the [Templating]({{< relref "reference/templating.md" >}}) documentation for an introduction to the templating feature and the different
types of template variables.

### Azure Monitor Metrics Whitelist

Not all metrics returned by the Azure Monitor API have values. The Grafana datasource has a whitelist to only return metric names if it is possible they might have values. This whitelist is updated regularly as new services and metrics are added to the Azure cloud. You can find the current whitelist [here](https://github.com/grafana/grafana/blob/master/public/app/plugins/datasource/grafana-azure-monitor-datasource/azure_monitor/supported_namespaces.ts).

### Azure Monitor Alerting

Grafana alerting is supported for the Azure Monitor service. This is not Azure Alerts support. Read more about how alerting in Grafana works [here]({{< relref "alerting/rules.md" >}}).

{{< docs-imagebox img="/img/docs/v60/azuremonitor-alerting.png" class="docs-image--no-shadow" caption="Azure Monitor Alerting" >}}

## Querying the Application Insights Service

{{< docs-imagebox img="/img/docs/v60/appinsights-service-query-editor.png" class="docs-image--no-shadow" caption="Application Insights Query Editor" >}}

### Formatting Legend Keys with Aliases for the Application Insights Service

The default legend formatting is:

`metric/name{group/by="groupbyvalue"}`

In the Legend Format field, the aliases which are defined below can be combined any way you want.

Application Insights Examples:

- `server: {{groupbyvalue}}`
- `city: {{groupbyvalue}}`
- `{{groupbyname}}: {{groupbyvalue}}`

### Alias Patterns for Application Insights

- `{{groupbyvalue}}` = replaced with the value of the group by
- `{{groupbyname}}` = replaced with the name/label of the group by
- `{{metric}}` = replaced with metric name (e.g. requests/count)

### Filter Expressions for Application Insights

The filter field takes an OData filter expression.

Examples:

- `client/city eq 'Boydton'`
- `client/city ne 'Boydton'`
- `client/city ne 'Boydton' and client/city ne 'Dublin'`
- `client/city eq 'Boydton' or client/city eq 'Dublin'`

### Templating with Variables for Application Insights

Use the one of the following queries in the `Query` field in the Variable edit view.

Checkout the [Templating]({{< relref "reference/templating.md" >}}) documentation for an introduction to the templating feature and the different
types of template variables.

| Name                               | Description                                                |
| ---------------------------------- | ---------------------------------------------------------- |
| _AppInsightsMetricNames()_         | Returns a list of metric names.                            |
| _AppInsightsGroupBys(aMetricName)_ | Returns a list of group bys for the specified metric name. |

Examples:

- Metric Names query: `AppInsightsMetricNames()`
- Passing in metric name variable: `AppInsightsGroupBys(requests/count)`
- Chaining template variables: `AppInsightsGroupBys($metricnames)`

{{< docs-imagebox img="/img/docs/v60/appinsights-service-variables.png" class="docs-image--no-shadow" caption="Nested Application Insights Template Variables" >}}

### Application Insights Alerting

Not implemented yet.

## Querying the Azure Log Analytics Service

Queries are written in the new [Azure Log Analytics (or KustoDB) Query Language](https://docs.loganalytics.io/index). A Log Analytics Query can be formatted as Time Series data or as Table data.

Time Series queries are for the Graph Panel (and other panels like the Single Stat panel) and must contain a datetime column, a metric name column and a value column. Here is an example query that returns the aggregated count grouped by the Category column and grouped by hour:

```
AzureActivity
| where $__timeFilter(TimeGenerated)
| summarize count() by Category, bin(TimeGenerated, 1h)
| order by TimeGenerated asc
```

Table queries are mainly used in the Table panel and row a list of columns and rows. This example query returns rows with the 6 specified columns:

```
AzureActivity
| where $__timeFilter()
| project TimeGenerated, ResourceGroup, Category, OperationName, ActivityStatus, Caller
| order by TimeGenerated desc
```

If your credentials give you access to multiple subscriptions then choose the appropriate subscription first.

{{< docs-imagebox img="/img/docs/v60/azureloganalytics-service-query-editor.png" class="docs-image--no-shadow" caption="Azure Log Analytics Query Editor" >}}

### Azure Log Analytics Macros

To make writing queries easier there are several Grafana macros that can be used in the where clause of a query:

- `$__timeFilter()` - Expands to
  `TimeGenerated ≥ datetime(2018-06-05T18:09:58.907Z) and`
  `TimeGenerated ≤ datetime(2018-06-05T20:09:58.907Z)` where the from and to datetimes are from the Grafana time picker.

- `$__timeFilter(datetimeColumn)` - Expands to
  `datetimeColumn ≥ datetime(2018-06-05T18:09:58.907Z) and`
  `datetimeColumn ≤ datetime(2018-06-05T20:09:58.907Z)` where the from and to datetimes are from the Grafana time picker.

<<<<<<< HEAD
- `$__timeFrom()` - Returns the From datetime from the Grafana picker. Example: `datetime(2018-06-05T18:09:58.907Z)`.

- `$__timeTo()` - Returns the From datetime from the Grafana picker. Example: `datetime(2018-06-05T20:09:58.907Z)`.

- `$__escapeMulti($myVar)` - is to be used with multi-value template variables that contains illegal characters. If $myVar has the value  `'\\grafana-vm\Network(eth0)\Total','\\hello!'`, it expands to: `@'\\grafana-vm\Network(eth0)\Total', @'\\hello!'`. If using single value variables there no need for this macro, simply escape the variable inline instead - `@'\$myVar'`
=======
- `$__escapeMulti($myVar)` - is to be used with multi-value template variables that contain illegal characters. If `$myVar` has the following two values as a string `'\\grafana-vm\Network(eth0)\Total','\\hello!'`, then it expands to: `@'\\grafana-vm\Network(eth0)\Total', @'\\hello!'`. If using single value variables there is no need for this macro, simply escape the variable inline instead - `@'\$myVar'`.
>>>>>>> 87495749

- `$__contains(colName, $myVar)` - is to be used with multi-value template variables. If `$myVar` has the value `'value1','value2'`, it expands to: `colName in ('value1','value2')`.

  If using the `All` option, then check the `Include All Option` checkbox and in the `Custom all value` field type in the following value: `all`. If `$myVar` has value `all` then the macro will instead expand to `1 == 1`. For template variables with a lot of options, this will increase the query performance by not building a large where..in clause.

### Azure Log Analytics Builtin Variables

There are also some Grafana variables that can be used in Azure Log Analytics queries:

- `$__interval` - Grafana calculates the minimum time grain that can be used to group by time in queries. More details on how it works [here]({{< relref "reference/templating.md#interval-variables" >}}). It returns a time grain like `5m` or `1h` that can be used in the bin function. E.g. `summarize count() by bin(TimeGenerated, $__interval)`

### Azure Log Analytics Alerting

Not implemented yet.

### Writing Analytics Queries For the Application Insights Service

If you change the service type to "Application Insights", the menu icon to the right adds another option, "Toggle Edit Mode". Once clicked, the query edit mode changes to give you a full text area in which to write log analytics queries. (This is identical to how the InfluxDB datasource lets you write raw queries.)

Once a query is written, the column names are automatically parsed out of the response data. You can then select them in the "X-axis", "Y-axis", and "Split On" dropdown menus, or just type them out.

There are some important caveats to remember:

- You'll want to order your y-axis in the query, eg. `order by timestamp asc`. The graph may come out looking bizarre otherwise. It's better to have Microsoft sort it on their side where it's faster, than to implement this in the plugin.

- If you copy a log analytics query, typically they'll end with a render instruction, like `render barchart`. This is unnecessary, but harmless.

- Currently, four default dashboard variables are supported: `$__timeFilter()`, `$__from`, `$__to`, and `$__interval`. If you're searching in timestamped data, replace the beginning of your where clause to `where $__timeFilter()`. Dashboard changes by time region are handled as you'd expect, as long as you leave the name of the `timestamp` column alone. Likewise, `$__interval` will automatically change based on the dashboard's time region _and_ the width of the chart being displayed. Use it in bins, so `bin(timestamp,$__interval)` changes into something like `bin(timestamp,1s)`. Use `$__from` and `$__to` if you just want the formatted dates to be inserted.

- Templated dashboard variables are not yet supported! They will come in a future version.<|MERGE_RESOLUTION|>--- conflicted
+++ resolved
@@ -254,15 +254,11 @@
   `datetimeColumn ≥ datetime(2018-06-05T18:09:58.907Z) and`
   `datetimeColumn ≤ datetime(2018-06-05T20:09:58.907Z)` where the from and to datetimes are from the Grafana time picker.
 
-<<<<<<< HEAD
 - `$__timeFrom()` - Returns the From datetime from the Grafana picker. Example: `datetime(2018-06-05T18:09:58.907Z)`.
 
 - `$__timeTo()` - Returns the From datetime from the Grafana picker. Example: `datetime(2018-06-05T20:09:58.907Z)`.
 
 - `$__escapeMulti($myVar)` - is to be used with multi-value template variables that contains illegal characters. If $myVar has the value  `'\\grafana-vm\Network(eth0)\Total','\\hello!'`, it expands to: `@'\\grafana-vm\Network(eth0)\Total', @'\\hello!'`. If using single value variables there no need for this macro, simply escape the variable inline instead - `@'\$myVar'`
-=======
-- `$__escapeMulti($myVar)` - is to be used with multi-value template variables that contain illegal characters. If `$myVar` has the following two values as a string `'\\grafana-vm\Network(eth0)\Total','\\hello!'`, then it expands to: `@'\\grafana-vm\Network(eth0)\Total', @'\\hello!'`. If using single value variables there is no need for this macro, simply escape the variable inline instead - `@'\$myVar'`.
->>>>>>> 87495749
 
 - `$__contains(colName, $myVar)` - is to be used with multi-value template variables. If `$myVar` has the value `'value1','value2'`, it expands to: `colName in ('value1','value2')`.
 
