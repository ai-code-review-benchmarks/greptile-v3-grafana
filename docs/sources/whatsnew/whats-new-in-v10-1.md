---
description: Learn about new and updated features in Grafana v10.1
keywords:
  - grafana
  - new
  - documentation
  - '10.1'
  - release notes
labels:
products:
  - cloud
  - enterprise
  - oss
title: What's new in Grafana v10.1
weight: -38
---

# What’s new in Grafana v10.1

Welcome to Grafana 10.1! Read on to learn about changes to dashboards and visualizations, data sources, security and authentication and more. We're particularly excited about a set of improvements to visualizing logs from [Loki](https://grafana.com/products/cloud/logs/) and other logging data sources in Explore mode, and our Flame graph panel, used to visualize profiling data from [Pyroscope](https://grafana.com/blog/2023/03/15/pyroscope-grafana-phlare-join-for-oss-continuous-profiling/?pg=oss-phlare&plcmt=top-promo-banner) and other continuous profiling data sources.

For even more detail about all the changes in this release, refer to the [changelog](https://github.com/grafana/grafana/blob/main/CHANGELOG.md). For the specific steps we recommend when you upgrade to v10.1, check out our [Upgrade Guide](../../upgrade-guide/upgrade-v10.1/).

<!-- Template below
## Feature
<!-- Name of contributor -->
<!-- _[Generally available | Available in private/public preview | Experimental] in Grafana [Open Source, Enterprise, Cloud Free, Cloud Pro, Cloud Advanced]_
Description. Include an overview of the feature and problem it solves, and where to learn more (like a link to the docs).
{{% admonition type="note" %}}
You must use relative references when linking to docs within the Grafana repo. Please do not use absolute URLs. For more information about relrefs, refer to [Links and references](/docs/writers-toolkit/writing-guide/references/).
{{% /admonition %}}
-->
<!-- Add an image, GIF or video  as below

{{< figure src="/media/docs/grafana/dashboards/WidgetVizSplit.png" max-width="750px" caption="DESCRIPTIVE CAPTION" >}}

Learn how to upload images here: https://grafana.com/docs/writers-toolkit/write/image-guidelines/#where-to-store-media-assets
-->

## Dashboards and visualizations

### Flame graph improvements

_Generally available in all editions of Grafana_

<!-- Andrej Ocenas -->

We've added four new features to the Flame graph visualization:

- **Sandwich view**: You can now show a sandwich view of any symbol in the flame graph. Sandwich view shows all the callers on the top and all the callees of the symbol on the bottom. This is useful when you want to see the context of a symbol.
- **Switching color scheme**: You can now switch color scheme between a color gradient based on the relative value of a symbol or by the package name of a symbol.
- **Switching symbol name alignment**: Symbols with long names may be hard to differentiate if they have the same prefix. This new option allows you to align the text to the left or right so you can see the part of the symbol name that's important.
- **Improved navigation**: You can highlight a symbol or enable sandwich view for a symbol from the table. Also, a new status bar on top of the flame graph displays which views are enabled.

{{< video-embed src="/media/docs/grafana/panels-visualizations/screen-recording-grafana-10.1-flamegraph-whatsnew.mp4" >}}

### Distinguish widgets from visualizations

<!-- Alexa Vargas, Juan Cabanas -->

_Experimental in all editions of Grafana_

This experimental feature introduces a clear distinction between two different categories of panel plugin types: visualization panels that consume a data source and a new type, called _widgets_, that don't require a data source.

Now, you can easily add widgets like Text, News, and Annotation list without the need to select a data source. The plugins list and library panels are filtered based on whether you've selected a widget or visualization, providing a streamlined editing experience.

To see the widget editor in Grafana OSS or Enterprise, enable the `vizAndWidgetSplit` feature toggle. If you’re using Grafana Cloud and would like to enable this feature, please contact customer support.

{{< figure src="/media/docs/grafana/dashboards/WidgetVizSplit.png" max-width="750px" caption="New widget option added to empty dashboards" >}}

### Transformations redesign

<!-- Catherine Gui -->

_Available in public preview in all editions of Grafana_

The transformations tab has an improved user experience and visual redesign. Now, transformations are categorized, and each transformation type has an illustration to help you choose the right one.

{{< figure src="/media/docs/grafana/screenshot-grafana-10-1-transformations.png" max-width="750px" caption="Transformations redesign" >}}

### Format Time transformation

<!-- Kyle Cunningham -->

_Available in public preview in all editions of Grafana_

When working with date and time data, it can be useful to have different time formats. With the new Format Time transformation, you can convert any time format to any other one supported by [Moment.js](https://momentjs.com/docs/#/displaying/). When used in conjunction with the _Group by_ transformation, this can also be used to bucket days, weeks, and other time windows together.

{{< figure src="/media/docs/grafana/format-time-10-1.gif" max-width="750px" caption="Format time transformation" >}}

### Join by fields transformation outer join (tabular) option

<!-- Brendan O'Handley -->

_Generally available in all editions of Grafana_

The Join by field transformation has a new option: outer join (tabular). This option is a true outer join for tabular (SQL-like) data. Data can now be joined on a field value that is not distinct. This is different from the previous outer join, which is optimized for time-series data where the join values are never repeated.

### Disconnect values in Time series, Trend, and State timeline visualizations

_Generally available in all editions of Grafana_

<!-- Nathan Marrs -->

You can now choose whether to set a threshold above which values in the data should be disconnected. This can be useful in cases where you have sensors that report a value at a set interval, but you want to disconnect the values when the sensor does not respond. This feature complements the existing [connect null values functionality](../../panels-visualizations/visualizations/time-series/#connect-null-values).

To learn more, refer to our [disconnect values documentation](../../panels-visualizations/visualizations/time-series/#disconnect-values).

{{< figure src="/media/docs/grafana/screenshot-grafana-10-1-disconnect-values-examples.png" max-width="750px" caption="Disconnect values in Time series, Trend, and State timeline visualizations" >}}

### Geomap Network layer

_Available in public preview in all editions of Grafana_

<!-- Nathan Marrs -->

You can now display network data in the Geomap visualization by using the new beta Network layer. This layer supports the same data format as the [Node graph visualization](../../panels-visualizations/visualizations/node-graph/#data-api).

To learn more, refer to our [Geomap network layer documentation](../../panels-visualizations/visualizations/geomap/#network-layer-beta).

{{< figure src="/media/docs/grafana/screenshot-grafana-10-1-geomap-network-layer-v2.png" max-width="750px" caption="Geomap Network layer" >}}

### Heatmap visualizations now support data links

_Generally available in all editions of Grafana_

<!-- Nathan Marrs -->

You can now add data links to Heatmap visualizations. This allows you to add links to other dashboards, panels, or external URLs that are relevant to the data in your heatmap. We're pleased to highlight that this feature was a community contribution.

To learn more, refer to both our [Heatmap documentation](../../panels-visualizations/visualizations/heatmap/) and our [Configure data links documentation](../../panels-visualizations/configure-data-links/).

{{< figure src="/media/docs/grafana/screenshot-grafana-10-1-heatmap-datalinks.png" max-width="750px" caption="Heatmap datalink support" >}}

### Activate draft reports

<!-- Robert Horvath -->

_Generally available in Grafana Enterprise, Cloud Free, Cloud Pro, and Cloud Advanced_

You can now use the resume and pause report functionality to activate draft reports that have all the required fields filled in.

To learn more, refer to our [Create and manage reports documentation](../../dashboards/create-reports/).

## Data sources

### Step editor in Loki

<!-- Ivana Huckova -->

_Generally available in all editions of Grafana_

We've improved the Loki query editor by adding a new **Step** editor field. This field allows you to specify a value for the `step` parameter in Loki queries. You can use this parameter when making metric queries to Loki or when you want a matrix response from your queries.

By default, the `step` parameter is set to the value of the `$__interval` variable. This variable is calculated based on the time range and the width of the graph (in pixels). To learn more about the Loki `step` parameter, refer to our [Loki step parameter documentation](/docs/loki/latest/api/#step-versus-interval).

{{< figure src="/media/docs/grafana/data-sources/loki-step-editor.png" max-width="750px" caption="New Loki step editor" >}}

### Copy link to a Loki log line

<!-- Sven Grossmann -->

_Generally available in all editions of Grafana_

New functionality for linking of Loki log lines in Explore allows you to quickly navigate to specific log entries for precise analysis. By clicking the **Copy shortlink** button for a log line, you can generate and copy a [short URL](../../developers/http_api/short_url/) that provides direct access to the exact log entry within an absolute time range. When you open the link, Grafana automatically scrolls to the corresponding log line and highlights it, making it easy to identify and focus on the relevant information.

{{< figure src="/media/docs/grafana/data-sources/loki-shortlink.png" max-width="750px" caption="New Loki log line linking" >}}

### TraceQL response streaming in Tempo

<!-- André Pereira -->

_Experimental in all editions of Grafana_

Grafana's Tempo data source now supports _streaming_ responses to TraceQL queries. With this feature, you can now see partial query results as they come in, so you no longer have to wait for the whole query to finish. This is perfect for big queries that take a long time to return a response.

To use this feature, enable the `traceQLStreaming` feature toggle. If you’re using Grafana Cloud and would like to enable this feature, please contact customer support.

Streaming is available for both the **Search** and **TraceQL** query types, and you'll get immediate visibility of incoming traces on the results table. This smooth integration makes data exploration a breeze and speeds up decision-making.

{{< video-embed src="/media/docs/grafana/data-sources/tempo-streaming-v2.mp4" >}}

### Tempo Search powered by TraceQL

<!-- André Pereira -->

_Generally available in all editions of Grafana_

The **Search** query type was replaced with a new editor powered by TraceQL. This new editor allows you to use the same query language for both Search and TraceQL queries. This change also brings a new UI that makes it easier to write queries and explore your data while using the powerful features offered by TraceQL.

The previous Search interface is now deprecated and will be removed in a future release. We recommend that you start using the new editor as soon as possible and migrate existing dashboards.

{{< figure src="/media/docs/grafana/data-sources/tempo-search.png" max-width="750px" caption="Tempo Search editor powered by TraceQL" >}}

### Span filtering for traces is GA

_Generally available in all editions of Grafana_

<!-- Joey Tawadrous -->

Since the last release, we've made several improvements to span filtering. Now, we're promoting span filters out of public preview and into general availability.

Span filters allow you to work much more efficiently with traces that consist of a large number of spans. Span filters exist above the trace view and allow you to filter the spans that are shown in the trace view. The more filters you add, the more specific the filtered spans.

Currently, you can add one or more of the following filters:

- Service Name
- Span Name
- Duration
- Tags (which includes tags, process tags, and log fields)

To only show the spans you've matched, you can enable the **Show matches only** toggle.

<<<<<<< HEAD
Learn more about span filtering in our [Tempo data source documentation]({{< relref "../datasources/tempo/#span-filters-options" >}}).
=======
Learn more about span filtering in our [Tempo data source documentation](../../datasources/tempo/#span-filters).
>>>>>>> 1c7f9d43

{{< figure src="/media/docs/tempo/screenshot-grafana-tempo-span-filters-v10-1.png" max-width="750px" caption="Traces span filtering" >}}

### Configuration page redesign for Loki and Elasticsearch

<!-- Matías Wenceslao Chomicki -->

_Generally available in all editions of Grafana_

The Loki and Elasticsearch data source configuration pages have been redesigned to make getting started and setting up data sources as simple and easy to understand as possible. You can now find new subsections with links to documentation pages, as well as tooltips to assist you with configuring and customizing data sources.

### Easier to use query editor for Elasticsearch

<!-- Gabor Farkas -->

_Generally available in all editions of Grafana_

The Elasticsearch query editor now allows convenient switching between logs, metrics, and raw data directly from the top, eliminating the need to go through the metric selector.

### Metrics explorer

<!-- Catherine Gui -->

_Generally available in all editions of Grafana_

The Metrics explorer is a new feature that enhances metrics browsing in the Prometheus query builder. The Metrics explorer makes it easier for you to find the right metric and get comfortable with PromQL. You can now explore metrics with additional metadata, perform fuzzy search on the metric name or description, and filter on the Prometheus type.

{{< figure src="/media/docs/grafana/screenshot-grafana-10-1-metrics-explorer.png" max-width="750px" caption="Searching in Metrics explorer" >}}

### Redshift and Athena: Async query data support

<!-- Isabella Siu, Kevin Yu, Andrés Martínez -->

_Generally available in all editions of Grafana_

Async query data support in Redshift and Athena makes queries over multiple requests (starting, checking status, and fetching the results) instead of in a single request query. This is useful for queries that can potentially run for a long time and time out. This feature was previously available behind a feature toggle and is now be generally available and enabled by default.

### Redshift and Athena: Async query caching

<!-- Isabella Siu -->

_Experimental in Grafana Enterprise, Cloud Pro, and Cloud Advanced_

This feature adds support for query caching of async queries in the Athena and Redshift data source plugins. To try this feature, enable both the `useCachingService` and `awsAsyncQueryCaching` feature toggles. If you’re using Grafana Cloud and would like to enable this experimental feature, please contact customer support.

### CloudWatch logs Monaco query editor

<!-- Isabella Siu, Kevin Yu -->

_Experimental in all editions of Grafana_

The CloudWatch logs query editor is moving from being a Slate-based editor to a Monaco-based editor. This new Monaco-based editor provides improved syntax highlighting, and auto-completion. To use the Monaco-based query editor, enable the `cloudWatchLogsMonacoEditor` feature toggle. If you’re using Grafana Cloud and would like to enable this feature, please contact customer support.

### InfluxDB backend mode

<!-- Ismail Simsek -->

_Available in public preview in all editions of Grafana_

Previously, InfluxDB backend mode was available, however, there were compatibility issues that needed to be addressed. In this release, we've addressed these issues and
promoted this feature from experimental to public preview. In the future, backend mode will be the default, and we'll deprecate frontend mode. To try backend mode, enable the `influxdbBackendMigration` feature toggle. If you’re using Grafana Cloud and would like to enable this feature, please contact customer support.

## Explore

### Logs: Choose which fields to display in a log line

<!-- Matías Wenceslao Chomicki -->

_Generally available in all editions of Grafana_

When you're browsing logs in Explore, you can now click the eye icon within a row to replace the log line's contents with the value of one or more of the log fields or labels. This is helpful for scanning through your logs.

{{< figure src="/media/docs/grafana/log-field-picker-10-1.gif" max-width="750px" caption="Log rows menu" >}}

### Logs: Improved rendering performance of log lines

<!-- Matías Wenceslao Chomicki -->

_Generally available in all editions of Grafana_

After a series of performance optimizations to log-related components, browsing log lines is faster than ever.

### Logs: See more log lines in log context

<!-- Gabor Farkas, Sven Grossmann -->

_Generally available in all editions of Grafana_

Log context allows you to view additional lines surrounding a specific log entry. With this enhancement, you can access as many log lines as needed within the log context. As you scroll through the logs, Grafana dynamically loads more log lines, ensuring a seamless and continuous viewing experience.

### Elasticsearch logs sample

<!-- Gareth Dawson -->

_Generally available in all editions of Grafana_

For Elasticsearch metric queries in Explore, you can now see the sample of log lines that contributed to the displayed results. To see these logs, click the collapsed logs sample panel under your graph or table panel. If you want to interact with the log lines or modify the log query, click the **Open logs in split view** button and the log query will be executed in the split view.

### Panel plugins in Explore

<!-- Ben Donnelly -->

_Experimental in all editions of Grafana_

Data source plugin developers can now use any plugin to visualize data in Explore. Similar to `preferredVisualizationType`, we've introduced an experimental API to render visualizations by plugin ID. In the returned data frame, set the meta option `preferredVisualisationPluginId` to the plugin ID you want to be used when showing the data for given data frame.

## Alerting

_All Alerting features are generally available in all editions of Grafana_

We’ve made a number of improvements to simplify the alert rule creation process as well as improvements to contact points and alert management. For all the details, refer to our [Alerting documentation](../../alerting/).

### Alert rules

We’ve made the following changes to alert rules.

#### Alert instance routing preview

_This feature is for Grafana-managed alert rules only._

Preview how your alert instances will be routed if they fire while you're creating your alert rule. You can view routing for each Alertmanager you've configured to receive Grafana-managed alerts, and if required, easily make adjustments to your custom labels to change the way your alert instances are routed.

{{< figure src="/media/docs/alerting/alert-routing-preview.png" max-width="750px" caption="Alert instance routing preview" >}}

#### Alert rule types

You can switch to a data source-managed alert rule if your data source is configured to support alert rule creation (Ruler API enabled). By default, the alert rule type is Grafana-managed.

{{< figure src="/media/docs/alerting/alert-rule-types.png" max-width="750px" caption="Alert rule types" >}}

#### UI improvements

- **Alert evaluation behavior**: New UI components for creating a folder and adding an evaluation group. along with improved text and validation.
- **Alert Rule list page**: The process of creating recording rules (**More** drop-down) is now separate from Grafana-managed and data source-managed alert rules (**+New alert rule**)
  .
- **Annotations display**: Adding a summary, description, and runbook URL as annotations are now optional. The dashboard and panel names are now also linked directly, making them easier to access.
- **View YAML button**: Displays alert rule configuration in YAML format on the Grafana-managed alert rules form, as well as in the Grafana-managed provisioned and non-provisioned Alert Rule detail view.
- **Queries and expressions**: Several improvements have been made to the display of queries and expressions, including making **Add expression** a drop-down and moving **Conditions** to the header.
- **Min interval option**: Improves control over query costs and performance by allowing you to adjust the minimum resolution of the data used in your alerting queries.
- **In-app guidance for alert rule creation**: Learn about how to create your alert rules interactively with in-app guidance for additional context and links out to our Alerting documentation.
- **Support for toggling common labels**: Toggle between showing or hiding labels for each individual alert instance.

### Contact points

We’ve made the following changes to contact points.

#### Additional contact points for external Alertmanager

We've added support for the following contact points when using an external Alertmanager:

- WeChat
- Amazon SNS
- Telegram
- Cisco Webex Teams

#### Contact point provisioning file export

This update facilitates file provisioning and maintenance for contact points. The feature implements the provisioning API export endpoints for exporting contact points as well as adding export buttons to the contact point list in the UI.

### Notification policies

We’ve made the following changes to notification policies.

#### Notification policy provisioning file export

This update facilitates file provisioning and maintenance for notification policies. The feature implements the provisioning API export endpoints for exporting notification policies as well as adding an export button to the root notification policy in the UI.

### Alert management

We’ve made the following changes to alert management.

#### Support for time zones in mute timings

We've added support for different time zones and locations as well as a visual selector for week days, made improvements to loading and error handling, and provided better validation for time ranges.

{{< figure src="/media/docs/alerting/timezone-support.png" max-width="600px" caption="Time zone support" >}}

#### Label colors for alert instances

Labels are colored according to the label key, which makes it easier to track and view labels across alert instances.

## Authentication and authorization

### OAuth role mapping enforcement

<!-- Jo Guerreiro, AuthNZ -->

_Generally available in all editions of Grafana_

This change impacts `GitHub`, `GitLab`, `Okta`, and `Generic` OAuth.

Previously, if no organization role mapping was found for a user when they connected using OAuth, Grafana didn’t update the user’s organization role.

Now, on every login, if the `role_attribute_path` property doesn't return a role, then the user is assigned the role specified by the `auto_assign_org_role` option or the default role for the organization, which is Viewer by default.

To avoid overriding manually set roles, enable the `skip_org_role_sync` option in the Grafana configuration for your OAuth provider before affected users log in for the first time.

### Prevent manual role updates for externally synced roles

<!-- Ieva Vasiljeva, AuthNZ -->

_Generally available in all editions of Grafana_

This change impacts all instances that use an external authentication provider and have role mapping enabled.

Previously, it was possible to manually update a user's organization role (Viewer, Editor, Admin, or Grafana Admin) even if this role was managed by an external authentication provider.
This means that roles could be manually set for the duration of a user's session, but were overridden by the external authentication provider the next time the user logged in.
If the `onlyExternalOrgRoleSync` feature toggle was enabled, only then were manual role updates for externally managed roles not allowed.

Now, you can no longer manually update externally managed organization roles.
We've removed the `onlyExternalOrgRoleSync` feature toggle, and have defaulted to locking the organization role of users authenticated by an external provider.

If you prefer to manage your users' organization roles manually, enable the `skip_org_role_sync` option in the Grafana configuration for your authentication provider.

For context on the previous work done leading up to this change, refer to the [Grafana v9.5 What's new](../whats-new-in-v9-5/#auth-lock-organization-roles-synced-from-auth-providers).

### GitLab OIDC support

<!-- Jo Guerreiro, AuthNZ -->

_Generally available in all editions of Grafana_

Grafana now supports GitLab OIDC through the `GitLab` OAuth provider in addition to the existing `GitLab` OAuth2 provider. This allows you to use GitLab OIDC to authenticate users in Grafana.

This change also allows Grafana to reduce the access scope to only the required scopes for authentication and authorization, instead
of full read API access.

To learn how to migrate your GitLab OAuth2 setup to OIDC, refer to our [GitLab authentication documentation](../../setup-grafana/configure-security/configure-authentication/gitlab/).

### Google OIDC and Team Sync support

<!-- Jo Guerreiro, AuthNZ -->

_Generally available in all editions of Grafana_

Grafana now supports Google OIDC through the `Google` OAuth provider in addition to the existing `Google` OAuth2 provider. This allows you to use Google OIDC to authenticate users in Grafana, which in turn, lets Grafana reduce the access scope to only the required scopes for authentication and authorization.

This release also adds support for Google OIDC in Team Sync. You can now easily add users to teams by using their Google groups.

To learn how to migrate your Google OAuth2 setup to OIDC and how to set up Team Sync, refer to our [Google authentication documentation](../../setup-grafana/configure-security/configure-authentication/google/).

## Plugins

### Angular deprecation changes

<!-- Giuseppe Guerra, Plugins Platform -->

_Generally available in all editions of Grafana_

We've made the following updates to increase awareness of the [Angular deprecation](../../developers/angular_deprecation/) and its consequences in future releases of Grafana:

#### UI changes

- Added an **Angular** badge next to affected plugins in the plugins catalog.
- Added an alert at the top of a plugin's page in the plugins catalog when browsing Angular plugins.
- Added an alert at the top of the query editor when editing panels that use Angular data source plugins.

#### Other changes

- Angular Plugins will not be loaded if [angular_support_enabled](../../setup-grafana/configure-grafana/#angular_support_enabled) is set to `false`.

Learn more in our [Angular support deprecation documentation](../../developers/angular_deprecation/).

### Deprecated provisioning of data sources with invalid UIDs

<!-- Giuseppe Guerra, Plugins Platform -->

_Generally available in all editions of Grafana_

Grafana now logs an error when provisioning data sources with invalid UIDs. A valid UID is a combination of a-z, A-Z, 0-9 (alphanumericals), `-` (dashes), and `_` (underscores), with a maximum length of 40 characters.

Provisioning data sources with invalid UIDs will be removed in future versions of Grafana, and will return an error instead.

## Subfolders: folder selection

<!-- Zsofia Komaromi -->

_Available in public preview in all editions of Grafana_

When saving or moving a dashboard, you can now see the full folder tree when selecting the destination folder.

To get started creating subfolders, enable the `nestedFolders` feature toggle. We recommend that you enable this feature only on test or development instances, rather than in production environments.

{{< figure src="/media/docs/grafana/screenshot-grafana-10.1-subfolders-folder-picker.png" max-width="750px" caption="Selecting a folder in Grafana" >}}<|MERGE_RESOLUTION|>--- conflicted
+++ resolved
@@ -211,11 +211,7 @@
 
 To only show the spans you've matched, you can enable the **Show matches only** toggle.
 
-<<<<<<< HEAD
-Learn more about span filtering in our [Tempo data source documentation]({{< relref "../datasources/tempo/#span-filters-options" >}}).
-=======
 Learn more about span filtering in our [Tempo data source documentation](../../datasources/tempo/#span-filters).
->>>>>>> 1c7f9d43
 
 {{< figure src="/media/docs/tempo/screenshot-grafana-tempo-span-filters-v10-1.png" max-width="750px" caption="Traces span filtering" >}}
 
