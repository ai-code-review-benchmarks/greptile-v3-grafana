--- conflicted
+++ resolved
@@ -18,7 +18,6 @@
 
 Welcome to Grafana Cloud! Read on to learn about the newest changes to Grafana Cloud.
 
-<<<<<<< HEAD
 ## Correlations editor in Explore
 
 <!-- Kristina Durivage -->
@@ -46,7 +45,7 @@
 You can now create correlations using either the **Administration** page or provisioning, regardless of whether a data source was provisioned or not. In previous versions of Grafana, if a data source was provisioned, the only way to add correlations to it was also with provisioning. Now, that's no longer the case, and you can easily create new correlations mixing both methods—using the **Administration** page or provisioning.
 
 To enable this feature, contact Grafana Support.
-=======
+
 ## Tempo data source: "Aggregate By" Search option to compute RED metrics over spans aggregated by attribute
 
 <!-- Joey Tawadrous, Jen Villa -->
@@ -174,7 +173,6 @@
 _Generally available in Grafana Cloud_
 
 The Kafka integration is available for use in Kubernetes Monitoring. (Release 1.3.6)
->>>>>>> 7680576c
 
 ## Public dashboards
 
