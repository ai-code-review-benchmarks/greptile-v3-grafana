--- conflicted
+++ resolved
@@ -18,7 +18,7 @@
 
 Welcome to Grafana Cloud! Read on to learn about the newest changes to Grafana Cloud.
 
-<<<<<<< HEAD
+
 ## Issues snapshot in Kubernetes Monitoring
 
 <!-- Beverly Buchanan -->
@@ -103,7 +103,7 @@
 _Generally available in Grafana Cloud_
 
 The Kafka integration is available for use in Kubernetes Monitoring. (Release 1.3.6)
-=======
+
 ## Public dashboards
 
 <!-- Thanos Karachalios -->
@@ -147,7 +147,6 @@
 We've also added support for controlling allowed groups when using Google OIDC.
 
 Refer to the [Google Authentication documentation](https://grafana.com/docs/grafana/<GRAFANA_VERSION>/setup-grafana/configure-security/configure-authentication/google/) to learn how to use these new options.
->>>>>>> 889576ac
 
 ## Distributed tracing in Grafana Cloud k6
 
