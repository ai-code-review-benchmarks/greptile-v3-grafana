--- conflicted
+++ resolved
@@ -18,7 +18,6 @@
 
 Welcome to Grafana Cloud! Read on to learn about the newest changes to Grafana Cloud.
 
-<<<<<<< HEAD
 ## Use AI to generate titles, descriptions, and change summaries
 
 <!-- Nathan Marrs -->
@@ -99,7 +98,7 @@
 You can now center bar chart axes on zero and configure axes border and color settings.
 
 {{< figure src="/media/docs/grafana/screenshot-grafana-10-2-bar-chart-axes-improvements.png" max-width="750px" caption="Bar chart improvements" >}}
-=======
+
 ## Export alert rules and notification resources to Terraform
 
 <!-- Yuri Tseretyan -->
@@ -110,7 +109,6 @@
 _Generally available in Grafana Cloud_
 
 This feature provides a way to export Alerting resources such as rules, contact points, and notification policies as Terraform resources. A new "Modify export" mode for alert rules provides a convenient way of editing provisioned alert rules and exporting the modified version.
->>>>>>> 90437df0
 
 ## Alerting insights
 
