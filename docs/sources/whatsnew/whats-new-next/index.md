---
canonical: https://grafana.com/docs/grafana/latest/whatsnew/whats-new-next/
description: Feature and improvement highlights for Grafana Cloud
keywords:
  - grafana
  - new
  - documentation
  - cloud
  - release notes
labels:
  products:
    - cloud
title: What's new in Grafana Cloud
weight: -37
---

# What’s new in Grafana Cloud

Welcome to Grafana Cloud! Read on to learn about the newest changes to Grafana Cloud.

<<<<<<< HEAD
## No basic role

<!-- Eric Leijonmarck -->
<!-- OSS, Enterprise -->

_Generally available in Grafana Cloud_

We're excited to introduce the "No basic role," a new basic role with no permissions. A basic role in Grafana dictates the set of actions a user or entity can perform, known as permissions. This new role is especially beneficial if you're aiming for tailored, customized RBAC permissions for your service accounts or users. You can set this as a basic role through the API or UI.

Previously, permissions were granted based on predefined sets of capabilities. Now, with the "No basic role," you have the flexibility to be even more granular.

For more details on basic roles and permissions, refer to the [documentation](https://grafana.com/docs/grafana/<GRAFANA_VERSION>/administration/roles-and-permissions/).
=======
## Content outline

<!-- Thanos Karachalios -->
<!-- OSS,Enterprise -->

October 12, 2023

_Generally Available in Grafana Cloud_

Introducing Content Outline in Grafana **Explore**. We recognized the challenges of complex mixed queries, as well as, lengthy logs and traces results, leading to time-consuming navigation and the loss of context. Content outline is our first step towards seamless navigation from log lines to traces and back to queries ensuring quicker searches while preserving context. Experience efficient, contextual investigations with this update in Grafana Explore. To learn more, refer to the [Content outline documentation](https://grafana.com/docs/grafana/<GRAFANA_VERSION>/explore/#content-outline), as well as the following video demo.

{{< video-embed src="/media/docs/grafana/explore/content-outline-demo.mp4" >}}
>>>>>>> ae6f478c

## Issues snapshot in Kubernetes Monitoring

<!-- Beverly Buchanan -->

September 29, 2023

_Generally available in Grafana Cloud_

To provide quicker identification and troubleshooting, the home page contains a snapshot of issues that reach the following thresholds:

- Pods that have been in a non-running state for more than 15 minutes
- Nodes with CPU usage above 90% for more than five minutes
- Nodes using more than 90% of memory for more than five minutes
- Persistent Volumes with capacity above 90%
- Node disks with capacity above 90%

(Release 1.3.1)
{{< figure max-width="80%" src="/media/docs/grafana-cloud/k8s/K8smon-snapshotview.png" caption="Home page snapshot view" >}}

## Tabs navigation in Kubernetes Monitoring

<!-- Beverly Buchanan -->

September 14, 2023

_Generally available in Grafana Cloud_

Quickly switch between the Cluster, namespace, workload, and Node views on the **Cluster Navigation** page using tabs. (Release 1.3.0)

{{< figure max-width="40%" src="/media/docs/grafana-cloud/k8s/k8smon-clusternav-tabs.png" caption="Tabs on **Cluster Navigation** page" >}}

## Data source menu on Cost and Efficiency views in Kubernetes Monitoring

<!-- Beverly Buchanan -->

September 14, 2023

_Generally available in Grafana Cloud_

You can change the data source you are viewing on the **Cost** and **Efficiency** views. (Release 1.2.1)

## Predict namespace memory usage in Kubernetes Monitoring

<!-- Beverly Buchanan -->

September 14, 2023

_Generally available in Grafana Cloud_

Click **Predict Memory usage** to predict namespace memory usage on the namespace detail page. (Release 1.2.1)

{{< figure max-width="50%" src="/media/docs/grafana-cloud/k8s/k8smon-predict-memusage-namespace.png" caption="**Predict Memory usage** button" >}}

## Streamlined configuration of Kubernetes Monitoring

<!-- Beverly Buchanan -->

September 15, 2023

_Generally available in Grafana Cloud_

Configure with [Grafana Kubernetes Monitoring Helm chart](https://grafana.com/docs/grafana-cloud/monitor-infrastructure/kubernetes-monitoring/configuration/config-k8s-agent-flow) using a streamlined process. With this method, you can set on/off switches to gather metrics, logs, events, traces, and cost metrics. (Release 1.2.0)

{{< figure max-width="60%" src="/media/docs/grafana-cloud/k8s/k8smon-config-wizard.png" caption="Configuration wizard" >}}

## Traces collection with Kubernetes Monitoring

<!-- Beverly Buchanan -->

September 14, 2023

_Generally available in Grafana Cloud_

Collect traces when you configure Kubernetes Monitoring, and then use Tempo to create search queries. Refer to [Navigate to traces](/docs/grafana-cloud/monitor-infrastructure/kubernetes-monitoring/navigate-k8s-monitoring/#navigate-to-traces) for more information. (Release 1.3.0)

## Kafka integration in Kubernetes Monitoring

<!-- Beverly Buchanan -->

September 14, 2023

_Generally available in Grafana Cloud_

The Kafka integration is available for use in Kubernetes Monitoring. (Release 1.3.6)

## Public dashboards

<!-- Thanos Karachalios -->
<!-- Enterprise -->

October 12, 2023

_Generally Available in Grafana Cloud_

Public dashboards allow you to share your visualizations and insights to a broader audience without the requirement of a login. You can effortlessly use our current sharing model and create a public dashboard URL to share with anyone using the generated public URL link. To learn more, refer to the [Public dashboards documentation](https://grafana.com/docs/grafana/<GRAFANA_VERSION>/dashboards/dashboard-public/), as well as the following video demo:

{{< video-embed src="/media/docs/grafana/dashboards/public-dashboards-demo.mp4" >}}

## Support for dashboard variables in transformations

<!-- Oscar Kilhed, Victor Marin -->
<!-- already in on-prem -->

October 24, 2023

_Experimental in Grafana Cloud_

Previously, the only transformation that supported [dashboard variables](https://grafana.com/docs/grafana/<GRAFANA_VERSION>/dashboards/variables/) was the **Add field from calculation** transformation. We've now extended the support for variables to the **Filter by value**, **Create heatmap**, **Histogram**, **Sort by**, **Limit**, **Filter by name**, and **Join by field** transformations.

We've also made it easier to find the correct dashboard variable by displaying available variables in the fields that support them, either in the drop-down or as a suggestion when you type **$** or press Ctrl + Space:

{{< figure src="/media/docs/grafana/transformations/completion.png" caption="Input with dashboard variable suggestions" >}}

## Role mapping support for Google OIDC

<!-- Jo Guerreiro -->
<!-- already in on-prem -->

October 24, 2023

_Generally available in Grafana Cloud_

You can now map Google groups to Grafana organizational roles when using Google OIDC.
This is useful if you want to limit the access users have to your Grafana instance.

We've also added support for controlling allowed groups when using Google OIDC.

Refer to the [Google Authentication documentation](https://grafana.com/docs/grafana/<GRAFANA_VERSION>/setup-grafana/configure-security/configure-authentication/google/) to learn how to use these new options.

## Distributed tracing in Grafana Cloud k6

<!-- Heitor Tashiro Sergent -->

_Generally available in Grafana Cloud_

You can now use the Grafana Cloud Traces integration with Grafana Cloud k6 to quickly debug failed performance tests and proactively improve application reliability.

Distributed tracing in Grafana Cloud k6 only requires two things:

- An application instrumented for tracing with Grafana Cloud Traces.
- Adding a few lines of code to your existing k6 scripts.

The integration works by having k6 inject tracing metadata into the requests it sends to your backend services when you run a test. The tracing data is then correlated with k6 test run data, so you can understand how your services and operations behaved during the whole test run. The collected tracing data is aggregated to generate real-time metrics—such as frequency of calls, error rates, and percentile latencies—that can help you narrow your search space and quickly spot anomalies.

To learn more, refer to the [Integration with Grafana Cloud Traces documentation](/docs/grafana-cloud/k6/analyze-results/integration-with-grafana-cloud-traces/) and [Distributed Tracing in Grafana Cloud k6 blog post](https://grafana.com/blog/2023/09/19/troubleshoot-failed-performance-tests-faster-with-distributed-tracing-in-grafana-cloud-k6/).

## Tenant database instance name and number for SAP HANA® data source

<!-- Miguel Palau -->
<!-- OSS, Enterprise -->

_Generally available in Grafana Cloud_

The SAP HANA® data source now supports tenant databases connections by using the database name and/or instance number. For more information, refer to [SAP HANA® configuration](/docs/plugins/grafana-saphana-datasource/latest/#configuration).

{{< video-embed src="/media/docs/sap-hana/tenant.mp4" >}}

## Log aggregation for Datadog data source

<!-- Taewoo Kim -->
<!-- OSS, Enterprise -->

_Generally available in Grafana Cloud_

The Datadog data source now supports log aggregation. This feature helps aggregate logs/events into buckets and compute metrics and time series. For more information, refer to [Datadog log aggregation](/docs/plugins/grafana-datadog-datasource/latest#logs-analytics--aggregation).

{{< video-embed src="/media/docs/datadog/datadog-log-aggregation.mp4" >}}

## API throttling for Datadog data source

<!-- Taewoo Kim -->
<!-- OSS, Enterprise -->

_Generally available in Grafana Cloud_

The Datadog data source supports blocking API requests based on upstream rate limits (for metric queries). With this update, you can set a rate limit percentage at which the plugin stops sending queries.

To learn more, refer to [Datadog data source settings](/docs/plugins/grafana-datadog-datasource/latest#configure-the-data-source), as well as the following video demo.

{{< video-embed src="/media/docs/datadog/datadog-rate-limit.mp4" >}}

## Query-type template variables for Tempo data source

<!-- Fabrizio Casati -->
<!-- OSS, Enterprise -->

_Generally available in Grafana Cloud_

The Tempo data source now supports query-type template variables. With this update, you can create variables for which the values are a list of attribute names or attribute values seen on spans received by Tempo.

To learn more, refer to the following video demo, as well as the [Grafana Variables documentation](/docs/grafana/next/dashboards/variables/).

{{< video-embed src="/media/docs/tempo/screen-recording-grafana-10.2-tempo-query-type-template-variables.mp4" >}}

## Improved TraceQL query editor

<!-- Fabrizio Casati -->
<!-- OSS, Enterprise -->

_Generally available in Grafana Cloud_

The [TraceQL query editor](https://grafana.com/docs/tempo/latest/traceql/#traceql-query-editor) has been improved to facilitate the creation of TraceQL queries. In particular, it now features improved autocompletion, syntax highlighting, and error reporting.

{{< video-embed src="/media/docs/tempo/screen-recording-grafana-10.2-traceql-query-editor-improvements.mp4" >}}

## Grafana OnCall integration for Alerting

<!-- Brenda Muir -->
<!-- OSS, Enterprise -->

_Generally available in Grafana Cloud_

Use the Grafana Alerting - Grafana OnCall integration to effortlessly connect alerts generated by Grafana Alerting with Grafana OnCall. From there, you can route them according to defined escalation chains and schedules.

To learn more, refer to the [Grafana OnCall integration for Alerting documentation](/docs/grafana/next/alerting/alerting-rules/manage-contact-points/configure-oncall/).

## New browse dashboards view

<!-- Yaelle Chaudy for Frontend Platform -->
<!-- OSS, Enterprise -->

_Available in public preview in Grafana Cloud_

We are gradually rolling out our new browse dashboards user interface. With this new feature, we removed the **General** folder, and dashboards now sit at the root level. The feature also provides easier editing functionality, as well as faster search renders.

To learn more, refer to the following video demo.

{{< video-embed src="/media/docs/grafana/2023-09-11-New-Browse-Dashboards-Enablement-Video.mp4" >}}

## Temporary credentials in CloudWatch data source

<!-- Michael Mandrus, Ida Štambuk, Sarah Zinger  -->
<!-- Cloud -->

_Available in private preview in Grafana Cloud_

The Grafana Assume Role authentication provider lets Grafana Cloud users of the CloudWatch data source authenticate with AWS without having to create and maintain long term AWS Users. Using the new assume role authentication method, you no longer have to rotate access and secret keys in your CloudWatch data source. Instead, Grafana Cloud users can create an identity access and management (IAM) role that has a trust relationship with Grafana's AWS account; Grafana's AWS account will then use AWS Secure Token Service (STS) to create temporary credentials to access the user's AWS data.

To learn more, refer to the [CloudWatch authentication documentation](/docs/grafana/next/datasources/aws-cloudwatch/aws-authentication).

## Permission validation on custom role creation and update

<!-- Mihaly Gyongyosi -->
<!-- Cloud -->

<!-- already in on-prem -->

August 25, 2023

_Generally available in Grafana Cloud_

With the current release, we enabled RBAC permission validation (`rbac.permission_validation_enabled` setting) by default. This means that the permissions provided in the request during custom role creation or update are validated against the list of [available permissions and their scopes](https://grafana.com/docs/grafana/<GRAFANA_VERSION>/administration/roles-and-permissions/access-control/custom-role-actions-scopes/#action-definitions). If the request contains a permission that is not available or the scope of the permission is not valid, the request is rejected with an error message.<|MERGE_RESOLUTION|>--- conflicted
+++ resolved
@@ -18,7 +18,6 @@
 
 Welcome to Grafana Cloud! Read on to learn about the newest changes to Grafana Cloud.
 
-<<<<<<< HEAD
 ## No basic role
 
 <!-- Eric Leijonmarck -->
@@ -31,7 +30,7 @@
 Previously, permissions were granted based on predefined sets of capabilities. Now, with the "No basic role," you have the flexibility to be even more granular.
 
 For more details on basic roles and permissions, refer to the [documentation](https://grafana.com/docs/grafana/<GRAFANA_VERSION>/administration/roles-and-permissions/).
-=======
+
 ## Content outline
 
 <!-- Thanos Karachalios -->
@@ -44,7 +43,6 @@
 Introducing Content Outline in Grafana **Explore**. We recognized the challenges of complex mixed queries, as well as, lengthy logs and traces results, leading to time-consuming navigation and the loss of context. Content outline is our first step towards seamless navigation from log lines to traces and back to queries ensuring quicker searches while preserving context. Experience efficient, contextual investigations with this update in Grafana Explore. To learn more, refer to the [Content outline documentation](https://grafana.com/docs/grafana/<GRAFANA_VERSION>/explore/#content-outline), as well as the following video demo.
 
 {{< video-embed src="/media/docs/grafana/explore/content-outline-demo.mp4" >}}
->>>>>>> ae6f478c
 
 ## Issues snapshot in Kubernetes Monitoring
 
