+++
title = "Explore"
keywords = ["explore", "loki", "logs"]
aliases = ["/docs/grafana/latest/features/explore/"]
weight = 90
+++

# Explore

Grafana's dashboard UI is all about building dashboards for visualization. Explore strips away the dashboard and panel options so that you can focus on the query. It helps you iterate until you have a working query and then think about building a dashboard.

> Refer to [Fine-grained access control]({{< relref "../enterprise/access-control/_index.md" >}}) in Grafana Enterprise to understand how you can control access with fine-grained permissions.

If you just want to explore your data and do not want to create a dashboard, then Explore makes this much easier. If your data source supports graph and table data, then Explore shows the results both as a graph and a table. This allows you to see trends in the data and more details at the same time. See also:

- [Query management in Explore]({{< relref "query-management.md" >}})
- [Logs integration in Explore]({{< relref "logs-integration.md" >}})
- [Trace integration in Explore]({{< relref "trace-integration.md" >}})
- [Inspector in Explore]({{< relref "explore-inspector.md" >}})

## Start exploring

<<<<<<< HEAD
In order to access Explore, you must have an editor or an administrator role, unless the [viewers_can_edit option]({{< relref "../administration/configuration/#viewers_can_edit" >}}) is enabled. Refer to [Organization roles]({{< relref "../permissions/organization_roles.md" >}}) for more information on what each role has access to.
=======
> Refer to [Fine-grained access Control]({{< relref "../enterprise/access-control/_index.md" >}}) in Grafana Enterprise to understand how you can manage Explore with fine-grained permissions.

In order to access Explore, you must have an editor or an administrator role. Refer to [Organization roles]({{< relref "../permissions/organization_roles.md" >}}) for more information on what each role has access to.
>>>>>>> 49b129b1

To access Explore:

1. Click on the Explore icon on the menu bar.

   {{< figure src="/static/img/docs/explore/access-explore-7-4.png" max-width= "650px" caption="Screenshot of the new Explore Icon" >}}

   An empty Explore tab opens.

   Alternately to start with an existing query in a panel, choose the Explore option from the Panel menu. This opens an Explore tab with the query from the panel and allows you to tweak or iterate in the query outside of your dashboard.

{{< figure src="/static/img/docs/explore/panel_dropdown-7-4.png" class="docs-image--no-shadow" max-width= "650px" caption="Screenshot of the new Explore option in the panel menu" >}}

1. Choose your data source from the dropdown in the top left. [Prometheus](https://grafana.com/oss/prometheus/) has a custom Explore implementation, the other data sources use their standard query editor.
1. In the query field, write your query to explore your data. There are three buttons beside the query field, a clear button (X), an add query button (+) and the remove query button (-). Just like the normal query editor, you can add and remove multiple queries.

## Split and compare

The split view provides an easy way to compare graphs and tables side-by-side or to look at related data together on one page.

To open the split view:

1. Click the split button to duplicate the current query and split the page into two side-by-side queries.

It is possible to select another data source for the new query which for example, allows you to compare the same query for two different servers or to compare the staging environment to the production environment.

{{< figure src="/static/img/docs/explore/explore_split-7-4.png" max-width= "950px" caption="Screenshot of Explore option in the panel menu" >}}

In split view, timepickers for both panels can be linked (if you change one, the other gets changed as well) by clicking on one of the time-sync buttons attached to the timepickers. Linking of timepickers helps with keeping the start and the end times of the split view queries in sync. It ensures that you’re looking at the same time interval in both split panels.

To close the newly created query, click on the Close Split button.

## Navigate between Explore and a dashboard

To help accelerate workflows that involve regularly switching from Explore to a dashboard and vice-versa, Grafana provides you with the ability to return to the origin dashboard after navigating to Explore from the panel's dropdown.

After you've navigated to Explore, you should notice a "Back" button in the Explore toolbar. Simply click it to return to the origin dashboard. To bring changes you make in Explore back to the dashboard, click the arrow next to the button to reveal a "Return to panel with changes" menu item.

{{< figure src="/static/img/docs/explore/explore_return_dropdown-7-4.png" class="docs-image--no-shadow" max-width= "400px" caption="Screenshot of the expanded explore return dropdown" >}}

## Share shortened link

> **Note:** Available in Grafana 7.3 and later versions.

The Share shortened link capability allows you to create smaller and simpler URLs of the format /goto/:uid instead of using longer URLs with query parameters. To create a shortened link to the executed query, click the **Share** option in the Explore toolbar. A shortened link that is never used will automatically get deleted after seven (7) days.<|MERGE_RESOLUTION|>--- conflicted
+++ resolved
@@ -20,13 +20,9 @@
 
 ## Start exploring
 
-<<<<<<< HEAD
-In order to access Explore, you must have an editor or an administrator role, unless the [viewers_can_edit option]({{< relref "../administration/configuration/#viewers_can_edit" >}}) is enabled. Refer to [Organization roles]({{< relref "../permissions/organization_roles.md" >}}) for more information on what each role has access to.
-=======
 > Refer to [Fine-grained access Control]({{< relref "../enterprise/access-control/_index.md" >}}) in Grafana Enterprise to understand how you can manage Explore with fine-grained permissions.
 
-In order to access Explore, you must have an editor or an administrator role. Refer to [Organization roles]({{< relref "../permissions/organization_roles.md" >}}) for more information on what each role has access to.
->>>>>>> 49b129b1
+In order to access Explore, you must have an editor or an administrator role, unless the [viewers_can_edit option]({{< relref "../administration/configuration/#viewers_can_edit" >}}) is enabled. Refer to [Organization roles]({{< relref "../permissions/organization_roles.md" >}}) for more information on what each role has access to.
 
 To access Explore:
 
