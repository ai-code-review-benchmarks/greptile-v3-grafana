---
aliases:
  - ../notifications/ # /docs/grafana/<GRAFANA_VERSION>/alerting/notifications/
  - ../unified-alerting/notifications/ # /docs/grafana/<GRAFANA_VERSION>/alerting/unified-alerting/notifications/
  - ../alerting-rules/create-notification-policy/ # /docs/grafana/<GRAFANA_VERSION>/alerting/alerting-rules/create-notification-policy/
  - ../manage-notifications/create-notification-policy/ # /docs/grafana/<GRAFANA_VERSION>/alerting/manage-notifications/create-notification-policy/
canonical: https://grafana.com/docs/grafana/latest/alerting/configure-notifications/create-notification-policy/
description: Configure notification policies to determine how alerts are routed to contact points
keywords:
  - grafana
  - alerting
  - guide
  - notification policies
  - routes
labels:
  products:
    - cloud
    - enterprise
    - oss
title: Configure notification policies
weight: 420
refs:
  notification-policies:
    - pattern: /docs/grafana/
      destination: /docs/grafana/<GRAFANA_VERSION>/alerting/fundamentals/notifications/notification-policies/
    - pattern: /docs/grafana-cloud/
      destination: /docs/grafana-cloud/alerting-and-irm/alerting/fundamentals/notifications/notification-policies/
---

# Configure notification policies

Notification policies determine how alerts are routed to contact points.

Policies have a tree structure, where each policy can have one or more nested policies. Each policy, except for the default policy, can also match specific alert labels.

Each alert is evaluated by the default policy and subsequently by each nested policy.

If the **Continue matching subsequent sibling nodes** option is enabled for a nested policy, then evaluation continues even after one or more matches. A parent policy’s configuration settings and contact point information govern the behavior of an alert that does not match any of the nested policies. A default policy governs any alert that does not match a nested policy.

You can configure Grafana-managed notification policies as well as notification policies for an external Alertmanager data source.

<<<<<<< HEAD
For more information on notification policies, see [fundamentals of Notification Policies](ref:notification-policies).
=======
For more information on notification policies, refer to [fundamentals of Notification Policies][notification-policies].
>>>>>>> fe78563f

## Edit default notification policy

1. In the left-side menu, click **Alerts & IRM** and then **Alerting**.
1. Click **Notification policies**.
1. From the **Choose Alertmanager** dropdown, select an external Alertmanager. By default, the **Grafana Alertmanager** is selected.
1. In the Default policy section, click **...** -> **Edit**.
1. In **Default contact point**, update the contact point for where to send notifications when alert rules do not match any specific policy.
1. In **Group by**, choose labels to group alerts by. If multiple alerts are matched for this policy, then they are grouped by these labels. A notification is sent per group. If the field is empty (default), then all notifications are sent in a single group. Use a special label `...` to group alerts by all labels (which effectively disables grouping).
1. In **Timing options**, select from the following options:
   - **Group wait** Time to wait to buffer alerts of the same group before sending an initial notification. Default is 30 seconds.
   - **Group interval** Minimum time interval between two notifications for a group. Default is 5 minutes.
   - **Repeat interval** Minimum time interval for re-sending a notification if no new alerts were added to the group. Default is 4 hours.
1. Click **Save** to save your changes.

## Add new nested policy

To create a new notification policy, you need to follow its tree structure. New policies created on the trunk of the tree (default policy), are the tree branches. And, subsequently, each branch can bear their own child policies. This is why you always add a new **nested** policy under either the default policy, or under a already nested policy.

1. In the left-side menu, click **Alerts & IRM** and then **Alerting**.
2. Click **Notification policies**.
3. From the **Choose Alertmanager** dropdown, select an Alertmanager. By default, the **Grafana Alertmanager** is selected.
4. To add a top level specific policy, go to the Specific routing section (either to the default policy, or to another existing policy in which you would like to add a new nested policy) and click **+New nested policy**.
5. In the Matching labels section, add one or more rules for matching alert labels.
6. In the **Contact point** dropdown, select the contact point to send notification to if alert matches only this specific policy and not any of the nested policies.
7. Optionally, enable **Continue matching subsequent sibling nodes** to continue matching sibling policies even after the alert matched the current policy. When this option is enabled, you can get more than one notification for one alert.
8. Optionally, enable **Override grouping** to specify the same grouping as the default policy. If this option is not enabled, the default policy grouping is used.
9. Optionally, enable **Override general timings** to override the timing options configured in the group notification policy.
10. Click **Save policy** to save your changes.

## Add nested policy

1. In the left-side menu, click **Alerts & IRM** and then **Alerting**.
1. Click **Notification policies**.
1. Expand the specific policy you want to update.
1. Click **+ Add nested policy**, then add the details using information in [Add new specific policy](#add-new-nested-policy).
1. Click **Save policy** to save your changes.

## Edit notification policies

1. In the left-side menu, click **Alerts & IRM**, and then **Alerting**.
1. Click **Notification policies**.
1. Find the policy you want to edit, then click **...** -> **Edit**.
1. Make any changes using instructions in [Add new specific policy](#add-new-nested-policy).
1. Save your changes.

## Searching for policies

Grafana allows you to search within the tree of policies by the following:

- **Label matchers**
- **Contact Points**

To search by contact point simply select a contact point from the **Search by contact point** dropdown. The policies that use that contact point are highlighted in the user interface.

To search by label matchers simply enter a valid matcher in the **Search by matchers** input field. Multiple matchers can be combined with a comma (`,`).

An example of a valid matchers search input is:

`severity=high, region=~EMEA|NASA`

> All matched policies are **exact** matches. Regex-style or partial matching is currently not supported.

## Caveat

Mute timings are not inherited from a parent notification policy, they have to be configured in full on each level.

## Example

An example of an alert configuration.

- Create a "default" contact point for slack notifications, and set it on the default policy.
- Edit the default policy grouping to group alerts by `cluster`, `namespace` and `severity` so that you get a notification per alert rule and specific Kubernetes cluster and namespace.
- Create specific route for alerts coming from the development cluster with an appropriate contact point.
- Create a specific route for alerts with "critical" severity with a more invasive contact point integration, like pager duty notification.
- Create specific routes for particular teams that handle their own on-call rotations.<|MERGE_RESOLUTION|>--- conflicted
+++ resolved
@@ -39,11 +39,7 @@
 
 You can configure Grafana-managed notification policies as well as notification policies for an external Alertmanager data source.
 
-<<<<<<< HEAD
-For more information on notification policies, see [fundamentals of Notification Policies](ref:notification-policies).
-=======
-For more information on notification policies, refer to [fundamentals of Notification Policies][notification-policies].
->>>>>>> fe78563f
+For more information on notification policies, refer to [fundamentals of Notification Policies](ref:notification-policies).
 
 ## Edit default notification policy
 
