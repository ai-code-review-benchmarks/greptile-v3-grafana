--- conflicted
+++ resolved
@@ -39,7 +39,6 @@
       destination: /docs/grafana-cloud/alerting-and-irm/alerting/configure-notifications/template-notifications/language/#functions
 ---
 
-<<<<<<< HEAD
 # Notification template reference
 
 By default, Grafana provides predefined templates to format notification messages.
@@ -80,52 +79,6 @@
   {{ .CommonAnnotations }}
   {{ .ExternalURL }}
 {{ end }}
-=======
-# Reference
-
-## Data
-
-### Alert
-
-| Name         | Kind     | Description                                                                         | Example               |
-| ------------ | -------- | ----------------------------------------------------------------------------------- | --------------------- |
-| Status       | `string` | Firing or resolved                                                                  | `{{ .Status }}`       |
-| Labels       | `KV`     | The labels for this alert                                                           | `{{ .Labels }}`       |
-| Annotations  | `KV`     | The annotations for this alert                                                      | `{{ .Annotations }}`  |
-| Values       | `KV`     | The values of all expressions, including Classic Conditions                         | `{{ .Values }}`       |
-| StartsAt     | `Time`   | The time the alert fired                                                            | `{{ .StartsAt }}`     |
-| EndsAt       | `Time`   |                                                                                     | `{{ .EndsAt }}`       |
-| GeneratorURL | `string` | A link to Grafana, or the source of the alert if using an external alert generator  | `{{ .GeneratorURL }}` |
-| SilenceURL   | `string` | A link to silence the alert                                                         | `{{ .SilenceURL }}`   |
-| DashboardURL | `string` | A link to the Grafana Dashboard if the alert has a Dashboard UID annotation         | `{{ .DashboardURL }}` |
-| PanelURL     | `string` | A link to the panel if the alert has a Panel ID annotation                          | `{{ .PanelURL }}`     |
-| Fingerprint  | `string` | A unique string that identifies the alert                                           | `{{ .Fingerprint }}`  |
-| ValueString  | `string` | A string that contains the labels and value of each reduced expression in the alert | `{{ .ValueString }}`  |
-
-### ExtendedData
-
-| Name              | Kind      | Description                                                                                          | Example                                                |
-| ----------------- | --------- | ---------------------------------------------------------------------------------------------------- | ------------------------------------------------------ |
-| Receiver          | `string`  | The name of the contact point sending the notification                                               | `{{ .Receiver }}`                                      |
-| Status            | `string`  | The status is `firing` if at least one alert is firing, otherwise `resolved`                         | `{{ .Status }}`                                        |
-| Alerts            | `[]Alert` | List of all firing and resolved alerts in this notification                                          | `There are {{ len .Alerts }} alerts`                   |
-| Firing alerts     | `[]Alert` | List of all firing alerts in this notification                                                       | `There are {{ len .Alerts.Firing }} firing alerts`     |
-| Resolved alerts   | `[]Alert` | List of all resolved alerts in this notification                                                     | `There are {{ len .Alerts.Resolved }} resolved alerts` |
-| GroupLabels       | `KV`      | The labels that group these alerts in this                                                           | `{{ .GroupLabels }}`                                   |
-| CommonLabels      | `KV`      | The labels common to all alerts in this notification                                                 | `{{ .CommonLabels }}`                                  |
-| CommonAnnotations | `KV`      | The annotations common to all alerts in this notification                                            | `{{ .CommonAnnotations }}`                             |
-| ExternalURL       | `string`  | A link to Grafana, or the Alertmanager that sent this notification if using an external Alertmanager | `{{ .ExternalURL }}`                                   |
-
-### KV
-
-`KV` is a set of key value pairs, where each key and value is a string. If a KV happens to contain numbers or bools then these are string representations of the numeric or boolean value.
-
-Here is an example of a KV, the annotations of an alert:
-
-```yaml
-summary: 'A summary of the alert'
-description: 'A description of the alert'
->>>>>>> 981aad6b
 ```
 
 ## Alert
@@ -140,7 +93,7 @@
 | `Values`       | [KV](#kv) | The values of all expressions, including Classic Conditions                          |
 | `StartsAt`     | time      | The time the alert fired                                                             |
 | `EndsAt`       | time      |                                                                                      |
-| `GeneratorURL` | string    | A link to Grafana, or the Alertmanager if using an external Alertmanager             |
+| `GeneratorURL` | string    | A link to Grafana, or the source of the alert if using an external alert generator   |
 | `SilenceURL`   | string    | A link to silence the alert                                                          |
 | `DashboardURL` | string    | A link to the Grafana Dashboard if the alert has a Dashboard UID annotation          |
 | `PanelURL`     | string    | A link to the panel if the alert has a Panel ID annotation                           |
