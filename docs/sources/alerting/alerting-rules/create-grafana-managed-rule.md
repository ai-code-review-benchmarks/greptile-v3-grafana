---
aliases:
  - ../unified-alerting/alerting-rules/create-grafana-managed-rule/ # /docs/grafana/<GRAFANA_VERSION>/alerting/unified-alerting/alerting-rules/create-grafana-managed-rule/
canonical: https://grafana.com/docs/grafana/latest/alerting/alerting-rules/create-grafana-managed-rule/
description: Configure Grafana-managed alert rules to create alerts that can act on data from any of our supported data sources
keywords:
  - grafana
  - alerting
  - guide
  - rules
  - create
  - grafana-managed
  - data source-managed
labels:
  products:
    - cloud
    - enterprise
    - oss
title: Configure Grafana-managed alert rules
weight: 100
refs:
  time-units-and-relative-ranges:
    - pattern: /docs/grafana/
      destination: /docs/grafana/<GRAFANA_VERSION>/dashboards/use-dashboards/#time-units-and-relative-ranges
    - pattern: /docs/grafana-cloud/
      destination: /docs/grafana-cloud/visualizations/dashboards/use-dashboards/#time-units-and-relative-ranges
  fundamentals:
    - pattern: /docs/grafana/
      destination: /docs/grafana/<GRAFANA_VERSION>/alerting/fundamentals/
    - pattern: /docs/grafana-cloud/
      destination: /docs/grafana-cloud/alerting-and-irm/alerting/fundamentals/
  alert-instance-state:
    - pattern: /docs/grafana/
      destination: /docs/grafana/<GRAFANA_VERSION>/alerting/fundamentals/alert-rule-evaluation/state-and-health/#alert-instance-state
    - pattern: /docs/grafana-cloud/
      destination: /docs/grafana-cloud/alerting-and-irm/alerting/fundamentals/alert-rule-evaluation/state-and-health/#alert-instance-state
  keep-last-state:
    - pattern: /docs/grafana/
      destination: /docs/grafana/<GRAFANA_VERSION>/alerting/fundamentals/alert-rule-evaluation/state-and-health/#keep-last-state
    - pattern: /docs/grafana-cloud/
      destination: /docs/grafana-cloud/alerting-and-irm/alerting/fundamentals/alert-rule-evaluation/state-and-health/#keep-last-state
  add-a-query:
    - pattern: /docs/grafana/
      destination: /docs/grafana/<GRAFANA_VERSION>/panels-visualizations/query-transform-data/#add-a-query
    - pattern: /docs/grafana-cloud/
      destination: /docs/grafana-cloud/visualizations/panels-visualizations/query-transform-data/#add-a-query
  pending-period:
    - pattern: /docs/grafana/
      destination: /docs/grafana/<GRAFANA_VERSION>/alerting/fundamentals/alert-rule-evaluation/#pending-period
    - pattern: /docs/grafana-cloud/
      destination: /docs/grafana-cloud/alerting-and-irm/alerting/fundamentals/alert-rule-evaluation/#pending-period
  alerting-on-numeric-data:
    - pattern: /docs/grafana/
      destination: /docs/grafana/<GRAFANA_VERSION>/alerting/fundamentals/alert-rules/queries-conditions/#alert-on-numeric-data
    - pattern: /docs/grafana-cloud/
      destination: /docs/grafana-cloud/alerting-and-irm/alerting/fundamentals/alert-rules/queries-conditions/#alert-on-numeric-data
  expression-queries:
    - pattern: /docs/grafana/
      destination: /docs/grafana/<GRAFANA_VERSION>/panels-visualizations/query-transform-data/expression-queries/
    - pattern: /docs/grafana-cloud/
      destination: /docs/grafana-cloud/visualizations/panels-visualizations/query-transform-data/expression-queries/
  annotation-label:
    - pattern: /docs/grafana/
      destination: /docs/grafana/<GRAFANA_VERSION>/alerting/fundamentals/alert-rules/annotation-label/
    - pattern: /docs/grafana-cloud/
      destination: /docs/grafana-cloud/alerting-and-irm/alerting/fundamentals/alert-rules/annotation-label/
---

# Configure Grafana-managed alert rules

Grafana-managed rules are the most flexible alert rule type. They allow you to create alerts that can act on data from any of our supported data sources. In addition to supporting multiple data sources, you can also add expressions to transform your data and set alert conditions. Using images in alert notifications is also supported. This is the only type of rule that allows alerting from multiple data sources in a single rule definition.

Multiple alert instances can be created as a result of one alert rule (also known as a multi-dimensional alerting).

{{% admonition type="note" %}}
For Grafana Cloud, there are limits on how many Grafana-managed alert rules you can create. These are as follows:

- Free: 100 alert rules
- Paid: 2000 alert rules
  {{% /admonition %}}

Grafana managed alert rules can only be edited or deleted by users with Edit permissions for the folder storing the rules.

If you delete an alerting resource created in the UI, you can no longer retrieve it.
To make a backup of your configuration and to be able to restore deleted alerting resources, create your alerting resources using file provisioning, Terraform, or the Alerting API.

In the following sections, we’ll guide you through the process of creating your Grafana-managed alert rules.

To create a Grafana-managed alert rule, use the in-product alert creation flow and follow these steps.

To get started quickly, refer to our [tutorial on getting started with Grafana alerting](http://grafana.com/tutorials/alerting-get-started/).

## Set alert rule name

1. Click **Alerts & IRM** -> **Alert rules** -> **+ New alert rule**.
1. Enter a name to identify your alert rule.

   This name is displayed in the alert rule list. It is also the `alertname` label for every alert instance that is created from this rule.

## Define query and condition

Define a query to get the data you want to measure and a condition that needs to be met before an alert rule fires.

1. Select a data source.
1. From the **Options** dropdown, specify a [time range](ref:time-units-and-relative-ranges).

   **Note:**

   Grafana Alerting only supports fixed relative time ranges, for example, `now-24hr: now`.

   It does not support absolute time ranges: `2021-12-02 00:00:00 to 2021-12-05 23:59:592` or semi-relative time ranges: `now/d to: now`.

1. Add a query.

   To add multiple [queries](ref:add-a-query), click **Add query**.

   All alert rules are managed by Grafana by default. If you want to switch to a data source-managed alert rule, click **Switch to data source-managed alert rule**.

1. Add one or more [expressions](ref:expression-queries).

   a. For each expression, select either **Classic condition** to create a single alert rule, or choose from the **Math**, **Reduce**, and **Resample** options to generate separate alert for each series.

   {{% admonition type="note" %}}
   When using Prometheus, you can use an instant vector and built-in functions, so you don't need to add additional expressions.
   {{% /admonition %}}

   b. Click **Preview** to verify that the expression is successful.

1. To add a recovery threshold, turn the **Custom recovery threshold** toggle on and fill in a value for when your alert rule should stop firing.

   You can only add one recovery threshold in a query and it must be the alert condition.

1. Click **Set as alert condition** on the query or expression you want to set as your alert condition.

## Set alert evaluation behavior

Use alert rule evaluation to determine how frequently an alert rule should be evaluated and how quickly it should change its state.

To do this, you need to make sure that your alert rule is in the right evaluation group and set a pending period time that works best for your use case.

1. Select a folder or click **+ New folder**.
1. Select an evaluation group or click **+ New evaluation group**.

   If you are creating a new evaluation group, specify the interval for the group.

   All rules within the same group are evaluated concurrently over the same time interval.

1. Enter a pending period.

   The pending period is the period in which an alert rule can be in breach of the condition until it fires.

   Once a condition is met, the alert goes into the **Pending** state. If the condition remains active for the duration specified, the alert transitions to the **Firing** state, else it reverts to the **Normal** state.

1. Turn on pause alert notifications, if required.

   {{< admonition type="note" >}}
   You can pause alert rule evaluation to prevent noisy alerting while tuning your alerts.
   Pausing stops alert rule evaluation and doesn't create any alert instances.
   This is different to mute timings, which stop notifications from being delivered, but still allows for alert rule evaluation and the creation of alert instances.
   {{< /admonition >}}

1. In **Configure no data and error handling**, configure alerting behavior in the absence of data.

   Use the guidelines in [No data and error handling](#configure-no-data-and-error-handling).

## Configure labels and notifications

In the **Labels** section, you can optionally choose whether to add labels to organize your alert rules, make searching easier, as well as set which notification policy should handle your firing alert instance.

In the **Configure notifications** section, you can choose to select a contact point directly from the alert rule form or choose to use notification policy routing as well as set up mute timings and groupings.

Complete the following steps to set up labels and notifications.

1. Add labels, if required.

   Add custom labels by selecting existing key-value pairs from the drop down, or add new labels by entering the new key or value.

2. Configure who receives a notification when an alert rule fires by either choosing **Select contact point** or **Use notification policy**.

   **Select contact point**

   1. Choose this option to select an existing contact point.

      All notifications for this alert rule are sent to this contact point automatically and notification policies are not used.

   2. You can also optionally select a mute timing as well as groupings and timings to define when not to send notifications.

      {{< admonition type="note" >}}
      An auto-generated notification policy is generated. Only admins can view these auto-generated policies from the **Notification policies** list view. Any changes have to be made in the alert rules form. {{< /admonition >}}

   **Use notification policy**

   3. Choose this option to use the notification policy tree to direct your notifications.

      {{< admonition type="note" >}}
      All alert rules and instances, irrespective of their labels, match the default notification policy. If there are no nested policies, or no nested policies match the labels in the alert rule or alert instance, then the default notification policy is the matching policy.
      {{< /admonition >}}

   4. Preview your alert instance routing set up.

      Based on the labels added, alert instances are routed to the following notification policies displayed.

   5. Expand each notification policy below to view more details.

   6. Click **See details** to view alert routing details and an email preview.

## Add annotations

Add [annotations](ref:annotation-label). to provide more context on the alert in your alert notification message.

Annotations add metadata to provide more information on the alert in your alert notification message. For example, add a **Summary** annotation to tell you which value caused the alert to fire or which server it happened on.

1. Optional: Add a summary.

   Short summary of what happened and why.

1. Optional: Add a description.

   Description of what the alert rule does.

1. Optional: Add a Runbook URL.

   Webpage where you keep your runbook for the alert

1. Optional: Add a custom annotation
1. Optional: Add a **dashboard and panel link**.

   Links alerts to panels in a dashboard.

   {{< docs/play title="visualizations with linked alerts in Grafana" url="https://play.grafana.org/d/000000074/" >}}

1. Click **Save rule**.

## Configure no data and error handling

In **Configure no data and error handling**, you can define the alerting behavior when the evaluation returns no data or an error.

For details about alert states, refer to [lifecycle of alert instances.](ref:alert-instance-state)

You can configure the alert instance state when its evaluation returns no data:

| No Data configuration | Description                                                                                                                                                                                                                               |
| --------------------- | ----------------------------------------------------------------------------------------------------------------------------------------------------------------------------------------------------------------------------------------- |
| No Data               | The default option. Sets alert instance state to `No data`. <br/> The alert rule also creates a new alert instance `DatasourceNoData` with the name and UID of the alert rule, and UID of the datasource that returned no data as labels. |
<<<<<<< HEAD
| Alerting              | Sets alert instance state to `Alerting`. It waits until the [pending period][pending-period] has finished.                                                                                                                                |
| Normal                | Sets alert instance state to `Normal`.                                                                                                                                                                                                    |
| Keep Last State       | Maintains the alert instance in its last state. Useful for mitigating temporary issues, refer to [Keep last state][keep-last-state].                                                                                                      |
=======
| Alerting              | Sets alert instance state to `Alerting`. It waits until the [pending period](ref:pending-period) has finished.                                                                                                                            |
| Ok                    | Sets alert instance state to `Normal`.                                                                                                                                                                                                    |
| Keep Last State       | Maintains the alert instance in its last state. Useful for mitigating temporary issues, refer to [Keep last state](ref:keep-last-state).                                                                                                  |
>>>>>>> 3e777681

You can also configure the alert instance state when its evaluation returns an error or timeout.

| Error configuration | Description                                                                                                                                                                                                                            |
| ------------------- | -------------------------------------------------------------------------------------------------------------------------------------------------------------------------------------------------------------------------------------- |
| Error               | The default option. Sets alert instance state to `Error`. <br/> The alert rule also creates a new alert instance `DatasourceError` with the name and UID of the alert rule, and UID of the datasource that returned no data as labels. |
<<<<<<< HEAD
| Alerting            | Sets alert instance state to `Alerting`. It waits until the [pending period][pending-period] has finished.                                                                                                                             |
| Normal              | Sets alert instance state to `Normal`.                                                                                                                                                                                                 |
| Keep Last State     | Maintains the alert instance in its last state. Useful for mitigating temporary issues, refer to [Keep last state][keep-last-state].                                                                                                   |
=======
| Alerting            | Sets alert instance state to `Alerting`. It waits until the [pending period](ref:pending-period) has finished.                                                                                                                         |
| Ok                  | Sets alert instance state to `Normal`.                                                                                                                                                                                                 |
| Keep Last State     | Maintains the alert instance in its last state. Useful for mitigating temporary issues, refer to [Keep last state](ref:keep-last-state).                                                                                               |
>>>>>>> 3e777681

## Create alerts from panels

Create alerts from any panel type. This means you can reuse the queries in the panel and create alerts based on them.

1. Navigate to a dashboard in the **Dashboards** section.
2. In the top right corner of the panel, click on the three dots (ellipses).
3. From the dropdown menu, select **More...** and then choose **New alert rule**.

This will open the alert rule form, allowing you to configure and create your alert based on the current panel's query.<|MERGE_RESOLUTION|>--- conflicted
+++ resolved
@@ -242,30 +242,18 @@
 | No Data configuration | Description                                                                                                                                                                                                                               |
 | --------------------- | ----------------------------------------------------------------------------------------------------------------------------------------------------------------------------------------------------------------------------------------- |
 | No Data               | The default option. Sets alert instance state to `No data`. <br/> The alert rule also creates a new alert instance `DatasourceNoData` with the name and UID of the alert rule, and UID of the datasource that returned no data as labels. |
-<<<<<<< HEAD
-| Alerting              | Sets alert instance state to `Alerting`. It waits until the [pending period][pending-period] has finished.                                                                                                                                |
+| Alerting              | Sets alert instance state to `Alerting`. It waits until the [pending period](ref:pending-period) has finished.                                                                                                                            |
 | Normal                | Sets alert instance state to `Normal`.                                                                                                                                                                                                    |
-| Keep Last State       | Maintains the alert instance in its last state. Useful for mitigating temporary issues, refer to [Keep last state][keep-last-state].                                                                                                      |
-=======
-| Alerting              | Sets alert instance state to `Alerting`. It waits until the [pending period](ref:pending-period) has finished.                                                                                                                            |
-| Ok                    | Sets alert instance state to `Normal`.                                                                                                                                                                                                    |
 | Keep Last State       | Maintains the alert instance in its last state. Useful for mitigating temporary issues, refer to [Keep last state](ref:keep-last-state).                                                                                                  |
->>>>>>> 3e777681
 
 You can also configure the alert instance state when its evaluation returns an error or timeout.
 
 | Error configuration | Description                                                                                                                                                                                                                            |
 | ------------------- | -------------------------------------------------------------------------------------------------------------------------------------------------------------------------------------------------------------------------------------- |
 | Error               | The default option. Sets alert instance state to `Error`. <br/> The alert rule also creates a new alert instance `DatasourceError` with the name and UID of the alert rule, and UID of the datasource that returned no data as labels. |
-<<<<<<< HEAD
-| Alerting            | Sets alert instance state to `Alerting`. It waits until the [pending period][pending-period] has finished.                                                                                                                             |
+| Alerting            | Sets alert instance state to `Alerting`. It waits until the [pending period](ref:pending-period) has finished.                                                                                                                         |
 | Normal              | Sets alert instance state to `Normal`.                                                                                                                                                                                                 |
-| Keep Last State     | Maintains the alert instance in its last state. Useful for mitigating temporary issues, refer to [Keep last state][keep-last-state].                                                                                                   |
-=======
-| Alerting            | Sets alert instance state to `Alerting`. It waits until the [pending period](ref:pending-period) has finished.                                                                                                                         |
-| Ok                  | Sets alert instance state to `Normal`.                                                                                                                                                                                                 |
 | Keep Last State     | Maintains the alert instance in its last state. Useful for mitigating temporary issues, refer to [Keep last state](ref:keep-last-state).                                                                                               |
->>>>>>> 3e777681
 
 ## Create alerts from panels
 
