--- conflicted
+++ resolved
@@ -1,12 +1,8 @@
 ---
 aliases:
   - ../unified-alerting/alerting-rules/create-grafana-managed-rule/
-<<<<<<< HEAD
-description: Create Grafana managed alert rule
-=======
 canonical: https://grafana.com/docs/grafana/latest/alerting/alerting-rules/create-grafana-managed-rule/
 description: Configure Grafana-managed alert rules
->>>>>>> ae830f68
 keywords:
   - grafana
   - alerting
@@ -24,42 +20,6 @@
 weight: 100
 ---
 
-<<<<<<< HEAD
-# Create a Grafana managed alerting rule
-
-Grafana allows you to create alerting rules that query one or more data sources, reduce or transform the results and compare them to each other or to fix thresholds. When these are executed, Grafana sends notifications to the contact point. For information on Grafana Alerting, see [About Grafana Alerting]({{< relref "../" >}}) which explains the various components of Grafana Alerting. We also recommend that you familiarize yourself with some of the [fundamental concepts]({{< relref "../fundamentals/" >}}) of Grafana Alerting.
-
-Watch this video to learn more about creating alerts: {{< vimeo 720001934 >}}
-
-## Add Grafana managed rule
-
-1. In the Grafana menu, click the **Alerting** (bell) icon to open the Alerting page listing existing alerts.
-1. Click **New alert rule**. The new alerting rule page opens where the Grafana managed alerts option is selected by default.
-1. In Step 1, add queries and expressions to evaluate, and then select the alert condition.
-   - For queries, select a data source from the drop-down.
-   - Add one or more [queries]({{< relref "../../panels-visualizations/query-transform-data/#add-a-query/" >}}) or [expressions]({{< relref "../../panels-visualizations/query-transform-data/expression-queries/" >}}).
-   - For each expression, select either **Classic condition** to create a single alert rule, or choose from **Math**, **Reduce**, **Resample** options to generate separate alert for each series. For details on these options, see [Single and multi dimensional rule](#single-and-multi-dimensional-rule).
-   - Click **Run queries** to verify that the query is successful.
-   - Next, select the query or expression for your alert condition.
-1. In Step 2, specify the alert evaluation interval.
-   - From the **Condition** drop-down, select the query or expression to trigger the alert rule.
-   - For **Evaluate every**, specify the frequency of evaluation. Must be a multiple of 10 seconds. For examples, `1m`, `30s`.
-   - For **Evaluate for**, specify the duration for which the condition must be true before an alert fires.
-     > **Note:** Once a condition is breached, the alert goes into the Pending state. If the condition remains breached for the duration specified, the alert transitions to the `Firing` state, otherwise it reverts back to the `Normal` state.
-   - In **Configure no data and error handling**, configure alerting behavior in the absence of data. Use the guidelines in [No data and error handling](#no-data-and-error-handling).
-   - Click **Preview alerts** to check the result of running the query at this moment. Preview excludes no data and error handling.
-1. In Step 3, add the rule name, storage location, rule group, as well as additional metadata associated with the rule.
-   - In **Rule name**, add a descriptive name. This name is displayed in the alert rule list. It is also the `alertname` label for every alert instance that is created from this rule.
-   - From the **Folder** drop-down, select the folder where you want to store the rule.
-   - For **Group**, specify a pre-defined group. Newly created rules are appended to the end of the group. Rules within a group are run sequentially at a regular interval, with the same evaluation time.
-   - Add a description and summary to customize alert messages. Use the guidelines in [Annotations and labels for alerting]({{< relref "../fundamentals/annotation-label/" >}}).
-   - Add Runbook URL, panel, dashboard, and alert IDs.
-   - Add custom labels.
-1. Click **Save** to save the rule or **Save and exit** to save the rule and go back to the Alerting page.
-1. Next, create a [notification]({{< relref "../notifications/" >}}) for the rule.
-
-### Single and multi dimensional rule
-=======
 # Configure Grafana-managed alert rules
 
 Grafana-managed rules are the most flexible alert rule type. They allow you to create alerts that can act on data from any of our supported data sources. In addition to supporting multiple data sources, you can also add expressions to transform your data and set alert conditions. Using images in alert notifications is also supported. This is the only type of rule that allows alerting from multiple data sources in a single rule definition.
@@ -188,7 +148,6 @@
 1. Click **Save rule**.
 
 ### Single and multi-dimensional rule
->>>>>>> ae830f68
 
 For Grafana managed alerts, you can create a rule with a classic condition or you can create a multi-dimensional rule.
 
@@ -241,12 +200,8 @@
 [add-a-query]: "/docs/grafana/ -> /docs/grafana/<GRAFANA VERSION>/panels-visualizations/query-transform-data#add-a-query"
 [add-a-query]: "/docs/grafana-cloud/ -> /docs/grafana/<GRAFANA VERSION>/panels-visualizations/query-transform-data#add-a-query"
 
-<<<<<<< HEAD
-For more information, see [expressions documentation]({{< relref "../../panels-visualizations/query-transform-data/expression-queries/" >}}).
-=======
 [alerting-on-numeric-data]: "/docs/grafana/ -> /docs/grafana/<GRAFANA VERSION>/alerting/fundamentals/evaluate-grafana-alerts#alerting-on-numeric-data-1"
 [alerting-on-numeric-data]: "/docs/grafana-cloud/ -> /docs/grafana-cloud/alerting-and-irm/alerting/fundamentals/evaluate-grafana-alerts#alerting-on-numeric-data-1"
->>>>>>> ae830f68
 
 [annotation-label]: "/docs/grafana/ -> /docs/grafana/<GRAFANA VERSION>/alerting/fundamentals/annotation-label"
 [annotation-label]: "/docs/grafana-cloud/ -> /docs/grafana-cloud/alerting-and-irm/alerting/fundamentals/annotation-label"
