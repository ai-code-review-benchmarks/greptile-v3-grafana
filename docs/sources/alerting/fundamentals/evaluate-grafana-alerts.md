--- conflicted
+++ resolved
@@ -2,8 +2,6 @@
 aliases:
   - ../metrics/
   - ../unified-alerting/fundamentals/evaluate-grafana-alerts/
-<<<<<<< HEAD
-=======
 canonical: https://grafana.com/docs/grafana/latest/alerting/fundamentals/evaluate-grafana-alerts/
 description: How to alert on numeric data
 labels:
@@ -11,7 +9,6 @@
     - cloud
     - enterprise
     - oss
->>>>>>> ae830f68
 title: Alerting on numeric data
 weight: 116
 ---
