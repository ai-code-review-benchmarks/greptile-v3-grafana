---
aliases:
  - ../../fundamentals/annotation-label/ # /docs/grafana/<GRAFANA_VERSION>/alerting/fundamentals/annotation-label/
  - ../../fundamentals/annotation-label/labels-and-label-matchers/ # /docs/grafana/<GRAFANA_VERSION>/alerting/fundamentals/annotation-label/labels-and-label-matchers/
  - ../../fundamentals/annotation-label/how-to-use-labels/ # /docs/grafana/<GRAFANA_VERSION>/alerting/fundamentals/annotation-label/how-to-use-labels/
  - ../../alerting-rules/alert-annotation-label/ # /docs/grafana/<GRAFANA_VERSION>/alerting/alerting-rules/alert-annotation-label/
  - ../../unified-alerting/alerting-rules/alert-annotation-label/ # /docs/grafana/<GRAFANA_VERSION>/alerting/unified-alerting/alerting-rules/alert-annotation-label/
canonical: https://grafana.com/docs/grafana/latest/alerting/fundamentals/alert-rules/annotation-label/
description: Learn how to use annotations and labels to store key information about alerts
keywords:
  - grafana
  - alerting
  - guide
  - rules
  - create
labels:
  products:
    - cloud
    - enterprise
    - oss
title: Labels and annotations
weight: 105
---

# Labels and annotations

Labels and annotations contain information about an alert. Labels are used to differentiate an alert from all other alerts, while annotations are used to add additional information to an existing alert.

When creating alert rules, you can also template labels and annotations to optimize and customize your alerts.

## Labels

**Labels** are unique identifiers of an alert. You can use them for searching, silencing, and routing notifications.

Examples of labels are `server=server1` or `team=backend`. Each alert rule can have more than one label and the complete set of labels for an alert rule is called its label set. It is this label set that identifies the alert.

For example, an alert rule might have the label set `{alertname="High CPU usage",server="server1"}` while another alert rule might have the label set `{alertname="High CPU usage",server="server2"}`. These are two separate alert rules because although their `alertname` labels are the same, their `server` labels are different.

Labels are a fundamental component of alerting:

- The complete set of labels for an alert is what uniquely identifies an alert within Grafana alerts.
- The alerting UI shows labels for every alert instance generated during evaluation of that rule.
- Contact points can access labels to send notification messages that contain specific alert information.
- The Alertmanager uses labels to match alerts for silences and alert groups in notification policies.

Note that two alert rules cannot have the same labels. If two alert rules have the same labels such as `foo=bar,bar=baz` and `foo=bar,bar=baz` then one of the alerts will be discarded.

### How label matching works

Use labels and label matchers to link alert rules to notification policies and silences. This allows for a flexible way to manage your alert instances, specify which policy should handle them, and which alerts to silence.

A label matchers consists of 3 distinct parts, the **label**, the **value** and the **operator**.

- The **Label** field is the name of the label to match. It must exactly match the label name.

- The **Value** field matches against the corresponding value for the specified **Label** name. How it matches depends on the **Operator** value.

- The **Operator** field is the operator to match against the label value. The available operators are:

  | Operator | Description                                        |
  | -------- | -------------------------------------------------- |
  | `=`      | Select labels that are exactly equal to the value. |
  | `!=`     | Select labels that are not equal to the value.     |
  | `=~`     | Select labels that regex-match the value.          |
  | `!~`     | Select labels that do not regex-match the value.   |

If you are using multiple label matchers, they are combined using the AND logical operator. This means that all matchers must match in order to link a rule to a policy.

{{< collapse title="Label matching example" >}}

If you define the following set of labels for your alert:

`{ foo=bar, baz=qux, id=12 }`

then:

- A label matcher defined as `foo=bar` matches this alert rule.
- A label matcher defined as `foo!=bar` does _not_ match this alert rule.
- A label matcher defined as `id=~[0-9]+` matches this alert rule.
- A label matcher defined as `baz!~[0-9]+` matches this alert rule.
- Two label matchers defined as `foo=bar` and `id=~[0-9]+` match this alert rule.

**Exclude labels**

You can also write label matchers to exclude labels.

Here is an example that shows how to exclude the label `Team`. You can choose between any of the values below to exclude labels.

| Label  | Operator | Value |
| ------ | -------- | ----- |
| `team` | `=`      | `""`  |
| `team` | `!~`     | `.+`  |
| `team` | `=~`     | `^$`  |

{{< /collapse >}}

## Label types

An alert's label set can contain three types of labels:

- Data source query labels. For example, if you are monitoring temperature readings and each time series for these readings has a sensor_id, and a location label. These labels are used to provide additional context or dimensions to the metric data, helping to differentiate between different time series.

- Labels that are automatically added by Grafana (i.e. alertname and grafana_folder). These are Grafana reserved labels.

<<<<<<< HEAD
- Others you can define yourself to help filter data in your alert rules. They act as a unique identifier of an alert. In addition, labels allow searching, silencing, or routing alerts.
  And, you can also template them. For example in your alert, you could add a label that uses templating to create more dynamic and customizable alerting. E.g. `environment` `=` `{{ your text/template }}`.
=======
- Labels that you define yourself to help filter data in your alert rules. 
You can also template labels. For example in your alert rule, you could add a label that uses templating to create more dynamic and customizable alerting. E.g. `environment` `=` `{{ your text/template }}`.
>>>>>>> 1e459564

{{<admonition type="note">}}
Ensure the label set for an alert does not have two or more labels with the same name. If a label has the same name as a label from the data source then it will replace that label. However, should a label have the same name as a reserved label then the label will be omitted from the alert.
{{</admonition>}}

{{< collapse title="Key format" >}}

Grafana's built-in Alertmanager supports both Unicode label keys and values. If you are using an external Prometheus Alertmanager, label keys must be compatible with their [data model](https://prometheus.io/docs/concepts/data_model/#metric-names-and-labels).
This means that label keys must only contain **ASCII letters**, **numbers**, as well as **underscores** and match the regex `[a-zA-Z_][a-zA-Z0-9_]*`.
Any invalid characters will be removed or replaced by the Grafana alerting engine before being sent to the external Alertmanager according to the following rules:

- `Whitespace` will be removed.
- `ASCII characters` will be replaced with `_`.
- `All other characters` will be replaced with their lower-case hex representation. If this is the first character it will be prefixed with `_`.

Example: A label key/value pair `Alert! 🔔="🔥"` will become `Alert_0x1f514="🔥"`.

If multiple label keys are sanitized to the same value, the duplicates will have a short hash of the original label appended as a suffix.

{{< /collapse >}}

### Reserved labels

Reserved labels can be used in the same way as manually configured labels. The current list of available reserved labels are:

| Label          | Description                               |
| -------------- | ----------------------------------------- |
| alert_name     | The name of the alert rule.               |
| grafana_folder | Title of the folder containing the alert. |

Labels prefixed with `grafana_` are reserved by Grafana for special use. To stop Grafana Alerting from adding a reserved label, you can disable it via the `disabled_labels` option in [unified_alerting.reserved_labels](/docs/grafana/<GRAFANA_VERSION>/setup-grafana/configure-grafana#unified_alertingreserved_labels) configuration.

## Annotations

Both labels and annotations have the same structure: a set of named values; however their intended uses are different. The purpose of annotations is to add additional information to existing alerts.

There are a number of suggested annotations in Grafana such as `description`, `summary`, `runbook_url`, `dashboardUId` and `panelId`. Like labels, annotations must have a name, and their value can contain a combination of text and template code that is evaluated when an alert is fired.

{{% docs/reference %}}
[variables-label-annotation]: "/docs/grafana/ -> /docs/grafana/<GRAFANA_VERSION>/alerting/alerting-rules/templating-labels-annotations"
[variables-label-annotation]: "/docs/grafana-cloud/ -> /docs/grafana-cloud/alerting-and-irm/alerting/alerting-rules/templating-labels-annotations"
{{% /docs/reference %}}<|MERGE_RESOLUTION|>--- conflicted
+++ resolved
@@ -102,13 +102,8 @@
 
 - Labels that are automatically added by Grafana (i.e. alertname and grafana_folder). These are Grafana reserved labels.
 
-<<<<<<< HEAD
-- Others you can define yourself to help filter data in your alert rules. They act as a unique identifier of an alert. In addition, labels allow searching, silencing, or routing alerts.
-  And, you can also template them. For example in your alert, you could add a label that uses templating to create more dynamic and customizable alerting. E.g. `environment` `=` `{{ your text/template }}`.
-=======
-- Labels that you define yourself to help filter data in your alert rules. 
-You can also template labels. For example in your alert rule, you could add a label that uses templating to create more dynamic and customizable alerting. E.g. `environment` `=` `{{ your text/template }}`.
->>>>>>> 1e459564
+- Labels that you define yourself to help filter data in your alert rules.
+  You can also template labels. For example in your alert rule, you could add a label that uses templating to create more dynamic and customizable alerting. E.g. `environment` `=` `{{ your text/template }}`.
 
 {{<admonition type="note">}}
 Ensure the label set for an alert does not have two or more labels with the same name. If a label has the same name as a label from the data source then it will replace that label. However, should a label have the same name as a reserved label then the label will be omitted from the alert.
