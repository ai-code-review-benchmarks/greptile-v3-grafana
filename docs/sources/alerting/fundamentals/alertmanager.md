---
aliases:
<<<<<<< HEAD
  - ../metrics/
  - ../unified-alerting/fundamentals/alertmanager/
=======
  - ../fundamentals/alertmanager/
  - ../metrics/
  - ../unified-alerting/fundamentals/alertmanager/
  - alerting/manage-notifications/alertmanager/
canonical: https://grafana.com/docs/grafana/latest/alerting/fundamentals/alertmanager/
description: Intro to the different Alertmanagers
labels:
  products:
    - cloud
    - enterprise
    - oss
>>>>>>> ae830f68
title: Alertmanager
weight: 103
---

# Alertmanager

Alertmanager enables you to quickly and efficiently manage and respond to alerts. It receives alerts, handles silencing, inhibition, grouping, and routing by sending notifications out via your channel of choice, for example, email or Slack.

<<<<<<< HEAD
In Grafana, you can use the Cloud Alertmanager, Grafana Alertmanager, or an external Alertmanager. You can also run multiple alertmanagers; your decision depends on your set up and where your alerts are being generated.
=======
In Grafana, you can use the Cloud Alertmanager, Grafana Alertmanager, or an external Alertmanager. You can also run multiple Alertmanagers; your decision depends on your set up and where your alerts are being generated.
>>>>>>> ae830f68

**Cloud Alertmanager**

Cloud Alertmanager runs in Grafana Cloud and it can receive alerts from Grafana, Mimir, and Loki.

**Grafana Alertmanager**

<<<<<<< HEAD
Grafana Alertmanager is an internal Alertmanager that is pre-configured and available for selection by default if you run Grafana on-premise or open-source.

The Grafana Alertmanager can receive alerts from Grafana, but it cannot receive alerts from outside Grafana, for example, from Mimir or Loki.

**External Alertmanager**

If you want to use a single alertmanager to receive all your Grafana, Loki, Mimir, and Prometheus alerts, you can set up Grafana to use an external Alertmanager. This external Alertmanager can be configured and administered from within Grafana itself.

Here are two examples of when you may want to configure your own external alertmanager and send your alerts there instead of the Grafana Alertmanager:

1. You may already have alertmanagers on-premise in your own Cloud infrastructure that you have set up and still want to use, because you have other alert generators, such as Prometheus.

2. You want to use both Prometheus on-premise and hosted Grafana to send alerts to the same alertmanager that runs in your Cloud infrastructure.

Alertmanagers are visible from the drop-down menu on the Alerting Contact Points, Notification Policies, and Silences pages.

=======
Grafana Alertmanager is an internal Alertmanager that is pre-configured and available for selection by default if you run Grafana on-premises or open-source.

The Grafana Alertmanager can receive alerts from Grafana, but it cannot receive alerts from outside Grafana, for example, from Mimir or Loki.

**Note that inhibition rules are not supported in the Grafana Alertmanager.**

**External Alertmanager**

If you want to use a single Alertmanager to receive all your Grafana, Loki, Mimir, and Prometheus alerts, you can set up Grafana to use an external Alertmanager. This external Alertmanager can be configured and administered from within Grafana itself.

Here are two examples of when you may want to configure your own external alertmanager and send your alerts there instead of the Grafana Alertmanager:

1. You may already have Alertmanagers on-premises in your own Cloud infrastructure that you have set up and still want to use, because you have other alert generators, such as Prometheus.

2. You want to use both Prometheus on-premises and hosted Grafana to send alerts to the same Alertmanager that runs in your Cloud infrastructure.

Alertmanagers are visible from the drop-down menu on the Alerting Contact Points, Notification Policies, and Silences pages.

If you are provisioning your data source, set the flag `handleGrafanaManagedAlerts` in the `jsonData` field to `true` to send Grafana-managed alerts to this Alertmanager.

>>>>>>> ae830f68
**Useful links**

[Prometheus Alertmanager documentation](https://prometheus.io/docs/alerting/latest/alertmanager/)

<<<<<<< HEAD
[Add an external Alertmanager](https://grafana.com/docs/grafana/latest/alerting/set-up/configure-alertmanager/)
=======
[Add an external Alertmanager][configure-alertmanager]

{{% docs/reference %}}
[configure-alertmanager]: "/docs/grafana/ -> /docs/grafana/<GRAFANA VERSION>/alerting/set-up/configure-alertmanager"
[configure-alertmanager]: "/docs/grafana-cloud/ -> /docs/grafana-cloud/alerting-and-irm/alerting/set-up/configure-alertmanager"
{{% /docs/reference %}}
>>>>>>> ae830f68
<|MERGE_RESOLUTION|>--- conflicted
+++ resolved
@@ -1,9 +1,5 @@
 ---
 aliases:
-<<<<<<< HEAD
-  - ../metrics/
-  - ../unified-alerting/fundamentals/alertmanager/
-=======
   - ../fundamentals/alertmanager/
   - ../metrics/
   - ../unified-alerting/fundamentals/alertmanager/
@@ -15,7 +11,6 @@
     - cloud
     - enterprise
     - oss
->>>>>>> ae830f68
 title: Alertmanager
 weight: 103
 ---
@@ -24,11 +19,7 @@
 
 Alertmanager enables you to quickly and efficiently manage and respond to alerts. It receives alerts, handles silencing, inhibition, grouping, and routing by sending notifications out via your channel of choice, for example, email or Slack.
 
-<<<<<<< HEAD
-In Grafana, you can use the Cloud Alertmanager, Grafana Alertmanager, or an external Alertmanager. You can also run multiple alertmanagers; your decision depends on your set up and where your alerts are being generated.
-=======
 In Grafana, you can use the Cloud Alertmanager, Grafana Alertmanager, or an external Alertmanager. You can also run multiple Alertmanagers; your decision depends on your set up and where your alerts are being generated.
->>>>>>> ae830f68
 
 **Cloud Alertmanager**
 
@@ -36,24 +27,6 @@
 
 **Grafana Alertmanager**
 
-<<<<<<< HEAD
-Grafana Alertmanager is an internal Alertmanager that is pre-configured and available for selection by default if you run Grafana on-premise or open-source.
-
-The Grafana Alertmanager can receive alerts from Grafana, but it cannot receive alerts from outside Grafana, for example, from Mimir or Loki.
-
-**External Alertmanager**
-
-If you want to use a single alertmanager to receive all your Grafana, Loki, Mimir, and Prometheus alerts, you can set up Grafana to use an external Alertmanager. This external Alertmanager can be configured and administered from within Grafana itself.
-
-Here are two examples of when you may want to configure your own external alertmanager and send your alerts there instead of the Grafana Alertmanager:
-
-1. You may already have alertmanagers on-premise in your own Cloud infrastructure that you have set up and still want to use, because you have other alert generators, such as Prometheus.
-
-2. You want to use both Prometheus on-premise and hosted Grafana to send alerts to the same alertmanager that runs in your Cloud infrastructure.
-
-Alertmanagers are visible from the drop-down menu on the Alerting Contact Points, Notification Policies, and Silences pages.
-
-=======
 Grafana Alertmanager is an internal Alertmanager that is pre-configured and available for selection by default if you run Grafana on-premises or open-source.
 
 The Grafana Alertmanager can receive alerts from Grafana, but it cannot receive alerts from outside Grafana, for example, from Mimir or Loki.
@@ -74,18 +47,13 @@
 
 If you are provisioning your data source, set the flag `handleGrafanaManagedAlerts` in the `jsonData` field to `true` to send Grafana-managed alerts to this Alertmanager.
 
->>>>>>> ae830f68
 **Useful links**
 
 [Prometheus Alertmanager documentation](https://prometheus.io/docs/alerting/latest/alertmanager/)
 
-<<<<<<< HEAD
-[Add an external Alertmanager](https://grafana.com/docs/grafana/latest/alerting/set-up/configure-alertmanager/)
-=======
 [Add an external Alertmanager][configure-alertmanager]
 
 {{% docs/reference %}}
 [configure-alertmanager]: "/docs/grafana/ -> /docs/grafana/<GRAFANA VERSION>/alerting/set-up/configure-alertmanager"
 [configure-alertmanager]: "/docs/grafana-cloud/ -> /docs/grafana-cloud/alerting-and-irm/alerting/set-up/configure-alertmanager"
-{{% /docs/reference %}}
->>>>>>> ae830f68
+{{% /docs/reference %}}