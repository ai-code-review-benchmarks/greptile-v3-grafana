--- conflicted
+++ resolved
@@ -196,15 +196,12 @@
 
 Squadcast helps you get alerted via Phone call, SMS, Email and Push notifications and lets you take actions on those alerts. Grafana notifications can be sent to Squadcast via a simple incoming webhook. Refer the official [Squadcast support documentation](https://support.squadcast.com/docs/grafana) for configuring these webhooks.
 
-<<<<<<< HEAD
-=======
 ### Prometheus Alertmanager
 
 Alertmanager handles alerts sent by client applications such as Prometheus server or Grafana. It takes care of deduplicating, grouping, and routing them to the correct receiver. Grafana notifications can be sent to Alertmanager via a simple incoming webhook. Refer to the official [Prometheus Alertmanager documentation](https://prometheus.io/docs/alerting/alertmanager) for configuration information.
 
 > **Caution:** In case of a high-availability setup, do not load balance traffic between Grafana and Alertmanagers to keep coherence between all your Alertmanager instances. Instead, point Grafana to a list of all Alertmanagers, by listing their URLs comma-separated in the notification channel configuration.
 
->>>>>>> 8aedf811
 ## Enable images in notifications {#external-image-store}
 
 Grafana can render the panel associated with the alert rule as a PNG image and include that in the notification. Read more about the requirements and how to configure
