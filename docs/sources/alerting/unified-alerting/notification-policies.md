+++
title = "Notification policies"
description = "Notification policies"
keywords = ["grafana", "alerting", "guide", "notification policies", "routes"]
weight = 450
+++

# Notification policies

Notification policies determine how alerts are routed to contact points. Policies have a tree structure, where each policy can have one or more child policies. Each policy, except for the root policy, can also match specific alert labels. Each alert is evaluated by the root policy and subsequently by each child policy. If the `Continue matching subsequent sibling nodes` option is enabled for a specific policy, then evaluation continues even after one or more matches. A parent policy’s configuration settings and contact point information govern the behavior of an alert that does not match any of the child policies. A root policy governs any alert that does not match a specific policy.

You can configure Grafana managed notification policies as well as notification policies for an [external Alertmanager data source]({{< relref "../../datasources/alertmanager.md" >}}). For more information, see [Alertmanager]({{< relref "./basics/alertmanager.md" >}}).

<<<<<<< HEAD
## Edit root notification policy
=======
> **Note:** Before Grafana v8.2, the configuration of the embedded Alertmanager was shared across organisations. Users of Grafana 8.0 and 8.1 are advised to use the new Grafana 8 Alerts only if they have one organisation. Otherwise, silences for the Grafana managed alerts will be visible by all organizations.
>>>>>>> c9654c4b

1. In the Grafana menu, click the **Alerting** (bell) icon to open the Alerting page listing existing alerts.
1. Click **Notification policies**.
1. From the **Alertmanager** dropdown, select an external Alertmanager. By default, the Grafana Alertmanager is selected.
1. In the Root policy section, click **Edit** (pen icon).
1. In **Default contact point**, update the [contact point]({{< relref "./contact-points.md" >}}) to whom notifications should be sent for rules when alert rules do not match any specific policy.
1. In **Group by**, choose labels to group alerts by. If multiple alerts are matched for this policy, then they are grouped by these labels. A notification is sent per group. If the field is empty (default), then all notifications are sent in a single group. Use a special label `...` to group alerts by all labels (which effectively disables grouping).
1. In **Timing options**, select from the following options:
   - **Group wait** Time to wait to buffer alerts of the same group before sending an initial notification. Default is 30 seconds.
   - **Group interval** Minimum time interval between two notifications for a group. Default is 5 minutes.
   - **Repeat interval** Minimum time interval for re-sending a notification if no new alerts were added to the group. Default is 4 hours.
1. Click **Save** to save your changes.

## Add new specific policy

1. In the Grafana menu, click the **Alerting** (bell) icon to open the Alerting page listing existing alerts.
1. Click **Notification policies**.
1. From the **Alertmanager** dropdown, select an Alertmanager. By default, the Grafana Alertmanager is selected.
1. To add a top level specific policy, go to the **Specific routing** section and click **New specific policy**.
1. In **Matching labels** section, add one or more rules for matching alert labels. For more information, see ["How label matching works"](#how-label-matching-works).
1. In **Contact point**, add the [contact point]({{< relref "./contact-points.md" >}}) to send notification to if alert matches only this specific policy and not any of the nested policies.
1. Optionally, enable **Continue matching subsequent sibling nodes** to continue matching nested policies even after the alert matched the parent policy. When this option is enabled, you can get more than one notification. Use it to send notification to a catch-all contact point as well as to one of more specific contact points handled by nested policies.
1. Optionally, enable **Override grouping** to specify the same grouping as the root policy. If this option is not enabled, the root policy grouping is used.
1. Optionally, enable **Override general timings** to override the timing options configured in the group notification policy.
1. Click **Save policy** to save your changes.

## Add nested policy

1. Expand the specific policy you want to update.
1. Click **Add nested policy**, then add the details using information in [Add new specific policy](#add-new-specific-policy).
1. Click **Save policy** to save your changes.

## Edit specific policy

1. In the Alerting page, click **Notification policies** to open the page listing existing policies.
1. Find the policy you want to edit, then click **Edit** (pen icon).
1. Make any changes using instructions in [Add new specific policy](#add-new-specific-policy).
1. Click **Save policy**.

## How label matching works

A policy will match an alert if the alert's labels match all the "Matching Labels" specified on the policy.

- The **Label** field is the name of the label to match. It must exactly match the label name.
- The **Operator** field is the operator to match against the label value. The available operators are:

  - `=`: Select labels that are exactly equal to the provided string.
  - `!=`: Select labels that are not equal to the provided string.
  - `=~`: Select labels that regex-match the provided string.
  - `!~`: Select labels that do not regex-match the provided string.

- The **Value** field matches against the corresponding value for the specified **Label** name. How it matches depends on the **Operator** value.

## Example

An example of an alert configuration.

- Create a "default" contact point for slack notifications, and set it on root policy.
- Edit the root policy grouping to group alerts by `cluster`, `namespace` and `severity` so that you get a notification per alert rule and specific kubernetes cluster and namespace.
- Create specific route for alerts coming from the development cluster with an appropriate contact point.
- Create a specific route for alerts with "critical" severity with a more invasive contact point type, like pager duty notification.
- Create specific routes for particular teams that handle their own onduty rotations.

{{< figure max-width="40%" src="/static/img/docs/alerting/unified/notification-policies-8-0.png" max-width="650px" caption="Notification policies" >}}<|MERGE_RESOLUTION|>--- conflicted
+++ resolved
@@ -11,11 +11,10 @@
 
 You can configure Grafana managed notification policies as well as notification policies for an [external Alertmanager data source]({{< relref "../../datasources/alertmanager.md" >}}). For more information, see [Alertmanager]({{< relref "./basics/alertmanager.md" >}}).
 
-<<<<<<< HEAD
+
 ## Edit root notification policy
-=======
+
 > **Note:** Before Grafana v8.2, the configuration of the embedded Alertmanager was shared across organisations. Users of Grafana 8.0 and 8.1 are advised to use the new Grafana 8 Alerts only if they have one organisation. Otherwise, silences for the Grafana managed alerts will be visible by all organizations.
->>>>>>> c9654c4b
 
 1. In the Grafana menu, click the **Alerting** (bell) icon to open the Alerting page listing existing alerts.
 1. Click **Notification policies**.
