--- conflicted
+++ resolved
@@ -22,11 +22,9 @@
 
 <img  src="/static/img/docs/alerting/unified/contact-points-use-template-8-0.png" width="400px">
 
-<<<<<<< HEAD
 ### Create a message template
-=======
-> **Note:** Before Grafana v8.2, the configuration of the embedded Alertmanager was shared across organisations. Users of Grafana 8.0 and 8.1 are advised to use the new Grafana 8 Alerts only if they have one organisation. Otherwise, silences for the Grafana managed alerts will be visible by all organizations.
->>>>>>> c9654c4b
+
+> **Note:** Before Grafana v8.2, the configuration of the embedded Alertmanager was shared across organisations. Users of Grafana 8.0 and 8.1 are advised to use the new Grafana 8 alerts only if they have one organisation. Otherwise, silences for the Grafana managed alerts will be visible by all organizations.
 
 1. In the Grafana menu, click the **Alerting** (bell) icon to open the Alerting page listing existing alerts.
 1. In the Alerting page, click **Contact points** to open the page listing existing contact points.
