--- conflicted
+++ resolved
@@ -10,45 +10,6 @@
 
 # Opt out of Grafana Alerting
 
-<<<<<<< HEAD
-If you have an existing installation, you can opt out of alerting in its entirety or opt out of Grafana Alerting in favor of using legacy alerting.
-
-Existing installations that do not use legacy alerting will have Grafana Alerting enabled by default unless alerting is disabled in the configuration. To keep alerting disabled:
-
-1. Go to your custom configuration file ($WORKING_DIR/conf/custom.ini).
-1. Enter the following in your configuration:
-
-```
-[alerting]
-enabled = false
-
-[unified_alerting]
-enabled = false
-```
-
-3. Restart Grafana for the configuration changes to take effect.
-
-If at any time you want to turn alerting back on, you can do so.
-
-Existing installations that use legacy alerting will automatically be upgraded to Grafana Alerting unless you have opted-out of Grafana Alerting before migration takes place. During the upgrade, legacy alerts are migrated to the new alerts type and no alerts or alerting data are lost. To keep using legacy alerting and disable Grafana Alerting:
-
-1. Go to your custom configuration file ($WORKING_DIR/conf/custom.ini).
-2. Enter the following in your configuration:
-
-```
-[alerting]
-enabled = false
-
-[unified_alerting]
-enabled = true
-```
-
-Installations that have been migrated to Grafana Alerting can [roll back]({{< relref "roll-back/" >}}) to legacy alerting at any time.
-
-> **Note:** This topic is only relevant for OSS and Enterprise customers. Contact customer support to enable or disable Grafana Alerting for your Grafana Cloud stack.
-
-The `ngalert` toggle previously used to enable or disable Grafana Alerting is no longer available.
-=======
 You can opt out of Grafana Alerting at any time and switch to using legacy alerting. Alternatively, you can opt out of using alerting in its entirety.
 
 ## Staying on legacy alerting
@@ -89,5 +50,4 @@
 
 3. Restart Grafana for the configuration changes to take effect.
 
-If you want to turn alerting back on, you can remove both flags to enable Grafana Alerting.
->>>>>>> 14e988bd
+If you want to turn alerting back on, you can remove both flags to enable Grafana Alerting.