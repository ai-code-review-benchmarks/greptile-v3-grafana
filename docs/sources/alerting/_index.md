--- conflicted
+++ resolved
@@ -2,15 +2,7 @@
 aliases:
   - about-alerting/
   - unified-alerting/alerting/
-<<<<<<< HEAD
-=======
 description: Intro to key benefits and features of Grafana Alerting
-cascade:
-  labels:
-    products:
-      - cloud
-      - oss
->>>>>>> ced71ba2
 title: Alerting
 weight: 114
 ---
