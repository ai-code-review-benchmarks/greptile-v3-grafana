---
canonical: https://grafana.com/docs/grafana/latest/alerting/set-up/provision-alerting-resources/file-provisioning/
description: Create and manage resources using file provisioning
keywords:
  - grafana
  - alerting
  - alerting resources
  - file provisioning
  - provisioning
labels:
  products:
    - enterprise
    - oss
menuTitle: Use configuration files to provision
title: Use configuration files to provision alerting resources
weight: 100
refs:
  export_mute_timings:
    - pattern: /docs/grafana/
      destination: /docs/grafana/<GRAFANA_VERSION>/alerting/set-up/provision-alerting-resources/export-alerting-resources/#export-mute-timings
    - pattern: /docs/grafana-cloud/
      destination: /docs/grafana-cloud/alerting-and-irm/alerting/set-up/provision-alerting-resources/export-alerting-resources/#export-mute-timings
  export_alert_rules:
    - pattern: /docs/grafana/
      destination: /docs/grafana/<GRAFANA_VERSION>/alerting/set-up/provision-alerting-resources/export-alerting-resources/#export-alert-rules
    - pattern: /docs/grafana-cloud/
      destination: /docs/grafana-cloud/alerting-and-irm/alerting/set-up/provision-alerting-resources/export-alerting-resources/#export-alert-rules
  export_contact_points:
    - pattern: /docs/grafana/
      destination: /docs/grafana/<GRAFANA_VERSION>/alerting/set-up/provision-alerting-resources/export-alerting-resources/#export-contact-points
    - pattern: /docs/grafana-cloud/
      destination: /docs/grafana-cloud/alerting-and-irm/alerting/set-up/provision-alerting-resources/export-alerting-resources/#export-contact-points
  provisioning_env_vars:
    - pattern: /docs/
      destination: /docs/grafana/<GRAFANA_VERSION>/administration/provisioning/#using-environment-variables
  reload-provisioning-configurations:
    - pattern: /docs/
      destination: /docs/grafana/<GRAFANA_VERSION>/developers/http_api/admin/#reload-provisioning-configurations
  export_policies:
    - pattern: /docs/grafana/
      destination: /docs/grafana/<GRAFANA_VERSION>/alerting/set-up/provision-alerting-resources/export-alerting-resources/#export-the-notification-policy-tree
    - pattern: /docs/grafana-cloud/
      destination: /docs/grafana-cloud/alerting-and-irm/alerting/set-up/provision-alerting-resources/export-alerting-resources/#export-the-notification-policy-tree
  provisioning:
    - pattern: /docs/
      destination: /docs/grafana/<GRAFANA_VERSION>/administration/provisioning/
  export_templates:
    - pattern: /docs/grafana/
      destination: /docs/grafana/<GRAFANA_VERSION>/alerting/set-up/provision-alerting-resources/export-alerting-resources/#export-templates
    - pattern: /docs/grafana-cloud/
      destination: /docs/grafana-cloud/alerting-and-irm/alerting/set-up/provision-alerting-resources/export-alerting-resources/#export-templates
---

# Use configuration files to provision alerting resources

<<<<<<< HEAD
Manage your alerting resources using configuration files that can be version controlled. When Grafana starts, it provisions the resources defined in your configuration files. [Provisioning][provisioning] can create, update, or delete existing resources in your Grafana instance.
=======
Manage your alerting resources using configuration files that can be version controlled. When Grafana starts, it provisions the resources defined in your configuration files. [Provisioning](ref:provisioning) can create, update, or delete existing resources in your Grafana instance.
>>>>>>> 5b85c4c2

This guide outlines the steps and references to provision alerting resources using YAML files. For a practical demo, you can clone and try [this example using Grafana OSS and Docker Compose](https://github.com/grafana/provisioning-alerting-examples/tree/main/config-files).

{{< admonition type="note" >}}

- [Provisioning Grafana](/docs/grafana/<GRAFANA_VERSION>/administration/provisioning) with configuration files is not available in Grafana Cloud.

- You cannot edit provisioned resources from files in Grafana. You can only change the resource properties by changing the provisioning file and restarting Grafana or carrying out a hot reload. This prevents changes being made to the resource that would be overwritten if a file is provisioned again or a hot reload is carried out.

- Provisioning using configuration files takes place during the initial set up of your Grafana system, but you can re-run it at any time using the [Grafana Admin API](/docs/grafana/<GRAFANA_VERSION>/developers/http_api/admin#reload-provisioning-configurations).

- Importing an existing alerting resource results in a conflict. First, when present, remove the resources you plan to import.
  {{< /admonition >}}

Details on how to set up the files and which fields are required for each object are listed below depending on which resource you are provisioning.

## Import alert rules

Create or delete alert rules using provisioning files in your Grafana instance(s).

1. Find the alert rule group in Grafana.
<<<<<<< HEAD
1. [Export][export_alert_rules] and download a provisioning file for your alert rules.
=======
1. [Export](ref:export_alert_rules) and download a provisioning file for your alert rules.
>>>>>>> 5b85c4c2
1. Copy the contents into a YAML or JSON configuration file and add it to the `provisioning/alerting` directory of the Grafana instance you want to import the alerting resources to.

   Example configuration files can be found below.

1. Restart your Grafana instance (or reload the provisioned files using the Admin API).

Here is an example of a configuration file for creating alert rules.

```yaml
# config file version
apiVersion: 1

# List of rule groups to import or update
groups:
  # <int> organization ID, default = 1
  - orgId: 1
    # <string, required> name of the rule group
    name: my_rule_group
    # <string, required> name of the folder the rule group will be stored in
    folder: my_first_folder
    # <duration, required> interval that the rule group should evaluated at
    interval: 60s
    # <list, required> list of rules that are part of the rule group
    rules:
      # <string, required> unique identifier for the rule. Should not exceed 40 symbols. Only letters, numbers, - (hyphen), and _ (underscore) allowed.
      - uid: my_id_1
        # <string, required> title of the rule that will be displayed in the UI
        title: my_first_rule
        # <string, required> which query should be used for the condition
        condition: A
        # <list, required> list of query objects that should be executed on each
        #                  evaluation - should be obtained through the API
        data:
          - refId: A
            datasourceUid: '__expr__'
            model:
              conditions:
                - evaluator:
                    params:
                      - 3
                    type: gt
                  operator:
                    type: and
                  query:
                    params:
                      - A
                  reducer:
                    type: last
                  type: query
              datasource:
                type: __expr__
                uid: '__expr__'
              expression: 1==0
              intervalMs: 1000
              maxDataPoints: 43200
              refId: A
              type: math
        # <string> UID of a dashboard that the alert rule should be linked to
        dashboardUid: my_dashboard
        # <int> ID of the panel that the alert rule should be linked to
        panelId: 123
        # <string> the state the alert rule will have when no data is returned
        #          possible values: "NoData", "Alerting", "OK", default = NoData
        noDataState: Alerting
        # <string> the state the alert rule will have when the query execution
        #          failed - possible values: "Error", "Alerting", "OK"
        #          default = Alerting
        execErrState: Alerting
        # <duration, required> for how long should the alert fire before alerting
        for: 60s
        # <map<string, string>> a map of strings to pass around any data
        annotations:
          some_key: some_value
        # <map<string, string> a map of strings that can be used to filter and
        #                      route alerts
        labels:
          team: sre_team_1
```

Here is an example of a configuration file for deleting alert rules.

```yaml
# config file version
apiVersion: 1

# List of alert rule UIDs that should be deleted
deleteRules:
  # <int> organization ID, default = 1
  - orgId: 1
    # <string, required> unique identifier for the rule
    uid: my_id_1
```

## Import contact points

Create or delete contact points using provisioning files in your Grafana instance(s).

1. Find the contact point in Grafana.
<<<<<<< HEAD
1. [Export][export_contact_points] and download a provisioning file for your contact point.
=======
1. [Export](ref:export_contact_points) and download a provisioning file for your contact point.
>>>>>>> 5b85c4c2
1. Copy the contents into a YAML or JSON configuration file and add it to the `provisioning/alerting` directory of the Grafana instance you want to import the alerting resources to.

   Example configuration files can be found below.

1. Restart your Grafana instance (or reload the provisioned files using the Admin API).

Here is an example of a configuration file for creating contact points.

```yaml
# config file version
apiVersion: 1

# List of contact points to import or update
contactPoints:
  # <int> organization ID, default = 1
  - orgId: 1
    # <string, required> name of the contact point
    name: cp_1
    receivers:
      # <string, required> unique identifier for the receiver. Should not exceed 40 symbols. Only letters, numbers, - (hyphen), and _ (underscore) allowed.
      - uid: first_uid
        # <string, required> type of the receiver
        type: prometheus-alertmanager
        # <bool, optional> Disable the additional [Incident Resolved] follow-up alert, default = false
        disableResolveMessage: false
        # <object, required> settings for the specific receiver type
        settings:
          url: http://test:9000
```

Here is an example of a configuration file for deleting contact points.

```yaml
# config file version
apiVersion: 1

# List of receivers that should be deleted
deleteContactPoints:
  # <int> organization ID, default = 1
  - orgId: 1
    # <string, required> unique identifier for the receiver
    uid: first_uid
```

### Settings

Here are some examples of settings you can use for the different
contact point integrations.

{{< collapse title="Alertmanager" >}}

#### Alertmanager

```yaml
type: prometheus-alertmanager
settings:
  # <string, required>
  url: http://localhost:9093
  # <string>
  basicAuthUser: abc
  # <string>
  basicAuthPassword: abc123
```

{{< /collapse >}}

{{< collapse title="DingDing" >}}

#### DingDing

```yaml
type: dingding
settings:
  # <string, required>
  url: https://oapi.dingtalk.com/robot/send?access_token=xxxxxxxxx
  # <string> options: link, actionCard
  msgType: link
  # <string>
  message: |
    {{ template "default.message" . }}
```

{{< /collapse >}}

{{< collapse title="Discord" >}}

#### Discord

```yaml
type: discord
settings:
  # <string, required>
  url: https://discord/webhook
  # <string>
  avatar_url: https://my_avatar
  # <string>
  use_discord_username: Grafana
  # <string>
  message: |
    {{ template "default.message" . }}
```

{{< /collapse >}}

{{< collapse title="E-Mail" >}}

#### E-Mail

```yaml
type: email
settings:
  # <string, required>
  addresses: me@example.com;you@example.com
  # <bool>
  singleEmail: false
  # <string>
  message: my optional message to include
  # <string>
  subject: |
    {{ template "default.title" . }}
```

{{< /collapse >}}

{{< collapse title="Google Chat" >}}

#### Google Chat

```yaml
type: googlechat
settings:
  # <string, required>
  url: https://google/webhook
  # <string>
  message: |
    {{ template "default.message" . }}
```

{{< /collapse >}}

{{< collapse title="Kafka" >}}

#### Kafka

```yaml
type: kafka
settings:
  # <string, required>
  kafkaRestProxy: http://localhost:8082
  # <string, required>
  kafkaTopic: topic1
```

{{< /collapse >}}

{{< collapse title="LINE" >}}

#### LINE

```yaml
type: line
settings:
  # <string, required>
  token: xxx
```

{{< /collapse >}}

{{< collapse title="Microsoft Teams" >}}

#### Microsoft Teams

```yaml
type: teams
settings:
  # <string, required>
  url: https://ms_teams_url
  # <string>
  title: |
    {{ template "default.title" . }}
  # <string>
  sectiontitle: ''
  # <string>
  message: |
    {{ template "default.message" . }}
```

{{< /collapse >}}

{{< collapse title="OpsGenie" >}}

#### OpsGenie

```yaml
type: opsgenie
settings:
  # <string, required>
  apiKey: xxx
  # <string, required>
  apiUrl: https://api.opsgenie.com/v2/alerts
  # <string>
  message: |
    {{ template "default.title" . }}
  # <string>
  description: some descriptive description
  # <bool>
  autoClose: false
  # <bool>
  overridePriority: false
  # <string> options: tags, details, both
  sendTagsAs: both
```

{{< /collapse >}}

{{< collapse title="PagerDuty" >}}

#### PagerDuty

```yaml
type: pagerduty
settings:
  # <string, required> the 32-character Events API key https://support.pagerduty.com/docs/api-access-keys#events-api-keys
  integrationKey: XXX
  # <string> options: critical, error, warning, info
  severity: critical
  # <string>
  class: ping failure
  # <string>
  component: Grafana
  # <string>
  group: app-stack
  # <string>
  summary: |
    {{ template "default.message" . }}
```

{{< /collapse >}}

{{< collapse title="Pushover" >}}

#### Pushover

```yaml
type: pushover
settings:
  # <string, required>
  apiToken: XXX
  # <string, required>
  userKey: user1,user2
  # <string>
  device: device1,device2
  # <string> options (high to low): 2,1,0,-1,-2
  priority: '2'
  # <string>
  retry: '30'
  # <string>
  expire: '120'
  # <string> the number of seconds before a message expires and is deleted automatically. Examples: 10s, 5m30s, 8h.
  ttl:
  # <string>
  sound: siren
  # <string>
  okSound: magic
  # <string>
  message: |
    {{ template "default.message" . }}
```

{{< /collapse >}}

{{< collapse title="Slack" >}}

#### Slack

```yaml
type: slack
settings:
  # <string, required>
  recipient: alerting-dev
  # <string, required>
  token: xxx
  # <string>
  username: grafana_bot
  # <string>
  icon_emoji: heart
  # <string>
  icon_url: https://icon_url
  # <string>
  mentionUsers: user_1,user_2
  # <string>
  mentionGroups: group_1,group_2
  # <string> options: here, channel
  mentionChannel: here
  # <string> Optionally provide a Slack incoming webhook URL for sending messages, in this case the token isn't necessary
  url: https://some_webhook_url
  # <string>
  endpointUrl: https://custom_url/api/chat.postMessage
  # <string>
  title: |
    {{ template "slack.default.title" . }}
  text: |
    {{ template "slack.default.text" . }}
```

{{< /collapse >}}

{{< collapse title="Sensu Go" >}}

#### Sensu Go

```yaml
type: sensugo
settings:
  # <string, required>
  url: http://sensu-api.local:8080
  # <string, required>
  apikey: xxx
  # <string>
  entity: default
  # <string>
  check: default
  # <string>
  handler: some_handler
  # <string>
  namespace: default
  # <string>
  message: |
    {{ template "default.message" . }}
```

{{< /collapse >}}

{{< collapse title="Telegram" >}}

#### Telegram

```yaml
type: telegram
settings:
  # <string, required>
  bottoken: xxx
  # <string, required>
  chatid: some_chat_id
  # <string>
  message: |
    {{ template "default.message" . }}
```

{{< /collapse >}}

{{< collapse title="Threema Gateway" >}}

#### Threema Gateway

```yaml
type: threema
settings:
  # <string, required>
  api_secret: xxx
  # <string, required>
  gateway_id: A5K94S9
  # <string, required>
  recipient_id: A9R4KL4S
```

{{< /collapse >}}

{{< collapse title="VictorOps" >}}

#### VictorOps

```yaml
type: victorops
settings:
  # <string, required>
  url: XXX
  # <string> options: CRITICAL, WARNING
  messageType: CRITICAL
```

{{< /collapse >}}

{{< collapse title="Webhook" >}}

#### Webhook

```yaml
type: webhook
settings:
  # <string, required>
  url: https://endpoint_url
  # <string> options: POST, PUT
  httpMethod: POST
  # <string>
  username: abc
  # <string>
  password: abc123
  # <string>
  authorization_scheme: Bearer
  # <string>
  authorization_credentials: abc123
  # <string>
  maxAlerts: '10'
```

{{< /collapse >}}

{{< collapse title="WeCom" >}}

#### WeCom

```yaml
type: wecom
settings:
  # <string, required>
  url: https://qyapi.weixin.qq.com/cgi-bin/webhook/send?key=xxxxxxxx
  # <string>
  message: |
    {{ template "default.message" . }}
  # <string>
  title: |
    {{ template "default.title" . }}
```

{{< /collapse >}}

## Import templates

Create or delete templates using provisioning files in your Grafana instance(s).

1. Find the notification template in Grafana.
<<<<<<< HEAD
1. [Export][export_templates] a template by copying the template content and title.
=======
1. [Export](ref:export_templates) a template by copying the template content and title.
>>>>>>> 5b85c4c2
1. Copy the contents into a YAML or JSON configuration file and add it to the `provisioning/alerting` directory of the Grafana instance you want to import the alerting resources to.

   Example configuration files can be found below.

1. Restart your Grafana instance (or reload the provisioned files using the Admin API).

Here is an example of a configuration file for creating templates.

```yaml
# config file version
apiVersion: 1

# List of templates to import or update
templates:
  # <int> organization ID, default = 1
  - orgId: 1
    # <string, required> name of the template, must be unique
    name: my_first_template
<<<<<<< HEAD
    # <string, required> content of the the template
=======
    # <string, required> content of the template
>>>>>>> 5b85c4c2
    template: |
      {{ define "my_first_template" }}
        Custom notification message
      {{ end }}
```

Here is an example of a configuration file for deleting templates.

```yaml
# config file version
apiVersion: 1

# List of alert rule UIDs that should be deleted
deleteTemplates:
  # <int> organization ID, default = 1
  - orgId: 1
    # <string, required> name of the template, must be unique
    name: my_first_template
```

## Import notification policies

Create or reset the notification policy tree using provisioning files in your Grafana instance(s).

In Grafana, the entire notification policy tree is considered a single, large resource. Add new specific policies as sub-policies under the root policy. Since specific policies may depend on each other, you cannot provision subsets of the policy tree; the entire tree must be defined in a single place.

{{% admonition type="warning" %}}

Since the policy tree is a single resource, provisioning it will overwrite a policy tree created through any other means.

{{< /admonition >}}

1. Find the notification policy tree in Grafana.
<<<<<<< HEAD
1. [Export][export_policies] and download a provisioning file for your notification policy tree.
=======
1. [Export](ref:export_policies) and download a provisioning file for your notification policy tree.
>>>>>>> 5b85c4c2
1. Copy the contents into a YAML or JSON configuration file and add it to the `provisioning/alerting` directory of the Grafana instance you want to import the alerting resources to.

   Example configuration files can be found below.

1. Restart your Grafana instance (or reload the provisioned files using the Admin API).

Here is an example of a configuration file for creating notification policies.

```yaml
# config file version
apiVersion: 1

# List of notification policies
policies:
  # <int> organization ID, default = 1
  - orgId: 1
    # <string> name of the contact point that should be used for this route
    receiver: grafana-default-email
    # <list> The labels by which incoming alerts are grouped together. For example,
    #        multiple alerts coming in for cluster=A and alertname=LatencyHigh would
    #        be batched into a single group.
    #
    #        To aggregate by all possible labels use the special value '...' as
    #        the sole label name, for example:
    #        group_by: ['...']
    #        This effectively disables aggregation entirely, passing through all
    #        alerts as-is. This is unlikely to be what you want, unless you have
    #        a very low alert volume or your upstream notification system performs
    #        its own grouping.
    group_by: ['...']
    # <list> a list of prometheus-like matchers that an alert rule has to fulfill to match the node (allowed chars
    #        [a-zA-Z_:])
    matchers:
      - alertname = Watchdog
      - service_id_X = serviceX
      - severity =~ "warning|critical"
    # <list> a list of grafana-like matchers that an alert rule has to fulfill to match the node
    object_matchers:
      - ['alertname', '=', 'CPUUsage']
      - ['service_id-X', '=', 'serviceX']
      - ['severity', '=~', 'warning|critical']
    # <list> Times when the route should be muted. These must match the name of a
    #        mute time interval.
    #        Additionally, the root node cannot have any mute times.
    #        When a route is muted it will not send any notifications, but
    #        otherwise acts normally (including ending the route-matching process
    #        if the `continue` option is not set)
    mute_time_intervals:
      - abc
    # <duration> How long to initially wait to send a notification for a group
    #            of alerts. Allows to collect more initial alerts for the same group.
    #            (Usually ~0s to few minutes), default = 30s
    group_wait: 30s
    # <duration> How long to wait before sending a notification about new alerts that
    #            are added to a group of alerts for which an initial notification has
    #            already been sent. (Usually ~5m or more), default = 5m
    group_interval: 5m
    # <duration>  How long to wait before sending a notification again if it has already
    #             been sent successfully for an alert. (Usually ~3h or more), default = 4h
    repeat_interval: 4h
    # <list> Zero or more child policies. The schema is the same as the root policy.
    # routes:
    #   # Another recursively nested policy...
    #   - receiver: another-receiver
    #     matchers:
    #       - ...
    #     ...
```

Here is an example of a configuration file for resetting the policy tree back to its default value:

```yaml
# config file version
apiVersion: 1

# List of orgIds that should be reset to the default policy
resetPolicies:
  - 1
```

<<<<<<< HEAD
## Import templates

Create or delete templates in your Grafana instance(s).

1. Create a YAML or JSON configuration file.

   Example configuration files can be found below.

1. Add the file(s) to your GitOps workflow, so that they deploy alongside your Grafana instance(s).

Here is an example of a configuration file for creating templates.

```yaml
# config file version
apiVersion: 1

# List of templates to import or update
templates:
  # <int> organization ID, default = 1
  - orgId: 1
    # <string, required> name of the template, must be unique
    name: my_first_template
    # <string, required> content of the template
    template: Alerting with a custom text template
```

Here is an example of a configuration file for deleting templates.

```yaml
# config file version
apiVersion: 1

# List of alert rule UIDs that should be deleted
deleteTemplates:
  # <int> organization ID, default = 1
  - orgId: 1
    # <string, required> name of the template, must be unique
    name: my_first_template
```

=======
>>>>>>> 5b85c4c2
## Import mute timings

Create or delete mute timings via provisioning files using provisioning files in your Grafana instance(s).

1. Find the mute timing in Grafana.
<<<<<<< HEAD
1. [Export][export_mute_timings] and download a provisioning file for your mute timing.
=======
1. [Export](ref:export_mute_timings) and download a provisioning file for your mute timing.
>>>>>>> 5b85c4c2
1. Copy the contents into a YAML or JSON configuration file and add it to the `provisioning/alerting` directory of the Grafana instance you want to import the alerting resources to.

   Example configuration files can be found below.

1. Restart your Grafana instance (or reload the provisioned files using the Admin API).

Here is an example of a configuration file for creating mute timings.

```yaml
# config file version
apiVersion: 1

# List of mute time intervals to import or update
muteTimes:
  # <int> organization ID, default = 1
  - orgId: 1
    # <string, required> name of the mute time interval, must be unique
    name: mti_1
    # <list> time intervals that should trigger the muting
    #        refer to https://prometheus.io/docs/alerting/latest/configuration/#time_interval-0
    time_intervals:
      - times:
          - start_time: '06:00'
            end_time: '23:59'
        location: 'UTC'
        weekdays: ['monday:wednesday', 'saturday', 'sunday']
        months: ['1:3', 'may:august', 'december']
        years: ['2020:2022', '2030']
        days_of_month: ['1:5', '-3:-1']
```

Here is an example of a configuration file for deleting mute timings.

```yaml
# config file version
apiVersion: 1

# List of mute time intervals that should be deleted
deleteMuteTimes:
  # <int> organization ID, default = 1
  - orgId: 1
    # <string, required> name of the mute time interval, must be unique
    name: mti_1
```

## Template variable interpolation

Provisioning interpolates environment variables using the `$variable` syntax.

```yaml
contactPoints:
  - orgId: 1
    name: My Contact Email Point
    receivers:
      - uid: 1
        type: email
        settings:
          addresses: $EMAIL
```

<<<<<<< HEAD
In this example, provisioning replaces `$EMAIL` with the value of the `EMAIL` environment variable or an empty string if it is not present. For more information, refer to [Using environment variables in the Provision documentation][provisioning_env_vars].
=======
In this example, provisioning replaces `$EMAIL` with the value of the `EMAIL` environment variable or an empty string if it is not present. For more information, refer to [Using environment variables in the Provision documentation](ref:provisioning_env_vars).
>>>>>>> 5b85c4c2

In alerting resources, most properties support template variable interpolation, with a few exceptions:

- Alert rule annotations: `groups[].rules[].annotations`
- Alert rule time range: `groups[].rules[].relativeTimeRange`
- Alert rule query model: `groups[].rules[].data.model`
- Mute timings name: `muteTimes[].name`
- Mute timings time intervals: `muteTimes[].time_intervals[]`
- Notification template name: `templates[].name`
- Notification template content: `templates[].template`

Note for properties that support interpolation, you may unexpectedly substitute template variables when not intended. To avoid this, you can escape the `$variable` with `$$variable`.

For example, when provisioning a `subject` property in a `contactPoints.receivers.settings` object that is meant to use the `$labels` variable.

1. `subject: '{{ $labels }}'` will interpolate, incorrectly defining the subject as `subject: '{{ }}'`.
1. `subject: '{{ $$labels }}'` will not interpolate, correctly defining the subject as `subject: '{{ $labels }}'`.

## More examples

For more examples on the concept of this guide:

- Try provisioning alerting resources in Grafana OSS with YAML files through a demo project using [Docker Compose](https://github.com/grafana/provisioning-alerting-examples/tree/main/config-files) or [Kubernetes deployments](https://github.com/grafana/provisioning-alerting-examples/tree/main/kubernetes).
<<<<<<< HEAD
- Review the distinct options about how Grafana provisions resources in the [Provision Grafana documentation][provisioning].
- For Helm support, review the examples provisioning alerting resources in the [Grafana Helm Chart documentation](https://github.com/grafana/helm-charts/blob/main/charts/grafana/README.md).

{{% docs/reference %}}

[export_alert_rules]: "/docs/grafana/ -> /docs/grafana/<GRAFANA_VERSION>/alerting/set-up/provision-alerting-resources/export-alerting-resources#export-alert-rules"
[export_alert_rules]: "/docs/grafana-cloud/ -> /docs/grafana-cloud/alerting-and-irm/alerting/set-up/provision-alerting-resources/export-alerting-resources#export-alert-rules"

[export_contact_points]: "/docs/grafana/ -> /docs/grafana/<GRAFANA_VERSION>/alerting/set-up/provision-alerting-resources/export-alerting-resources#export-contact-points"
[export_contact_points]: "/docs/grafana-cloud/ -> /docs/grafana-cloud/alerting-and-irm/alerting/set-up/provision-alerting-resources/export-alerting-resources#export-contact-points"

[export_templates]: "/docs/grafana/ -> /docs/grafana/<GRAFANA_VERSION>/alerting/set-up/provision-alerting-resources/export-alerting-resources#export-templates"
[export_templates]: "/docs/grafana-cloud/ -> /docs/grafana-cloud/alerting-and-irm/alerting/set-up/provision-alerting-resources/export-alerting-resources#export-templates"

[export_policies]: "/docs/grafana/ -> /docs/grafana/<GRAFANA_VERSION>/alerting/set-up/provision-alerting-resources/export-alerting-resources#export-the-notification-policy-tree"
[export_policies]: "/docs/grafana-cloud/ -> /docs/grafana-cloud/alerting-and-irm/alerting/set-up/provision-alerting-resources/export-alerting-resources#export-the-notification-policy-tree"

[export_mute_timings]: "/docs/grafana/ -> /docs/grafana/<GRAFANA_VERSION>/alerting/set-up/provision-alerting-resources/export-alerting-resources#export-mute-timings"
[export_mute_timings]: "/docs/grafana-cloud/ -> /docs/grafana-cloud/alerting-and-irm/alerting/set-up/provision-alerting-resources/export-alerting-resources#export-mute-timings"

[provisioning]: "/docs/ -> /docs/grafana/<GRAFANA_VERSION>/administration/provisioning"
[provisioning_env_vars]: "/docs/ -> /docs/grafana/<GRAFANA_VERSION>/administration/provisioning#using-environment-variables"

[reload-provisioning-configurations]: "/docs/ -> /docs/grafana/<GRAFANA_VERSION>/developers/http_api/admin#reload-provisioning-configurations"

{{% /docs/reference %}}
=======
- Review the distinct options about how Grafana provisions resources in the [Provision Grafana documentation](ref:provisioning).
- For Helm support, review the examples provisioning alerting resources in the [Grafana Helm Chart documentation](https://github.com/grafana/helm-charts/blob/main/charts/grafana/README.md).
>>>>>>> 5b85c4c2
<|MERGE_RESOLUTION|>--- conflicted
+++ resolved
@@ -53,11 +53,7 @@
 
 # Use configuration files to provision alerting resources
 
-<<<<<<< HEAD
-Manage your alerting resources using configuration files that can be version controlled. When Grafana starts, it provisions the resources defined in your configuration files. [Provisioning][provisioning] can create, update, or delete existing resources in your Grafana instance.
-=======
 Manage your alerting resources using configuration files that can be version controlled. When Grafana starts, it provisions the resources defined in your configuration files. [Provisioning](ref:provisioning) can create, update, or delete existing resources in your Grafana instance.
->>>>>>> 5b85c4c2
 
 This guide outlines the steps and references to provision alerting resources using YAML files. For a practical demo, you can clone and try [this example using Grafana OSS and Docker Compose](https://github.com/grafana/provisioning-alerting-examples/tree/main/config-files).
 
@@ -79,11 +75,7 @@
 Create or delete alert rules using provisioning files in your Grafana instance(s).
 
 1. Find the alert rule group in Grafana.
-<<<<<<< HEAD
-1. [Export][export_alert_rules] and download a provisioning file for your alert rules.
-=======
 1. [Export](ref:export_alert_rules) and download a provisioning file for your alert rules.
->>>>>>> 5b85c4c2
 1. Copy the contents into a YAML or JSON configuration file and add it to the `provisioning/alerting` directory of the Grafana instance you want to import the alerting resources to.
 
    Example configuration files can be found below.
@@ -182,11 +174,7 @@
 Create or delete contact points using provisioning files in your Grafana instance(s).
 
 1. Find the contact point in Grafana.
-<<<<<<< HEAD
-1. [Export][export_contact_points] and download a provisioning file for your contact point.
-=======
 1. [Export](ref:export_contact_points) and download a provisioning file for your contact point.
->>>>>>> 5b85c4c2
 1. Copy the contents into a YAML or JSON configuration file and add it to the `provisioning/alerting` directory of the Grafana instance you want to import the alerting resources to.
 
    Example configuration files can be found below.
@@ -619,11 +607,7 @@
 Create or delete templates using provisioning files in your Grafana instance(s).
 
 1. Find the notification template in Grafana.
-<<<<<<< HEAD
-1. [Export][export_templates] a template by copying the template content and title.
-=======
 1. [Export](ref:export_templates) a template by copying the template content and title.
->>>>>>> 5b85c4c2
 1. Copy the contents into a YAML or JSON configuration file and add it to the `provisioning/alerting` directory of the Grafana instance you want to import the alerting resources to.
 
    Example configuration files can be found below.
@@ -642,11 +626,7 @@
   - orgId: 1
     # <string, required> name of the template, must be unique
     name: my_first_template
-<<<<<<< HEAD
-    # <string, required> content of the the template
-=======
     # <string, required> content of the template
->>>>>>> 5b85c4c2
     template: |
       {{ define "my_first_template" }}
         Custom notification message
@@ -680,11 +660,7 @@
 {{< /admonition >}}
 
 1. Find the notification policy tree in Grafana.
-<<<<<<< HEAD
-1. [Export][export_policies] and download a provisioning file for your notification policy tree.
-=======
 1. [Export](ref:export_policies) and download a provisioning file for your notification policy tree.
->>>>>>> 5b85c4c2
 1. Copy the contents into a YAML or JSON configuration file and add it to the `provisioning/alerting` directory of the Grafana instance you want to import the alerting resources to.
 
    Example configuration files can be found below.
@@ -765,59 +741,12 @@
   - 1
 ```
 
-<<<<<<< HEAD
-## Import templates
-
-Create or delete templates in your Grafana instance(s).
-
-1. Create a YAML or JSON configuration file.
-
-   Example configuration files can be found below.
-
-1. Add the file(s) to your GitOps workflow, so that they deploy alongside your Grafana instance(s).
-
-Here is an example of a configuration file for creating templates.
-
-```yaml
-# config file version
-apiVersion: 1
-
-# List of templates to import or update
-templates:
-  # <int> organization ID, default = 1
-  - orgId: 1
-    # <string, required> name of the template, must be unique
-    name: my_first_template
-    # <string, required> content of the template
-    template: Alerting with a custom text template
-```
-
-Here is an example of a configuration file for deleting templates.
-
-```yaml
-# config file version
-apiVersion: 1
-
-# List of alert rule UIDs that should be deleted
-deleteTemplates:
-  # <int> organization ID, default = 1
-  - orgId: 1
-    # <string, required> name of the template, must be unique
-    name: my_first_template
-```
-
-=======
->>>>>>> 5b85c4c2
 ## Import mute timings
 
 Create or delete mute timings via provisioning files using provisioning files in your Grafana instance(s).
 
 1. Find the mute timing in Grafana.
-<<<<<<< HEAD
-1. [Export][export_mute_timings] and download a provisioning file for your mute timing.
-=======
 1. [Export](ref:export_mute_timings) and download a provisioning file for your mute timing.
->>>>>>> 5b85c4c2
 1. Copy the contents into a YAML or JSON configuration file and add it to the `provisioning/alerting` directory of the Grafana instance you want to import the alerting resources to.
 
    Example configuration files can be found below.
@@ -878,11 +807,7 @@
           addresses: $EMAIL
 ```
 
-<<<<<<< HEAD
-In this example, provisioning replaces `$EMAIL` with the value of the `EMAIL` environment variable or an empty string if it is not present. For more information, refer to [Using environment variables in the Provision documentation][provisioning_env_vars].
-=======
 In this example, provisioning replaces `$EMAIL` with the value of the `EMAIL` environment variable or an empty string if it is not present. For more information, refer to [Using environment variables in the Provision documentation](ref:provisioning_env_vars).
->>>>>>> 5b85c4c2
 
 In alerting resources, most properties support template variable interpolation, with a few exceptions:
 
@@ -906,34 +831,5 @@
 For more examples on the concept of this guide:
 
 - Try provisioning alerting resources in Grafana OSS with YAML files through a demo project using [Docker Compose](https://github.com/grafana/provisioning-alerting-examples/tree/main/config-files) or [Kubernetes deployments](https://github.com/grafana/provisioning-alerting-examples/tree/main/kubernetes).
-<<<<<<< HEAD
-- Review the distinct options about how Grafana provisions resources in the [Provision Grafana documentation][provisioning].
-- For Helm support, review the examples provisioning alerting resources in the [Grafana Helm Chart documentation](https://github.com/grafana/helm-charts/blob/main/charts/grafana/README.md).
-
-{{% docs/reference %}}
-
-[export_alert_rules]: "/docs/grafana/ -> /docs/grafana/<GRAFANA_VERSION>/alerting/set-up/provision-alerting-resources/export-alerting-resources#export-alert-rules"
-[export_alert_rules]: "/docs/grafana-cloud/ -> /docs/grafana-cloud/alerting-and-irm/alerting/set-up/provision-alerting-resources/export-alerting-resources#export-alert-rules"
-
-[export_contact_points]: "/docs/grafana/ -> /docs/grafana/<GRAFANA_VERSION>/alerting/set-up/provision-alerting-resources/export-alerting-resources#export-contact-points"
-[export_contact_points]: "/docs/grafana-cloud/ -> /docs/grafana-cloud/alerting-and-irm/alerting/set-up/provision-alerting-resources/export-alerting-resources#export-contact-points"
-
-[export_templates]: "/docs/grafana/ -> /docs/grafana/<GRAFANA_VERSION>/alerting/set-up/provision-alerting-resources/export-alerting-resources#export-templates"
-[export_templates]: "/docs/grafana-cloud/ -> /docs/grafana-cloud/alerting-and-irm/alerting/set-up/provision-alerting-resources/export-alerting-resources#export-templates"
-
-[export_policies]: "/docs/grafana/ -> /docs/grafana/<GRAFANA_VERSION>/alerting/set-up/provision-alerting-resources/export-alerting-resources#export-the-notification-policy-tree"
-[export_policies]: "/docs/grafana-cloud/ -> /docs/grafana-cloud/alerting-and-irm/alerting/set-up/provision-alerting-resources/export-alerting-resources#export-the-notification-policy-tree"
-
-[export_mute_timings]: "/docs/grafana/ -> /docs/grafana/<GRAFANA_VERSION>/alerting/set-up/provision-alerting-resources/export-alerting-resources#export-mute-timings"
-[export_mute_timings]: "/docs/grafana-cloud/ -> /docs/grafana-cloud/alerting-and-irm/alerting/set-up/provision-alerting-resources/export-alerting-resources#export-mute-timings"
-
-[provisioning]: "/docs/ -> /docs/grafana/<GRAFANA_VERSION>/administration/provisioning"
-[provisioning_env_vars]: "/docs/ -> /docs/grafana/<GRAFANA_VERSION>/administration/provisioning#using-environment-variables"
-
-[reload-provisioning-configurations]: "/docs/ -> /docs/grafana/<GRAFANA_VERSION>/developers/http_api/admin#reload-provisioning-configurations"
-
-{{% /docs/reference %}}
-=======
 - Review the distinct options about how Grafana provisions resources in the [Provision Grafana documentation](ref:provisioning).
-- For Helm support, review the examples provisioning alerting resources in the [Grafana Helm Chart documentation](https://github.com/grafana/helm-charts/blob/main/charts/grafana/README.md).
->>>>>>> 5b85c4c2
+- For Helm support, review the examples provisioning alerting resources in the [Grafana Helm Chart documentation](https://github.com/grafana/helm-charts/blob/main/charts/grafana/README.md).