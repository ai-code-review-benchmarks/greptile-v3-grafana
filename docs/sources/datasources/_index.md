---
aliases:
  - data-sources/
  - overview/
  - ./features/datasources/
labels:
  products:
    - cloud
    - enterprise
    - oss
title: Data sources
weight: 60
refs:
  query-transform-data:
    - pattern: /docs/grafana/
      destination: /docs/grafana/<GRAFANA_VERSION>/panels-visualizations/query-transform-data/
    - pattern: /docs/grafana-cloud/
      destination: /docs/grafana/<GRAFANA_VERSION>/panels-visualizations/query-transform-data/
  alerts:
    - pattern: /docs/grafana/
      destination: /docs/grafana/<GRAFANA_VERSION>/alerting/
    - pattern: /docs/grafana-cloud/
      destination: /docs/grafana/<GRAFANA_VERSION>/alerting/
  grafana-enterprise:
    - pattern: /docs/grafana/
      destination: /docs/grafana/<GRAFANA_VERSION>/introduction/grafana-enterprise/
  organization-roles:
    - pattern: /docs/grafana/
      destination: /docs/grafana/<GRAFANA_VERSION>/administration/roles-and-permissions/#organization-roles
    - pattern: /docs/grafana-cloud/
      destination: /docs/grafana/<GRAFANA_VERSION>/administration/roles-and-permissions/#organization-roles
  explore:
    - pattern: /docs/grafana/
      destination: /docs/grafana/<GRAFANA_VERSION>/explore/
    - pattern: /docs/grafana-cloud/
      destination: /docs/grafana/<GRAFANA_VERSION>/explore/
  data-source-management:
    - pattern: /docs/grafana/
      destination: /docs/grafana/<GRAFANA_VERSION>/administration/data-source-management/
    - pattern: /docs/grafana-cloud/
      destination: /docs/grafana/<GRAFANA_VERSION>/administration/data-source-management/
  plugin-management:
    - pattern: /docs/grafana/
      destination: /docs/grafana/<GRAFANA_VERSION>/administration/plugin-management/
    - pattern: /docs/grafana-cloud
      destination: /docs/grafana/<GRAFANA_VERSION>/administration/plugin-management/
  panels:
    - pattern: /docs/grafana/
      destination: /docs/grafana/<GRAFANA_VERSION>/panels-visualizations/
    - pattern: /docs/grafana-cloud/
      destination: /docs/grafana/<GRAFANA_VERSION>/panels-visualizations/
---

# Grafana data sources

Grafana comes with built-in support for many _data sources_.
If you need other data sources, you can also install one of the many data source plugins.
If the plugin you need doesn't exist, you can develop a custom plugin.

{{< youtube id="cqHO0oYW6Ic" >}}

Each data source comes with a _query editor_,
which formulates custom queries according to the source's structure.
After you add and configure a data source, you can use it as an input for many operations, including:

- Query the data with [Explore](ref:explore).
- Visualize it in [panels](ref:panels).
- Create rules for [alerts](ref:alerts).

This documentation describes how to manage data sources in general,
and how to configure or query the built-in data sources.
For other data sources, refer to the list of [datasource plugins](/grafana/plugins/).

To develop a custom plugin, refer to [Create a data source plugin](#create-a-data-source-plugin).

## Manage data sources

Only users with the [organization administrator role](ref:organization-roles) can add or remove data sources.
To access data source management tools in Grafana as an administrator, navigate to **Configuration > Data Sources** in the Grafana sidebar.

<<<<<<< HEAD
For details on data source management, including instructions on how configure user permissions for queries, refer to the [administration documentation][data-source-management].
=======
For details on data source management, including instructions on how configure user permissions for queries, refer to the [administration documentation](ref:data-source-management).
>>>>>>> 5b85c4c2

## Add a data source

Before you can create your first dashboard, you need to add your data source.

{{% admonition type="note" %}}
Only users with the organization admin role can add data sources.
{{% /admonition %}}

**To add a data source:**

1. Click **Connections** in the left-side menu.
1. Enter the name of a specific data source in the search dialog. You can filter by **Data source** to only see data sources.
1. Click the data source you want to add.
1. Configure the data source following instructions specific to that data source.

## Use query editors

{{< figure src="/static/img/docs/queries/influxdb-query-editor-7-2.png" class="docs-image--no-shadow" max-width="1000px" caption="The InfluxDB query editor" >}}

Each data source's **query editor** provides a customized user interface that helps you write queries that take advantage of its unique capabilities.
You use a data source's query editor when you create queries in [dashboard panels](ref:query-transform-data) or [Explore](ref:explore).

Because of the differences between query languages, each data source query editor looks and functions differently.
Depending on your data source, the query editor might provide auto-completion features, metric names, variable suggestions, or a visual query-building interface.

For example, this video demonstrates the visual Prometheus query builder:

{{< vimeo 720004179 >}}

<<<<<<< HEAD
For general information about querying in Grafana, and common options and user interface elements across all query editors, refer to [Query and transform data][query-transform-data].
=======
For general information about querying in Grafana, and common options and user interface elements across all query editors, refer to [Query and transform data](ref:query-transform-data).
>>>>>>> 5b85c4c2

## Special data sources

Grafana includes three special data sources:

<<<<<<< HEAD
- **Grafana:** A built-in data source that generates random walk data and can poll the [Testdata]({{< relref "./testdata/" >}}) data source. Additionally, it can list files and get other data from a Grafana installation. This can be helpful for testing visualizations and running experiments.
- **Mixed:** An abstraction that lets you query multiple data sources in the same panel.
  When you select Mixed, you can then select a different data source for each new query that you add.
  - The first query uses the data source that was selected before you selected **Mixed**.
  - You can't change an existing query to use the **Mixed** data source.
  - Grafana Play example: [Mixed data sources](https://play.grafana.org/d/000000100/mixed-datasources?orgId=1)
- **Dashboard:** A data source that uses the result set from another panel in the same dashboard. The dashboard data source can use data either directly from the selected panel or from annotations attached to the selected panel.
  - Grafana Play example: [Panel as Data source](https://play.grafana.org/d/ede8zps8ndb0gc/panel-as-data-source?orgId=1)
=======
### Grafana

A built-in data source that generates random walk data and can poll the [Testdata]({{< relref "./testdata/" >}}) data source. Additionally, it can list files and get other data from a Grafana installation. This can be helpful for testing visualizations and running experiments.

### Mixed

An abstraction that lets you query multiple data sources in the same panel. When you select Mixed, you can then select a different data source for each new query that you add.

- The first query uses the data source that was selected before you selected **Mixed**.
- You can't change an existing query to use the **Mixed** data source.

{{< docs/play title="Mixed Datasources Example" url="https://play.grafana.org/d/000000100/" >}}

### Dashboard

A data source that uses the result set from another panel in the same dashboard. The dashboard data source can use data either directly from the selected panel or from annotations attached to the selected panel.

{{< docs/play title="Panel as a Data Source" url="https://play.grafana.org/d/ede8zps8ndb0gc/" >}}
>>>>>>> 5b85c4c2

## Built-in core data sources

These built-in core data sources are also included in the Grafana documentation:

- [Alertmanager]({{< relref "./alertmanager" >}})
- [AWS CloudWatch]({{< relref "./aws-cloudwatch" >}})
- [Azure Monitor]({{< relref "./azure-monitor" >}})
- [Elasticsearch]({{< relref "./elasticsearch" >}})
- [Google Cloud Monitoring]({{< relref "./google-cloud-monitoring" >}})
- [Graphite]({{< relref "./graphite" >}})
- [InfluxDB]({{< relref "./influxdb" >}})
- [Jaeger]({{< relref "./jaeger" >}})
- [Loki]({{< relref "./loki" >}})
- [Microsoft SQL Server (MSSQL)]({{< relref "./mssql" >}})
- [MySQL]({{< relref "./mysql" >}})
- [OpenTSDB]({{< relref "./opentsdb" >}})
- [PostgreSQL]({{< relref "./postgres" >}})
- [Prometheus]({{< relref "./prometheus" >}})
- [Pyroscope]({{< relref "./pyroscope" >}})
- [Tempo]({{< relref "./tempo" >}})
- [Testdata]({{< relref "./testdata" >}})
- [Zipkin]({{< relref "./zipkin" >}})

## Add additional data source plugins

You can add additional data sources as plugins (that are not available in core Grafana), which you can install or create yourself.

### Find data source plugins in the plugin catalog
<<<<<<< HEAD

To view available data source plugins, go to the [plugin catalog](/grafana/plugins/?type=datasource) and select the "Data sources" filter.
For details about the plugin catalog, refer to [Plugin management][Plugin-management].

You can further filter the plugin catalog's results for data sources provided by the Grafana community, Grafana Labs, and partners.
If you use [Grafana Enterprise][Grafana-Enterprise], you can also filter by Enterprise-supported plugins.

For more documentation on a specific data source plugin's features, including its query language and editor, refer to its plugin catalog page.

### Create a data source plugin

To build your own data source plugin, refer to the [Build a data source plugin](/developers/plugin-tools/tutorials/build-a-data-source-plugin) tutorial and [Plugin tools](/developers/plugin-tools).

{{% docs/reference %}}
[alerts]: "/docs/grafana/ -> /docs/grafana/<GRAFANA VERSION>/alerting"
[alerts]: "/docs/grafana-cloud/ -> /docs/grafana/<GRAFANA VERSION>/alerting"
=======
>>>>>>> 5b85c4c2

To view available data source plugins, go to the [plugin catalog](/grafana/plugins/?type=datasource) and select the "Data sources" filter.
For details about the plugin catalog, refer to [Plugin management](ref:plugin-management).

You can further filter the plugin catalog's results for data sources provided by the Grafana community, Grafana Labs, and partners.
If you use [Grafana Enterprise](ref:grafana-enterprise), you can also filter by Enterprise-supported plugins.

For more documentation on a specific data source plugin's features, including its query language and editor, refer to its plugin catalog page.

### Create a data source plugin

<<<<<<< HEAD
[query-transform-data]: "/docs/grafana/ -> /docs/grafana/<GRAFANA VERSION>/panels-visualizations/query-transform-data"
[query-transform-data]: "/docs/grafana-cloud/ -> /docs/grafana/<GRAFANA VERSION>/panels-visualizations/query-transform-data"

[Plugin-management]: "/docs/grafana/ -> /docs/grafana/<GRAFANA VERSION>/administration/plugin-management"
[Plugin-management]: "/docs/grafana-cloud -> /docs/grafana/<GRAFANA VERSION>/administration/plugin-management"

[Grafana-Enterprise]: "/docs/grafana/ -> /docs/grafana/<GRAFANA VERSION>/introduction/grafana-enterprise"

{{% /docs/reference %}}
=======
To build your own data source plugin, refer to the [Build a data source plugin](/developers/plugin-tools/tutorials/build-a-data-source-plugin) tutorial and [Plugin tools](/developers/plugin-tools).
>>>>>>> 5b85c4c2
<|MERGE_RESOLUTION|>--- conflicted
+++ resolved
@@ -78,11 +78,7 @@
 Only users with the [organization administrator role](ref:organization-roles) can add or remove data sources.
 To access data source management tools in Grafana as an administrator, navigate to **Configuration > Data Sources** in the Grafana sidebar.
 
-<<<<<<< HEAD
-For details on data source management, including instructions on how configure user permissions for queries, refer to the [administration documentation][data-source-management].
-=======
 For details on data source management, including instructions on how configure user permissions for queries, refer to the [administration documentation](ref:data-source-management).
->>>>>>> 5b85c4c2
 
 ## Add a data source
 
@@ -113,26 +109,12 @@
 
 {{< vimeo 720004179 >}}
 
-<<<<<<< HEAD
-For general information about querying in Grafana, and common options and user interface elements across all query editors, refer to [Query and transform data][query-transform-data].
-=======
 For general information about querying in Grafana, and common options and user interface elements across all query editors, refer to [Query and transform data](ref:query-transform-data).
->>>>>>> 5b85c4c2
 
 ## Special data sources
 
 Grafana includes three special data sources:
 
-<<<<<<< HEAD
-- **Grafana:** A built-in data source that generates random walk data and can poll the [Testdata]({{< relref "./testdata/" >}}) data source. Additionally, it can list files and get other data from a Grafana installation. This can be helpful for testing visualizations and running experiments.
-- **Mixed:** An abstraction that lets you query multiple data sources in the same panel.
-  When you select Mixed, you can then select a different data source for each new query that you add.
-  - The first query uses the data source that was selected before you selected **Mixed**.
-  - You can't change an existing query to use the **Mixed** data source.
-  - Grafana Play example: [Mixed data sources](https://play.grafana.org/d/000000100/mixed-datasources?orgId=1)
-- **Dashboard:** A data source that uses the result set from another panel in the same dashboard. The dashboard data source can use data either directly from the selected panel or from annotations attached to the selected panel.
-  - Grafana Play example: [Panel as Data source](https://play.grafana.org/d/ede8zps8ndb0gc/panel-as-data-source?orgId=1)
-=======
 ### Grafana
 
 A built-in data source that generates random walk data and can poll the [Testdata]({{< relref "./testdata/" >}}) data source. Additionally, it can list files and get other data from a Grafana installation. This can be helpful for testing visualizations and running experiments.
@@ -151,7 +133,6 @@
 A data source that uses the result set from another panel in the same dashboard. The dashboard data source can use data either directly from the selected panel or from annotations attached to the selected panel.
 
 {{< docs/play title="Panel as a Data Source" url="https://play.grafana.org/d/ede8zps8ndb0gc/" >}}
->>>>>>> 5b85c4c2
 
 ## Built-in core data sources
 
@@ -181,25 +162,6 @@
 You can add additional data sources as plugins (that are not available in core Grafana), which you can install or create yourself.
 
 ### Find data source plugins in the plugin catalog
-<<<<<<< HEAD
-
-To view available data source plugins, go to the [plugin catalog](/grafana/plugins/?type=datasource) and select the "Data sources" filter.
-For details about the plugin catalog, refer to [Plugin management][Plugin-management].
-
-You can further filter the plugin catalog's results for data sources provided by the Grafana community, Grafana Labs, and partners.
-If you use [Grafana Enterprise][Grafana-Enterprise], you can also filter by Enterprise-supported plugins.
-
-For more documentation on a specific data source plugin's features, including its query language and editor, refer to its plugin catalog page.
-
-### Create a data source plugin
-
-To build your own data source plugin, refer to the [Build a data source plugin](/developers/plugin-tools/tutorials/build-a-data-source-plugin) tutorial and [Plugin tools](/developers/plugin-tools).
-
-{{% docs/reference %}}
-[alerts]: "/docs/grafana/ -> /docs/grafana/<GRAFANA VERSION>/alerting"
-[alerts]: "/docs/grafana-cloud/ -> /docs/grafana/<GRAFANA VERSION>/alerting"
-=======
->>>>>>> 5b85c4c2
 
 To view available data source plugins, go to the [plugin catalog](/grafana/plugins/?type=datasource) and select the "Data sources" filter.
 For details about the plugin catalog, refer to [Plugin management](ref:plugin-management).
@@ -211,16 +173,4 @@
 
 ### Create a data source plugin
 
-<<<<<<< HEAD
-[query-transform-data]: "/docs/grafana/ -> /docs/grafana/<GRAFANA VERSION>/panels-visualizations/query-transform-data"
-[query-transform-data]: "/docs/grafana-cloud/ -> /docs/grafana/<GRAFANA VERSION>/panels-visualizations/query-transform-data"
-
-[Plugin-management]: "/docs/grafana/ -> /docs/grafana/<GRAFANA VERSION>/administration/plugin-management"
-[Plugin-management]: "/docs/grafana-cloud -> /docs/grafana/<GRAFANA VERSION>/administration/plugin-management"
-
-[Grafana-Enterprise]: "/docs/grafana/ -> /docs/grafana/<GRAFANA VERSION>/introduction/grafana-enterprise"
-
-{{% /docs/reference %}}
-=======
-To build your own data source plugin, refer to the [Build a data source plugin](/developers/plugin-tools/tutorials/build-a-data-source-plugin) tutorial and [Plugin tools](/developers/plugin-tools).
->>>>>>> 5b85c4c2
+To build your own data source plugin, refer to the [Build a data source plugin](/developers/plugin-tools/tutorials/build-a-data-source-plugin) tutorial and [Plugin tools](/developers/plugin-tools).