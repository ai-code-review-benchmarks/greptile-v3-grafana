---
aliases:
  - ../data-sources/tempo/
  - ../features/datasources/tempo/
description: Guide for using Tempo in Grafana
keywords:
  - grafana
  - tempo
  - guide
  - tracing
menuTitle: Tempo
title: Tempo data source
weight: 1400
---

# Tempo data source

Grafana ships with built-in support for Tempo, a high-volume, minimal-dependency trace storage, open-source tracing solution from Grafana Labs.

For instructions on how to add a data source to Grafana, refer to the [administration documentation]({{< relref "../../administration/data-source-management/" >}}).
Only users with the organization administrator role can add data sources.
Administrators can also [configure the data source via YAML]({{< relref "#provision-the-data-source" >}}) with Grafana's provisioning system.

Once you've added the data source, you can [configure it]({{< relref "#configure-the-data-source" >}}) so that your Grafana instance's users can create queries in its [query editor]({{< relref "./query-editor/" >}}) when they [build dashboards]({{< relref "../../dashboards/build-dashboards/" >}}) and use [Explore]({{< relref "../../explore/" >}}).

<<<<<<< HEAD
You can also [use the Service Graph]({{< relref "#use-the-service-graph" >}}) to view service relationships, [track Application Performance Management metrics]({{< relref "#view-the-apm-table" >}}), [upload a JSON trace file]({{< relref "#upload-a-json-trace-file" >}}), and [link a trace ID from logs]({{< relref "#link-a-trace-id-from-logs" >}}) from a logs data source.
=======
You can also [use the service graph]({{< relref "#use-the-service-graph" >}}) to view service relationships, [track RED metrics]({{< relref "#open-the-service-graph-view" >}}), [upload a JSON trace file]({{< relref "#upload-a-json-trace-file" >}}), and [link a trace ID from logs]({{< relref "#link-a-trace-id-from-logs" >}}) in Loki or Elasticsearch.
>>>>>>> fbd049a0

## Configure the data source

**To access the data source configuration page:**

1. Hover the cursor over the **Configuration** (gear) icon.
1. Select **Data Sources**.
1. Select the Tempo data source.

Set the data source's basic configuration options carefully:

| Name           | Description                                                              |
| -------------- | ------------------------------------------------------------------------ |
| **Name**       | Sets the name you use to refer to the data source in panels and queries. |
| **Default**    | Sets the data source that's pre-selected for new panels.                 |
| **URL**        | Sets the URL of the Tempo instance, such as `http://tempo`.              |
| **Basic Auth** | Enables basic authentication to the Tempo data source.                   |
| **User**       | Sets the user name for basic authentication.                             |
| **Password**   | Sets the password for basic authentication.                              |

You can also configure settings specific to the Tempo data source:

### Trace to logs

![Trace to logs settings](/media/docs/tempo/tempo-trace-to-logs-9-4.png)

> **Note:** Available in Grafana v7.4 and higher.
> If you use Grafana Cloud, open a [support ticket in the Cloud Portal](/profile/org#support) to access this feature.

The **Trace to logs** setting configures the [trace to logs feature]({{< relref "../../explore/trace-integration" >}}) that is available when you integrate Grafana with Tempo.

There are two ways to configure the trace to logs feature. You can use simplified configuration with default query, or you can configure custom query where you can use a [template language]({{< relref "../../dashboards/variables/variable-syntax">}}) to interpolate variables from the trace or span.

#### To use a simple configuration:

1. Select the target data source.
1. Set start and end time shift. As the logs timestamps may not exactly match the timestamps of the spans in trace it may be necessary to search in larger or shifted time range to find the desired logs.
1. Select which tags to use in the logs query. The tags you configure must be present in the spans attributes or resources for a trace to logs span link to appear. You can optionally configure a new name for the tag. This is useful for example if the tag has dots in the name and the target data source does not allow using dots in labels. In that case you can for example remap `http.status` to `http_status`.
1. Optionally switch on the **Filter by trace ID** and/or **Filter by span ID** setting to further filter the logs if your logs consistently contain trace or span IDs.

#### To use a custom query configuration:

1. Select the target data source.
1. Set start and end time shift. As the logs timestamps may not exactly match the timestamps of the spans in the trace it may be necessary to widen or shift the time range to find the desired logs.
1. Optionally select tags to map. These tags can be used in the custom query with `${__tags}` variable. This variable will interpolate the mapped tags as list in an appropriate syntax for the data source and will only include the tags that were present in the span omitting those that weren't present. You can optionally configure a new name for the tag. This is useful in cases where the tag has dots in the name and the target data source does not allow using dots in labels. For example, you can remap `http.status` to `http_status` in such a case. If you don't map any tags here, you can still use any tag in the query like this `method="${__span.tags.method}"`.
1. Skip **Filter by trace ID** and **Filter by span ID** settings as these cannot be used with a custom query.
1. Switch on **Use custom query**.
1. Specify a custom query to be used to query the logs. You can use various variables to make that query relevant for current span. The link will only be shown only if all the variables are interpolated with non-empty values to prevent creating an invalid query.

#### Variables that can be used in a custom query

To use a variable you need to wrap it in `${}`. For example `${__span.name}`.

| Variable name          | Description                                                                                                                                                                                                                                                                                                                                                        |
| ---------------------- | ------------------------------------------------------------------------------------------------------------------------------------------------------------------------------------------------------------------------------------------------------------------------------------------------------------------------------------------------------------------ |
| **\_\_tags**           | This variable is special because it uses the tag mapping in from the UI to create a label matcher string in the specific data source syntax. It uses only tags that are present in the span so the link will still be created even if only one of those tags is present in the span. You can use this if not all the tags are required for the query to be useful. |
| **\_\_span.spanId**    | The ID of the span.                                                                                                                                                                                                                                                                                                                                                |
| **\_\_span.traceId**   | The ID of the trace.                                                                                                                                                                                                                                                                                                                                               |
| **\_\_span.duration**  | The duration of the span.                                                                                                                                                                                                                                                                                                                                          |
| **\_\_span.name**      | Name of the span.                                                                                                                                                                                                                                                                                                                                                  |
| **\_\_span.tags**      | Namespace for the tags in the span. To access a specific tag named "version" you would use `${__span.tags.version}`. In case the tag contains dot you have to access it as `${__span.tags["http.status"]}`.                                                                                                                                                        |
| **\_\_trace.traceId**  | The ID of the trace.                                                                                                                                                                                                                                                                                                                                               |
| **\_\_trace.duration** | The duration of the trace.                                                                                                                                                                                                                                                                                                                                         |
| **\_\_trace.name**     | The name of the trace.                                                                                                                                                                                                                                                                                                                                             |

The following table describes the ways in which you can configure your trace to logs settings:

| Setting name              | Description                                                                                                                                                                                                                                                                    |
| ------------------------- | ------------------------------------------------------------------------------------------------------------------------------------------------------------------------------------------------------------------------------------------------------------------------------ |
| **Data source**           | Defines the target data source. You can select only Loki or Splunk \[logs\] data sources.                                                                                                                                                                                      |
| **Span start time shift** | Shifts the start time for the logs query, based on the span's start time. You can use time units, such as `5s`, `1m`, `3h`. To extend the time to the past, use a negative value. Default: 0.                                                                                  |
| **Span end time shift**   | Shifts the end time for the logs query, based on the span's end time. You can use time units. Default: 0.                                                                                                                                                                      |
| **Tags**                  | Defines the the tags to use in the logs query. Default is `'cluster', 'hostname', 'namespace', 'pod'`. You can change the tag name for example to remove dots from the name if they are not allowed in the target data source. For example map `http.status` to `http_status`. |
| **Filter by trace ID**    | Toggles whether to append the trace ID to the logs query.                                                                                                                                                                                                                      |
| **Filter by span ID**     | Toggles whether to append the span ID to the logs query.                                                                                                                                                                                                                       |
| **Use custom query**      | Toggles use of custom query with interpolation.                                                                                                                                                                                                                                |
| **Query**                 | Input to write custom query. Use variable interpolation to customize it with variables from span.                                                                                                                                                                              |

### Trace to metrics

> **Note:** This feature is behind the `traceToMetrics` [feature toggle]({{< relref "../../setup-grafana/configure-grafana#feature_toggles" >}}).
> If you use Grafana Cloud, open a [support ticket in the Cloud Portal](/profile/org#support) to access this feature.

The **Trace to metrics** setting configures the [trace to metrics feature](/blog/2022/08/18/new-in-grafana-9.1-trace-to-metrics-allows-users-to-navigate-from-a-trace-span-to-a-selected-data-source/) available when integrating Grafana with Tempo.

**To configure trace to metrics:**

1. Select the target data source.
1. Create any desired linked queries.

| Setting name    | Description                                                                                                                                                                                                                                                     |
| --------------- | --------------------------------------------------------------------------------------------------------------------------------------------------------------------------------------------------------------------------------------------------------------- |
| **Data source** | Defines the target data source.                                                                                                                                                                                                                                 |
| **Tags**        | Defines the tags used in linked queries. The key sets the span attribute name, and the optional value sets the corresponding metric label name. For example, you can map `k8s.pod` to `pod`. To interpolate these tags into queries, use the `$__tags` keyword. |

Each linked query consists of:

- **Link Label:** _(Optional)_ Descriptive label for the linked query.
- **Query:** The query ran when navigating from a trace to the metrics data source.
  Interpolate tags using the `$__tags` keyword.
  For example, when you configure the query `requests_total{$__tags}`with the tags `k8s.pod=pod` and `cluster`, the result looks like `requests_total{pod="nginx-554b9", cluster="us-east-1"}`.

### Service Graph

The **Service Graph** section configures the [Service Graph](/docs/tempo/latest/grafana-agent/service-graphs/) feature.

Configure the **Data source** setting to define in which Prometheus instance the Service Graph data is stored.

To use the Service Graph, refer to the [service graph documentation]({{< relref "#use-the-service-graph" >}}).

### Node Graph

The **Node Graph** setting enables the [node graph visualization]({{< relref "../../panels-visualizations/visualizations/node-graph/" >}}), which is disabled by default.

Once enabled, Grafana displays the node graph after loading the trace view.

### Tempo search

The **Search** section configures [Tempo search](/docs/tempo/latest/configuration/#search).

Optionally configure the **Hide search** setting to hide the search query option in Explore if search is not configured in the Tempo instance.

### Loki search

The **Loki search** section configures the Loki search query type.

Configure the **Data source** setting to define which Loki instance you want to use to search traces.
You must configure [derived fields]({{< relref "../loki#configure-derived-fields" >}}) in the Loki instance.

### Span bar label

The **Span bar label** section helps you display additional information in the span bar row.

You can choose one of three options:

| Name         | Description                                                                                                                      |
| ------------ | -------------------------------------------------------------------------------------------------------------------------------- |
| **None**     | Adds nothing to the span bar row.                                                                                                |
| **Duration** | _(Default)_ Displays the span duration on the span bar row.                                                                      |
| **Tag**      | Displays the span tag on the span bar row. You must also specify which tag key to use to get the tag value, such as `span.kind`. |

### Provision the data source

You can define and configure the Tempo data source in YAML files as part of Grafana's provisioning system.
For more information about provisioning, and for available configuration options, refer to [Provisioning Grafana]({{< relref "../../administration/provisioning/#data-sources" >}}).

#### Provisioning examples

```yaml
apiVersion: 1

datasources:
  - name: Tempo
    type: tempo
    # Access mode - proxy (server in the UI) or direct (browser in the UI).
    access: proxy
    url: http://localhost:3200
    jsonData:
      httpMethod: GET
      tracesToLogs:
        datasourceUid: 'loki'
        tags: ['job', 'instance', 'pod', 'namespace']
        mappedTags: [{ key: 'service.name', value: 'service' }]
        mapTagNamesEnabled: false
        spanStartTimeShift: '1h'
        spanEndTimeShift: '1h'
        filterByTraceID: false
        filterBySpanID: false
      tracesToMetrics:
        datasourceUid: 'prom'
        tags: [{ key: 'service.name', value: 'service' }, { key: 'job' }]
        queries:
          - name: 'Sample query'
            query: 'sum(rate(traces_spanmetrics_latency_bucket{$__tags}[5m]))'
      serviceMap:
        datasourceUid: 'prometheus'
      search:
        hide: false
      nodeGraph:
        enabled: true
      lokiSearch:
        datasourceUid: 'loki'
```

## Query the data source

The Tempo data source's query editor helps you query and display traces from Tempo in [Explore]({{< relref "../../explore" >}}).

For details, refer to the [query editor documentation]({{< relref "./query-editor" >}}).

## Upload a JSON trace file

You can upload a JSON file that contains a single trace and visualize it.
If the file has multiple traces, Grafana visualizes its first trace.

**To download a trace or service graph through the inspector:**

1. Open the inspector.
1. Navigate to the **Data** tab.
1. Click **Download traces** or **Download service graph**.

### Trace JSON example

```json
{
  "batches": [
    {
      "resource": {
        "attributes": [
          { "key": "service.name", "value": { "stringValue": "db" } },
          { "key": "job", "value": { "stringValue": "tns/db" } },
          { "key": "opencensus.exporterversion", "value": { "stringValue": "Jaeger-Go-2.22.1" } },
          { "key": "host.name", "value": { "stringValue": "63d16772b4a2" } },
          { "key": "ip", "value": { "stringValue": "0.0.0.0" } },
          { "key": "client-uuid", "value": { "stringValue": "39fb01637a579639" } }
        ]
      },
      "instrumentationLibrarySpans": [
        {
          "instrumentationLibrary": {},
          "spans": [
            {
              "traceId": "AAAAAAAAAABguiq7RPE+rg==",
              "spanId": "cmteMBAvwNA=",
              "parentSpanId": "OY8PIaPbma4=",
              "name": "HTTP GET - root",
              "kind": "SPAN_KIND_SERVER",
              "startTimeUnixNano": "1627471657255809000",
              "endTimeUnixNano": "1627471657256268000",
              "attributes": [
                { "key": "http.status_code", "value": { "intValue": "200" } },
                { "key": "http.method", "value": { "stringValue": "GET" } },
                { "key": "http.url", "value": { "stringValue": "/" } },
                { "key": "component", "value": { "stringValue": "net/http" } }
              ],
              "status": {}
            }
          ]
        }
      ]
    }
  ]
}
```

## Use the service graph

A service graph is a visual representation of the relationships between services.
Each node on the graph represents a service such as an API or database.

You use a service graph to detect performance issues; track increases in error, fault, or throttle rates in services; and investigate root causes by viewing corresponding traces.

{{< figure src="/static/img/docs/node-graph/node-graph-8-0.png" class="docs-image--no-shadow" max-width="500px" caption="Screenshot of a Node Graph" >}}

**To display the service graph:**

1. [Configure Grafana Agent](/docs/tempo/latest/grafana-agent/service-graphs/#quickstart) or [Tempo or GET](/docs/tempo/latest/metrics-generator/service_graphs/#tempo) to generate service graph data.
1. Link a Prometheus data source in the Tempo data source's [Service Graph](#configure-service-graph) settings.
1. Navigate to [Explore]({{< relref "../../explore/" >}}).
1. Select the Tempo data source.
1. Select the **Service Graph** query type.
1. Run the query.
1. _(Optional)_ Filter by service name.

For details, refer to [Node Graph panel]({{< relref "../../panels-visualizations/visualizations/node-graph/" >}}).

Each circle in the graph represents a service.
To open a context menu with additional links for quick navigation to other relevant information, click a service.

Numbers inside the circles indicate the average time per request and requests per second.

Each circle's color represents the percentage of requests in each state:

| Color      | State               |
| ---------- | ------------------- |
| **Green**  | Success             |
| **Red**    | Fault               |
| **Yellow** | Errors              |
| **Purple** | Throttled responses |

<<<<<<< HEAD
## Use the APM table
=======
## Open the Service Graph view
>>>>>>> fbd049a0

Service graph view displays a table of request rate, error rate, and duration metrics (RED) calculated from your incoming spans. It also includes a node graph view built from your spans.

{{< figure src="/static/img/docs/tempo/apm-table.png" class="docs-image--no-shadow" max-width="500px" caption="Screenshot of the Service Graph view table" >}}

For details, refer to the [Service Graph view documentation](/docs/tempo/latest/metrics-generator/service-graph-view/).

To open the Service Graph view:

1. Link a Prometheus data source in the Tempo data source settings.
1. Navigate to [Explore]({{< relref "../../explore/" >}}).
1. Select the Tempo data source.
1. Select the **Service Graph** query type.
1. Run the query.
1. _(Optional)_ Filter your results.

> **Note:** Grafana uses the `traces_spanmetrics_calls_total` metric to display the name, rate, and error rate columns, and `traces_spanmetrics_latency_bucket` to display the duration column.
> These metrics must exist in your Prometheus data source.

To open a query in Prometheus with the span name of that row automatically set in the query, click a row in the **rate**, **error rate**, or **duration** columns.

To open a query in Tempo with the span name of that row automatically set in the query, click a row in the **links** column.

## Link a trace ID from logs

You can link to Tempo trace from logs in [Loki](/docs/loki/latest) or Elasticsearch by configuring an internal link.

To configure this feature, see the [Derived fields]({{< relref "../loki#configure-derived-fields" >}}) section of the [Loki data source docs]({{< relref "../loki/" >}}), or the [Data links]({{< relref "../elasticsearch#data-links" >}}) section of the [Elasticsearch data source docs]({{< relref "../elasticsearch" >}}).<|MERGE_RESOLUTION|>--- conflicted
+++ resolved
@@ -23,11 +23,7 @@
 
 Once you've added the data source, you can [configure it]({{< relref "#configure-the-data-source" >}}) so that your Grafana instance's users can create queries in its [query editor]({{< relref "./query-editor/" >}}) when they [build dashboards]({{< relref "../../dashboards/build-dashboards/" >}}) and use [Explore]({{< relref "../../explore/" >}}).
 
-<<<<<<< HEAD
-You can also [use the Service Graph]({{< relref "#use-the-service-graph" >}}) to view service relationships, [track Application Performance Management metrics]({{< relref "#view-the-apm-table" >}}), [upload a JSON trace file]({{< relref "#upload-a-json-trace-file" >}}), and [link a trace ID from logs]({{< relref "#link-a-trace-id-from-logs" >}}) from a logs data source.
-=======
-You can also [use the service graph]({{< relref "#use-the-service-graph" >}}) to view service relationships, [track RED metrics]({{< relref "#open-the-service-graph-view" >}}), [upload a JSON trace file]({{< relref "#upload-a-json-trace-file" >}}), and [link a trace ID from logs]({{< relref "#link-a-trace-id-from-logs" >}}) in Loki or Elasticsearch.
->>>>>>> fbd049a0
+You can also [use the Service Graph]({{< relref "#use-the-service-graph" >}}) to view service relationships, [track RED metrics]({{< relref "#open-the-service-graph-view" >}}), [upload a JSON trace file]({{< relref "#upload-a-json-trace-file" >}}), and [link a trace ID from logs]({{< relref "#link-a-trace-id-from-logs" >}}) from a logs data source.
 
 ## Configure the data source
 
@@ -308,11 +304,7 @@
 | **Yellow** | Errors              |
 | **Purple** | Throttled responses |
 
-<<<<<<< HEAD
-## Use the APM table
-=======
 ## Open the Service Graph view
->>>>>>> fbd049a0
 
 Service graph view displays a table of request rate, error rate, and duration metrics (RED) calculated from your incoming spans. It also includes a node graph view built from your spans.
 
