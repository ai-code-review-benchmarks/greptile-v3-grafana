--- conflicted
+++ resolved
@@ -47,13 +47,8 @@
   provisioning-data-sources:
     - pattern: /docs/grafana/
       destination: /docs/grafana/<GRAFANA_VERSION>/administration/provisioning/#data-sources
-<<<<<<< HEAD
     - pattern: /docs/grafana-cloud/
       destination: /docs/grafana/<GRAFANA_VERSION>/administration/provisioning/#data-sources
-=======
-    - pattern: /docs/grafana-cloud/provision
-      destination: /docs/grafana/next/administration/provisioning/#data-sources
->>>>>>> 60f31342
   explore:
     - pattern: /docs/grafana/
       destination: /docs/grafana/<GRAFANA_VERSION>/explore/
