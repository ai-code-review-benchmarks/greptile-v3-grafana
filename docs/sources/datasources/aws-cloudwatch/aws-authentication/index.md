--- conflicted
+++ resolved
@@ -160,13 +160,7 @@
 {{< admonition type="note" >}}
 Grafana Assume Role is only available in Grafana Cloud.
 
-<<<<<<< HEAD
-It's currently only available for Amazon CloudWatch.
-
-To gain early access to this feature, contact [Customer Support](https://grafana.com/contact/) and request the `awsDatasourcesTempCredentials` feature toggle to be enabled for your account.
-=======
 It's currently only available for Amazon CloudWatch and Athena.
->>>>>>> 424e336a
 {{< /admonition >}}
 
 The Grafana Assume Role authentication provider lets you access AWS without creating or managing long-term AWS IAM users or rotating access keys. Instead, you can create an IAM role that has permissions to access CloudWatch and trusts a Grafana AWS account.
@@ -177,17 +171,6 @@
 
 To use the Grafana Assume Role:
 
-<<<<<<< HEAD
-1. Grafana Cloud customers must open a support ticket to enable the feature `awsDatasourcesTempCredentials`.
-   This feature is enabled by default in Grafana OSS and Grafana Enterprise.
-2. Once the feature is enabled, create a new CloudWatch data source (or update an existing one) and select **Grafana Assume Role** as an authentication provider.
-3. In the AWS Console, create a new IAM role, and under **Trusted entity type**, select **Another AWS account** as the Trusted Entity.
-4. Enter the Grafana account ID (displayed in the instructions box on the **Settings** tab of the CloudWatch data source configuration) and check the **Require external ID** box.
-5. Enter the external ID specified in the instructions box on the **Settings** tab of the CloudWatch data source configuration in Grafana. This external ID will be unique to your Grafana instance.
-6. Attach any required permissions you want Grafana to access on your behalf (for example, CloudWatch Logs and CloudWatch Metrics policies).
-7. Give the role a name and description, and click **Create role**.
-8. Copy the ARN of the role you just created and paste it into the **Assume Role ARN** field on the **Settings** tab of CloudWatch data source configuration in Grafana.
-=======
 1. Create a new CloudWatch data source (or update an existing one) and select **Grafana Assume Role** as an authentication provider.
 2. In the AWS Console, create a new IAM role, and under **Trusted entity type**, select **Another AWS account** as the trusted Entity.
 3. Enter the Grafana account id (displayed in the instructions box on the **Settings** tab of the CloudWatch data source configuration) and check the **Require external ID** box.
@@ -195,7 +178,6 @@
 5. Attach any required permissions you would like Grafana to be able to access on your behalf (for example, CloudWatch Logs and CloudWatch Metrics policies).
 6. Give the role a name and description, and click **Create role**.
 7. Copy the ARN of the role you just created and paste it into the **Assume Role ARN** field on the **Settings** tab of CloudWatch data source configuration in Grafana.
->>>>>>> 424e336a
 
 **Sample Trust Relationship for an IAM role:**
 
