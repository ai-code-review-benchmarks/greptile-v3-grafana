---
aliases:
  - ../../data-sources/aws-cloudwatch/aws-authentication/
  - ../../data-sources/elasticsearch/aws-authentication/
  - ../cloudwatch/
description: Guide to configuring AWS authentication in Grafana
keywords:
  - grafana
  - aws
  - authentication
labels:
  products:
    - cloud
    - enterprise
    - oss
menuTitle: AWS authentication
title: Configure AWS authentication
weight: 200
refs:
  configure-grafana-assume-role-enabled:
    - pattern: /docs/grafana/
      destination: /docs/grafana/<GRAFANA_VERSION>/setup-grafana/configure-grafana/#assume_role_enabled
    - pattern: /docs/grafana-cloud/
      destination: /docs/grafana/<GRAFANA_VERSION>/setup-grafana/configure-grafana/#assume_role_enabled
  configure-grafana-allowed-auth-providers:
    - pattern: /docs/grafana/
      destination: /docs/grafana/<GRAFANA_VERSION>/setup-grafana/configure-grafana/#allowed_auth_providers
    - pattern: /docs/grafana-cloud/
      destination: /docs/grafana/<GRAFANA_VERSION>/setup-grafana/configure-grafana/#allowed_auth_providers
---

# Configure AWS authentication

A Grafana data source plugin's requests to AWS are made on behalf of an AWS Identity and Access Management (IAM) [role](https://docs.aws.amazon.com/IAM/latest/UserGuide/id_roles.html) or IAM [user](https://docs.aws.amazon.com/IAM/latest/UserGuide/id_users.html).
The IAM user or IAM role must have the associated policies to perform certain API actions to query the data in the data source.
Since these policies are specific to each data source, refer to each data source plugin's documentation for details.

All requests to AWS APIs are performed on the server side by the Grafana backend using the official [AWS SDK](https://github.com/aws/aws-sdk-go).

This topic has the following sections:

- [Select an authentication method](#select-an-authentication-method)
- [Assume a role](#assume-a-role)
- [Use a custom endpoint](#use-a-custom-endpoint)
- [Use an AWS credentials file](#use-an-aws-credentials-file)
- [Use EKS IAM roles for service accounts](#use-eks-iam-roles-for-service-accounts)

## Select an authentication method

Depending on your configuration and the environment your instance of Grafana is running in, you'll have different authentication methods to select from.

Open source Grafana enables the `AWS SDK Default`, `Credentials file`, and `Access and secret key` methods by default. Cloud Grafana enables `Access and secret key` by default. If necessary, you can enable or disable particular auth providers if you have server configuration access. For more information, refer to the [`allowed_auth_providers` documentation](ref:configure-grafana-allowed-auth-providers).

- `AWS SDK Default` performs no custom configuration and instead uses the [default provider](https://docs.aws.amazon.com/sdk-for-go/v1/developer-guide/configuring-sdk.html) as specified by the [AWS SDK for Go](https://github.com/aws/aws-sdk-go).
  It requires you to configure your AWS credentials outside of grafana, such as with [the CLI](https://docs.aws.amazon.com/cli/latest/userguide/cli-configure-files.html), or by [attaching credentials directly to an EC2 instance](https://docs.aws.amazon.com/AWSEC2/latest/UserGuide/iam-roles-for-amazon-ec2.html), [in an ECS task](https://docs.aws.amazon.com/AmazonECS/latest/developerguide/task-iam-roles.html), or for a [Service Account in a Kubernetes cluster](https://docs.aws.amazon.com/eks/latest/userguide/iam-roles-for-service-accounts.html). With `AWS SDK Default` you can attach permissions directly to the data source or you can use it combination with the optional [`Assume Role ARN`](#assume-a-role) field.
- `Credentials file` corresponds directly to the [SharedCredentialsProvider](https://docs.aws.amazon.com/sdk-for-go/api/aws/credentials/#SharedCredentialsProvider) provider in the [AWS SDK for Go](https://github.com/aws/aws-sdk-go).
  It reads the AWS shared credentials file to find a given profile.
  While `AWS SDK Default` will also find the shared credentials file, this option allows you to specify which profile to use without using environment variables.
  This option doesn't have any implicit fallbacks to other credential providers, and it fails if the credentials provided from the file aren't correct.
- `Access and secret key` corresponds to the [StaticProvider](https://docs.aws.amazon.com/sdk-for-go/api/aws/credentials/#StaticProvider) and uses the given access key ID and secret key to authenticate.
  This method doesn't have any fallbacks, and will fail if the provided key pair doesn't work. This is the primary authentication method for Grafana Cloud.
- `Grafana Assume Role` - With this auth provider option, Grafana Cloud users create an AWS IAM role that has a trust relationship with Grafana's AWS account. Grafana then uses [STS](https://docs.aws.amazon.com/STS/latest/APIReference/welcome.html) to generate temporary credentials on its behalf. Users with this option enabled no longer need to generate secret and access keys for users. Refer to [Use Grafana Assume Role](/docs/grafana/latest/datasources/aws-cloudwatch/aws-authentication/#use-grafana-assume-role) for further detail.
- `Workspace IAM role` corresponds to the [EC2RoleProvider](https://docs.aws.amazon.com/sdk-for-go/api/aws/credentials/ec2rolecreds/#EC2RoleProvider).
  The EC2RoleProvider pulls credentials for a role attached to the EC2 instance that Grafana runs on.
  You can also achieve this by using the authentication method AWS SDK Default, but this option is different as it doesn't have any fallbacks.
  This option is enabled by default only in Amazon Managed Grafana.

## Assume a role

{{% admonition type="note" %}}
Assume a role is required for the Grafana Assume Role.
{{% /admonition %}}

You can specify an IAM role to assume in the **Assume Role ARN** field.

When this field is filled in, Grafana uses the provided credentials to perform an [sts:AssumeRole](https://docs.aws.amazon.com/STS/latest/APIReference/API_AssumeRole.html) call. In this scenario, the primary authentication method does not need permission to access CloudWatch directly; it just needs the ability to assume a role, while the role it assumes should have permission to access CloudWatch.

For example, you may have one set of long term credentials for all of your AWS data sources. However, you want to limit the access each data source has to AWS (maybe one accesses staging data and another production data, for example). You could create separate credentials for each data source, each maintaining its own set of permissions to various resources. However, depending on how many data sources instances you have and how you've set them up, that might mean rotating and managing many different secret and access keys.

Instead, using the assume role functionality, you could have one set of AWS credentials for all of your AWS data sources that has only one permission—the permission to assume a role with STS. Then you could create a separate IAM role for each data source that specifies which permissions that data source can temporarily assume. Since IAM roles are not credentials, there's no need to rotate them and they may be easier to manage.

The Grafana Assume Role also helps facilitate this. Using this role, Grafana's AWS account acts as the primary credential, having only the permission to assume roles in other accounts. You can then create IAM roles for Grafana's account to assume. For more information, refer to [Use Grafana assume role]({{< relref "#use-grafana-assume-role" >}}).

If the **Assume Role ARN** field is left empty, Grafana uses the provided credentials from the selected authentication method directly, and permissions to AWS data must be attached directly to those credentials. The **Assume Role ARN** field is optional for all authentication methods except for Grafana Assume Role.

<<<<<<< HEAD
To disable this feature in open source Grafana or Grafana Enterprise, refer to the [`assume_role_enabled` documentation][configure-grafana-assume-role-enabled].
=======
To disable this feature in open source Grafana or Grafana Enterprise, refer to the [`assume_role_enabled` documentation](ref:configure-grafana-assume-role-enabled).
>>>>>>> 5b85c4c2

### Use an external ID

{{% admonition type="note" %}}
You cannot use an external ID for the Grafana Assume Role authentication provider.
{{% /admonition %}}

To assume a role in another account that was created with an external ID, specify the external ID in the **External ID** field.

For more information, refer to the [AWS documentation on external ID](https://docs.aws.amazon.com/IAM/latest/UserGuide/id_roles_create_for-user_externalid.html).

When Grafana Assume Role is the selected authentication provider, Grafana is responsible for supplying and calling the external ID. It's displayed on the data source configuration page and is unique to your account. It's very important when creating an IAM role for `Grafana Assume Role` that you set a conditional that Grafana's AWS account can only assume your IAM role when a particular external ID is specified:

```
{
    "Version": "2012-10-17",
    "Statement": [
        {
            "Effect": "Allow",
            "Principal": {
                "AWS": {Grafana's AWS Account}
            },
            "Action": "sts:AssumeRole",
            "Condition": {
                "StringEquals": {
                    "sts:ExternalId": {External ID unique to your account}
                }
            }
        }
    ]
}
```

## Use a custom endpoint

You can specify a custom endpoint URL in the **Endpoint** field, which overrides the default generated endpoint for the AWS service API.
Leave this field blank to use the default generated endpoint.

For more information on why and how to use service endpoints, refer to the [AWS service endpoints documentation](https://docs.aws.amazon.com/general/latest/gr/rande.html).

## Use an AWS credentials file

Create a file at `~/.aws/credentials`, the `HOME` path for the user running the `grafana-server` service.

{{% admonition type="note" %}}
If you think you have the credentials file in the right location, but it's not working, try moving your `.aws` file to `/usr/share/grafana/` and grant your credentials file at most 0644 permissions.
{{% /admonition %}}

### Credentials file example

```bash
[default]
aws_access_key_id = asdsadasdasdasd
aws_secret_access_key = dasdasdsadasdasdasdsa
region = us-west-2
```

## Use EKS IAM roles for service accounts

The Grafana process in the container runs as user 472 (called "grafana").
When Kubernetes mounts your projected credentials, they're available by default to only the root user.

To grant user 472 permission to access the credentials, and avoid falling back to the IAM role attached to the EC2 instance, you must provide a [security context](https://kubernetes.io/docs/tasks/configure-pod-container/security-context/) for your pod.

### Security context example

```yaml
securityContext:
  fsGroup: 472
  runAsUser: 472
  runAsGroup: 472
```

## Use Grafana Assume Role

{{% admonition type="note" %}}
Grafana Assume Role is currently in [private preview]({{< relref "https://grafana.com/docs/release-life-cycle" >}}) for Grafana Cloud. To get early access this feature, reach out to Customer Support and ask for the `awsDatasourcesTempCredentials` feature toggle to be enabled on your account. It is currently only available for CloudWatch.
{{% /admonition %}}

The Grafana Assume Role authentication provider lets you authenticate with AWS without having to create and maintain long term AWS users or rotate their access and secret keys. Instead, you can create an IAM role that has permissions to access CloudWatch and a trust relationship with Grafana's AWS account. Grafana's AWS account then makes an STS request to AWS to create temporary credentials to access your AWS data. It makes this STS request by passing along an `externalID` that's unique per Cloud account, to ensure that Grafana Cloud users can only access their own AWS data. For more information, refer to the [AWS documentation on external ID](https://docs.aws.amazon.com/IAM/latest/UserGuide/id_roles_create_for-user_externalid.html).

To use the Grafana Assume Role:

1. Grafana Cloud customers need to open a support ticket to enable the feature `awsDatasourcesTempCredentials`.
   This feature is enabled by default in open source Grafana and Grafana Enterprise.
2. Once the feature is enabled, create a new CloudWatch data source (or update an existing one) and select **Grafana Assume Role** as an authentication provider.
3. In the AWS Console, create a new IAM role, and under **Trusted entity type**, select **Another AWS account** as the trusted Entity.
4. Enter Grafana's account id (displayed in the instructions box on the **Settings** tab of the CloudWatch data source configuration) and check the **Require external ID** box.
5. Enter the external ID specified in the instructions box on the **Settings** tab of the CloudWatch data source configuration in Grafana. This external ID will be unique to your Grafana instance.
6. Attach any required permissions you would like Grafana to be able to access on your behalf (for example, CloudWatch Logs and CloudWatch Metrics policies).
7. Give the role a name and description, and click **Create role**.
8. Copy the ARN of the role you just created and paste it into the **Assume Role ARN** field on the **Settings** tab of CloudWatch data source configuration in Grafana.

Sample Trust Relationship for an IAM role:

```
{
    "Version": "2012-10-17",
    "Statement": [
        {
            "Effect": "Allow",
            "Principal": {
                "AWS": {Grafana's AWS Account}
            },
            "Action": "sts:AssumeRole",
            "Condition": {
                "StringEquals": {
                    "sts:ExternalId": {External ID unique to your account}
                }
            }
        }
    ]
}
```<|MERGE_RESOLUTION|>--- conflicted
+++ resolved
@@ -39,11 +39,16 @@
 
 This topic has the following sections:
 
-- [Select an authentication method](#select-an-authentication-method)
-- [Assume a role](#assume-a-role)
-- [Use a custom endpoint](#use-a-custom-endpoint)
-- [Use an AWS credentials file](#use-an-aws-credentials-file)
-- [Use EKS IAM roles for service accounts](#use-eks-iam-roles-for-service-accounts)
+- [Configure AWS authentication](#configure-aws-authentication)
+  - [Select an authentication method](#select-an-authentication-method)
+  - [Assume a role](#assume-a-role)
+    - [Use an external ID](#use-an-external-id)
+  - [Use a custom endpoint](#use-a-custom-endpoint)
+  - [Use an AWS credentials file](#use-an-aws-credentials-file)
+    - [Credentials file example](#credentials-file-example)
+  - [Use EKS IAM roles for service accounts](#use-eks-iam-roles-for-service-accounts)
+    - [Security context example](#security-context-example)
+  - [Use Grafana Assume Role](#use-grafana-assume-role)
 
 ## Select an authentication method
 
@@ -83,11 +88,7 @@
 
 If the **Assume Role ARN** field is left empty, Grafana uses the provided credentials from the selected authentication method directly, and permissions to AWS data must be attached directly to those credentials. The **Assume Role ARN** field is optional for all authentication methods except for Grafana Assume Role.
 
-<<<<<<< HEAD
-To disable this feature in open source Grafana or Grafana Enterprise, refer to the [`assume_role_enabled` documentation][configure-grafana-assume-role-enabled].
-=======
 To disable this feature in open source Grafana or Grafana Enterprise, refer to the [`assume_role_enabled` documentation](ref:configure-grafana-assume-role-enabled).
->>>>>>> 5b85c4c2
 
 ### Use an external ID
 
