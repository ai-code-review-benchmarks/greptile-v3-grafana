--- conflicted
+++ resolved
@@ -69,18 +69,8 @@
 
 {{< admonition type="note" >}}
 
-<<<<<<< HEAD
 - **Timeout** - The HTTP request timeout. This must be in seconds. Default is 30 seconds.
 ### Auth section
-=======
-If you're running Grafana and Prometheus together in different container environments, each localhost refers to its own container - if the server URL is localhost:9090, that means port 9090 inside the Grafana container, not port 9090 on the host machine.
-
-You should use the IP address of the Prometheus container, or the hostname if you are using Docker Compose. Alternatively, you can consider `http://host.docker.internal:9090`.
-
-{{< /admonition >}}
-
-### Authentication section
->>>>>>> 7647c689
 
 There are several authentication methods you can choose in the Authentication section.
 
@@ -116,7 +106,7 @@
 
 - **Allowed cookies** - Specify cookies by name that should be forwarded to the data source. The Grafana proxy deletes all forwarded cookies by default.
 
-- **Timeout** - The HTTP request timeout. This must be in seconds. There is no default, so this setting is up to you.
+- **Timeout** - The HTTP request timeout. This must be in seconds. The default is 30 seconds.
 
 ### Alerting
 
