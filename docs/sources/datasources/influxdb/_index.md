---
aliases:
<<<<<<< HEAD
  - ../features/datasources/influxdb/
=======
  - ../data-sources/influxdb/
  - ../data-sources/influxdb/provision-influxdb/
  - ../features/datasources/influxdb/
  - provision-influxdb/
>>>>>>> ae830f68
description: Guide for using InfluxDB in Grafana
keywords:
  - grafana
  - influxdb
  - guide
  - flux
labels:
  products:
    - cloud
    - enterprise
    - oss
menuTitle: InfluxDB
title: InfluxDB data source
weight: 700
---

# InfluxDB data source

{{< docs/shared lookup="influxdb/intro.md" source="grafana" version="<GRAFANA VERSION>" >}}

Grafana includes built-in support for InfluxDB.
This topic explains options, variables, querying, and other features specific to the InfluxDB data source, which include its [feature-rich code editor for queries and visual query builder]({{< relref "./query-editor" >}}).

For instructions on how to add a data source to Grafana, refer to the [administration documentation][data-source-management].
Only users with the organization administrator role can add data sources.
Administrators can also [configure the data source via YAML](#provision-the-data-source) with Grafana's provisioning system.

Once you've added the InfluxDB data source, you can [configure it](#configure-the-data-source) so that your Grafana instance's users can create queries in its [query editor]({{< relref "./query-editor" >}}) when they [build dashboards][build-dashboards] and use [Explore][explore].

## Configure the data source

To configure basic settings for the data source, complete the following steps:

1.  Click **Connections** in the left-side menu.
1.  Under Your connections, click **Data sources**.
1.  Enter `InfluxDB` in the search bar.
1.  Select **InfluxDB**.

    The **Settings** tab of the data source is displayed.

1.  Set the data source's basic configuration options carefully:

| Name                  | Description                                                                                                                                                                                                  |
| --------------------- | ------------------------------------------------------------------------------------------------------------------------------------------------------------------------------------------------------------ |
| **Name**              | Sets the name you use to refer to the data source in panels and queries. We recommend something like `InfluxDB-InfluxQL`.                                                                                    |
| **Default**           | Sets whether the data source is pre-selected for new panels.                                                                                                                                                 |
| **URL**               | The HTTP protocol, IP address, and port of your InfluxDB API. InfluxDB's default API port is 8086.                                                                                                           |
| **Min time interval** | _(Optional)_ Refer to [Min time interval](#configure-min-time-interval).                                                                                                                                     |
| **Max series**        | _(Optional)_ Limits the number of series and tables that Grafana processes. Lower this number to prevent abuse, and increase it if you have many small time series and not all are shown. Defaults to 1,000. |

You can also configure settings specific to the InfluxDB data source. These options are described in the sections below.

### Min time interval

The **Min time interval** setting defines a lower limit for the auto group-by time interval.

This value _must_ be formatted as a number followed by a valid time identifier:

| Identifier | Description |
| ---------- | ----------- |
| `y`        | year        |
| `M`        | month       |
| `w`        | week        |
| `d`        | day         |
| `h`        | hour        |
| `m`        | minute      |
| `s`        | second      |
| `ms`       | millisecond |

We recommend setting this value to match your InfluxDB write frequency.
For example, use `1m` if InfluxDB writes data every minute.

You can also override this setting in a dashboard panel under its data source options.

### Select a query language

InfluxDB data source options differ depending on which query language you select:

- [InfluxQL](https://docs.influxdata.com/influxdb/v1.8/query_language/explore-data/), a SQL-like language for querying InfluxDB, with statements such as SELECT, FROM, WHERE, and GROUP BY that are familiar to SQL users.
  InfluxQL is available in InfluxDB 1.0 onwards.
- [Flux](https://docs.influxdata.com/influxdb/v2.0/query-data/get-started/), which provides significantly broader functionality than InfluxQL. It supports not only queries but also built-in functions for data shaping, string manipulation, and joining to non-InfluxDB data sources, but also processing time-series data.
  It's similar to JavaScript with a functional style.

To help choose the best language for your needs, refer to a [comparison of Flux vs InfluxQL](https://docs.influxdata.com/influxdb/v1.8/flux/flux-vs-influxql/) and [why InfluxData created Flux](https://www.influxdata.com/blog/why-were-building-flux-a-new-data-scripting-and-query-language/).

{{% admonition type="note" %}}
Though not required, we recommend that you append your query language choice to the data source's **Name** setting:

- InfluxDB-InfluxQL
- InfluxDB-Flux

{{% /admonition %}}

### Configure InfluxQL

Configure these options if you select the InfluxQL (classic InfluxDB) query language:

| Name                | Description                                                                                                                                                                                         |
| ------------------- | --------------------------------------------------------------------------------------------------------------------------------------------------------------------------------------------------- |
| **Allowed cookies** | Defines which cookies are forwarded to the data source. All other cookies are deleted.                                                                                                              |
| **Database**        | Sets the ID of the bucket to query. Copy this from the [Buckets page](https://docs.influxdata.com/influxdb/v2.0/organizations/buckets/view-buckets/) of the InfluxDB UI.                            |
| **User**            | Sets the username to sign into InfluxDB.                                                                                                                                                            |
| **Password**        | Defines the token you use to query the bucket defined in **Database**. Copy this from the [Tokens page](https://docs.influxdata.com/influxdb/v2.0/security/tokens/view-tokens/) of the InfluxDB UI. |
| **HTTP mode**       | Sets the HTTP method used to query your data source. The POST verb allows for larger queries that would return an error using the GET verb. Defaults to GET.                                        |

### Configure Flux

Configure these options if you select the Flux query language:

| Name               | Description                                                                                                                                                                                                                                                                                                                    |
| ------------------ | ------------------------------------------------------------------------------------------------------------------------------------------------------------------------------------------------------------------------------------------------------------------------------------------------------------------------------ |
| **Organization**   | The [Influx organization](https://v2.docs.influxdata.com/v2.0/organizations/) that will be used for Flux queries. This is also used to for the `v.organization` query macro.                                                                                                                                                   |
| **Token**          | The authentication token used for Flux queries. With Influx 2.0, use the [influx authentication token to function](https://v2.docs.influxdata.com/v2.0/security/tokens/create-token/). Token must be set as `Authorization` header with the value `Token <geenrated-token>`. For influx 1.8, the token is `username:password`. |
| **Default bucket** | _(Optional)_ The [Influx bucket](https://v2.docs.influxdata.com/v2.0/organizations/buckets/) that will be used for the `v.defaultBucket` macro in Flux queries.                                                                                                                                                                |

### Provision the data source

You can define and configure the data source in YAML files as part of Grafana's provisioning system.
For more information about provisioning, and for available configuration options, refer to [Provisioning Grafana][provisioning-data-sources].

{{% admonition type="note" %}}
`database` [field is deprecated](https://github.com/grafana/grafana/pull/58647).
We suggest to use `dbName` field in `jsonData`. Please see the examples below.
No need to change existing provisioning settings.
{{% /admonition %}}

#### Provisioning examples

**InfluxDB 1.x example:**

```yaml
apiVersion: 1

datasources:
  - name: InfluxDB_v1
    type: influxdb
    access: proxy
    user: grafana
    url: http://localhost:8086
    jsonData:
      dbName: site
      httpMode: GET
    secureJsonData:
      password: grafana
```

**InfluxDB 2.x for Flux example:**

```yaml
apiVersion: 1

datasources:
  - name: InfluxDB_v2_Flux
    type: influxdb
    access: proxy
    url: http://localhost:8086
    jsonData:
      version: Flux
      organization: organization
      defaultBucket: bucket
      tlsSkipVerify: true
    secureJsonData:
      token: token
```

<<<<<<< HEAD
Querying and displaying log data from InfluxDB is available in [Explore]({{< relref "../../explore/" >}}), and in the [logs panel]({{< relref "../../panels-visualizations/visualizations/logs/" >}}) in dashboards.
Select the InfluxDB data source, and then enter a query to display your logs.
=======
**InfluxDB 2.x for InfluxQL example:**

```yaml
apiVersion: 1

datasources:
  - name: InfluxDB_v2_InfluxQL
    type: influxdb
    access: proxy
    url: http://localhost:8086
    jsonData:
      # This database should be mapped to a bucket
      dbName: site
      httpMode: GET
      httpHeaderName1: 'Authorization'
    secureJsonData:
      httpHeaderValue1: 'Token <token>'
```
>>>>>>> ae830f68

## Query the data source

The InfluxDB data source's query editor has two modes, InfluxQL and Flux, depending on your choice of query language in the [data source configuration](#configure-the-data-source):

For details, refer to the [query editor documentation]({{< relref "./query-editor" >}}).

## Use template variables

Instead of hard-coding details such as server, application, and sensor names in metric queries, you can use variables.
Grafana lists these variables in dropdown select boxes at the top of the dashboard to help you change the data displayed in your dashboard.
Grafana refers to such variables as template variables.

For details, see the [template variables documentation]({{< relref "./template-variables" >}}).

<<<<<<< HEAD
[Annotations]({{< relref "../../dashboards/build-dashboards/annotate-visualizations" >}}) allows you to overlay rich event information on top of graphs. Add annotation queries using the Annotations view in the Dashboard menu.
=======
{{% docs/reference %}}
[build-dashboards]: "/docs/grafana/ -> /docs/grafana/<GRAFANA VERSION>/dashboards/build-dashboards"
[build-dashboards]: "/docs/grafana-cloud/ -> /docs/grafana/<GRAFANA VERSION>/dashboards/build-dashboards"
>>>>>>> ae830f68

[data-source-management]: "/docs/grafana/ -> /docs/grafana/<GRAFANA VERSION>/administration/data-source-management"
[data-source-management]: "/docs/grafana-cloud/ -> /docs/grafana/<GRAFANA VERSION>/administration/data-source-management"

[explore]: "/docs/grafana/ -> /docs/grafana/<GRAFANA VERSION>/explore"
[explore]: "/docs/grafana-cloud/ -> /docs/grafana/<GRAFANA VERSION>/explore"

[provisioning-data-sources]: "/docs/grafana/ -> /docs/grafana/<GRAFANA VERSION>/administration/provisioning#data-sources"
[provisioning-data-sources]: "/docs/grafana-cloud/ -> /docs/grafana/<GRAFANA VERSION>/administration/provisioning#data-sources"
{{% /docs/reference %}}<|MERGE_RESOLUTION|>--- conflicted
+++ resolved
@@ -1,13 +1,9 @@
 ---
 aliases:
-<<<<<<< HEAD
-  - ../features/datasources/influxdb/
-=======
   - ../data-sources/influxdb/
   - ../data-sources/influxdb/provision-influxdb/
   - ../features/datasources/influxdb/
   - provision-influxdb/
->>>>>>> ae830f68
 description: Guide for using InfluxDB in Grafana
 keywords:
   - grafana
@@ -173,10 +169,6 @@
       token: token
 ```
 
-<<<<<<< HEAD
-Querying and displaying log data from InfluxDB is available in [Explore]({{< relref "../../explore/" >}}), and in the [logs panel]({{< relref "../../panels-visualizations/visualizations/logs/" >}}) in dashboards.
-Select the InfluxDB data source, and then enter a query to display your logs.
-=======
 **InfluxDB 2.x for InfluxQL example:**
 
 ```yaml
@@ -195,7 +187,6 @@
     secureJsonData:
       httpHeaderValue1: 'Token <token>'
 ```
->>>>>>> ae830f68
 
 ## Query the data source
 
@@ -211,13 +202,9 @@
 
 For details, see the [template variables documentation]({{< relref "./template-variables" >}}).
 
-<<<<<<< HEAD
-[Annotations]({{< relref "../../dashboards/build-dashboards/annotate-visualizations" >}}) allows you to overlay rich event information on top of graphs. Add annotation queries using the Annotations view in the Dashboard menu.
-=======
 {{% docs/reference %}}
 [build-dashboards]: "/docs/grafana/ -> /docs/grafana/<GRAFANA VERSION>/dashboards/build-dashboards"
 [build-dashboards]: "/docs/grafana-cloud/ -> /docs/grafana/<GRAFANA VERSION>/dashboards/build-dashboards"
->>>>>>> ae830f68
 
 [data-source-management]: "/docs/grafana/ -> /docs/grafana/<GRAFANA VERSION>/administration/data-source-management"
 [data-source-management]: "/docs/grafana-cloud/ -> /docs/grafana/<GRAFANA VERSION>/administration/data-source-management"
