--- conflicted
+++ resolved
@@ -51,9 +51,6 @@
 **Soft min** and **soft max** settings can prevent small variations in the data from being magnified when it's mostly flat. In contrast, hard min and max values help prevent obscuring useful detail in the data by clipping intermittent spikes past a specific point.
 
 To define hard limits of the y-axis, set standard min/max options. For more information, refer to [Configure standard options](https://grafana.com/docs/grafana/<GRAFANA_VERSION>/panels-visualizations/configure-standard-options/#max).
-<<<<<<< HEAD
-=======
 The following examples shows how this option works in a time series visualization:
->>>>>>> 64e10eb9
 
 ![Label example](/media/docs/grafana/panels-visualizations/screenshot-soft-min-max-v12.0.png)