--- conflicted
+++ resolved
@@ -360,15 +360,12 @@
           link: /developers/plugins/metadata/
         - name: Data frames
           link: /developers/plugins/data-frames/
-<<<<<<< HEAD
         - name: Add support for variables
           link: /developers/plugins/add-support-for-variables/
-=======
         - name: Add support for annotations
           link: /developers/plugins/add-support-for-annotations/
         - name: Build a logs data source
           link: /developers/plugins/build-a-logs-data-source/
->>>>>>> 1ece8780
         - name: Authentication
           link: /developers/plugins/authentication/
         - name: Backend plugins
