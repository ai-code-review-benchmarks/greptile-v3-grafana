---
aliases: []
hide_menu: true
<<<<<<< HEAD
=======
labels:
  products:
    - cloud
    - enterprise
    - oss
>>>>>>> ae830f68
title: Release notes for Grafana 9.1.0
---

<!-- Auto generated by update changelog github action -->

# Release notes for Grafana 9.1.0

### Features and enhancements

- **API:** Allow creating teams with a user defined identifier. [#48710](https://github.com/grafana/grafana/pull/48710), [@papagian](https://github.com/papagian)
- **Alerting:** Adds interval and For to alert rule details. [#53211](https://github.com/grafana/grafana/pull/53211), [@gillesdemey](https://github.com/gillesdemey)
- **Alerting:** Extend PUT rule-group route to write the entire rule group rather than top-level fields only. [#53078](https://github.com/grafana/grafana/pull/53078), [@alexweav](https://github.com/alexweav)
- **Alerting:** Use Adaptive Cards in Teams notifications. [#53532](https://github.com/grafana/grafana/pull/53532), [@grobinson-grafana](https://github.com/grobinson-grafana)
- **Azure Monitor:** Add Network Insights Dashboard. [#50362](https://github.com/grafana/grafana/pull/50362), [@Teddy-Lin](https://github.com/Teddy-Lin)
- **Chore:** Improve logging of unrecoverable errors. [#53664](https://github.com/grafana/grafana/pull/53664), [@sakjur](https://github.com/sakjur)
- **Correlations:** Add UpdateCorrelation HTTP API. [#52444](https://github.com/grafana/grafana/pull/52444), [@Elfo404](https://github.com/Elfo404)
- **Dashboard:** Reverted the changes of hiding multi-select and all variable in the datasource picker. [#53521](https://github.com/grafana/grafana/pull/53521), [@lpskdl](https://github.com/lpskdl)
- **Geomap:** Add alpha day/night layer. [#50201](https://github.com/grafana/grafana/pull/50201), [@ryantxu](https://github.com/ryantxu)
- **Geomap:** Add measuring tools. [#51608](https://github.com/grafana/grafana/pull/51608), [@drew08t](https://github.com/drew08t)
- **GrafanaUI:** Add success state to ClipboardButton. [#52069](https://github.com/grafana/grafana/pull/52069), [@evictorero](https://github.com/evictorero)
- **Heatmap:** Replace the heatmap panel with new implementation. [#50229](https://github.com/grafana/grafana/pull/50229), [@ryantxu](https://github.com/ryantxu)
- **KVStore:** Allow empty value in kv_store. [#53416](https://github.com/grafana/grafana/pull/53416), [@spinillos](https://github.com/spinillos)
- **Prometheus:** Promote Azure auth flag to configuration. [#53447](https://github.com/grafana/grafana/pull/53447), [@andresmgot](https://github.com/andresmgot)
- **Reports:** Save and update in reports should be transactional. (Enterprise)
- **Reports:** Set uid when we don't receive it in the query. (Enterprise)
- **Search:** Display only dashboards in General folder of Search Folder View. [#53607](https://github.com/grafana/grafana/pull/53607), [@lpskdl](https://github.com/lpskdl)
- **Status history/State timeline:** Support datalinks. [#50226](https://github.com/grafana/grafana/pull/50226), [@jloupdef](https://github.com/jloupdef)
- **Transform:** Add a limit transform. [#49291](https://github.com/grafana/grafana/pull/49291), [@josiahg](https://github.com/josiahg)
- **Transformations:** Add standard deviation and variance reducers. [#49753](https://github.com/grafana/grafana/pull/49753), [@selvavm](https://github.com/selvavm)

### Bug fixes

- **API:** Fix snapshot responses. [#52998](https://github.com/grafana/grafana/pull/52998), [@papagian](https://github.com/papagian)
- **Access Control:** Fix permission error during dashboard creation flow. [#53214](https://github.com/grafana/grafana/pull/53214), [@IevaVasiljeva](https://github.com/IevaVasiljeva)
- **Access Control:** Set permissions for Grafana's test data source. [#53247](https://github.com/grafana/grafana/pull/53247), [@IevaVasiljeva](https://github.com/IevaVasiljeva)
- **Alerting:** Fix migration failure. [#53253](https://github.com/grafana/grafana/pull/53253), [@papagian](https://github.com/papagian)
- **BarGauge:** Show empty bar when value, minValue and maxValue are all equal. [#53314](https://github.com/grafana/grafana/pull/53314), [@ashharrison90](https://github.com/ashharrison90)
- **Dashboard:** Fix color of bold and italics text in panel description tooltip. [#53380](https://github.com/grafana/grafana/pull/53380), [@joshhunt](https://github.com/joshhunt)
- **Loki:** Fix passing of query with defaults to code mode. [#53646](https://github.com/grafana/grafana/pull/53646), [@ivanahuckova](https://github.com/ivanahuckova)
- **Loki:** Fix producing correct log volume query for query with comments. [#53254](https://github.com/grafana/grafana/pull/53254), [@ivanahuckova](https://github.com/ivanahuckova)
- **Loki:** Fix showing of unusable labels field in detected fields. [#53319](https://github.com/grafana/grafana/pull/53319), [@ivanahuckova](https://github.com/ivanahuckova)
- **Reports:** Fix inconsistency reports. (Enterprise)
- **Tracing:** Fix OpenTelemetry Jaeger context propagation. [#53269](https://github.com/grafana/grafana/pull/53269), [@zhichli](https://github.com/zhichli)
- **Tracing:** Fix OpenTelemetry Jaeger context propagation (#53269). [#53724](https://github.com/grafana/grafana/pull/53724), [@idafurjes](https://github.com/idafurjes)
- **[9.1.x] Alerting:** AlertingProxy to elevate permissions for request forwarded to data proxy when RBAC enabled. [#53679](https://github.com/grafana/grafana/pull/53679), [@yuri-tceretian](https://github.com/yuri-tceretian)

### Breaking changes

Alert notifications to Microsoft Teams now use Adaptive Cards instead of Office 365 Connector Cards. Issue [#53532](https://github.com/grafana/grafana/issues/53532)

Starting at 9.1.0, existing heatmap panels will start using a new implementation. This can be disabled by setting the `useLegacyHeatmapPanel` feature flag to true. It can be tested on a single dashbobard by adding `?__feature.useLegacyHeatmapPanel=true` to any dashboard URL. Please report any [heatmap migration issues.](https://github.com/grafana/grafana/issues/new/choose). The most notable changes are:

- Significantly improved rendering performance
- When calculating heatmaps, the buckets are now placed on reasonable borders (1m, 5m, 30s etc)
- Round cells are no longer supported
  Issue [#50229](https://github.com/grafana/grafana/issues/50229)

### Plugin development fixes & changes

- **Plugins:** Only pass `rootUrls` field in request when not empty. [#53135](https://github.com/grafana/grafana/pull/53135), [@wbrowne](https://github.com/wbrowne)<|MERGE_RESOLUTION|>--- conflicted
+++ resolved
@@ -1,14 +1,11 @@
 ---
 aliases: []
 hide_menu: true
-<<<<<<< HEAD
-=======
 labels:
   products:
     - cloud
     - enterprise
     - oss
->>>>>>> ae830f68
 title: Release notes for Grafana 9.1.0
 ---
 
