+++
title = "What's New in Grafana v7.2"
description = "Feature and improvement highlights for Grafana v7.2"
keywords = ["grafana", "new", "documentation", "7.2", "release notes"]
type = "docs"
[menu.docs]
name = "Version 7.2"
identifier = "v7.2"
parent = "whatsnew"
weight = -16
+++

# What's new in Grafana v7.2

This topic includes the release notes for the Grafana v7.2, which is currently in beta. For all details, read the full [CHANGELOG.md](https://github.com/grafana/grafana/blob/master/CHANGELOG.md).

This article is not complete yet. We will be adding new details over the coming days as we get closer to a stable
release.

The main highlights are:

- [**Date formatting options**]({{< relref "#date-formatting-options" >}})
- [**Table column filters**]({{< relref "#table-column-filters" >}})
- [**New and improved transforms**]({{< relref "#new-and-improved-transforms" >}})
- [**Field override matchers**]({{< relref "#field-override-matchers" >}})
- [**Grafana Enterprise features**]({{< relref "#grafana-enterprise-features" >}})
  - [**Report time range**]({{< relref "#report-time-range" >}})
  - [**Organization-wide report settings**]({{< relref "#organization-wide-report-settings" >}})
  - [**Report grid layout**]({{< relref "#report-grid-layout" >}})

## Date formatting options

Now you can finally customize how dates are formatted in Grafana. Both in the time range picker, graphs and other panels.

Example:
{{< docs-imagebox img="/img/docs/v72/date_formats.png" max-width="800px" caption="Custom date time formats" >}}

The above screenshot shows both a custom full date format with a 12 hour clock and am/pm suffix. The Graph is also
showing same 12 hour clock format and a customized month and day format compared to the Grafana default `MM/DD` format.

Currently date formats can only be changed via [server wide settings]({{< relref
"../administration/configuration.md#date_formats" >}}) but we hope to add org and potentially user level
settings in the future.

```
[date_formats]
full_date = MMM Do, YYYY @ hh:mm:ss a
interval_second = hh:mm:ss a
interval_minute = hh:mm a
interval_hour = MMM DD hh:mm a
interval_day = MMM DD
interval_month = YYYY-MM
interval_year = YYYY
```

There is also experimental support to use Browser locale/language to dynamically change the current date format
for each user. This feature is disabled by default as it needs more testing and refinement.

## Table column filters

The new column filter option allow you to dynamically apply value filters to any column. This is option is disabled but
can be enabled for all or a specific column using an override rule.

{{< docs-imagebox img="/img/docs/v72/table_column_filters.png" max-width="800px" caption="Table column filters" >}}

## New and improved transforms

Grafana 7.2 includes a new group by transform that allows you to group by multiple fields and add any number of aggregations for other fields.

There is also an update to the labels to fields transform that allow you to pick one label and use that as the name of the value field.

The UI for transforms also has an update that now allows you to move transformations up and down.

{{< docs-imagebox img="/img/docs/v72/transformations.gif" max-width="800px" caption="Group by and reordering of transformations" >}}

## Field override matchers

You can now add override rules that use a regex matcher and overrides that match on field type.

## Sensitive alert notification channel settings are now stored encrypted in the database

Before Grafana v7.2 alert notification channels did not store sensitive settings/secrets such as API tokens and password encrypted in the database. In Grafana v7.2, creating a new alert notification channel will store sensitive settings encrypted in the database.

Please read the [upgrade notes]({{< relref "../installation/upgrading.md#ensure-encryption-of-existing-alert-notification-channel-secrets" >}}) for more information and how to migrate.

## Grafana Enterprise features

General features are included in the Grafana Enterprise edition software.

### Report time range

Report time range can be now customized separately per report, in the report form. By default, the time range from the report's dashboard would apply.

### Organization-wide report settings

You can now configure organization-wide report settings, such as report branding, in the **Settings** tab on the **Reporting** page. Settings are applied to all the reports for current organization.

{{< docs-imagebox img="/img/docs/enterprise/reports_settings.png" max-width="500px" class="docs-image--no-shadow" caption="Reports settings" >}}

### Report grid layout

A new layout option is available to render reports: the grid layout. With this option, your reports will be closer to your dashboards by showing panels in the same layout as they appear on the dashboard. 

The grid layout is also available for the [Export dashboard as PDF]({{< relref "../enterprise/export-pdf.md" >}}) feature. 

## Upgrading

See [upgrade notes]({{< relref "../installation/upgrading.md" >}}).

## Changelog

Check out [CHANGELOG.md](https://github.com/grafana/grafana/blob/master/CHANGELOG.md) for a complete list of new features, changes, and bug fixes.
<<<<<<< HEAD

# News from other parts of the Grafana ecosystem

## ADX (Azure Data Explorer) plugin
In collaboration with Microsoft we have started to improve the usability of the ADX datasource plugin. The goal is to make it easier for users, regardless on their previous knowledge of writning KQL (Kusto Query Language) queries, to work with and visualize their data.

This is the first step towards a more performant, user friendly and flexible datasource plugin. Stay tuned for more updates at [ADX datasource plugin](https://github.com/grafana/azure-data-explorer-datasource).

{{< docs-imagebox img="/img/docs/v72/adx-ds.png" max-width="800px" caption="ADX visual query builder" >}}
=======
>>>>>>> 4167f9d8
<|MERGE_RESOLUTION|>--- conflicted
+++ resolved
@@ -110,15 +110,12 @@
 ## Changelog
 
 Check out [CHANGELOG.md](https://github.com/grafana/grafana/blob/master/CHANGELOG.md) for a complete list of new features, changes, and bug fixes.
-<<<<<<< HEAD
 
-# News from other parts of the Grafana ecosystem
+## What's new in other parts of the Grafana ecosystem
 
-## ADX (Azure Data Explorer) plugin
-In collaboration with Microsoft we have started to improve the usability of the ADX datasource plugin. The goal is to make it easier for users, regardless on their previous knowledge of writning KQL (Kusto Query Language) queries, to work with and visualize their data.
+### ADX (Azure Data Explorer) plugin
+In collaboration with Microsoft we have started to improve the usability of the ADX datasource plugin. The goal is to make it easier for users, regardless of their previous knowledge of writing KQL (Kusto Query Language) queries, to work with and visualize their data.
 
-This is the first step towards a more performant, user friendly and flexible datasource plugin. Stay tuned for more updates at [ADX datasource plugin](https://github.com/grafana/azure-data-explorer-datasource).
+This is the first step towards a more user friendly and flexible datasource plugin. Stay tuned for more updates.
 
-{{< docs-imagebox img="/img/docs/v72/adx-ds.png" max-width="800px" caption="ADX visual query builder" >}}
-=======
->>>>>>> 4167f9d8
+{{< docs-imagebox img="/img/docs/v72/adx-ds.png" max-width="800px" caption="ADX visual query builder" >}}