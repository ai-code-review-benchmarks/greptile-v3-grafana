--- conflicted
+++ resolved
@@ -75,7 +75,12 @@
 
 You can now add override rules that use a regex matcher and overrides that match on field type.
 
-<<<<<<< HEAD
+## Sensitive alert notification channel settings are now stored encrypted in the database
+
+Before Grafana v7.2 alert notification channels did not store sensitive settings/secrets such as API tokens and password encrypted in the database. In Grafana v7.2, creating a new alert notification channel will store sensitive settings encrypted in the database.
+
+Please read the [upgrade notes]({{< relref "../installation/upgrading.md#ensure-encryption-of-existing-alert-notification-channel-secrets" >}}) for more information and how to migrate.
+
 ## Grafana Enterprise features
 
 General features are included in the Grafana Enterprise edition software.
@@ -95,13 +100,6 @@
 A new layout option is available to render reports: the grid layout. With this option, your reports will be closer to your dashboards by showing panels in the same layout as they appear on the dashboard. 
 
 The grid layout is also available for the [Export dashboard as PDF]({{< relref "../enterprise/export-pdf.md" >}}) feature. 
-=======
-## Sensitive alert notification channel settings are now stored encrypted in the database
-
-Before Grafana v7.2 alert notification channels did not store sensitive settings/secrets such as API tokens and password encrypted in the database. In Grafana v7.2, creating a new alert notification channel will store sensitive settings encrypted in the database.
-
-Please read the [upgrade notes]({{< relref "../installation/upgrading.md#ensure-encryption-of-existing-alert-notification-channel-secrets" >}}) for more information and how to migrate.
->>>>>>> 0132bca9
 
 ## Upgrading
 
