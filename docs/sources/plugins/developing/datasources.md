--- conflicted
+++ resolved
@@ -39,11 +39,7 @@
 "annotations": false,
 ```
 
-<<<<<<< HEAD
-These settings indicate what kind of data the plugin can deliver. At least one of them have to be true.
-=======
 These settings indicate what kind of data the plugin can deliver. At least one of them has to be true.
->>>>>>> 89e6c450
 
 ## Data source
 
